--- conflicted
+++ resolved
@@ -602,8 +602,7 @@
     return typeConstructionStack;
   }
 
-  bool
-  isPresentShallowLookup(const Fortran::semantics::Symbol &sym) override final {
+  bool isPresentShallowLookup(Fortran::semantics::Symbol &sym) override final {
     return bool(shallowLookupSymbol(sym));
   }
 
@@ -3800,15 +3799,6 @@
       auto transferKindAttr = cuf::DataTransferKindAttr::get(
           builder.getContext(), cuf::DataTransferKind::HostDevice);
       if (!rhs.isVariable()) {
-<<<<<<< HEAD
-        auto associate = hlfir::genAssociateExpr(
-            loc, builder, rhs, rhs.getType(), ".cuf_host_tmp");
-        builder.create<cuf::DataTransferOp>(loc, associate.getBase(), lhs,
-                                            transferKindAttr);
-        builder.create<hlfir::EndAssociateOp>(loc, associate);
-      } else {
-        builder.create<cuf::DataTransferOp>(loc, rhs, lhs, transferKindAttr);
-=======
         // Special case if the rhs is a constant.
         if (matchPattern(rhs.getDefiningOp(), mlir::m_Constant())) {
           builder.create<cuf::DataTransferOp>(loc, rhs, lhsVal,
@@ -3823,7 +3813,6 @@
       } else {
         builder.create<cuf::DataTransferOp>(loc, rhsVal, lhsVal,
                                             transferKindAttr);
->>>>>>> 97025bd9
       }
       return;
     }
@@ -3832,23 +3821,8 @@
     if (!lhsIsDevice && rhsIsDevice) {
       auto transferKindAttr = cuf::DataTransferKindAttr::get(
           builder.getContext(), cuf::DataTransferKind::DeviceHost);
-<<<<<<< HEAD
-      if (!rhs.isVariable()) {
-        // evaluateRhs loads scalar. Look for the memory reference to be used in
-        // the transfer.
-        if (mlir::isa_and_nonnull<fir::LoadOp>(rhs.getDefiningOp())) {
-          auto loadOp = mlir::dyn_cast<fir::LoadOp>(rhs.getDefiningOp());
-          builder.create<cuf::DataTransferOp>(loc, loadOp.getMemref(), lhs,
-                                              transferKindAttr);
-          return;
-        }
-      } else {
-        builder.create<cuf::DataTransferOp>(loc, rhs, lhs, transferKindAttr);
-      }
-=======
       builder.create<cuf::DataTransferOp>(loc, rhsVal, lhsVal,
                                           transferKindAttr);
->>>>>>> 97025bd9
       return;
     }
 
@@ -3857,12 +3831,8 @@
       assert(rhs.isVariable() && "CUDA Fortran assignment rhs is not legal");
       auto transferKindAttr = cuf::DataTransferKindAttr::get(
           builder.getContext(), cuf::DataTransferKind::DeviceDevice);
-<<<<<<< HEAD
-      builder.create<cuf::DataTransferOp>(loc, rhs, lhs, transferKindAttr);
-=======
       builder.create<cuf::DataTransferOp>(loc, rhsVal, lhsVal,
                                           transferKindAttr);
->>>>>>> 97025bd9
       return;
     }
     llvm_unreachable("Unhandled CUDA data transfer");
@@ -4639,31 +4609,6 @@
     setCurrentEval(eval);
     setCurrentPosition(eval.position);
     eval.visit([&](const auto &stmt) { genFIR(stmt); });
-<<<<<<< HEAD
-
-    // Generate an end-of-block branch for several special cases. For
-    // constructs, this can be done for either the end construct statement,
-    // or for the construct itself, which will skip this code if the
-    // end statement was visited first and generated a branch.
-    Fortran::lower::pft::Evaluation *successor = [&]() {
-      if (eval.isConstruct() ||
-          (eval.isDirective() && eval.hasNestedEvaluations()))
-        return eval.getLastNestedEvaluation().lexicalSuccessor;
-      return eval.lexicalSuccessor;
-    }();
-
-    if (successor && blockIsUnterminated()) {
-      if (successor->isIntermediateConstructStmt() &&
-          successor->parentConstruct->lowerAsUnstructured())
-        // Exit from an intermediate unstructured IF or SELECT construct block.
-        genBranch(successor->parentConstruct->constructExit->block);
-      else if (unstructuredContext && eval.isConstructStmt() &&
-               successor == eval.controlSuccessor)
-        // Exit from a degenerate, empty construct block.
-        genBranch(eval.parentConstruct->constructExit->block);
-    }
-=======
->>>>>>> 97025bd9
   }
 
   /// Map mlir function block arguments to the corresponding Fortran dummy
