//===-- lib/Parser/unparse.cpp --------------------------------------------===//
//
// Part of the LLVM Project, under the Apache License v2.0 with LLVM Exceptions.
// See https://llvm.org/LICENSE.txt for license information.
// SPDX-License-Identifier: Apache-2.0 WITH LLVM-exception
//
//===----------------------------------------------------------------------===//

// Generates Fortran from the content of a parse tree, using the
// traversal templates in parse-tree-visitor.h.

#include "flang/Parser/unparse.h"
#include "flang/Common/Fortran.h"
#include "flang/Common/idioms.h"
#include "flang/Common/indirection.h"
#include "flang/Parser/characters.h"
#include "flang/Parser/parse-tree-visitor.h"
#include "flang/Parser/parse-tree.h"
#include "flang/Parser/tools.h"
#include "llvm/Support/raw_ostream.h"
#include <algorithm>
#include <cinttypes>
#include <cstddef>
#include <set>

namespace Fortran::parser {

class UnparseVisitor {
public:
  UnparseVisitor(llvm::raw_ostream &out, int indentationAmount,
      Encoding encoding, bool capitalize, bool backslashEscapes,
      preStatementType *preStatement, AnalyzedObjectsAsFortran *asFortran)
      : out_{out}, indentationAmount_{indentationAmount}, encoding_{encoding},
        capitalizeKeywords_{capitalize}, backslashEscapes_{backslashEscapes},
        preStatement_{preStatement}, asFortran_{asFortran} {}

  // In nearly all cases, this code avoids defining Boolean-valued Pre()
  // callbacks for the parse tree walking framework in favor of two void
  // functions, Before() and Unparse(), which imply true and false return
  // values for Pre() respectively.
  template <typename T> void Before(const T &) {}
  template <typename T> double Unparse(const T &); // not void, never used

  template <typename T> bool Pre(const T &x) {
    if constexpr (std::is_void_v<decltype(Unparse(x))>) {
      // There is a local definition of Unparse() for this type.  It
      // overrides the parse tree walker's default Walk() over the descendents.
      Before(x);
      Unparse(x);
      Post(x);
      return false; // Walk() does not visit descendents
    } else if constexpr (HasTypedExpr<T>::value) {
      // Format the expression representation from semantics
      if (asFortran_ && x.typedExpr) {
        asFortran_->expr(out_, *x.typedExpr);
        return false;
      } else {
        return true;
      }
    } else {
      Before(x);
      return true; // there's no Unparse() defined here, Walk() the descendents
    }
  }
  template <typename T> void Post(const T &) {}

  // Emit simple types as-is.
  void Unparse(const std::string &x) { Put(x); }
  void Unparse(int x) { Put(std::to_string(x)); }
  void Unparse(unsigned int x) { Put(std::to_string(x)); }
  void Unparse(long x) { Put(std::to_string(x)); }
  void Unparse(unsigned long x) { Put(std::to_string(x)); }
  void Unparse(long long x) { Put(std::to_string(x)); }
  void Unparse(unsigned long long x) { Put(std::to_string(x)); }
  void Unparse(char x) { Put(x); }

  // Statement labels and ends of lines
  template <typename T> void Before(const Statement<T> &x) {
    if (preStatement_) {
      (*preStatement_)(x.source, out_, indent_);
    }
    Walk(x.label, " ");
  }
  template <typename T> void Post(const Statement<T> &) { Put('\n'); }

  // The special-case formatting functions for these productions are
  // ordered to correspond roughly to their order of appearance in
  // the Fortran 2018 standard (and parse-tree.h).

  void Unparse(const Program &x) { // R501
    Walk("", x.v, "\n"); // put blank lines between ProgramUnits
  }

  void Unparse(const Name &x) { // R603
    Put(x.ToString());
  }
  void Unparse(const DefinedOperator::IntrinsicOperator &x) { // R608
    switch (x) {
    case DefinedOperator::IntrinsicOperator::Power:
      Put("**");
      break;
    case DefinedOperator::IntrinsicOperator::Multiply:
      Put('*');
      break;
    case DefinedOperator::IntrinsicOperator::Divide:
      Put('/');
      break;
    case DefinedOperator::IntrinsicOperator::Add:
      Put('+');
      break;
    case DefinedOperator::IntrinsicOperator::Subtract:
      Put('-');
      break;
    case DefinedOperator::IntrinsicOperator::Concat:
      Put("//");
      break;
    case DefinedOperator::IntrinsicOperator::LT:
      Put('<');
      break;
    case DefinedOperator::IntrinsicOperator::LE:
      Put("<=");
      break;
    case DefinedOperator::IntrinsicOperator::EQ:
      Put("==");
      break;
    case DefinedOperator::IntrinsicOperator::NE:
      Put("/=");
      break;
    case DefinedOperator::IntrinsicOperator::GE:
      Put(">=");
      break;
    case DefinedOperator::IntrinsicOperator::GT:
      Put('>');
      break;
    default:
      Put('.'), Word(DefinedOperator::EnumToString(x)), Put('.');
    }
  }
  void Post(const Star &) { Put('*'); } // R701 &c.
  void Post(const TypeParamValue::Deferred &) { Put(':'); } // R701
  void Unparse(const DeclarationTypeSpec::Type &x) { // R703
    Word("TYPE("), Walk(x.derived), Put(')');
  }
  void Unparse(const DeclarationTypeSpec::Class &x) {
    Word("CLASS("), Walk(x.derived), Put(')');
  }
  void Post(const DeclarationTypeSpec::ClassStar &) { Word("CLASS(*)"); }
  void Post(const DeclarationTypeSpec::TypeStar &) { Word("TYPE(*)"); }
  void Unparse(const DeclarationTypeSpec::Record &x) {
    Word("RECORD/"), Walk(x.v), Put('/');
  }
  void Before(const IntrinsicTypeSpec::Real &) { // R704
    Word("REAL");
  }
  void Before(const IntrinsicTypeSpec::Complex &) { Word("COMPLEX"); }
  void Post(const IntrinsicTypeSpec::DoublePrecision &) {
    Word("DOUBLE PRECISION");
  }
  void Before(const IntrinsicTypeSpec::Character &) { Word("CHARACTER"); }
  void Before(const IntrinsicTypeSpec::Logical &) { Word("LOGICAL"); }
  void Post(const IntrinsicTypeSpec::DoubleComplex &) {
    Word("DOUBLE COMPLEX");
  }
  void Before(const UnsignedTypeSpec &) { Word("UNSIGNED"); }
  void Before(const IntrinsicVectorTypeSpec &) { Word("VECTOR("); }
  void Post(const IntrinsicVectorTypeSpec &) { Put(')'); }
  void Post(const VectorTypeSpec::PairVectorTypeSpec &) {
    Word("__VECTOR_PAIR");
  }
  void Post(const VectorTypeSpec::QuadVectorTypeSpec &) {
    Word("__VECTOR_QUAD");
  }
  void Before(const IntegerTypeSpec &) { // R705
    Word("INTEGER");
  }
  void Unparse(const KindSelector &x) { // R706
    common::visit(
        common::visitors{
            [&](const ScalarIntConstantExpr &y) {
              Put('('), Word("KIND="), Walk(y), Put(')');
            },
            [&](const KindSelector::StarSize &y) { Put('*'), Walk(y.v); },
        },
        x.u);
  }
  void Unparse(const SignedIntLiteralConstant &x) { // R707
    Put(std::get<CharBlock>(x.t).ToString());
    Walk("_", std::get<std::optional<KindParam>>(x.t));
  }
  void Unparse(const IntLiteralConstant &x) { // R708
    Put(std::get<CharBlock>(x.t).ToString());
    Walk("_", std::get<std::optional<KindParam>>(x.t));
  }
  void Unparse(const Sign &x) { // R712
    Put(x == Sign::Negative ? '-' : '+');
  }
  void Unparse(const RealLiteralConstant &x) { // R714, R715
    Put(x.real.source.ToString()), Walk("_", x.kind);
  }
  void Unparse(const ComplexLiteralConstant &x) { // R718 - R720
    Put('('), Walk(x.t, ","), Put(')');
  }
  void Unparse(const CharSelector::LengthAndKind &x) { // R721
    Put('('), Word("KIND="), Walk(x.kind);
    Walk(", LEN=", x.length), Put(')');
  }
  void Unparse(const LengthSelector &x) { // R722
    common::visit(common::visitors{
                      [&](const TypeParamValue &y) {
                        Put('('), Word("LEN="), Walk(y), Put(')');
                      },
                      [&](const CharLength &y) { Put('*'), Walk(y); },
                  },
        x.u);
  }
  void Unparse(const CharLength &x) { // R723
    common::visit(
        common::visitors{
            [&](const TypeParamValue &y) { Put('('), Walk(y), Put(')'); },
            [&](const std::int64_t &y) { Walk(y); },
        },
        x.u);
  }
  void Unparse(const CharLiteralConstant &x) { // R724
    const auto &str{std::get<std::string>(x.t)};
    if (const auto &k{std::get<std::optional<KindParam>>(x.t)}) {
      Walk(*k), Put('_');
    }
    PutNormalized(str);
  }
  void Unparse(const HollerithLiteralConstant &x) {
    auto ucs{DecodeString<std::u32string, Encoding::UTF_8>(x.v, false)};
    Unparse(ucs.size());
    Put('H');
    for (char32_t ch : ucs) {
      EncodedCharacter encoded{EncodeCharacter(encoding_, ch)};
      for (int j{0}; j < encoded.bytes; ++j) {
        Put(encoded.buffer[j]);
      }
    }
  }
  void Unparse(const LogicalLiteralConstant &x) { // R725
    Put(std::get<bool>(x.t) ? ".TRUE." : ".FALSE.");
    Walk("_", std::get<std::optional<KindParam>>(x.t));
  }
  void Unparse(const DerivedTypeStmt &x) { // R727
    Word("TYPE"), Walk(", ", std::get<std::list<TypeAttrSpec>>(x.t), ", ");
    Put(" :: "), Walk(std::get<Name>(x.t));
    Walk("(", std::get<std::list<Name>>(x.t), ", ", ")");
    Indent();
  }
  void Unparse(const Abstract &) { // R728, &c.
    Word("ABSTRACT");
  }
  void Post(const TypeAttrSpec::BindC &) { Word("BIND(C)"); }
  void Unparse(const TypeAttrSpec::Extends &x) {
    Word("EXTENDS("), Walk(x.v), Put(')');
  }
  void Unparse(const EndTypeStmt &x) { // R730
    Outdent(), Word("END TYPE"), Walk(" ", x.v);
  }
  void Unparse(const SequenceStmt &) { // R731
    Word("SEQUENCE");
  }
  void Unparse(const TypeParamDefStmt &x) { // R732
    Walk(std::get<IntegerTypeSpec>(x.t));
    Put(", "), Walk(std::get<common::TypeParamAttr>(x.t));
    Put(" :: "), Walk(std::get<std::list<TypeParamDecl>>(x.t), ", ");
  }
  void Unparse(const TypeParamDecl &x) { // R733
    Walk(std::get<Name>(x.t));
    Walk("=", std::get<std::optional<ScalarIntConstantExpr>>(x.t));
  }
  void Unparse(const DataComponentDefStmt &x) { // R737
    const auto &dts{std::get<DeclarationTypeSpec>(x.t)};
    const auto &attrs{std::get<std::list<ComponentAttrSpec>>(x.t)};
    const auto &decls{std::get<std::list<ComponentOrFill>>(x.t)};
    Walk(dts), Walk(", ", attrs, ", ");
    if (!attrs.empty() ||
        (!std::holds_alternative<DeclarationTypeSpec::Record>(dts.u) &&
            std::none_of(
                decls.begin(), decls.end(), [](const ComponentOrFill &c) {
                  return common::visit(
                      common::visitors{
                          [](const ComponentDecl &d) {
                            const auto &init{
                                std::get<std::optional<Initialization>>(d.t)};
                            return init &&
                                std::holds_alternative<std::list<
                                    common::Indirection<DataStmtValue>>>(
                                    init->u);
                          },
                          [](const FillDecl &) { return false; },
                      },
                      c.u);
                }))) {
      Put(" ::");
    }
    Put(' '), Walk(decls, ", ");
  }
  void Unparse(const Allocatable &) { // R738
    Word("ALLOCATABLE");
  }
  void Unparse(const Pointer &) { Word("POINTER"); }
  void Unparse(const Contiguous &) { Word("CONTIGUOUS"); }
  void Before(const ComponentAttrSpec &x) {
    common::visit(common::visitors{
                      [&](const CoarraySpec &) { Word("CODIMENSION["); },
                      [&](const ComponentArraySpec &) { Word("DIMENSION("); },
                      [](const auto &) {},
                  },
        x.u);
  }
  void Post(const ComponentAttrSpec &x) {
    common::visit(common::visitors{
                      [&](const CoarraySpec &) { Put(']'); },
                      [&](const ComponentArraySpec &) { Put(')'); },
                      [](const auto &) {},
                  },
        x.u);
  }
  void Unparse(const ComponentDecl &x) { // R739
    Walk(std::get<ObjectName>(x.t));
    Walk("(", std::get<std::optional<ComponentArraySpec>>(x.t), ")");
    Walk("[", std::get<std::optional<CoarraySpec>>(x.t), "]");
    Walk("*", std::get<std::optional<CharLength>>(x.t));
    Walk(std::get<std::optional<Initialization>>(x.t));
  }
  void Unparse(const FillDecl &x) { // DEC extension
    Put("%FILL");
    Walk("(", std::get<std::optional<ComponentArraySpec>>(x.t), ")");
    Walk("*", std::get<std::optional<CharLength>>(x.t));
  }
  void Unparse(const ComponentArraySpec &x) { // R740
    common::visit(
        common::visitors{
            [&](const std::list<ExplicitShapeSpec> &y) { Walk(y, ","); },
            [&](const DeferredShapeSpecList &y) { Walk(y); },
        },
        x.u);
  }
  void Unparse(const ProcComponentDefStmt &x) { // R741
    Word("PROCEDURE(");
    Walk(std::get<std::optional<ProcInterface>>(x.t)), Put(')');
    Walk(", ", std::get<std::list<ProcComponentAttrSpec>>(x.t), ", ");
    Put(" :: "), Walk(std::get<std::list<ProcDecl>>(x.t), ", ");
  }
  void Unparse(const NoPass &) { // R742
    Word("NOPASS");
  }
  void Unparse(const Pass &x) { Word("PASS"), Walk("(", x.v, ")"); }
  void Unparse(const Initialization &x) { // R743 & R805
    common::visit(
        common::visitors{
            [&](const ConstantExpr &y) { Put(" = "), Walk(y); },
            [&](const NullInit &y) { Put(" => "), Walk(y); },
            [&](const InitialDataTarget &y) { Put(" => "), Walk(y); },
            [&](const std::list<common::Indirection<DataStmtValue>> &y) {
              Walk("/", y, ", ", "/");
            },
        },
        x.u);
  }
  void Unparse(const PrivateStmt &) { // R745
    Word("PRIVATE");
  }
  void Unparse(const TypeBoundProcedureStmt::WithoutInterface &x) { // R749
    Word("PROCEDURE"), Walk(", ", x.attributes, ", ");
    Put(" :: "), Walk(x.declarations, ", ");
  }
  void Unparse(const TypeBoundProcedureStmt::WithInterface &x) {
    Word("PROCEDURE("), Walk(x.interfaceName), Put("), ");
    Walk(x.attributes);
    Put(" :: "), Walk(x.bindingNames, ", ");
  }
  void Unparse(const TypeBoundProcDecl &x) { // R750
    Walk(std::get<Name>(x.t));
    Walk(" => ", std::get<std::optional<Name>>(x.t));
  }
  void Unparse(const TypeBoundGenericStmt &x) { // R751
    Word("GENERIC"), Walk(", ", std::get<std::optional<AccessSpec>>(x.t));
    Put(" :: "), Walk(std::get<common::Indirection<GenericSpec>>(x.t));
    Put(" => "), Walk(std::get<std::list<Name>>(x.t), ", ");
  }
  void Post(const BindAttr::Deferred &) { Word("DEFERRED"); } // R752
  void Post(const BindAttr::Non_Overridable &) { Word("NON_OVERRIDABLE"); }
  void Unparse(const FinalProcedureStmt &x) { // R753
    Word("FINAL :: "), Walk(x.v, ", ");
  }
  void Unparse(const DerivedTypeSpec &x) { // R754
    Walk(std::get<Name>(x.t));
    Walk("(", std::get<std::list<TypeParamSpec>>(x.t), ",", ")");
  }
  void Unparse(const TypeParamSpec &x) { // R755
    Walk(std::get<std::optional<Keyword>>(x.t), "=");
    Walk(std::get<TypeParamValue>(x.t));
  }
  void Unparse(const StructureConstructor &x) { // R756
    Walk(std::get<DerivedTypeSpec>(x.t));
    Put('('), Walk(std::get<std::list<ComponentSpec>>(x.t), ", "), Put(')');
  }
  void Unparse(const ComponentSpec &x) { // R757
    Walk(std::get<std::optional<Keyword>>(x.t), "=");
    Walk(std::get<ComponentDataSource>(x.t));
  }
  void Unparse(const EnumDefStmt &) { // R760
    Word("ENUM, BIND(C)"), Indent();
  }
  void Unparse(const EnumeratorDefStmt &x) { // R761
    Word("ENUMERATOR :: "), Walk(x.v, ", ");
  }
  void Unparse(const Enumerator &x) { // R762
    Walk(std::get<NamedConstant>(x.t));
    Walk(" = ", std::get<std::optional<ScalarIntConstantExpr>>(x.t));
  }
  void Post(const EndEnumStmt &) { // R763
    Outdent(), Word("END ENUM");
  }
  void Unparse(const BOZLiteralConstant &x) { // R764 - R767
    Put(x.v);
  }
  void Unparse(const AcValue::Triplet &x) { // R773
    Walk(std::get<0>(x.t)), Put(':'), Walk(std::get<1>(x.t));
    Walk(":", std::get<std::optional<ScalarIntExpr>>(x.t));
  }
  void Unparse(const ArrayConstructor &x) { // R769
    Put('['), Walk(x.v), Put(']');
  }
  void Unparse(const AcSpec &x) { // R770
    Walk(x.type, "::"), Walk(x.values, ", ");
  }
  template <typename A, typename B> void Unparse(const LoopBounds<A, B> &x) {
    Walk(x.name), Put('='), Walk(x.lower), Put(','), Walk(x.upper);
    Walk(",", x.step);
  }
  void Unparse(const AcImpliedDo &x) { // R774
    Put('('), Walk(std::get<std::list<AcValue>>(x.t), ", ");
    Put(", "), Walk(std::get<AcImpliedDoControl>(x.t)), Put(')');
  }
  void Unparse(const AcImpliedDoControl &x) { // R775
    Walk(std::get<std::optional<IntegerTypeSpec>>(x.t), "::");
    Walk(std::get<AcImpliedDoControl::Bounds>(x.t));
  }

  void Unparse(const TypeDeclarationStmt &x) { // R801
    const auto &dts{std::get<DeclarationTypeSpec>(x.t)};
    const auto &attrs{std::get<std::list<AttrSpec>>(x.t)};
    const auto &decls{std::get<std::list<EntityDecl>>(x.t)};
    Walk(dts), Walk(", ", attrs, ", ");

    static const auto isInitializerOldStyle{[](const Initialization &i) {
      return std::holds_alternative<
          std::list<common::Indirection<DataStmtValue>>>(i.u);
    }};
    static const auto hasAssignmentInitializer{[](const EntityDecl &d) {
      // Does a declaration have a new-style =x initializer?
      const auto &init{std::get<std::optional<Initialization>>(d.t)};
      return init && !isInitializerOldStyle(*init);
    }};
    static const auto hasSlashDelimitedInitializer{[](const EntityDecl &d) {
      // Does a declaration have an old-style /x/ initializer?
      const auto &init{std::get<std::optional<Initialization>>(d.t)};
      return init && isInitializerOldStyle(*init);
    }};
    const auto useDoubledColons{[&]() {
      bool isRecord{std::holds_alternative<DeclarationTypeSpec::Record>(dts.u)};
      if (!attrs.empty()) {
        // Attributes after the type require :: before the entities.
        CHECK(!isRecord);
        return true;
      }
      if (std::any_of(decls.begin(), decls.end(), hasAssignmentInitializer)) {
        // Always use :: with new style standard initializers (=x),
        // since the standard requires them to appear (even in free form,
        // where mandatory spaces already disambiguate INTEGER J=666).
        CHECK(!isRecord);
        return true;
      }
      if (isRecord) {
        // Never put :: in a legacy extension RECORD// statement.
        return false;
      }
      // The :: is optional for this declaration.  Avoid usage that can
      // crash the pgf90 compiler.
      if (std::any_of(
              decls.begin(), decls.end(), hasSlashDelimitedInitializer)) {
        // Don't use :: when a declaration uses legacy DATA-statement-like
        // /x/ initialization.
        return false;
      }
      // Don't use :: with intrinsic types.  Otherwise, use it.
      return !std::holds_alternative<IntrinsicTypeSpec>(dts.u);
    }};

    if (useDoubledColons()) {
      Put(" ::");
    }
    Put(' '), Walk(std::get<std::list<EntityDecl>>(x.t), ", ");
  }
  void Before(const AttrSpec &x) { // R802
    common::visit(common::visitors{
                      [&](const CoarraySpec &) { Word("CODIMENSION["); },
                      [&](const ArraySpec &) { Word("DIMENSION("); },
                      [](const auto &) {},
                  },
        x.u);
  }
  void Post(const AttrSpec &x) {
    common::visit(common::visitors{
                      [&](const CoarraySpec &) { Put(']'); },
                      [&](const ArraySpec &) { Put(')'); },
                      [](const auto &) {},
                  },
        x.u);
  }
  void Unparse(const EntityDecl &x) { // R803
    Walk(std::get<ObjectName>(x.t));
    Walk("(", std::get<std::optional<ArraySpec>>(x.t), ")");
    Walk("[", std::get<std::optional<CoarraySpec>>(x.t), "]");
    Walk("*", std::get<std::optional<CharLength>>(x.t));
    Walk(std::get<std::optional<Initialization>>(x.t));
  }
  void Unparse(const NullInit &) { // R806
    Word("NULL()");
  }
  void Unparse(const LanguageBindingSpec &x) { // R808 & R1528
    Word("BIND(C");
    Walk(
        ", NAME=", std::get<std::optional<ScalarDefaultCharConstantExpr>>(x.t));
    if (std::get<bool>(x.t)) {
      Word(", CDEFINED");
    }
    Put(')');
  }
  void Unparse(const CoarraySpec &x) { // R809
    common::visit(common::visitors{
                      [&](const DeferredCoshapeSpecList &y) { Walk(y); },
                      [&](const ExplicitCoshapeSpec &y) { Walk(y); },
                  },
        x.u);
  }
  void Unparse(const DeferredCoshapeSpecList &x) { // R810
    for (auto j{x.v}; j > 0; --j) {
      Put(':');
      if (j > 1) {
        Put(',');
      }
    }
  }
  void Unparse(const ExplicitCoshapeSpec &x) { // R811
    Walk(std::get<std::list<ExplicitShapeSpec>>(x.t), ",", ",");
    Walk(std::get<std::optional<SpecificationExpr>>(x.t), ":"), Put('*');
  }
  void Unparse(const ExplicitShapeSpec &x) { // R812 - R813 & R816 - R818
    Walk(std::get<std::optional<SpecificationExpr>>(x.t), ":");
    Walk(std::get<SpecificationExpr>(x.t));
  }
  void Unparse(const ArraySpec &x) { // R815
    common::visit(
        common::visitors{
            [&](const std::list<ExplicitShapeSpec> &y) { Walk(y, ","); },
            [&](const std::list<AssumedShapeSpec> &y) { Walk(y, ","); },
            [&](const DeferredShapeSpecList &y) { Walk(y); },
            [&](const AssumedSizeSpec &y) { Walk(y); },
            [&](const ImpliedShapeSpec &y) { Walk(y); },
            [&](const AssumedRankSpec &y) { Walk(y); },
        },
        x.u);
  }
  void Post(const AssumedShapeSpec &) { Put(':'); } // R819
  void Unparse(const DeferredShapeSpecList &x) { // R820
    for (auto j{x.v}; j > 0; --j) {
      Put(':');
      if (j > 1) {
        Put(',');
      }
    }
  }
  void Unparse(const AssumedImpliedSpec &x) { // R821
    Walk(x.v, ":");
    Put('*');
  }
  void Unparse(const AssumedSizeSpec &x) { // R822
    Walk(std::get<std::list<ExplicitShapeSpec>>(x.t), ",", ",");
    Walk(std::get<AssumedImpliedSpec>(x.t));
  }
  void Unparse(const ImpliedShapeSpec &x) { // R823
    Walk(x.v, ",");
  }
  void Post(const AssumedRankSpec &) { Put(".."); } // R825
  void Post(const Asynchronous &) { Word("ASYNCHRONOUS"); }
  void Post(const External &) { Word("EXTERNAL"); }
  void Post(const Intrinsic &) { Word("INTRINSIC"); }
  void Post(const Optional &) { Word("OPTIONAL"); }
  void Post(const Parameter &) { Word("PARAMETER"); }
  void Post(const Protected &) { Word("PROTECTED"); }
  void Post(const Save &) { Word("SAVE"); }
  void Post(const Target &) { Word("TARGET"); }
  void Post(const Value &) { Word("VALUE"); }
  void Post(const Volatile &) { Word("VOLATILE"); }
  void Unparse(const IntentSpec &x) { // R826
    Word("INTENT("), Walk(x.v), Put(")");
  }
  void Unparse(const AccessStmt &x) { // R827
    Walk(std::get<AccessSpec>(x.t));
    Walk(" :: ", std::get<std::list<AccessId>>(x.t), ", ");
  }
  void Unparse(const AllocatableStmt &x) { // R829
    Word("ALLOCATABLE :: "), Walk(x.v, ", ");
  }
  void Unparse(const ObjectDecl &x) { // R830 & R860
    Walk(std::get<ObjectName>(x.t));
    Walk("(", std::get<std::optional<ArraySpec>>(x.t), ")");
    Walk("[", std::get<std::optional<CoarraySpec>>(x.t), "]");
  }
  void Unparse(const AsynchronousStmt &x) { // R831
    Word("ASYNCHRONOUS :: "), Walk(x.v, ", ");
  }
  void Unparse(const BindStmt &x) { // R832
    Walk(x.t, " :: ");
  }
  void Unparse(const BindEntity &x) { // R833
    bool isCommon{std::get<BindEntity::Kind>(x.t) == BindEntity::Kind::Common};
    const char *slash{isCommon ? "/" : ""};
    Put(slash), Walk(std::get<Name>(x.t)), Put(slash);
  }
  void Unparse(const CodimensionStmt &x) { // R834
    Word("CODIMENSION :: "), Walk(x.v, ", ");
  }
  void Unparse(const CodimensionDecl &x) { // R835
    Walk(std::get<Name>(x.t));
    Put('['), Walk(std::get<CoarraySpec>(x.t)), Put(']');
  }
  void Unparse(const ContiguousStmt &x) { // R836
    Word("CONTIGUOUS :: "), Walk(x.v, ", ");
  }
  void Unparse(const DataStmt &x) { // R837
    Word("DATA "), Walk(x.v, ", ");
  }
  void Unparse(const DataStmtSet &x) { // R838
    Walk(std::get<std::list<DataStmtObject>>(x.t), ", ");
    Put('/'), Walk(std::get<std::list<DataStmtValue>>(x.t), ", "), Put('/');
  }
  void Unparse(const DataImpliedDo &x) { // R840, R842
    Put('('), Walk(std::get<std::list<DataIDoObject>>(x.t), ", "), Put(',');
    Walk(std::get<std::optional<IntegerTypeSpec>>(x.t), "::");
    Walk(std::get<DataImpliedDo::Bounds>(x.t)), Put(')');
  }
  void Unparse(const DataStmtValue &x) { // R843
    Walk(std::get<std::optional<DataStmtRepeat>>(x.t), "*");
    Walk(std::get<DataStmtConstant>(x.t));
  }
  void Unparse(const DimensionStmt &x) { // R848
    Word("DIMENSION :: "), Walk(x.v, ", ");
  }
  void Unparse(const DimensionStmt::Declaration &x) {
    Walk(std::get<Name>(x.t));
    Put('('), Walk(std::get<ArraySpec>(x.t)), Put(')');
  }
  void Unparse(const IntentStmt &x) { // R849
    Walk(x.t, " :: ");
  }
  void Unparse(const OptionalStmt &x) { // R850
    Word("OPTIONAL :: "), Walk(x.v, ", ");
  }
  void Unparse(const ParameterStmt &x) { // R851
    Word("PARAMETER("), Walk(x.v, ", "), Put(')');
  }
  void Unparse(const NamedConstantDef &x) { // R852
    Walk(x.t, "=");
  }
  void Unparse(const PointerStmt &x) { // R853
    Word("POINTER :: "), Walk(x.v, ", ");
  }
  void Unparse(const PointerDecl &x) { // R854
    Walk(std::get<Name>(x.t));
    Walk("(", std::get<std::optional<DeferredShapeSpecList>>(x.t), ")");
  }
  void Unparse(const ProtectedStmt &x) { // R855
    Word("PROTECTED :: "), Walk(x.v, ", ");
  }
  void Unparse(const SaveStmt &x) { // R856
    Word("SAVE"), Walk(" :: ", x.v, ", ");
  }
  void Unparse(const SavedEntity &x) { // R857, R858
    bool isCommon{
        std::get<SavedEntity::Kind>(x.t) == SavedEntity::Kind::Common};
    const char *slash{isCommon ? "/" : ""};
    Put(slash), Walk(std::get<Name>(x.t)), Put(slash);
  }
  void Unparse(const TargetStmt &x) { // R859
    Word("TARGET :: "), Walk(x.v, ", ");
  }
  void Unparse(const ValueStmt &x) { // R861
    Word("VALUE :: "), Walk(x.v, ", ");
  }
  void Unparse(const VolatileStmt &x) { // R862
    Word("VOLATILE :: "), Walk(x.v, ", ");
  }
  void Unparse(const ImplicitStmt &x) { // R863
    Word("IMPLICIT ");
    common::visit(
        common::visitors{
            [&](const std::list<ImplicitSpec> &y) { Walk(y, ", "); },
            [&](const std::list<ImplicitStmt::ImplicitNoneNameSpec> &y) {
              Word("NONE"), Walk(" (", y, ", ", ")");
            },
        },
        x.u);
  }
  void Unparse(const ImplicitSpec &x) { // R864
    Walk(std::get<DeclarationTypeSpec>(x.t));
    Put('('), Walk(std::get<std::list<LetterSpec>>(x.t), ", "), Put(')');
  }
  void Unparse(const LetterSpec &x) { // R865
    Put(*std::get<const char *>(x.t));
    auto second{std::get<std::optional<const char *>>(x.t)};
    if (second) {
      Put('-'), Put(**second);
    }
  }
  void Unparse(const ImportStmt &x) { // R867
    Word("IMPORT");
    switch (x.kind) {
    case common::ImportKind::Default:
      Walk(" :: ", x.names, ", ");
      break;
    case common::ImportKind::Only:
      Put(", "), Word("ONLY: ");
      Walk(x.names, ", ");
      break;
    case common::ImportKind::None:
      Word(", NONE");
      break;
    case common::ImportKind::All:
      Word(", ALL");
      break;
    }
  }
  void Unparse(const NamelistStmt &x) { // R868
    Word("NAMELIST"), Walk(x.v, ", ");
  }
  void Unparse(const NamelistStmt::Group &x) {
    Put('/'), Walk(std::get<Name>(x.t)), Put('/');
    Walk(std::get<std::list<Name>>(x.t), ", ");
  }
  void Unparse(const EquivalenceStmt &x) { // R870, R871
    Word("EQUIVALENCE");
    const char *separator{" "};
    for (const std::list<EquivalenceObject> &y : x.v) {
      Put(separator), Put('('), Walk(y), Put(')');
      separator = ", ";
    }
  }
  void Unparse(const CommonStmt &x) { // R873
    Word("COMMON ");
    Walk(x.blocks);
  }
  void Unparse(const CommonBlockObject &x) { // R874
    Walk(std::get<Name>(x.t));
    Walk("(", std::get<std::optional<ArraySpec>>(x.t), ")");
  }
  void Unparse(const CommonStmt::Block &x) {
    Word("/"), Walk(std::get<std::optional<Name>>(x.t)), Word("/");
    Walk(std::get<std::list<CommonBlockObject>>(x.t));
  }

  void Unparse(const Substring &x) { // R908, R909
    Walk(std::get<DataRef>(x.t));
    Put('('), Walk(std::get<SubstringRange>(x.t)), Put(')');
  }
  void Unparse(const CharLiteralConstantSubstring &x) {
    Walk(std::get<CharLiteralConstant>(x.t));
    Put('('), Walk(std::get<SubstringRange>(x.t)), Put(')');
  }
  void Unparse(const SubstringInquiry &x) {
    Walk(x.v);
    Put(x.source.end()[-1] == 'n' ? "%LEN" : "%KIND");
  }
  void Unparse(const SubstringRange &x) { // R910
    Walk(x.t, ":");
  }
  void Unparse(const PartRef &x) { // R912
    Walk(x.name);
    Walk("(", x.subscripts, ",", ")");
    Walk(x.imageSelector);
  }
  void Unparse(const StructureComponent &x) { // R913
    Walk(x.base);
    if (structureComponents_.find(x.component.source) !=
        structureComponents_.end()) {
      Put('.');
    } else {
      Put('%');
    }
    Walk(x.component);
  }
  void Unparse(const ArrayElement &x) { // R917
    Walk(x.base);
    Put('('), Walk(x.subscripts, ","), Put(')');
  }
  void Unparse(const SubscriptTriplet &x) { // R921
    Walk(std::get<0>(x.t)), Put(':'), Walk(std::get<1>(x.t));
    Walk(":", std::get<2>(x.t));
  }
  void Unparse(const ImageSelector &x) { // R924
    Put('['), Walk(std::get<std::list<Cosubscript>>(x.t), ",");
    Walk(",", std::get<std::list<ImageSelectorSpec>>(x.t), ","), Put(']');
  }
  void Before(const ImageSelectorSpec::Stat &) { // R926
    Word("STAT=");
  }
  void Before(const ImageSelectorSpec::Team_Number &) { Word("TEAM_NUMBER="); }
  void Before(const ImageSelectorSpec &x) {
    if (std::holds_alternative<TeamValue>(x.u)) {
      Word("TEAM=");
    }
  }
  void Unparse(const AllocateStmt &x) { // R927
    Word("ALLOCATE(");
    Walk(std::get<std::optional<TypeSpec>>(x.t), "::");
    Walk(std::get<std::list<Allocation>>(x.t), ", ");
    Walk(", ", std::get<std::list<AllocOpt>>(x.t), ", "), Put(')');
  }
  void Before(const AllocOpt &x) { // R928, R931
    common::visit(common::visitors{
                      [&](const AllocOpt::Mold &) { Word("MOLD="); },
                      [&](const AllocOpt::Source &) { Word("SOURCE="); },
                      [&](const AllocOpt::Stream &) { Word("STREAM="); },
                      [&](const AllocOpt::Pinned &) { Word("PINNED="); },
                      [](const StatOrErrmsg &) {},
                  },
        x.u);
  }
  void Unparse(const Allocation &x) { // R932
    Walk(std::get<AllocateObject>(x.t));
    Walk("(", std::get<std::list<AllocateShapeSpec>>(x.t), ",", ")");
    Walk("[", std::get<std::optional<AllocateCoarraySpec>>(x.t), "]");
  }
  void Unparse(const AllocateShapeSpec &x) { // R934 & R938
    Walk(std::get<std::optional<BoundExpr>>(x.t), ":");
    Walk(std::get<BoundExpr>(x.t));
  }
  void Unparse(const AllocateCoarraySpec &x) { // R937
    Walk(std::get<std::list<AllocateCoshapeSpec>>(x.t), ",", ",");
    Walk(std::get<std::optional<BoundExpr>>(x.t), ":"), Put('*');
  }
  void Unparse(const NullifyStmt &x) { // R939
    Word("NULLIFY("), Walk(x.v, ", "), Put(')');
  }
  void Unparse(const DeallocateStmt &x) { // R941
    Word("DEALLOCATE(");
    Walk(std::get<std::list<AllocateObject>>(x.t), ", ");
    Walk(", ", std::get<std::list<StatOrErrmsg>>(x.t), ", "), Put(')');
  }
  void Before(const StatOrErrmsg &x) { // R942 & R1165
    common::visit(common::visitors{
                      [&](const StatVariable &) { Word("STAT="); },
                      [&](const MsgVariable &) { Word("ERRMSG="); },
                  },
        x.u);
  }

  // R1001 - R1022
  void Unparse(const Expr::Parentheses &x) { Put('('), Walk(x.v), Put(')'); }
  void Before(const Expr::UnaryPlus &) { Put("+"); }
  void Before(const Expr::Negate &) { Put("-"); }
  void Before(const Expr::NOT &) { Word(".NOT."); }
  void Unparse(const Expr::PercentLoc &x) {
    Word("%LOC("), Walk(x.v), Put(')');
  }
  void Unparse(const Expr::Power &x) { Walk(x.t, "**"); }
  void Unparse(const Expr::Multiply &x) { Walk(x.t, "*"); }
  void Unparse(const Expr::Divide &x) { Walk(x.t, "/"); }
  void Unparse(const Expr::Add &x) { Walk(x.t, "+"); }
  void Unparse(const Expr::Subtract &x) { Walk(x.t, "-"); }
  void Unparse(const Expr::Concat &x) { Walk(x.t, "//"); }
  void Unparse(const Expr::LT &x) { Walk(x.t, "<"); }
  void Unparse(const Expr::LE &x) { Walk(x.t, "<="); }
  void Unparse(const Expr::EQ &x) { Walk(x.t, "=="); }
  void Unparse(const Expr::NE &x) { Walk(x.t, "/="); }
  void Unparse(const Expr::GE &x) { Walk(x.t, ">="); }
  void Unparse(const Expr::GT &x) { Walk(x.t, ">"); }
  void Unparse(const Expr::AND &x) { Walk(x.t, ".AND."); }
  void Unparse(const Expr::OR &x) { Walk(x.t, ".OR."); }
  void Unparse(const Expr::EQV &x) { Walk(x.t, ".EQV."); }
  void Unparse(const Expr::NEQV &x) { Walk(x.t, ".NEQV."); }
  void Unparse(const Expr::ComplexConstructor &x) {
    Put('('), Walk(x.t, ","), Put(')');
  }
  void Unparse(const Expr::DefinedBinary &x) {
    Walk(std::get<1>(x.t)); // left
    Walk(std::get<DefinedOpName>(x.t));
    Walk(std::get<2>(x.t)); // right
  }
  void Unparse(const DefinedOpName &x) { // R1003, R1023, R1414, & R1415
    Walk(x.v);
  }
  void Unparse(const AssignmentStmt &x) { // R1032
    if (asFortran_ && x.typedAssignment.get()) {
      Put(' ');
      asFortran_->assignment(out_, *x.typedAssignment);
      Put('\n');
    } else {
      Walk(x.t, " = ");
    }
  }
  void Unparse(const PointerAssignmentStmt &x) { // R1033, R1034, R1038
    if (asFortran_ && x.typedAssignment.get()) {
      Put(' ');
      asFortran_->assignment(out_, *x.typedAssignment);
      Put('\n');
    } else {
      Walk(std::get<DataRef>(x.t));
      common::visit(
          common::visitors{
              [&](const std::list<BoundsRemapping> &y) {
                Put('('), Walk(y), Put(')');
              },
              [&](const std::list<BoundsSpec> &y) { Walk("(", y, ", ", ")"); },
          },
          std::get<PointerAssignmentStmt::Bounds>(x.t).u);
      Put(" => "), Walk(std::get<Expr>(x.t));
    }
  }
  void Post(const BoundsSpec &) { // R1035
    Put(':');
  }
  void Unparse(const BoundsRemapping &x) { // R1036
    Walk(x.t, ":");
  }
  void Unparse(const WhereStmt &x) { // R1041, R1045, R1046
    Word("WHERE ("), Walk(x.t, ") ");
  }
  void Unparse(const WhereConstructStmt &x) { // R1043
    Walk(std::get<std::optional<Name>>(x.t), ": ");
    Word("WHERE ("), Walk(std::get<LogicalExpr>(x.t)), Put(')');
    Indent();
  }
  void Unparse(const MaskedElsewhereStmt &x) { // R1047
    Outdent();
    Word("ELSEWHERE ("), Walk(std::get<LogicalExpr>(x.t)), Put(')');
    Walk(" ", std::get<std::optional<Name>>(x.t));
    Indent();
  }
  void Unparse(const ElsewhereStmt &x) { // R1048
    Outdent(), Word("ELSEWHERE"), Walk(" ", x.v), Indent();
  }
  void Unparse(const EndWhereStmt &x) { // R1049
    Outdent(), Word("END WHERE"), Walk(" ", x.v);
  }
  void Unparse(const ForallConstructStmt &x) { // R1051
    Walk(std::get<std::optional<Name>>(x.t), ": ");
    Word("FORALL"), Walk(std::get<common::Indirection<ConcurrentHeader>>(x.t));
    Indent();
  }
  void Unparse(const EndForallStmt &x) { // R1054
    Outdent(), Word("END FORALL"), Walk(" ", x.v);
  }
  void Before(const ForallStmt &) { // R1055
    Word("FORALL");
  }

  void Unparse(const AssociateStmt &x) { // R1103
    Walk(std::get<std::optional<Name>>(x.t), ": ");
    Word("ASSOCIATE (");
    Walk(std::get<std::list<Association>>(x.t), ", "), Put(')'), Indent();
  }
  void Unparse(const Association &x) { // R1104
    Walk(x.t, " => ");
  }
  void Unparse(const EndAssociateStmt &x) { // R1106
    Outdent(), Word("END ASSOCIATE"), Walk(" ", x.v);
  }
  void Unparse(const BlockStmt &x) { // R1108
    Walk(x.v, ": "), Word("BLOCK"), Indent();
  }
  void Unparse(const EndBlockStmt &x) { // R1110
    Outdent(), Word("END BLOCK"), Walk(" ", x.v);
  }
  void Unparse(const ChangeTeamStmt &x) { // R1112
    Walk(std::get<std::optional<Name>>(x.t), ": ");
    Word("CHANGE TEAM ("), Walk(std::get<TeamValue>(x.t));
    Walk(", ", std::get<std::list<CoarrayAssociation>>(x.t), ", ");
    Walk(", ", std::get<std::list<StatOrErrmsg>>(x.t), ", "), Put(')');
    Indent();
  }
  void Unparse(const CoarrayAssociation &x) { // R1113
    Walk(x.t, " => ");
  }
  void Unparse(const EndChangeTeamStmt &x) { // R1114
    Outdent(), Word("END TEAM (");
    Walk(std::get<std::list<StatOrErrmsg>>(x.t), ", ");
    Put(')'), Walk(" ", std::get<std::optional<Name>>(x.t));
  }
  void Unparse(const CriticalStmt &x) { // R1117
    Walk(std::get<std::optional<Name>>(x.t), ": ");
    Word("CRITICAL ("), Walk(std::get<std::list<StatOrErrmsg>>(x.t), ", ");
    Put(')'), Indent();
  }
  void Unparse(const EndCriticalStmt &x) { // R1118
    Outdent(), Word("END CRITICAL"), Walk(" ", x.v);
  }
  void Unparse(const DoConstruct &x) { // R1119, R1120
    Walk(std::get<Statement<NonLabelDoStmt>>(x.t));
    Indent(), Walk(std::get<Block>(x.t), ""), Outdent();
    Walk(std::get<Statement<EndDoStmt>>(x.t));
  }
  void Unparse(const LabelDoStmt &x) { // R1121
    Word("DO "), Walk(std::get<Label>(x.t));
    Walk(" ", std::get<std::optional<LoopControl>>(x.t));
  }
  void Unparse(const NonLabelDoStmt &x) { // R1122
    Walk(std::get<std::optional<Name>>(x.t), ": ");
    Word("DO ");
    Walk(std::get<std::optional<Label>>(x.t), " ");
    Walk(std::get<std::optional<LoopControl>>(x.t));
  }
  void Unparse(const LoopControl &x) { // R1123
    common::visit(common::visitors{
                      [&](const ScalarLogicalExpr &y) {
                        Word("WHILE ("), Walk(y), Put(')');
                      },
                      [&](const auto &y) { Walk(y); },
                  },
        x.u);
  }
  void Unparse(const ConcurrentHeader &x) { // R1125
    Put('('), Walk(std::get<std::optional<IntegerTypeSpec>>(x.t), "::");
    Walk(std::get<std::list<ConcurrentControl>>(x.t), ", ");
    Walk(", ", std::get<std::optional<ScalarLogicalExpr>>(x.t)), Put(')');
  }
  void Unparse(const ConcurrentControl &x) { // R1126 - R1128
    Walk(std::get<Name>(x.t)), Put('='), Walk(std::get<1>(x.t));
    Put(':'), Walk(std::get<2>(x.t));
    Walk(":", std::get<std::optional<ScalarIntExpr>>(x.t));
  }
  void Before(const LoopControl::Concurrent &) { // R1129
    Word("CONCURRENT");
  }
  void Unparse(const LocalitySpec::Local &x) {
    Word("LOCAL("), Walk(x.v, ", "), Put(')');
  }
  void Unparse(const LocalitySpec::LocalInit &x) {
    Word("LOCAL_INIT("), Walk(x.v, ", "), Put(')');
  }
  void Unparse(const LocalitySpec::Reduce &x) {
    Word("REDUCE("), Walk(std::get<parser::ReductionOperator>(x.t));
    Walk(":", std::get<std::list<parser::Name>>(x.t), ",", ")");
  }
  void Unparse(const LocalitySpec::Shared &x) {
    Word("SHARED("), Walk(x.v, ", "), Put(')');
  }
  void Post(const LocalitySpec::DefaultNone &) { Word("DEFAULT(NONE)"); }
  void Unparse(const EndDoStmt &x) { // R1132
    Word("END DO"), Walk(" ", x.v);
  }
  void Unparse(const CycleStmt &x) { // R1133
    Word("CYCLE"), Walk(" ", x.v);
  }
  void Unparse(const IfThenStmt &x) { // R1135
    Walk(std::get<std::optional<Name>>(x.t), ": ");
    Word("IF ("), Walk(std::get<ScalarLogicalExpr>(x.t));
    Put(") "), Word("THEN"), Indent();
  }
  void Unparse(const ElseIfStmt &x) { // R1136
    Outdent(), Word("ELSE IF (");
    Walk(std::get<ScalarLogicalExpr>(x.t)), Put(") "), Word("THEN");
    Walk(" ", std::get<std::optional<Name>>(x.t)), Indent();
  }
  void Unparse(const ElseStmt &x) { // R1137
    Outdent(), Word("ELSE"), Walk(" ", x.v), Indent();
  }
  void Unparse(const EndIfStmt &x) { // R1138
    Outdent(), Word("END IF"), Walk(" ", x.v);
  }
  void Unparse(const IfStmt &x) { // R1139
    Word("IF ("), Walk(x.t, ") ");
  }
  void Unparse(const SelectCaseStmt &x) { // R1141, R1144
    Walk(std::get<std::optional<Name>>(x.t), ": ");
    Word("SELECT CASE (");
    Walk(std::get<Scalar<Expr>>(x.t)), Put(')'), Indent();
  }
  void Unparse(const CaseStmt &x) { // R1142
    Outdent(), Word("CASE "), Walk(std::get<CaseSelector>(x.t));
    Walk(" ", std::get<std::optional<Name>>(x.t)), Indent();
  }
  void Unparse(const EndSelectStmt &x) { // R1143 & R1151 & R1155
    Outdent(), Word("END SELECT"), Walk(" ", x.v);
  }
  void Unparse(const CaseSelector &x) { // R1145
    common::visit(common::visitors{
                      [&](const std::list<CaseValueRange> &y) {
                        Put('('), Walk(y), Put(')');
                      },
                      [&](const Default &) { Word("DEFAULT"); },
                  },
        x.u);
  }
  void Unparse(const CaseValueRange::Range &x) { // R1146
    Walk(x.lower), Put(':'), Walk(x.upper);
  }
  void Unparse(const SelectRankStmt &x) { // R1149
    Walk(std::get<0>(x.t), ": ");
    Word("SELECT RANK ("), Walk(std::get<1>(x.t), " => ");
    Walk(std::get<Selector>(x.t)), Put(')'), Indent();
  }
  void Unparse(const SelectRankCaseStmt &x) { // R1150
    Outdent(), Word("RANK ");
    common::visit(common::visitors{
                      [&](const ScalarIntConstantExpr &y) {
                        Put('('), Walk(y), Put(')');
                      },
                      [&](const Star &) { Put("(*)"); },
                      [&](const Default &) { Word("DEFAULT"); },
                  },
        std::get<SelectRankCaseStmt::Rank>(x.t).u);
    Walk(" ", std::get<std::optional<Name>>(x.t)), Indent();
  }
  void Unparse(const SelectTypeStmt &x) { // R1153
    Walk(std::get<0>(x.t), ": ");
    Word("SELECT TYPE ("), Walk(std::get<1>(x.t), " => ");
    Walk(std::get<Selector>(x.t)), Put(')'), Indent();
  }
  void Unparse(const TypeGuardStmt &x) { // R1154
    Outdent(), Walk(std::get<TypeGuardStmt::Guard>(x.t));
    Walk(" ", std::get<std::optional<Name>>(x.t)), Indent();
  }
  void Unparse(const TypeGuardStmt::Guard &x) {
    common::visit(
        common::visitors{
            [&](const TypeSpec &y) { Word("TYPE IS ("), Walk(y), Put(')'); },
            [&](const DerivedTypeSpec &y) {
              Word("CLASS IS ("), Walk(y), Put(')');
            },
            [&](const Default &) { Word("CLASS DEFAULT"); },
        },
        x.u);
  }
  void Unparse(const ExitStmt &x) { // R1156
    Word("EXIT"), Walk(" ", x.v);
  }
  void Before(const GotoStmt &) { // R1157
    Word("GO TO ");
  }
  void Unparse(const ComputedGotoStmt &x) { // R1158
    Word("GO TO ("), Walk(x.t, "), ");
  }
  void Unparse(const ContinueStmt &) { // R1159
    Word("CONTINUE");
  }
  void Unparse(const StopStmt &x) { // R1160, R1161
    if (std::get<StopStmt::Kind>(x.t) == StopStmt::Kind::ErrorStop) {
      Word("ERROR ");
    }
    Word("STOP"), Walk(" ", std::get<std::optional<StopCode>>(x.t));
    Walk(", QUIET=", std::get<std::optional<ScalarLogicalExpr>>(x.t));
  }
  void Unparse(const FailImageStmt &) { // R1163
    Word("FAIL IMAGE");
  }
  void Unparse(const NotifyWaitStmt &x) { // F2023: R1166
    Word("NOTIFY WAIT ("), Walk(std::get<Scalar<Variable>>(x.t));
    Walk(", ", std::get<std::list<EventWaitSpec>>(x.t), ", ");
    Put(')');
  }
  void Unparse(const SyncAllStmt &x) { // R1164
    Word("SYNC ALL ("), Walk(x.v, ", "), Put(')');
  }
  void Unparse(const SyncImagesStmt &x) { // R1166
    Word("SYNC IMAGES (");
    Walk(std::get<SyncImagesStmt::ImageSet>(x.t));
    Walk(", ", std::get<std::list<StatOrErrmsg>>(x.t), ", "), Put(')');
  }
  void Unparse(const SyncMemoryStmt &x) { // R1168
    Word("SYNC MEMORY ("), Walk(x.v, ", "), Put(')');
  }
  void Unparse(const SyncTeamStmt &x) { // R1169
    Word("SYNC TEAM ("), Walk(std::get<TeamValue>(x.t));
    Walk(", ", std::get<std::list<StatOrErrmsg>>(x.t), ", "), Put(')');
  }
  void Unparse(const EventPostStmt &x) { // R1170
    Word("EVENT POST ("), Walk(std::get<EventVariable>(x.t));
    Walk(", ", std::get<std::list<StatOrErrmsg>>(x.t), ", "), Put(')');
  }
  void Before(const EventWaitSpec &x) { // R1173, R1174
    common::visit(common::visitors{
                      [&](const ScalarIntExpr &) { Word("UNTIL_COUNT="); },
                      [](const StatOrErrmsg &) {},
                  },
        x.u);
  }
  void Unparse(const EventWaitStmt &x) { // R1170
    Word("EVENT WAIT ("), Walk(std::get<EventVariable>(x.t));
    Walk(", ", std::get<std::list<EventWaitSpec>>(x.t), ", ");
    Put(')');
  }
  void Unparse(const FormTeamStmt &x) { // R1175, R1177
    Word("FORM TEAM ("), Walk(std::get<ScalarIntExpr>(x.t));
    Put(','), Walk(std::get<TeamVariable>(x.t));
    Walk(", ", std::get<std::list<FormTeamStmt::FormTeamSpec>>(x.t), ", ");
    Put(')');
  }
  void Before(const FormTeamStmt::FormTeamSpec &x) { // R1176, R1178
    common::visit(common::visitors{
                      [&](const ScalarIntExpr &) { Word("NEW_INDEX="); },
                      [](const StatOrErrmsg &) {},
                  },
        x.u);
  }
  void Unparse(const LockStmt &x) { // R1179
    Word("LOCK ("), Walk(std::get<LockVariable>(x.t));
    Walk(", ", std::get<std::list<LockStmt::LockStat>>(x.t), ", ");
    Put(')');
  }
  void Before(const LockStmt::LockStat &x) { // R1180
    common::visit(
        common::visitors{
            [&](const ScalarLogicalVariable &) { Word("ACQUIRED_LOCK="); },
            [](const StatOrErrmsg &) {},
        },
        x.u);
  }
  void Unparse(const UnlockStmt &x) { // R1181
    Word("UNLOCK ("), Walk(std::get<LockVariable>(x.t));
    Walk(", ", std::get<std::list<StatOrErrmsg>>(x.t), ", ");
    Put(')');
  }

  void Unparse(const OpenStmt &x) { // R1204
    Word("OPEN ("), Walk(x.v, ", "), Put(')');
  }
  bool Pre(const ConnectSpec &x) { // R1205
    return common::visit(common::visitors{
                             [&](const FileUnitNumber &) {
                               Word("UNIT=");
                               return true;
                             },
                             [&](const FileNameExpr &) {
                               Word("FILE=");
                               return true;
                             },
                             [&](const ConnectSpec::CharExpr &y) {
                               Walk(y.t, "=");
                               return false;
                             },
                             [&](const MsgVariable &) {
                               Word("IOMSG=");
                               return true;
                             },
                             [&](const StatVariable &) {
                               Word("IOSTAT=");
                               return true;
                             },
                             [&](const ConnectSpec::Recl &) {
                               Word("RECL=");
                               return true;
                             },
                             [&](const ConnectSpec::Newunit &) {
                               Word("NEWUNIT=");
                               return true;
                             },
                             [&](const ErrLabel &) {
                               Word("ERR=");
                               return true;
                             },
                             [&](const StatusExpr &) {
                               Word("STATUS=");
                               return true;
                             },
                         },
        x.u);
  }
  void Unparse(const CloseStmt &x) { // R1208
    Word("CLOSE ("), Walk(x.v, ", "), Put(')');
  }
  void Before(const CloseStmt::CloseSpec &x) { // R1209
    common::visit(common::visitors{
                      [&](const FileUnitNumber &) { Word("UNIT="); },
                      [&](const StatVariable &) { Word("IOSTAT="); },
                      [&](const MsgVariable &) { Word("IOMSG="); },
                      [&](const ErrLabel &) { Word("ERR="); },
                      [&](const StatusExpr &) { Word("STATUS="); },
                  },
        x.u);
  }
  void Unparse(const ReadStmt &x) { // R1210
    Word("READ ");
    if (x.iounit) {
      Put('('), Walk(x.iounit);
      if (x.format) {
        Put(", "), Walk(x.format);
      }
      Walk(", ", x.controls, ", ");
      Put(')');
    } else if (x.format) {
      Walk(x.format);
      if (!x.items.empty()) {
        Put(", ");
      }
    } else {
      Put('('), Walk(x.controls, ", "), Put(')');
    }
    Walk(" ", x.items, ", ");
  }
  void Unparse(const WriteStmt &x) { // R1211
    Word("WRITE (");
    if (x.iounit) {
      Walk(x.iounit);
      if (x.format) {
        Put(", "), Walk(x.format);
      }
      Walk(", ", x.controls, ", ");
    } else {
      Walk(x.controls, ", ");
    }
    Put(')'), Walk(" ", x.items, ", ");
  }
  void Unparse(const PrintStmt &x) { // R1212
    Word("PRINT "), Walk(std::get<Format>(x.t));
    Walk(", ", std::get<std::list<OutputItem>>(x.t), ", ");
  }
  bool Pre(const IoControlSpec &x) { // R1213
    return common::visit(common::visitors{
                             [&](const IoUnit &) {
                               Word("UNIT=");
                               return true;
                             },
                             [&](const Format &) {
                               Word("FMT=");
                               return true;
                             },
                             [&](const Name &) {
                               Word("NML=");
                               return true;
                             },
                             [&](const IoControlSpec::CharExpr &y) {
                               Walk(y.t, "=");
                               return false;
                             },
                             [&](const IoControlSpec::Asynchronous &) {
                               Word("ASYNCHRONOUS=");
                               return true;
                             },
                             [&](const EndLabel &) {
                               Word("END=");
                               return true;
                             },
                             [&](const EorLabel &) {
                               Word("EOR=");
                               return true;
                             },
                             [&](const ErrLabel &) {
                               Word("ERR=");
                               return true;
                             },
                             [&](const IdVariable &) {
                               Word("ID=");
                               return true;
                             },
                             [&](const MsgVariable &) {
                               Word("IOMSG=");
                               return true;
                             },
                             [&](const StatVariable &) {
                               Word("IOSTAT=");
                               return true;
                             },
                             [&](const IoControlSpec::Pos &) {
                               Word("POS=");
                               return true;
                             },
                             [&](const IoControlSpec::Rec &) {
                               Word("REC=");
                               return true;
                             },
                             [&](const IoControlSpec::Size &) {
                               Word("SIZE=");
                               return true;
                             },
                         },
        x.u);
  }
  void Unparse(const InputImpliedDo &x) { // R1218
    Put('('), Walk(std::get<std::list<InputItem>>(x.t), ", "), Put(", ");
    Walk(std::get<IoImpliedDoControl>(x.t)), Put(')');
  }
  void Unparse(const OutputImpliedDo &x) { // R1219
    Put('('), Walk(std::get<std::list<OutputItem>>(x.t), ", "), Put(", ");
    Walk(std::get<IoImpliedDoControl>(x.t)), Put(')');
  }
  void Unparse(const WaitStmt &x) { // R1222
    Word("WAIT ("), Walk(x.v, ", "), Put(')');
  }
  void Before(const WaitSpec &x) { // R1223
    common::visit(common::visitors{
                      [&](const FileUnitNumber &) { Word("UNIT="); },
                      [&](const EndLabel &) { Word("END="); },
                      [&](const EorLabel &) { Word("EOR="); },
                      [&](const ErrLabel &) { Word("ERR="); },
                      [&](const IdExpr &) { Word("ID="); },
                      [&](const MsgVariable &) { Word("IOMSG="); },
                      [&](const StatVariable &) { Word("IOSTAT="); },
                  },
        x.u);
  }
  void Unparse(const BackspaceStmt &x) { // R1224
    Word("BACKSPACE ("), Walk(x.v, ", "), Put(')');
  }
  void Unparse(const EndfileStmt &x) { // R1225
    Word("ENDFILE ("), Walk(x.v, ", "), Put(')');
  }
  void Unparse(const RewindStmt &x) { // R1226
    Word("REWIND ("), Walk(x.v, ", "), Put(')');
  }
  void Before(const PositionOrFlushSpec &x) { // R1227 & R1229
    common::visit(common::visitors{
                      [&](const FileUnitNumber &) { Word("UNIT="); },
                      [&](const MsgVariable &) { Word("IOMSG="); },
                      [&](const StatVariable &) { Word("IOSTAT="); },
                      [&](const ErrLabel &) { Word("ERR="); },
                  },
        x.u);
  }
  void Unparse(const FlushStmt &x) { // R1228
    Word("FLUSH ("), Walk(x.v, ", "), Put(')');
  }
  void Unparse(const InquireStmt &x) { // R1230
    Word("INQUIRE (");
    common::visit(
        common::visitors{
            [&](const InquireStmt::Iolength &y) {
              Word("IOLENGTH="), Walk(y.t, ") ");
            },
            [&](const std::list<InquireSpec> &y) { Walk(y, ", "), Put(')'); },
        },
        x.u);
  }
  bool Pre(const InquireSpec &x) { // R1231
    return common::visit(common::visitors{
                             [&](const FileUnitNumber &) {
                               Word("UNIT=");
                               return true;
                             },
                             [&](const FileNameExpr &) {
                               Word("FILE=");
                               return true;
                             },
                             [&](const InquireSpec::CharVar &y) {
                               Walk(y.t, "=");
                               return false;
                             },
                             [&](const InquireSpec::IntVar &y) {
                               Walk(y.t, "=");
                               return false;
                             },
                             [&](const InquireSpec::LogVar &y) {
                               Walk(y.t, "=");
                               return false;
                             },
                             [&](const IdExpr &) {
                               Word("ID=");
                               return true;
                             },
                             [&](const ErrLabel &) {
                               Word("ERR=");
                               return true;
                             },
                         },
        x.u);
  }

  void Before(const FormatStmt &) { // R1301
    Word("FORMAT");
  }
  void Unparse(const format::FormatSpecification &x) { // R1302, R1303, R1305
    Put('('), Walk("", x.items, ",", x.unlimitedItems.empty() ? "" : ",");
    Walk("*(", x.unlimitedItems, ",", ")"), Put(')');
  }
  void Unparse(const format::FormatItem &x) { // R1304, R1306, R1321
    if (x.repeatCount) {
      Walk(*x.repeatCount);
    }
    common::visit(common::visitors{
                      [&](const std::string &y) { PutNormalized(y); },
                      [&](const std::list<format::FormatItem> &y) {
                        Walk("(", y, ",", ")");
                      },
                      [&](const auto &y) { Walk(y); },
                  },
        x.u);
  }
  void Unparse(
      const format::IntrinsicTypeDataEditDesc &x) { // R1307(1/2) - R1311
    switch (x.kind) {
#define FMT(x) \
  case format::IntrinsicTypeDataEditDesc::Kind::x: \
    Put(#x); \
    break
      FMT(I);
      FMT(B);
      FMT(O);
      FMT(Z);
      FMT(F);
      FMT(E);
      FMT(EN);
      FMT(ES);
      FMT(EX);
      FMT(G);
      FMT(L);
      FMT(A);
      FMT(D);
#undef FMT
    }
    Walk(x.width), Walk(".", x.digits), Walk("E", x.exponentWidth);
  }
  void Unparse(const format::DerivedTypeDataEditDesc &x) { // R1307(2/2), R1312
    Word("DT");
    if (!x.type.empty()) {
      Put('"'), Put(x.type), Put('"');
    }
    Walk("(", x.parameters, ",", ")");
  }
  void Unparse(const format::ControlEditDesc &x) { // R1313, R1315-R1320
    switch (x.kind) {
    case format::ControlEditDesc::Kind::T:
      Word("T");
      Walk(x.count);
      break;
    case format::ControlEditDesc::Kind::TL:
      Word("TL");
      Walk(x.count);
      break;
    case format::ControlEditDesc::Kind::TR:
      Word("TR");
      Walk(x.count);
      break;
    case format::ControlEditDesc::Kind::X:
      if (x.count != 1) {
        Walk(x.count);
      }
      Word("X");
      break;
    case format::ControlEditDesc::Kind::Slash:
      if (x.count != 1) {
        Walk(x.count);
      }
      Put('/');
      break;
    case format::ControlEditDesc::Kind::Colon:
      Put(':');
      break;
    case format::ControlEditDesc::Kind::P:
      Walk(x.count);
      Word("P");
      break;
#define FMT(x) \
  case format::ControlEditDesc::Kind::x: \
    Put(#x); \
    break
      FMT(SS);
      FMT(SP);
      FMT(S);
      FMT(BN);
      FMT(BZ);
      FMT(RU);
      FMT(RD);
      FMT(RZ);
      FMT(RN);
      FMT(RC);
      FMT(RP);
      FMT(DC);
      FMT(DP);
#undef FMT
    case format::ControlEditDesc::Kind::Dollar:
      Put('$');
      break;
    case format::ControlEditDesc::Kind::Backslash:
      Put('\\');
      break;
    }
  }

  void Before(const MainProgram &x) { // R1401
    if (!std::get<std::optional<Statement<ProgramStmt>>>(x.t)) {
      Indent();
    }
  }
  void Before(const ProgramStmt &) { // R1402
    Word("PROGRAM "), Indent();
  }
  void Unparse(const EndProgramStmt &x) { // R1403
    EndSubprogram("PROGRAM", x.v);
  }
  void Before(const ModuleStmt &) { // R1405
    Word("MODULE "), Indent();
  }
  void Unparse(const EndModuleStmt &x) { // R1406
    EndSubprogram("MODULE", x.v);
  }
  void Unparse(const UseStmt &x) { // R1409
    Word("USE"), Walk(", ", x.nature), Put(" :: "), Walk(x.moduleName);
    common::visit(
        common::visitors{
            [&](const std::list<Rename> &y) { Walk(", ", y, ", "); },
            [&](const std::list<Only> &y) { Walk(", ONLY: ", y, ", "); },
        },
        x.u);
  }
  void Unparse(const Rename &x) { // R1411
    common::visit(common::visitors{
                      [&](const Rename::Names &y) { Walk(y.t, " => "); },
                      [&](const Rename::Operators &y) {
                        Word("OPERATOR("), Walk(y.t, ") => OPERATOR("),
                            Put(")");
                      },
                  },
        x.u);
  }
  void Unparse(const SubmoduleStmt &x) { // R1417
    Word("SUBMODULE ("), WalkTupleElements(x.t, ")"), Indent();
  }
  void Unparse(const ParentIdentifier &x) { // R1418
    Walk(std::get<Name>(x.t)), Walk(":", std::get<std::optional<Name>>(x.t));
  }
  void Unparse(const EndSubmoduleStmt &x) { // R1419
    EndSubprogram("SUBMODULE", x.v);
  }
  void Unparse(const BlockDataStmt &x) { // R1421
    Word("BLOCK DATA"), Walk(" ", x.v), Indent();
  }
  void Unparse(const EndBlockDataStmt &x) { // R1422
    EndSubprogram("BLOCK DATA", x.v);
  }

  void Unparse(const InterfaceStmt &x) { // R1503
    common::visit(common::visitors{
                      [&](const std::optional<GenericSpec> &y) {
                        Word("INTERFACE"), Walk(" ", y);
                      },
                      [&](const Abstract &) { Word("ABSTRACT INTERFACE"); },
                  },
        x.u);
    Indent();
  }
  void Unparse(const EndInterfaceStmt &x) { // R1504
    Outdent(), Word("END INTERFACE"), Walk(" ", x.v);
  }
  void Unparse(const ProcedureStmt &x) { // R1506
    if (std::get<ProcedureStmt::Kind>(x.t) ==
        ProcedureStmt::Kind::ModuleProcedure) {
      Word("MODULE ");
    }
    Word("PROCEDURE :: ");
    Walk(std::get<std::list<Name>>(x.t), ", ");
  }
  void Before(const GenericSpec &x) { // R1508, R1509
    common::visit(
        common::visitors{
            [&](const DefinedOperator &) { Word("OPERATOR("); },
            [&](const GenericSpec::Assignment &) { Word("ASSIGNMENT(=)"); },
            [&](const GenericSpec::ReadFormatted &) {
              Word("READ(FORMATTED)");
            },
            [&](const GenericSpec::ReadUnformatted &) {
              Word("READ(UNFORMATTED)");
            },
            [&](const GenericSpec::WriteFormatted &) {
              Word("WRITE(FORMATTED)");
            },
            [&](const GenericSpec::WriteUnformatted &) {
              Word("WRITE(UNFORMATTED)");
            },
            [](const auto &) {},
        },
        x.u);
  }
  void Post(const GenericSpec &x) {
    common::visit(common::visitors{
                      [&](const DefinedOperator &) { Put(')'); },
                      [](const auto &) {},
                  },
        x.u);
  }
  void Unparse(const GenericStmt &x) { // R1510
    Word("GENERIC"), Walk(", ", std::get<std::optional<AccessSpec>>(x.t));
    Put(" :: "), Walk(std::get<GenericSpec>(x.t)), Put(" => ");
    Walk(std::get<std::list<Name>>(x.t), ", ");
  }
  void Unparse(const ExternalStmt &x) { // R1511
    Word("EXTERNAL :: "), Walk(x.v, ", ");
  }
  void Unparse(const ProcedureDeclarationStmt &x) { // R1512
    Word("PROCEDURE("), Walk(std::get<std::optional<ProcInterface>>(x.t));
    Put(')'), Walk(", ", std::get<std::list<ProcAttrSpec>>(x.t), ", ");
    Put(" :: "), Walk(std::get<std::list<ProcDecl>>(x.t), ", ");
  }
  void Unparse(const ProcDecl &x) { // R1515
    Walk(std::get<Name>(x.t));
    Walk(" => ", std::get<std::optional<ProcPointerInit>>(x.t));
  }
  void Unparse(const IntrinsicStmt &x) { // R1519
    Word("INTRINSIC :: "), Walk(x.v, ", ");
  }
  void Unparse(const CallStmt::StarOrExpr &x) {
    if (x.v) {
      Walk(*x.v);
    } else {
      Word("*");
    }
  }
  void Unparse(const CallStmt::Chevrons &x) { // CUDA
    Walk(std::get<0>(x.t)); // grid
    Word(","), Walk(std::get<1>(x.t)); // block
    Walk(",", std::get<2>(x.t)); // bytes
    Walk(",", std::get<3>(x.t)); // stream
  }
  void Unparse(const FunctionReference &x) { // R1520
    Walk(std::get<ProcedureDesignator>(x.v.t));
    Put('('), Walk(std::get<std::list<ActualArgSpec>>(x.v.t), ", "), Put(')');
  }
  void Unparse(const CallStmt &x) { // R1521
    if (asFortran_ && x.typedCall.get()) {
      Put(' ');
      asFortran_->call(out_, *x.typedCall);
      Put('\n');
    } else {
      const auto &pd{std::get<ProcedureDesignator>(x.call.t)};
      Word("CALL "), Walk(pd);
      Walk("<<<", x.chevrons, ">>>");
      const auto &args{std::get<std::list<ActualArgSpec>>(x.call.t)};
      if (args.empty()) {
        if (std::holds_alternative<ProcComponentRef>(pd.u)) {
          Put("()"); // pgf90 crashes on CALL to tbp without parentheses
        }
      } else {
        Walk("(", args, ", ", ")");
      }
    }
  }
  void Unparse(const ActualArgSpec &x) { // R1523
    Walk(std::get<std::optional<Keyword>>(x.t), "=");
    Walk(std::get<ActualArg>(x.t));
  }
  void Unparse(const ActualArg::PercentRef &x) { // R1524
    Word("%REF("), Walk(x.v), Put(')');
  }
  void Unparse(const ActualArg::PercentVal &x) {
    Word("%VAL("), Walk(x.v), Put(')');
  }
  void Before(const AltReturnSpec &) { // R1525
    Put('*');
  }
  void Post(const PrefixSpec::Elemental) { Word("ELEMENTAL"); } // R1527
  void Post(const PrefixSpec::Impure) { Word("IMPURE"); }
  void Post(const PrefixSpec::Module) { Word("MODULE"); }
  void Post(const PrefixSpec::Non_Recursive) { Word("NON_RECURSIVE"); }
  void Post(const PrefixSpec::Pure) { Word("PURE"); }
  void Post(const PrefixSpec::Recursive) { Word("RECURSIVE"); }
  void Unparse(const PrefixSpec::Attributes &x) {
    Word("ATTRIBUTES("), Walk(x.v), Word(")");
  }
  void Unparse(const PrefixSpec::Launch_Bounds &x) {
    Word("LAUNCH_BOUNDS("), Walk(x.v), Word(")");
  }
  void Unparse(const PrefixSpec::Cluster_Dims &x) {
    Word("CLUSTER_DIMS("), Walk(x.v), Word(")");
  }
  void Unparse(const FunctionStmt &x) { // R1530
    Walk("", std::get<std::list<PrefixSpec>>(x.t), " ", " ");
    Word("FUNCTION "), Walk(std::get<Name>(x.t)), Put("(");
    Walk(std::get<std::list<Name>>(x.t), ", "), Put(')');
    Walk(" ", std::get<std::optional<Suffix>>(x.t)), Indent();
  }
  void Unparse(const Suffix &x) { // R1532
    if (x.resultName) {
      Word("RESULT("), Walk(x.resultName), Put(')');
      Walk(" ", x.binding);
    } else {
      Walk(x.binding);
    }
  }
  void Unparse(const EndFunctionStmt &x) { // R1533
    EndSubprogram("FUNCTION", x.v);
  }
  void Unparse(const SubroutineStmt &x) { // R1535
    Walk("", std::get<std::list<PrefixSpec>>(x.t), " ", " ");
    Word("SUBROUTINE "), Walk(std::get<Name>(x.t));
    const auto &args{std::get<std::list<DummyArg>>(x.t)};
    const auto &bind{std::get<std::optional<LanguageBindingSpec>>(x.t)};
    if (args.empty()) {
      Walk(" () ", bind);
    } else {
      Walk(" (", args, ", ", ")");
      Walk(" ", bind);
    }
    Indent();
  }
  void Unparse(const EndSubroutineStmt &x) { // R1537
    EndSubprogram("SUBROUTINE", x.v);
  }
  void Before(const MpSubprogramStmt &) { // R1539
    Word("MODULE PROCEDURE "), Indent();
  }
  void Unparse(const EndMpSubprogramStmt &x) { // R1540
    EndSubprogram("PROCEDURE", x.v);
  }
  void Unparse(const EntryStmt &x) { // R1541
    Word("ENTRY "), Walk(std::get<Name>(x.t)), Put("(");
    Walk(std::get<std::list<DummyArg>>(x.t), ", "), Put(")");
    Walk(" ", std::get<std::optional<Suffix>>(x.t));
  }
  void Unparse(const ReturnStmt &x) { // R1542
    Word("RETURN"), Walk(" ", x.v);
  }
  void Unparse(const ContainsStmt &) { // R1543
    Outdent();
    Word("CONTAINS");
    Indent();
  }
  void Unparse(const StmtFunctionStmt &x) { // R1544
    Walk(std::get<Name>(x.t)), Put('(');
    Walk(std::get<std::list<Name>>(x.t), ", "), Put(") = ");
    Walk(std::get<Scalar<Expr>>(x.t));
  }

  // Directives, extensions, and deprecated constructs
  void Unparse(const CompilerDirective &x) {
    common::visit(
        common::visitors{
            [&](const std::list<CompilerDirective::IgnoreTKR> &tkr) {
              Word("!DIR$ IGNORE_TKR"); // emitted even if tkr list is empty
              Walk(" ", tkr, ", ");
            },
            [&](const CompilerDirective::LoopCount &lcount) {
              Walk("!DIR$ LOOP COUNT (", lcount.v, ", ", ")");
            },
            [&](const std::list<CompilerDirective::AssumeAligned>
                    &assumeAligned) {
              Word("!DIR$ ASSUME_ALIGNED ");
              Walk(" ", assumeAligned, ", ");
            },
            [&](const CompilerDirective::VectorAlways &valways) {
              Word("!DIR$ VECTOR ALWAYS");
            },
            [&](const std::list<CompilerDirective::NameValue> &names) {
              Walk("!DIR$ ", names, " ");
            },
            [&](const CompilerDirective::Unrecognized &) {
              Word("!DIR$ ");
              Word(x.source.ToString());
            },
        },
        x.u);
    Put('\n');
  }
  void Unparse(const CompilerDirective::IgnoreTKR &x) {
    if (const auto &maybeList{
            std::get<std::optional<std::list<const char *>>>(x.t)}) {
      Put("(");
      for (const char *tkr : *maybeList) {
        Put(*tkr);
      }
      Put(") ");
    }
    Walk(std::get<Name>(x.t));
  }
  void Unparse(const CompilerDirective::NameValue &x) {
    Walk(std::get<Name>(x.t));
    Walk("=", std::get<std::optional<std::uint64_t>>(x.t));
  }
  void Unparse(const CompilerDirective::AssumeAligned &x) {
    Walk(std::get<common::Indirection<Designator>>(x.t));
    Put(":");
    Walk(std::get<uint64_t>(x.t));
  }

  // OpenACC Directives & Clauses
  void Unparse(const AccAtomicCapture &x) {
    BeginOpenACC();
    Word("!$ACC CAPTURE");
    Put("\n");
    EndOpenACC();
    Walk(std::get<AccAtomicCapture::Stmt1>(x.t));
    Put("\n");
    Walk(std::get<AccAtomicCapture::Stmt2>(x.t));
    BeginOpenACC();
    Word("!$ACC END ATOMIC\n");
    EndOpenACC();
  }
  void Unparse(const AccAtomicRead &x) {
    BeginOpenACC();
    Word("!$ACC ATOMIC READ");
    Put("\n");
    EndOpenACC();
    Walk(std::get<Statement<AssignmentStmt>>(x.t));
    BeginOpenACC();
    Walk(std::get<std::optional<AccEndAtomic>>(x.t), "!$ACC END ATOMIC\n");
    EndOpenACC();
  }
  void Unparse(const AccAtomicWrite &x) {
    BeginOpenACC();
    Word("!$ACC ATOMIC WRITE");
    Put("\n");
    EndOpenACC();
    Walk(std::get<Statement<AssignmentStmt>>(x.t));
    BeginOpenACC();
    Walk(std::get<std::optional<AccEndAtomic>>(x.t), "!$ACC END ATOMIC\n");
    EndOpenACC();
  }
  void Unparse(const AccAtomicUpdate &x) {
    BeginOpenACC();
    Word("!$ACC ATOMIC UPDATE");
    Put("\n");
    EndOpenACC();
    Walk(std::get<Statement<AssignmentStmt>>(x.t));
    BeginOpenACC();
    Walk(std::get<std::optional<AccEndAtomic>>(x.t), "!$ACC END ATOMIC\n");
    EndOpenACC();
  }
  void Unparse(const llvm::acc::Directive &x) {
    Word(llvm::acc::getOpenACCDirectiveName(x).str());
  }
#define GEN_FLANG_CLAUSE_UNPARSE
#include "llvm/Frontend/OpenACC/ACC.inc"
  void Unparse(const AccObjectListWithModifier &x) {
    Walk(std::get<std::optional<AccDataModifier>>(x.t), ":");
    Walk(std::get<AccObjectList>(x.t));
  }
  void Unparse(const AccBindClause &x) {
    common::visit(common::visitors{
                      [&](const Name &y) { Walk(y); },
                      [&](const ScalarDefaultCharExpr &y) { Walk(y); },
                  },
        x.u);
  }
  void Unparse(const AccDefaultClause &x) {
    switch (x.v) {
    case llvm::acc::DefaultValue::ACC_Default_none:
      Put("NONE");
      break;
    case llvm::acc::DefaultValue::ACC_Default_present:
      Put("PRESENT");
      break;
    }
  }
  void Unparse(const AccClauseList &x) { Walk(" ", x.v, " "); }
  void Unparse(const AccGangArgList &x) { Walk(x.v, ","); }
  void Before(const AccSizeExpr &x) {
    if (!x.v)
      Put("*");
  }
  void Before(const AccGangArg &x) {
    common::visit(common::visitors{
                      [&](const AccGangArg::Num &) { Word("NUM:"); },
                      [&](const AccGangArg::Dim &) { Word("DIM:"); },
                      [&](const AccGangArg::Static &) { Word("STATIC:"); },
                      [](const StatOrErrmsg &) {},
                  },
        x.u);
  }
  void Unparse(const AccCollapseArg &x) {
    const auto &force{std::get<bool>(x.t)};
    const auto &collapseValue{std::get<parser::ScalarIntConstantExpr>(x.t)};
    if (force) {
      Put("FORCE:");
    }
    Walk(collapseValue);
  }
  void Unparse(const OpenACCBlockConstruct &x) {
    BeginOpenACC();
    Word("!$ACC ");
    Walk(std::get<AccBeginBlockDirective>(x.t));
    Put("\n");
    EndOpenACC();
    Walk(std::get<Block>(x.t), "");
    BeginOpenACC();
    Word("!$ACC END ");
    Walk(std::get<AccEndBlockDirective>(x.t));
    Put("\n");
    EndOpenACC();
  }
  void Unparse(const OpenACCLoopConstruct &x) {
    BeginOpenACC();
    Word("!$ACC ");
    Walk(std::get<AccBeginLoopDirective>(x.t));
    Put("\n");
    EndOpenACC();
    Walk(std::get<std::optional<DoConstruct>>(x.t));
  }
  void Unparse(const AccBeginLoopDirective &x) {
    Walk(std::get<AccLoopDirective>(x.t));
    Walk(std::get<AccClauseList>(x.t));
  }
  void Unparse(const OpenACCStandaloneConstruct &x) {
    BeginOpenACC();
    Word("!$ACC ");
    Walk(std::get<AccStandaloneDirective>(x.t));
    Walk(std::get<AccClauseList>(x.t));
    Put("\n");
    EndOpenACC();
  }
  void Unparse(const OpenACCStandaloneDeclarativeConstruct &x) {
    BeginOpenACC();
    Word("!$ACC ");
    Walk(std::get<AccDeclarativeDirective>(x.t));
    Walk(std::get<AccClauseList>(x.t));
    Put("\n");
    EndOpenACC();
  }
  void Unparse(const OpenACCCombinedConstruct &x) {
    BeginOpenACC();
    Word("!$ACC ");
    Walk(std::get<AccBeginCombinedDirective>(x.t));
    Put("\n");
    EndOpenACC();
    Walk(std::get<std::optional<DoConstruct>>(x.t));
    BeginOpenACC();
    Walk("!$ACC END ", std::get<std::optional<AccEndCombinedDirective>>(x.t),
        "\n");
    EndOpenACC();
  }
  void Unparse(const OpenACCRoutineConstruct &x) {
    BeginOpenACC();
    Word("!$ACC ROUTINE");
    Walk("(", std::get<std::optional<Name>>(x.t), ")");
    Walk(std::get<AccClauseList>(x.t));
    Put("\n");
    EndOpenACC();
  }
  void Unparse(const AccObject &x) {
    common::visit(common::visitors{
                      [&](const Designator &y) { Walk(y); },
                      [&](const Name &y) { Put("/"), Walk(y), Put("/"); },
                  },
        x.u);
  }
  void Unparse(const AccObjectList &x) { Walk(x.v, ","); }
  void Unparse(const AccObjectListWithReduction &x) {
    Walk(std::get<ReductionOperator>(x.t));
    Put(":");
    Walk(std::get<AccObjectList>(x.t));
  }
  void Unparse(const OpenACCCacheConstruct &x) {
    BeginOpenACC();
    Word("!$ACC ");
    Word("CACHE(");
    Walk(std::get<AccObjectListWithModifier>(x.t));
    Put(")");
    Put("\n");
    EndOpenACC();
  }
  void Unparse(const AccWaitArgument &x) {
    Walk("DEVNUM:", std::get<std::optional<ScalarIntExpr>>(x.t), ":");
    Walk(std::get<std::list<ScalarIntExpr>>(x.t), ",");
  }
  void Unparse(const OpenACCWaitConstruct &x) {
    BeginOpenACC();
    Word("!$ACC ");
    Word("WAIT(");
    Walk(std::get<std::optional<AccWaitArgument>>(x.t));
    Walk(std::get<AccClauseList>(x.t));
    Put(")");
    Put("\n");
    EndOpenACC();
  }

  // OpenMP Clauses & Directives
  void Unparse(const OmpObject &x) {
    common::visit(common::visitors{
                      [&](const Designator &y) { Walk(y); },
                      [&](const Name &y) { Put("/"), Walk(y), Put("/"); },
                  },
        x.u);
  }
  void Unparse(const OmpDirectiveNameModifier &x) {
    Word(llvm::omp::getOpenMPDirectiveName(x.v));
  }
  void Unparse(const OmpIteratorSpecifier &x) {
    Walk(std::get<TypeDeclarationStmt>(x.t));
    Put(" = ");
    Walk(std::get<SubscriptTriplet>(x.t));
  }
  void Unparse(const OmpIterator &x) {
    Word("ITERATOR(");
    Walk(x.v);
    Put(")");
  }
  void Unparse(const OmpMapper &x) {
    Word("MAPPER(");
    Walk(x.v);
    Put(")");
  }
  void Unparse(const OmpLastprivateClause &x) {
    using Modifier = OmpLastprivateClause::Modifier;
    Walk(std::get<std::optional<std::list<Modifier>>>(x.t), ": ");
    Walk(std::get<OmpObjectList>(x.t));
  }
  void Unparse(const OmpMapClause &x) {
<<<<<<< HEAD
    auto &typeMod =
        std::get<std::optional<std::list<OmpMapClause::TypeModifier>>>(x.t);
    auto &type = std::get<std::optional<OmpMapClause::Type>>(x.t);
    Walk(typeMod);
    if (typeMod.has_value() && type.has_value()) {
      Put(", ");
    }
    Walk(type);
    if (typeMod.has_value() || type.has_value()) {
      Put(": ");
    }
    Walk(std::get<OmpObjectList>(x.t));
  }
  void Unparse(const OmpMapClause::TypeModifier &x) {
    if (x == OmpMapClause::TypeModifier::OmpxHold) {
      Word("OMPX_HOLD");
    } else {
      Word(OmpMapClause::EnumToString(x));
    }
  }
  void Unparse(const OmpScheduleModifier &x) {
    Walk(std::get<OmpScheduleModifier::Modifier1>(x.t));
    Walk(",", std::get<std::optional<OmpScheduleModifier::Modifier2>>(x.t));
  }
=======
    using Modifier = OmpMapClause::Modifier;
    Walk(std::get<std::optional<std::list<Modifier>>>(x.t), ": ");
    Walk(std::get<OmpObjectList>(x.t));
  }
>>>>>>> ce7c17d5
  void Unparse(const OmpScheduleClause &x) {
    using Modifier = OmpScheduleClause::Modifier;
    Walk(std::get<std::optional<std::list<Modifier>>>(x.t), ":");
    Walk(std::get<OmpScheduleClause::Kind>(x.t));
    Walk(",", std::get<std::optional<ScalarIntExpr>>(x.t));
  }
  void Unparse(const OmpDeviceClause &x) {
    using Modifier = OmpDeviceClause::Modifier;
    Walk(std::get<std::optional<std::list<Modifier>>>(x.t), ": ");
    Walk(std::get<ScalarIntExpr>(x.t));
  }
  void Unparse(const OmpAffinityClause &x) {
    using Modifier = OmpAffinityClause::Modifier;
    Walk(std::get<std::optional<std::list<Modifier>>>(x.t), ": ");
    Walk(std::get<OmpObjectList>(x.t));
  }
  void Unparse(const OmpAlignedClause &x) {
    using Modifier = OmpAlignedClause::Modifier;
    Walk(std::get<OmpObjectList>(x.t));
    Walk(": ", std::get<std::optional<std::list<Modifier>>>(x.t));
  }
  void Unparse(const OmpFromClause &x) {
    using Modifier = OmpFromClause::Modifier;
    Walk(std::get<std::optional<std::list<Modifier>>>(x.t), ": ");
    Walk(std::get<OmpObjectList>(x.t));
  }
  void Unparse(const OmpIfClause &x) {
    using Modifier = OmpIfClause::Modifier;
    Walk(std::get<std::optional<std::list<Modifier>>>(x.t), ": ");
    Walk(std::get<ScalarLogicalExpr>(x.t));
  }
  void Unparse(const OmpStepSimpleModifier &x) { Walk(x.v); }
  void Unparse(const OmpStepComplexModifier &x) {
    Word("STEP(");
    Walk(x.v);
    Put(")");
  }
  void Unparse(const OmpLinearClause &x) {
    using Modifier = OmpLinearClause::Modifier;
    auto &modifiers{std::get<std::optional<std::list<Modifier>>>(x.t)};
    if (std::get<bool>(x.t)) { // PostModified
      Walk(std::get<OmpObjectList>(x.t));
      Walk(": ", modifiers);
    } else {
      // Unparse using pre-5.2 syntax.
      bool HasStepModifier{false}, HasLinearModifier{false};

      if (modifiers) {
        bool NeedComma{false};
        for (const Modifier &m : *modifiers) {
          // Print all linear modifiers in case we need to unparse an
          // incorrect tree.
          if (auto *lmod{std::get_if<parser::OmpLinearModifier>(&m.u)}) {
            if (NeedComma) {
              Put(",");
            }
            Walk(*lmod);
            HasLinearModifier = true;
            NeedComma = true;
          } else {
            // If not linear-modifier, then it has to be step modifier.
            HasStepModifier = true;
          }
        }
      }

      if (HasLinearModifier) {
        Put("(");
      }
      Walk(std::get<OmpObjectList>(x.t));
      if (HasLinearModifier) {
        Put(")");
      }

      if (HasStepModifier) {
        Put(": ");
        bool NeedComma{false};
        for (const Modifier &m : *modifiers) {
          if (!std::holds_alternative<parser::OmpLinearModifier>(m.u)) {
            if (NeedComma) {
              Put(",");
            }
            common::visit([&](auto &&s) { Walk(s); }, m.u);
            NeedComma = true;
          }
        }
      }
    }
  }
  void Unparse(const OmpReductionClause &x) {
    using Modifier = OmpReductionClause::Modifier;
    Walk(std::get<std::optional<std::list<Modifier>>>(x.t), ": ");
    Walk(std::get<OmpObjectList>(x.t));
  }
  void Unparse(const OmpDetachClause &x) { Walk(x.v); }
  void Unparse(const OmpInReductionClause &x) {
    using Modifier = OmpInReductionClause::Modifier;
    Walk(std::get<std::optional<std::list<Modifier>>>(x.t), ": ");
    Walk(std::get<OmpObjectList>(x.t));
  }
  void Unparse(const OmpTaskReductionClause &x) {
    using Modifier = OmpTaskReductionClause::Modifier;
    Walk(std::get<std::optional<std::list<Modifier>>>(x.t), ": ");
    Walk(std::get<OmpObjectList>(x.t));
  }
  void Unparse(const OmpAllocateClause &x) {
    using Modifier = OmpAllocateClause::Modifier;
    Walk(std::get<std::optional<std::list<Modifier>>>(x.t), ": ");
    Walk(std::get<OmpObjectList>(x.t));
  }
  void Unparse(const OmpAlignModifier &x) {
    Word("ALIGN(");
    Walk(x.v);
    Put(")");
  }
  void Unparse(const OmpAllocatorSimpleModifier &x) { Walk(x.v); }
  void Unparse(const OmpAllocatorComplexModifier &x) {
    Word("ALLOCATOR(");
    Walk(x.v);
    Put(")");
  }
  void Unparse(const OmpOrderClause &x) {
    using Modifier = OmpOrderClause::Modifier;
    Walk(std::get<std::optional<std::list<Modifier>>>(x.t), ":");
    Walk(std::get<OmpOrderClause::Ordering>(x.t));
  }
  void Unparse(const OmpGrainsizeClause &x) {
    using Modifier = OmpGrainsizeClause::Modifier;
    Walk(std::get<std::optional<std::list<Modifier>>>(x.t), ": ");
    Walk(std::get<ScalarIntExpr>(x.t));
  }
  void Unparse(const OmpNumTasksClause &x) {
    using Modifier = OmpNumTasksClause::Modifier;
    Walk(std::get<std::optional<std::list<Modifier>>>(x.t), ": ");
    Walk(std::get<ScalarIntExpr>(x.t));
  }
  void Unparse(const OmpDoacross::Sink &x) {
    Word("SINK: ");
    Walk(x.v.v);
  }
  void Unparse(const OmpDoacross::Source &) { Word("SOURCE"); }
  void Unparse(const OmpDependClause::TaskDep &x) {
    using Modifier = OmpDependClause::TaskDep::Modifier;
    Walk(std::get<std::optional<std::list<Modifier>>>(x.t), ": ");
    Walk(std::get<OmpObjectList>(x.t));
  }
  void Unparse(const OmpDefaultmapClause &x) {
    using Modifier = OmpDefaultmapClause::Modifier;
    Walk(std::get<OmpDefaultmapClause::ImplicitBehavior>(x.t));
    Walk(":", std::get<std::optional<std::list<Modifier>>>(x.t));
  }
  void Unparse(const OmpToClause &x) {
    using Modifier = OmpToClause::Modifier;
    Walk(std::get<std::optional<std::list<Modifier>>>(x.t), ": ");
    Walk(std::get<OmpObjectList>(x.t));
  }
#define GEN_FLANG_CLAUSE_UNPARSE
#include "llvm/Frontend/OpenMP/OMP.inc"
  void Unparse(const OmpLoopDirective &x) {
    switch (x.v) {
    case llvm::omp::Directive::OMPD_distribute:
      Word("DISTRIBUTE ");
      break;
    case llvm::omp::Directive::OMPD_distribute_parallel_do:
      Word("DISTRIBUTE PARALLEL DO ");
      break;
    case llvm::omp::Directive::OMPD_distribute_parallel_do_simd:
      Word("DISTRIBUTE PARALLEL DO SIMD ");
      break;
    case llvm::omp::Directive::OMPD_distribute_simd:
      Word("DISTRIBUTE SIMD ");
      break;
    case llvm::omp::Directive::OMPD_do:
      Word("DO ");
      break;
    case llvm::omp::Directive::OMPD_do_simd:
      Word("DO SIMD ");
      break;
    case llvm::omp::Directive::OMPD_loop:
      Word("LOOP ");
      break;
    case llvm::omp::Directive::OMPD_masked_taskloop_simd:
      Word("MASKED TASKLOOP SIMD");
      break;
    case llvm::omp::Directive::OMPD_masked_taskloop:
      Word("MASKED TASKLOOP");
      break;
    case llvm::omp::Directive::OMPD_master_taskloop_simd:
      Word("MASTER TASKLOOP SIMD");
      break;
    case llvm::omp::Directive::OMPD_master_taskloop:
      Word("MASTER TASKLOOP");
      break;
    case llvm::omp::Directive::OMPD_parallel_do:
      Word("PARALLEL DO ");
      break;
    case llvm::omp::Directive::OMPD_parallel_do_simd:
      Word("PARALLEL DO SIMD ");
      break;
    case llvm::omp::Directive::OMPD_parallel_masked_taskloop_simd:
      Word("PARALLEL MASKED TASKLOOP SIMD");
      break;
    case llvm::omp::Directive::OMPD_parallel_masked_taskloop:
      Word("PARALLEL MASKED TASKLOOP");
      break;
    case llvm::omp::Directive::OMPD_parallel_master_taskloop_simd:
      Word("PARALLEL MASTER TASKLOOP SIMD");
      break;
    case llvm::omp::Directive::OMPD_parallel_master_taskloop:
      Word("PARALLEL MASTER TASKLOOP");
      break;
    case llvm::omp::Directive::OMPD_simd:
      Word("SIMD ");
      break;
    case llvm::omp::Directive::OMPD_target_loop:
      Word("TARGET LOOP ");
      break;
    case llvm::omp::Directive::OMPD_target_parallel_do:
      Word("TARGET PARALLEL DO ");
      break;
    case llvm::omp::Directive::OMPD_target_parallel_do_simd:
      Word("TARGET PARALLEL DO SIMD ");
      break;
    case llvm::omp::Directive::OMPD_target_parallel_loop:
      Word("TARGET PARALLEL LOOP ");
      break;
    case llvm::omp::Directive::OMPD_target_teams_distribute:
      Word("TARGET TEAMS DISTRIBUTE ");
      break;
    case llvm::omp::Directive::OMPD_target_teams_distribute_parallel_do:
      Word("TARGET TEAMS DISTRIBUTE PARALLEL DO ");
      break;
    case llvm::omp::Directive::OMPD_target_teams_distribute_parallel_do_simd:
      Word("TARGET TEAMS DISTRIBUTE PARALLEL DO SIMD ");
      break;
    case llvm::omp::Directive::OMPD_target_teams_distribute_simd:
      Word("TARGET TEAMS DISTRIBUTE SIMD ");
      break;
    case llvm::omp::Directive::OMPD_target_teams_loop:
      Word("TARGET TEAMS LOOP ");
      break;
    case llvm::omp::Directive::OMPD_target_simd:
      Word("TARGET SIMD ");
      break;
    case llvm::omp::Directive::OMPD_taskloop:
      Word("TASKLOOP ");
      break;
    case llvm::omp::Directive::OMPD_taskloop_simd:
      Word("TASKLOOP SIMD ");
      break;
    case llvm::omp::Directive::OMPD_teams_distribute:
      Word("TEAMS DISTRIBUTE ");
      break;
    case llvm::omp::Directive::OMPD_teams_distribute_parallel_do:
      Word("TEAMS DISTRIBUTE PARALLEL DO ");
      break;
    case llvm::omp::Directive::OMPD_teams_distribute_parallel_do_simd:
      Word("TEAMS DISTRIBUTE PARALLEL DO SIMD ");
      break;
    case llvm::omp::Directive::OMPD_teams_distribute_simd:
      Word("TEAMS DISTRIBUTE SIMD ");
      break;
    case llvm::omp::Directive::OMPD_tile:
      Word("TILE ");
      break;
    case llvm::omp::Directive::OMPD_unroll:
      Word("UNROLL ");
      break;
    default:
      break;
    }
  }
  void Unparse(const OmpObjectList &x) { Walk(x.v, ","); }
  void Unparse(const OmpSimpleStandaloneDirective &x) {
    switch (x.v) {
    case llvm::omp::Directive::OMPD_barrier:
      Word("BARRIER ");
      break;
    case llvm::omp::Directive::OMPD_scan:
      Word("SCAN ");
      break;
    case llvm::omp::Directive::OMPD_taskwait:
      Word("TASKWAIT ");
      break;
    case llvm::omp::Directive::OMPD_taskyield:
      Word("TASKYIELD ");
      break;
    case llvm::omp::Directive::OMPD_target_enter_data:
      Word("TARGET ENTER DATA ");
      break;
    case llvm::omp::Directive::OMPD_target_exit_data:
      Word("TARGET EXIT DATA ");
      break;
    case llvm::omp::Directive::OMPD_target_update:
      Word("TARGET UPDATE ");
      break;
    case llvm::omp::Directive::OMPD_ordered:
      Word("ORDERED ");
      break;
    default:
      // Nothing to be done
      break;
    }
  }
  void Unparse(const OmpBlockDirective &x) {
    switch (x.v) {
    case llvm::omp::Directive::OMPD_masked:
      Word("MASKED");
      break;
    case llvm::omp::Directive::OMPD_master:
      Word("MASTER");
      break;
    case llvm::omp::Directive::OMPD_ordered:
      Word("ORDERED ");
      break;
    case llvm::omp::Directive::OMPD_parallel_masked:
      Word("PARALLEL MASKED");
      break;
    case llvm::omp::Directive::OMPD_parallel_master:
      Word("PARALLEL MASTER");
      break;
    case llvm::omp::Directive::OMPD_parallel_workshare:
      Word("PARALLEL WORKSHARE ");
      break;
    case llvm::omp::Directive::OMPD_parallel:
      Word("PARALLEL ");
      break;
    case llvm::omp::Directive::OMPD_scope:
      Word("SCOPE ");
      break;
    case llvm::omp::Directive::OMPD_single:
      Word("SINGLE ");
      break;
    case llvm::omp::Directive::OMPD_target_data:
      Word("TARGET DATA ");
      break;
    case llvm::omp::Directive::OMPD_target_parallel:
      Word("TARGET PARALLEL ");
      break;
    case llvm::omp::Directive::OMPD_target_teams:
      Word("TARGET TEAMS ");
      break;
    case llvm::omp::Directive::OMPD_target:
      Word("TARGET ");
      break;
    case llvm::omp::Directive::OMPD_taskgroup:
      Word("TASKGROUP ");
      break;
    case llvm::omp::Directive::OMPD_task:
      Word("TASK ");
      break;
    case llvm::omp::Directive::OMPD_teams:
      Word("TEAMS ");
      break;
    case llvm::omp::Directive::OMPD_workshare:
      Word("WORKSHARE ");
      break;
    default:
      // Nothing to be done
      break;
    }
  }

  void Unparse(const OmpAtomicDefaultMemOrderClause &x) {
    Word(ToUpperCaseLetters(common::EnumToString(x.v)));
  }

  void Unparse(const OmpAtomicClauseList &x) { Walk(" ", x.v, " "); }

  void Unparse(const OmpAtomic &x) {
    BeginOpenMP();
    Word("!$OMP ATOMIC");
    Walk(std::get<OmpAtomicClauseList>(x.t));
    Put("\n");
    EndOpenMP();
    Walk(std::get<Statement<AssignmentStmt>>(x.t));
    BeginOpenMP();
    Walk(std::get<std::optional<OmpEndAtomic>>(x.t), "!$OMP END ATOMIC\n");
    EndOpenMP();
  }
  void Unparse(const OmpAtomicCapture &x) {
    BeginOpenMP();
    Word("!$OMP ATOMIC");
    Walk(std::get<0>(x.t));
    Word(" CAPTURE");
    Walk(std::get<2>(x.t));
    Put("\n");
    EndOpenMP();
    Walk(std::get<OmpAtomicCapture::Stmt1>(x.t));
    Put("\n");
    Walk(std::get<OmpAtomicCapture::Stmt2>(x.t));
    BeginOpenMP();
    Word("!$OMP END ATOMIC\n");
    EndOpenMP();
  }
  void Unparse(const OmpAtomicCompare &x) {
    BeginOpenMP();
    Word("!$OMP ATOMIC");
    Walk(std::get<0>(x.t));
    Word(" COMPARE");
    Walk(std::get<2>(x.t));
    Put("\n");
    EndOpenMP();
    Walk(std::get<OmpAtomicCompareIfStmt>(x.t));
  }
  void Unparse(const OmpAtomicRead &x) {
    BeginOpenMP();
    Word("!$OMP ATOMIC");
    Walk(std::get<0>(x.t));
    Word(" READ");
    Walk(std::get<2>(x.t));
    Put("\n");
    EndOpenMP();
    Walk(std::get<Statement<AssignmentStmt>>(x.t));
    BeginOpenMP();
    Walk(std::get<std::optional<OmpEndAtomic>>(x.t), "!$OMP END ATOMIC\n");
    EndOpenMP();
  }
  void Unparse(const OmpAtomicUpdate &x) {
    BeginOpenMP();
    Word("!$OMP ATOMIC");
    Walk(std::get<0>(x.t));
    Word(" UPDATE");
    Walk(std::get<2>(x.t));
    Put("\n");
    EndOpenMP();
    Walk(std::get<Statement<AssignmentStmt>>(x.t));
    BeginOpenMP();
    Walk(std::get<std::optional<OmpEndAtomic>>(x.t), "!$OMP END ATOMIC\n");
    EndOpenMP();
  }
  void Unparse(const OmpAtomicWrite &x) {
    BeginOpenMP();
    Word("!$OMP ATOMIC");
    Walk(std::get<0>(x.t));
    Word(" WRITE");
    Walk(std::get<2>(x.t));
    Put("\n");
    EndOpenMP();
    Walk(std::get<Statement<AssignmentStmt>>(x.t));
    BeginOpenMP();
    Walk(std::get<std::optional<OmpEndAtomic>>(x.t), "!$OMP END ATOMIC\n");
    EndOpenMP();
  }
  void Unparse(const OpenMPExecutableAllocate &x) {
    const auto &fields =
        std::get<std::optional<std::list<parser::OpenMPDeclarativeAllocate>>>(
            x.t);
    if (fields) {
      for (const auto &decl : *fields) {
        Walk(decl);
      }
    }
    BeginOpenMP();
    Word("!$OMP ALLOCATE");
    Walk(" (", std::get<std::optional<OmpObjectList>>(x.t), ")");
    Walk(std::get<OmpClauseList>(x.t));
    Put("\n");
    EndOpenMP();
    Walk(std::get<Statement<AllocateStmt>>(x.t));
  }
  void Unparse(const OpenMPDeclarativeAllocate &x) {
    BeginOpenMP();
    Word("!$OMP ALLOCATE");
    Put(" (");
    Walk(std::get<OmpObjectList>(x.t));
    Put(")");
    Walk(std::get<OmpClauseList>(x.t));
    Put("\n");
    EndOpenMP();
  }
  void Unparse(const OmpEndAllocators &x) {
    BeginOpenMP();
    Word("!$OMP END ALLOCATE");
    Put("\n");
    EndOpenMP();
  }
  void Unparse(const OpenMPAllocatorsConstruct &x) {
    BeginOpenMP();
    Word("!$OMP ALLOCATE");
    Walk(std::get<OmpClauseList>(x.t));
    Put("\n");
    EndOpenMP();
    Walk(std::get<Statement<AllocateStmt>>(x.t));
    if (const auto &end = std::get<std::optional<OmpEndAllocators>>(x.t)) {
      Walk(*end);
    }
  }
  void Unparse(const OmpCriticalDirective &x) {
    BeginOpenMP();
    Word("!$OMP CRITICAL");
    Walk(" (", std::get<std::optional<Name>>(x.t), ")");
    Walk(std::get<OmpClauseList>(x.t));
    Put("\n");
    EndOpenMP();
  }
  void Unparse(const OmpEndCriticalDirective &x) {
    BeginOpenMP();
    Word("!$OMP END CRITICAL");
    Walk(" (", std::get<std::optional<Name>>(x.t), ")");
    Put("\n");
    EndOpenMP();
  }
  void Unparse(const OpenMPCriticalConstruct &x) {
    Walk(std::get<OmpCriticalDirective>(x.t));
    Walk(std::get<Block>(x.t), "");
    Walk(std::get<OmpEndCriticalDirective>(x.t));
  }
  void Unparse(const OmpDeclareTargetWithList &x) {
    Put("("), Walk(x.v), Put(")");
  }
  void Unparse(const OmpReductionInitializerClause &x) {
    Word(" INITIALIZER(OMP_PRIV = ");
    Walk(x.v);
    Put(")");
  }
  void Unparse(const OmpReductionCombiner::FunctionCombiner &x) {
    const auto &pd = std::get<ProcedureDesignator>(x.v.t);
    const auto &args = std::get<std::list<ActualArgSpec>>(x.v.t);
    Walk(pd);
    if (args.empty()) {
      if (std::holds_alternative<ProcComponentRef>(pd.u)) {
        Put("()");
      }
    } else {
      Walk("(", args, ", ", ")");
    }
  }
  void Unparse(const OpenMPDeclareReductionConstruct &x) {
    Put("(");
    Walk(std::get<OmpReductionIdentifier>(x.t)), Put(" : ");
    Walk(std::get<std::list<DeclarationTypeSpec>>(x.t), ","), Put(" : ");
    Walk(std::get<OmpReductionCombiner>(x.t));
    Put(")");
    Walk(std::get<std::optional<OmpReductionInitializerClause>>(x.t));
  }
  bool Pre(const OpenMPDeclarativeConstruct &x) {
    BeginOpenMP();
    Word("!$OMP ");
    return common::visit(
        common::visitors{
            [&](const OpenMPDeclarativeAllocate &z) {
              Word("ALLOCATE (");
              Walk(std::get<OmpObjectList>(z.t));
              Put(")");
              Walk(std::get<OmpClauseList>(z.t));
              Put("\n");
              EndOpenMP();
              return false;
            },
            [&](const OpenMPDeclareMapperConstruct &z) {
              Word("DECLARE MAPPER (");
              const auto &spec{std::get<OmpDeclareMapperSpecifier>(z.t)};
              if (auto mapname{std::get<std::optional<Name>>(spec.t)}) {
                Walk(mapname);
                Put(":");
              }
              Walk(std::get<TypeSpec>(spec.t));
              Put("::");
              Walk(std::get<Name>(spec.t));
              Put(")");

              Walk(std::get<OmpClauseList>(z.t));
              Put("\n");
              return false;
            },
            [&](const OpenMPDeclareReductionConstruct &) {
              Word("DECLARE REDUCTION ");
              return true;
            },
            [&](const OpenMPDeclareSimdConstruct &y) {
              Word("DECLARE SIMD ");
              Walk("(", std::get<std::optional<Name>>(y.t), ")");
              Walk(std::get<OmpClauseList>(y.t));
              Put("\n");
              EndOpenMP();
              return false;
            },
            [&](const OpenMPDeclareTargetConstruct &) {
              Word("DECLARE TARGET ");
              return true;
            },
            [&](const OpenMPRequiresConstruct &y) {
              Word("REQUIRES ");
              Walk(std::get<OmpClauseList>(y.t));
              Put("\n");
              EndOpenMP();
              return false;
            },
            [&](const OpenMPThreadprivate &) {
              Word("THREADPRIVATE (");
              return true;
            },
        },
        x.u);
  }
  void Post(const OpenMPDeclarativeConstruct &) {
    Put("\n");
    EndOpenMP();
  }
  void Post(const OpenMPThreadprivate &) {
    Put(")\n");
    EndOpenMP();
  }
  bool Pre(const OmpMessageClause &x) {
    Walk(x.v);
    return false;
  }
  void Unparse(const OpenMPErrorConstruct &x) {
    Word("!$OMP ERROR ");
    Walk(x.t);
    Put("\n");
  }
  void Unparse(const OmpSectionsDirective &x) {
    switch (x.v) {
    case llvm::omp::Directive::OMPD_sections:
      Word("SECTIONS ");
      break;
    case llvm::omp::Directive::OMPD_parallel_sections:
      Word("PARALLEL SECTIONS ");
      break;
    default:
      break;
    }
  }
  void Unparse(const OmpSectionBlocks &x) {
    for (const auto &y : x.v) {
      BeginOpenMP();
      Word("!$OMP SECTION");
      Put("\n");
      EndOpenMP();
      // y.u is an OpenMPSectionConstruct
      // (y.u).v is Block
      Walk(std::get<OpenMPSectionConstruct>(y.u).v, "");
    }
  }
  void Unparse(const OpenMPSectionsConstruct &x) {
    BeginOpenMP();
    Word("!$OMP ");
    Walk(std::get<OmpBeginSectionsDirective>(x.t));
    Put("\n");
    EndOpenMP();
    Walk(std::get<OmpSectionBlocks>(x.t));
    BeginOpenMP();
    Word("!$OMP END ");
    Walk(std::get<OmpEndSectionsDirective>(x.t));
    Put("\n");
    EndOpenMP();
  }
  void Unparse(const OpenMPCancellationPointConstruct &x) {
    BeginOpenMP();
    Word("!$OMP CANCELLATION POINT ");
    Walk(std::get<OmpCancelType>(x.t));
    Put("\n");
    EndOpenMP();
  }
  void Unparse(const OpenMPCancelConstruct &x) {
    BeginOpenMP();
    Word("!$OMP CANCEL ");
    Walk(std::get<OmpCancelType>(x.t));
    Walk(std::get<std::optional<OpenMPCancelConstruct::If>>(x.t));
    Put("\n");
    EndOpenMP();
  }
  void Unparse(const OmpFailClause &x) {
    Word("FAIL(");
    Walk(x.v);
    Put(")");
  }
  void Unparse(const OmpMemoryOrderClause &x) { Walk(x.v); }
  void Unparse(const OmpAtomicClause &x) {
    common::visit(common::visitors{
                      [&](const OmpMemoryOrderClause &y) { Walk(y); },
                      [&](const OmpFailClause &y) { Walk(y); },
                      [&](const OmpClause &z) { Walk(z); },
                  },
        x.u);
  }
  void Unparse(const OpenMPDepobjConstruct &x) {
    BeginOpenMP();
    Word("!$OMP DEPOBJ");
    Put("(");
    Walk(std::get<OmpObject>(x.t));
    Put(") ");
    Walk(std::get<OmpClause>(x.t));
    Put("\n");
    EndOpenMP();
  }
  void Unparse(const OpenMPFlushConstruct &x) {
    BeginOpenMP();
    Word("!$OMP FLUSH ");
    Walk(std::get<std::optional<std::list<OmpMemoryOrderClause>>>(x.t));
    Walk(" (", std::get<std::optional<OmpObjectList>>(x.t), ")");
    Put("\n");
    EndOpenMP();
  }
  void Unparse(const OmpEndLoopDirective &x) {
    BeginOpenMP();
    Word("!$OMP END ");
    Walk(std::get<OmpLoopDirective>(x.t));
    Walk(std::get<OmpClauseList>(x.t));
    Put("\n");
    EndOpenMP();
  }
  void Unparse(const OmpClauseList &x) { Walk(" ", x.v, " "); }
  void Unparse(const OpenMPSimpleStandaloneConstruct &x) {
    BeginOpenMP();
    Word("!$OMP ");
    Walk(std::get<OmpSimpleStandaloneDirective>(x.t));
    Walk(std::get<OmpClauseList>(x.t));
    Put("\n");
    EndOpenMP();
  }
  void Unparse(const OpenMPBlockConstruct &x) {
    BeginOpenMP();
    Word("!$OMP ");
    Walk(std::get<OmpBeginBlockDirective>(x.t));
    Put("\n");
    EndOpenMP();
    Walk(std::get<Block>(x.t), "");
    BeginOpenMP();
    Word("!$OMP END ");
    Walk(std::get<OmpEndBlockDirective>(x.t));
    Put("\n");
    EndOpenMP();
  }
  void Unparse(const OpenMPLoopConstruct &x) {
    BeginOpenMP();
    Word("!$OMP ");
    Walk(std::get<OmpBeginLoopDirective>(x.t));
    Put("\n");
    EndOpenMP();
    Walk(std::get<std::optional<DoConstruct>>(x.t));
    Walk(std::get<std::optional<OmpEndLoopDirective>>(x.t));
  }
  void Unparse(const BasedPointer &x) {
    Put('('), Walk(std::get<0>(x.t)), Put(","), Walk(std::get<1>(x.t));
    Walk("(", std::get<std::optional<ArraySpec>>(x.t), ")"), Put(')');
  }
  void Unparse(const BasedPointerStmt &x) { Walk("POINTER ", x.v, ","); }
  void Unparse(const CUDAAttributesStmt &x) {
    Word("ATTRIBUTES("), Walk(std::get<common::CUDADataAttr>(x.t));
    Word(") "), Walk(std::get<std::list<Name>>(x.t), ", ");
  }
  void Post(const StructureField &x) {
    if (const auto *def{std::get_if<Statement<DataComponentDefStmt>>(&x.u)}) {
      for (const auto &item :
          std::get<std::list<ComponentOrFill>>(def->statement.t)) {
        if (const auto *comp{std::get_if<ComponentDecl>(&item.u)}) {
          structureComponents_.insert(std::get<Name>(comp->t).source);
        }
      }
    }
  }
  void Unparse(const StructureStmt &x) {
    Word("STRUCTURE ");
    // The name, if present, includes the /slashes/
    Walk(std::get<std::optional<Name>>(x.t));
    Walk(" ", std::get<std::list<EntityDecl>>(x.t), ", ");
    Indent();
  }
  void Post(const Union::UnionStmt &) { Word("UNION"), Indent(); }
  void Post(const Union::EndUnionStmt &) { Outdent(), Word("END UNION"); }
  void Post(const Map::MapStmt &) { Word("MAP"), Indent(); }
  void Post(const Map::EndMapStmt &) { Outdent(), Word("END MAP"); }
  void Post(const StructureDef::EndStructureStmt &) {
    Outdent(), Word("END STRUCTURE");
  }
  void Unparse(const OldParameterStmt &x) {
    Word("PARAMETER "), Walk(x.v, ", ");
  }
  void Unparse(const ArithmeticIfStmt &x) {
    Word("IF ("), Walk(std::get<Expr>(x.t)), Put(") ");
    Walk(std::get<1>(x.t)), Put(", ");
    Walk(std::get<2>(x.t)), Put(", ");
    Walk(std::get<3>(x.t));
  }
  void Unparse(const AssignStmt &x) {
    Word("ASSIGN "), Walk(std::get<Label>(x.t));
    Word(" TO "), Walk(std::get<Name>(x.t));
  }
  void Unparse(const AssignedGotoStmt &x) {
    Word("GO TO "), Walk(std::get<Name>(x.t));
    Walk(", (", std::get<std::list<Label>>(x.t), ", ", ")");
  }
  void Unparse(const PauseStmt &x) { Word("PAUSE"), Walk(" ", x.v); }

#define WALK_NESTED_ENUM(CLASS, ENUM) \
  void Unparse(const CLASS::ENUM &x) { Word(CLASS::EnumToString(x)); }
  WALK_NESTED_ENUM(AccDataModifier, Modifier)
  WALK_NESTED_ENUM(AccessSpec, Kind) // R807
  WALK_NESTED_ENUM(common, TypeParamAttr) // R734
  WALK_NESTED_ENUM(common, CUDADataAttr) // CUDA
  WALK_NESTED_ENUM(common, CUDASubprogramAttrs) // CUDA
  WALK_NESTED_ENUM(IntentSpec, Intent) // R826
  WALK_NESTED_ENUM(ImplicitStmt, ImplicitNoneNameSpec) // R866
  WALK_NESTED_ENUM(ConnectSpec::CharExpr, Kind) // R1205
  WALK_NESTED_ENUM(IoControlSpec::CharExpr, Kind)
  WALK_NESTED_ENUM(InquireSpec::CharVar, Kind)
  WALK_NESTED_ENUM(InquireSpec::IntVar, Kind)
  WALK_NESTED_ENUM(InquireSpec::LogVar, Kind)
  WALK_NESTED_ENUM(ProcedureStmt, Kind) // R1506
  WALK_NESTED_ENUM(UseStmt, ModuleNature) // R1410
<<<<<<< HEAD
  WALK_NESTED_ENUM(OmpProcBindClause, Type) // OMP PROC_BIND
  WALK_NESTED_ENUM(OmpDefaultClause, Type) // OMP DEFAULT
  WALK_NESTED_ENUM(OmpDefaultmapClause, ImplicitBehavior) // OMP DEFAULTMAP
  WALK_NESTED_ENUM(OmpDefaultmapClause, VariableCategory) // OMP DEFAULTMAP
  WALK_NESTED_ENUM(
      OmpLastprivateClause, LastprivateModifier) // OMP lastprivate-modifier
  WALK_NESTED_ENUM(OmpScheduleModifierType, ModType) // OMP schedule-modifier
  WALK_NESTED_ENUM(OmpLinearModifier, Type) // OMP linear-modifier
  WALK_NESTED_ENUM(OmpDependenceType, Type) // OMP dependence-type
  WALK_NESTED_ENUM(OmpScheduleClause, ScheduleType) // OMP schedule-type
  WALK_NESTED_ENUM(OmpDeviceClause, DeviceModifier) // OMP device modifier
  WALK_NESTED_ENUM(OmpDeviceTypeClause, Type) // OMP DEVICE_TYPE
=======
  WALK_NESTED_ENUM(OmpAtClause, ActionTime) // OMP at
  WALK_NESTED_ENUM(OmpBindClause, Binding) // OMP bind
  WALK_NESTED_ENUM(OmpProcBindClause, AffinityPolicy) // OMP proc_bind
  WALK_NESTED_ENUM(OmpDefaultClause, DataSharingAttribute) // OMP default
  WALK_NESTED_ENUM(OmpDefaultmapClause, ImplicitBehavior) // OMP defaultmap
  WALK_NESTED_ENUM(OmpVariableCategory, Value) // OMP variable-category
  WALK_NESTED_ENUM(OmpLastprivateModifier, Value) // OMP lastprivate-modifier
  WALK_NESTED_ENUM(OmpChunkModifier, Value) // OMP chunk-modifier
  WALK_NESTED_ENUM(OmpLinearModifier, Value) // OMP linear-modifier
  WALK_NESTED_ENUM(OmpOrderingModifier, Value) // OMP ordering-modifier
  WALK_NESTED_ENUM(OmpTaskDependenceType, Value) // OMP task-dependence-type
  WALK_NESTED_ENUM(OmpScheduleClause, Kind) // OMP schedule-kind
  WALK_NESTED_ENUM(OmpSeverityClause, Severity) // OMP severity
  WALK_NESTED_ENUM(OmpDeviceModifier, Value) // OMP device modifier
>>>>>>> ce7c17d5
  WALK_NESTED_ENUM(
      OmpDeviceTypeClause, DeviceTypeDescription) // OMP device_type
  WALK_NESTED_ENUM(OmpReductionModifier, Value) // OMP reduction-modifier
  WALK_NESTED_ENUM(OmpExpectation, Value) // OMP motion-expectation
  WALK_NESTED_ENUM(OmpCancelType, Type) // OMP cancel-type
<<<<<<< HEAD
  WALK_NESTED_ENUM(OmpOrderClause, Type) // OMP order-type
  WALK_NESTED_ENUM(OmpOrderModifier, Kind) // OMP order-modifier
  WALK_NESTED_ENUM(OmpMapClause, Type) // OMP map-type
=======
  WALK_NESTED_ENUM(OmpOrderClause, Ordering) // OMP ordering
  WALK_NESTED_ENUM(OmpOrderModifier, Value) // OMP order-modifier
  WALK_NESTED_ENUM(OmpPrescriptiveness, Value) // OMP prescriptiveness
  WALK_NESTED_ENUM(OmpMapType, Value) // OMP map-type
  WALK_NESTED_ENUM(OmpMapTypeModifier, Value) // OMP map-type-modifier
>>>>>>> ce7c17d5
#undef WALK_NESTED_ENUM
  void Unparse(const ReductionOperator::Operator x) {
    switch (x) {
    case ReductionOperator::Operator::Plus:
      Word("+");
      break;
    case ReductionOperator::Operator::Multiply:
      Word("*");
      break;
    case ReductionOperator::Operator::And:
      Word(".AND.");
      break;
    case ReductionOperator::Operator::Or:
      Word(".OR.");
      break;
    case ReductionOperator::Operator::Eqv:
      Word(".EQV.");
      break;
    case ReductionOperator::Operator::Neqv:
      Word(".NEQV.");
      break;
    default:
      Word(ReductionOperator::EnumToString(x));
      break;
    }
  }

  void Unparse(const CUFKernelDoConstruct::StarOrExpr &x) {
    if (x.v) {
      Walk(*x.v);
    } else {
      Word("*");
    }
  }
  void Unparse(const CUFKernelDoConstruct::LaunchConfiguration &x) {
    Word(" <<<");
    const auto &grid{std::get<0>(x.t)};
    if (grid.empty()) {
      Word("*");
    } else if (grid.size() == 1) {
      Walk(grid.front());
    } else {
      Walk("(", grid, ",", ")");
    }
    Word(",");
    const auto &block{std::get<1>(x.t)};
    if (block.empty()) {
      Word("*");
    } else if (block.size() == 1) {
      Walk(block.front());
    } else {
      Walk("(", block, ",", ")");
    }
    if (const auto &stream{std::get<2>(x.t)}) {
      Word(",STREAM="), Walk(*stream);
    }
    Word(">>>");
  }
  void Unparse(const CUFKernelDoConstruct::Directive &x) {
    Word("!$CUF KERNEL DO");
    Walk(" (", std::get<std::optional<ScalarIntConstantExpr>>(x.t), ")");
    Walk(std::get<std::optional<CUFKernelDoConstruct::LaunchConfiguration>>(
        x.t));
    Walk(" ", std::get<std::list<CUFReduction>>(x.t), " ");
    Word("\n");
  }
  void Unparse(const CUFKernelDoConstruct &x) {
    Walk(std::get<CUFKernelDoConstruct::Directive>(x.t));
    Walk(std::get<std::optional<DoConstruct>>(x.t));
  }
  void Unparse(const CUFReduction &x) {
    Word("REDUCE(");
    Walk(std::get<CUFReduction::Operator>(x.t));
    Walk(":", std::get<std::list<Scalar<Variable>>>(x.t), ",", ")");
  }

  void Done() const { CHECK(indent_ == 0); }

private:
  void Put(char);
  void Put(const char *);
  void Put(const std::string &);
  void PutNormalized(const std::string &);
  void PutKeywordLetter(char);
  void Word(const char *);
  void Word(const std::string &);
  void Word(const std::string_view &);
  void Indent() { indent_ += indentationAmount_; }
  void Outdent() {
    CHECK(indent_ >= indentationAmount_);
    indent_ -= indentationAmount_;
  }
  void BeginOpenMP() { openmpDirective_ = true; }
  void EndOpenMP() { openmpDirective_ = false; }
  void BeginOpenACC() { openaccDirective_ = true; }
  void EndOpenACC() { openaccDirective_ = false; }

  // Call back to the traversal framework.
  template <typename T> void Walk(const T &x) {
    Fortran::parser::Walk(x, *this);
  }

  // Traverse a std::optional<> value.  Emit a prefix and/or a suffix string
  // only when it contains a value.
  template <typename A>
  void Walk(
      const char *prefix, const std::optional<A> &x, const char *suffix = "") {
    if (x) {
      Word(prefix), Walk(*x), Word(suffix);
    }
  }
  template <typename A>
  void Walk(const std::optional<A> &x, const char *suffix = "") {
    return Walk("", x, suffix);
  }

  // Traverse a std::list<>.  Separate the elements with an optional string.
  // Emit a prefix and/or a suffix string only when the list is not empty.
  template <typename A>
  void Walk(const char *prefix, const std::list<A> &list,
      const char *comma = ", ", const char *suffix = "") {
    if (!list.empty()) {
      const char *str{prefix};
      for (const auto &x : list) {
        Word(str), Walk(x);
        str = comma;
      }
      Word(suffix);
    }
  }
  template <typename A>
  void Walk(const std::list<A> &list, const char *comma = ", ",
      const char *suffix = "") {
    return Walk("", list, comma, suffix);
  }

  // Traverse a std::tuple<>, with an optional separator.
  template <std::size_t J = 0, typename T>
  void WalkTupleElements(const T &tuple, const char *separator) {
    if (J > 0 && J < std::tuple_size_v<T>) {
      Word(separator); // this usage dodges "unused parameter" warning
    }
    if constexpr (J < std::tuple_size_v<T>) {
      Walk(std::get<J>(tuple));
      WalkTupleElements<J + 1>(tuple, separator);
    }
  }
  template <typename... A>
  void Walk(const std::tuple<A...> &tuple, const char *separator = "") {
    WalkTupleElements(tuple, separator);
  }

  void EndSubprogram(const char *kind, const std::optional<Name> &name) {
    Outdent(), Word("END "), Word(kind), Walk(" ", name);
    structureComponents_.clear();
  }

  llvm::raw_ostream &out_;
  int indent_{0};
  const int indentationAmount_{1};
  int column_{1};
  const int maxColumns_{80};
  std::set<CharBlock> structureComponents_;
  Encoding encoding_{Encoding::UTF_8};
  bool capitalizeKeywords_{true};
  bool openaccDirective_{false};
  bool openmpDirective_{false};
  bool backslashEscapes_{false};
  preStatementType *preStatement_{nullptr};
  AnalyzedObjectsAsFortran *asFortran_{nullptr};
};

void UnparseVisitor::Put(char ch) {
  int sav = indent_;
  if (openmpDirective_ || openaccDirective_) {
    indent_ = 0;
  }
  if (column_ <= 1) {
    if (ch == '\n') {
      return;
    }
    for (int j{0}; j < indent_; ++j) {
      out_ << ' ';
    }
    column_ = indent_ + 2;
  } else if (ch == '\n') {
    column_ = 1;
  } else if (++column_ >= maxColumns_) {
    out_ << "&\n";
    for (int j{0}; j < indent_; ++j) {
      out_ << ' ';
    }
    if (openmpDirective_) {
      out_ << "!$OMP&";
      column_ = 8;
    } else if (openaccDirective_) {
      out_ << "!$ACC&";
      column_ = 8;
    } else {
      out_ << '&';
      column_ = indent_ + 3;
    }
  }
  out_ << ch;
  if (openmpDirective_ || openaccDirective_) {
    indent_ = sav;
  }
}

void UnparseVisitor::Put(const char *str) {
  for (; *str != '\0'; ++str) {
    Put(*str);
  }
}

void UnparseVisitor::Put(const std::string &str) {
  for (char ch : str) {
    Put(ch);
  }
}

void UnparseVisitor::PutNormalized(const std::string &str) {
  auto decoded{DecodeString<std::string, Encoding::LATIN_1>(str, true)};
  std::string encoded{EncodeString<Encoding::LATIN_1>(decoded)};
  Put(QuoteCharacterLiteral(encoded, backslashEscapes_));
}

void UnparseVisitor::PutKeywordLetter(char ch) {
  if (capitalizeKeywords_) {
    Put(ToUpperCaseLetter(ch));
  } else {
    Put(ToLowerCaseLetter(ch));
  }
}

void UnparseVisitor::Word(const char *str) {
  for (; *str != '\0'; ++str) {
    PutKeywordLetter(*str);
  }
}

void UnparseVisitor::Word(const std::string &str) { Word(str.c_str()); }

void UnparseVisitor::Word(const std::string_view &str) {
  for (std::size_t j{0}; j < str.length(); ++j) {
    PutKeywordLetter(str[j]);
  }
}

template <typename A>
void Unparse(llvm::raw_ostream &out, const A &root, Encoding encoding,
    bool capitalizeKeywords, bool backslashEscapes,
    preStatementType *preStatement, AnalyzedObjectsAsFortran *asFortran) {
  UnparseVisitor visitor{out, 1, encoding, capitalizeKeywords, backslashEscapes,
      preStatement, asFortran};
  Walk(root, visitor);
  visitor.Done();
}

template void Unparse<Program>(llvm::raw_ostream &, const Program &, Encoding,
    bool, bool, preStatementType *, AnalyzedObjectsAsFortran *);
template void Unparse<Expr>(llvm::raw_ostream &, const Expr &, Encoding, bool,
    bool, preStatementType *, AnalyzedObjectsAsFortran *);
} // namespace Fortran::parser<|MERGE_RESOLUTION|>--- conflicted
+++ resolved
@@ -2098,37 +2098,10 @@
     Walk(std::get<OmpObjectList>(x.t));
   }
   void Unparse(const OmpMapClause &x) {
-<<<<<<< HEAD
-    auto &typeMod =
-        std::get<std::optional<std::list<OmpMapClause::TypeModifier>>>(x.t);
-    auto &type = std::get<std::optional<OmpMapClause::Type>>(x.t);
-    Walk(typeMod);
-    if (typeMod.has_value() && type.has_value()) {
-      Put(", ");
-    }
-    Walk(type);
-    if (typeMod.has_value() || type.has_value()) {
-      Put(": ");
-    }
-    Walk(std::get<OmpObjectList>(x.t));
-  }
-  void Unparse(const OmpMapClause::TypeModifier &x) {
-    if (x == OmpMapClause::TypeModifier::OmpxHold) {
-      Word("OMPX_HOLD");
-    } else {
-      Word(OmpMapClause::EnumToString(x));
-    }
-  }
-  void Unparse(const OmpScheduleModifier &x) {
-    Walk(std::get<OmpScheduleModifier::Modifier1>(x.t));
-    Walk(",", std::get<std::optional<OmpScheduleModifier::Modifier2>>(x.t));
-  }
-=======
     using Modifier = OmpMapClause::Modifier;
     Walk(std::get<std::optional<std::list<Modifier>>>(x.t), ": ");
     Walk(std::get<OmpObjectList>(x.t));
   }
->>>>>>> ce7c17d5
   void Unparse(const OmpScheduleClause &x) {
     using Modifier = OmpScheduleClause::Modifier;
     Walk(std::get<std::optional<std::list<Modifier>>>(x.t), ":");
@@ -2932,20 +2905,6 @@
   WALK_NESTED_ENUM(InquireSpec::LogVar, Kind)
   WALK_NESTED_ENUM(ProcedureStmt, Kind) // R1506
   WALK_NESTED_ENUM(UseStmt, ModuleNature) // R1410
-<<<<<<< HEAD
-  WALK_NESTED_ENUM(OmpProcBindClause, Type) // OMP PROC_BIND
-  WALK_NESTED_ENUM(OmpDefaultClause, Type) // OMP DEFAULT
-  WALK_NESTED_ENUM(OmpDefaultmapClause, ImplicitBehavior) // OMP DEFAULTMAP
-  WALK_NESTED_ENUM(OmpDefaultmapClause, VariableCategory) // OMP DEFAULTMAP
-  WALK_NESTED_ENUM(
-      OmpLastprivateClause, LastprivateModifier) // OMP lastprivate-modifier
-  WALK_NESTED_ENUM(OmpScheduleModifierType, ModType) // OMP schedule-modifier
-  WALK_NESTED_ENUM(OmpLinearModifier, Type) // OMP linear-modifier
-  WALK_NESTED_ENUM(OmpDependenceType, Type) // OMP dependence-type
-  WALK_NESTED_ENUM(OmpScheduleClause, ScheduleType) // OMP schedule-type
-  WALK_NESTED_ENUM(OmpDeviceClause, DeviceModifier) // OMP device modifier
-  WALK_NESTED_ENUM(OmpDeviceTypeClause, Type) // OMP DEVICE_TYPE
-=======
   WALK_NESTED_ENUM(OmpAtClause, ActionTime) // OMP at
   WALK_NESTED_ENUM(OmpBindClause, Binding) // OMP bind
   WALK_NESTED_ENUM(OmpProcBindClause, AffinityPolicy) // OMP proc_bind
@@ -2960,23 +2919,16 @@
   WALK_NESTED_ENUM(OmpScheduleClause, Kind) // OMP schedule-kind
   WALK_NESTED_ENUM(OmpSeverityClause, Severity) // OMP severity
   WALK_NESTED_ENUM(OmpDeviceModifier, Value) // OMP device modifier
->>>>>>> ce7c17d5
   WALK_NESTED_ENUM(
       OmpDeviceTypeClause, DeviceTypeDescription) // OMP device_type
   WALK_NESTED_ENUM(OmpReductionModifier, Value) // OMP reduction-modifier
   WALK_NESTED_ENUM(OmpExpectation, Value) // OMP motion-expectation
   WALK_NESTED_ENUM(OmpCancelType, Type) // OMP cancel-type
-<<<<<<< HEAD
-  WALK_NESTED_ENUM(OmpOrderClause, Type) // OMP order-type
-  WALK_NESTED_ENUM(OmpOrderModifier, Kind) // OMP order-modifier
-  WALK_NESTED_ENUM(OmpMapClause, Type) // OMP map-type
-=======
   WALK_NESTED_ENUM(OmpOrderClause, Ordering) // OMP ordering
   WALK_NESTED_ENUM(OmpOrderModifier, Value) // OMP order-modifier
   WALK_NESTED_ENUM(OmpPrescriptiveness, Value) // OMP prescriptiveness
   WALK_NESTED_ENUM(OmpMapType, Value) // OMP map-type
   WALK_NESTED_ENUM(OmpMapTypeModifier, Value) // OMP map-type-modifier
->>>>>>> ce7c17d5
 #undef WALK_NESTED_ENUM
   void Unparse(const ReductionOperator::Operator x) {
     switch (x) {
