--- conflicted
+++ resolved
@@ -511,11 +511,7 @@
 
 // Declared above std::future_error
 void __throw_future_error(future_errc __ev) {
-<<<<<<< HEAD
-#  if _LIBCPP_HAS_EXCEPTIONS
-=======
 #    if _LIBCPP_HAS_EXCEPTIONS
->>>>>>> ce7c17d5
   throw future_error(make_error_code(__ev));
 #    else
   (void)__ev;
@@ -794,17 +790,6 @@
 
 template <class _Rp, class _Fp>
 void __deferred_assoc_state<_Rp, _Fp>::__execute() {
-<<<<<<< HEAD
-#  if _LIBCPP_HAS_EXCEPTIONS
-  try {
-#  endif // _LIBCPP_HAS_EXCEPTIONS
-    this->set_value(__func_());
-#  if _LIBCPP_HAS_EXCEPTIONS
-  } catch (...) {
-    this->set_exception(current_exception());
-  }
-#  endif // _LIBCPP_HAS_EXCEPTIONS
-=======
 #    if _LIBCPP_HAS_EXCEPTIONS
   try {
 #    endif // _LIBCPP_HAS_EXCEPTIONS
@@ -814,7 +799,6 @@
     this->set_exception(current_exception());
   }
 #    endif // _LIBCPP_HAS_EXCEPTIONS
->>>>>>> ce7c17d5
 }
 
 template <class _Fp>
@@ -836,18 +820,6 @@
 
 template <class _Fp>
 void __deferred_assoc_state<void, _Fp>::__execute() {
-<<<<<<< HEAD
-#  if _LIBCPP_HAS_EXCEPTIONS
-  try {
-#  endif // _LIBCPP_HAS_EXCEPTIONS
-    __func_();
-    this->set_value();
-#  if _LIBCPP_HAS_EXCEPTIONS
-  } catch (...) {
-    this->set_exception(current_exception());
-  }
-#  endif // _LIBCPP_HAS_EXCEPTIONS
-=======
 #    if _LIBCPP_HAS_EXCEPTIONS
   try {
 #    endif // _LIBCPP_HAS_EXCEPTIONS
@@ -858,7 +830,6 @@
     this->set_exception(current_exception());
   }
 #    endif // _LIBCPP_HAS_EXCEPTIONS
->>>>>>> ce7c17d5
 }
 
 template <class _Rp, class _Fp>
@@ -880,17 +851,6 @@
 
 template <class _Rp, class _Fp>
 void __async_assoc_state<_Rp, _Fp>::__execute() {
-<<<<<<< HEAD
-#  if _LIBCPP_HAS_EXCEPTIONS
-  try {
-#  endif // _LIBCPP_HAS_EXCEPTIONS
-    this->set_value(__func_());
-#  if _LIBCPP_HAS_EXCEPTIONS
-  } catch (...) {
-    this->set_exception(current_exception());
-  }
-#  endif // _LIBCPP_HAS_EXCEPTIONS
-=======
 #    if _LIBCPP_HAS_EXCEPTIONS
   try {
 #    endif // _LIBCPP_HAS_EXCEPTIONS
@@ -900,7 +860,6 @@
     this->set_exception(current_exception());
   }
 #    endif // _LIBCPP_HAS_EXCEPTIONS
->>>>>>> ce7c17d5
 }
 
 template <class _Rp, class _Fp>
@@ -928,18 +887,6 @@
 
 template <class _Fp>
 void __async_assoc_state<void, _Fp>::__execute() {
-<<<<<<< HEAD
-#  if _LIBCPP_HAS_EXCEPTIONS
-  try {
-#  endif // _LIBCPP_HAS_EXCEPTIONS
-    __func_();
-    this->set_value();
-#  if _LIBCPP_HAS_EXCEPTIONS
-  } catch (...) {
-    this->set_exception(current_exception());
-  }
-#  endif // _LIBCPP_HAS_EXCEPTIONS
-=======
 #    if _LIBCPP_HAS_EXCEPTIONS
   try {
 #    endif // _LIBCPP_HAS_EXCEPTIONS
@@ -950,7 +897,6 @@
     this->set_exception(current_exception());
   }
 #    endif // _LIBCPP_HAS_EXCEPTIONS
->>>>>>> ce7c17d5
 }
 
 template <class _Fp>
@@ -1721,17 +1667,6 @@
     __throw_future_error(future_errc::no_state);
   if (__p_.__state_->__has_value())
     __throw_future_error(future_errc::promise_already_satisfied);
-<<<<<<< HEAD
-#  if _LIBCPP_HAS_EXCEPTIONS
-  try {
-#  endif // _LIBCPP_HAS_EXCEPTIONS
-    __p_.set_value(__f_(std::forward<_ArgTypes>(__args)...));
-#  if _LIBCPP_HAS_EXCEPTIONS
-  } catch (...) {
-    __p_.set_exception(current_exception());
-  }
-#  endif // _LIBCPP_HAS_EXCEPTIONS
-=======
 #    if _LIBCPP_HAS_EXCEPTIONS
   try {
 #    endif // _LIBCPP_HAS_EXCEPTIONS
@@ -1741,7 +1676,6 @@
     __p_.set_exception(current_exception());
   }
 #    endif // _LIBCPP_HAS_EXCEPTIONS
->>>>>>> ce7c17d5
 }
 
 template <class _Rp, class... _ArgTypes>
@@ -1750,17 +1684,6 @@
     __throw_future_error(future_errc::no_state);
   if (__p_.__state_->__has_value())
     __throw_future_error(future_errc::promise_already_satisfied);
-<<<<<<< HEAD
-#  if _LIBCPP_HAS_EXCEPTIONS
-  try {
-#  endif // _LIBCPP_HAS_EXCEPTIONS
-    __p_.set_value_at_thread_exit(__f_(std::forward<_ArgTypes>(__args)...));
-#  if _LIBCPP_HAS_EXCEPTIONS
-  } catch (...) {
-    __p_.set_exception_at_thread_exit(current_exception());
-  }
-#  endif // _LIBCPP_HAS_EXCEPTIONS
-=======
 #    if _LIBCPP_HAS_EXCEPTIONS
   try {
 #    endif // _LIBCPP_HAS_EXCEPTIONS
@@ -1770,7 +1693,6 @@
     __p_.set_exception_at_thread_exit(current_exception());
   }
 #    endif // _LIBCPP_HAS_EXCEPTIONS
->>>>>>> ce7c17d5
 }
 
 template <class _Rp, class... _ArgTypes>
@@ -1847,18 +1769,6 @@
     __throw_future_error(future_errc::no_state);
   if (__p_.__state_->__has_value())
     __throw_future_error(future_errc::promise_already_satisfied);
-<<<<<<< HEAD
-#  if _LIBCPP_HAS_EXCEPTIONS
-  try {
-#  endif // _LIBCPP_HAS_EXCEPTIONS
-    __f_(std::forward<_ArgTypes>(__args)...);
-    __p_.set_value();
-#  if _LIBCPP_HAS_EXCEPTIONS
-  } catch (...) {
-    __p_.set_exception(current_exception());
-  }
-#  endif // _LIBCPP_HAS_EXCEPTIONS
-=======
 #    if _LIBCPP_HAS_EXCEPTIONS
   try {
 #    endif // _LIBCPP_HAS_EXCEPTIONS
@@ -1869,7 +1779,6 @@
     __p_.set_exception(current_exception());
   }
 #    endif // _LIBCPP_HAS_EXCEPTIONS
->>>>>>> ce7c17d5
 }
 
 template <class... _ArgTypes>
@@ -1878,18 +1787,6 @@
     __throw_future_error(future_errc::no_state);
   if (__p_.__state_->__has_value())
     __throw_future_error(future_errc::promise_already_satisfied);
-<<<<<<< HEAD
-#  if _LIBCPP_HAS_EXCEPTIONS
-  try {
-#  endif // _LIBCPP_HAS_EXCEPTIONS
-    __f_(std::forward<_ArgTypes>(__args)...);
-    __p_.set_value_at_thread_exit();
-#  if _LIBCPP_HAS_EXCEPTIONS
-  } catch (...) {
-    __p_.set_exception_at_thread_exit(current_exception());
-  }
-#  endif // _LIBCPP_HAS_EXCEPTIONS
-=======
 #    if _LIBCPP_HAS_EXCEPTIONS
   try {
 #    endif // _LIBCPP_HAS_EXCEPTIONS
@@ -1900,7 +1797,6 @@
     __p_.set_exception_at_thread_exit(current_exception());
   }
 #    endif // _LIBCPP_HAS_EXCEPTIONS
->>>>>>> ce7c17d5
 }
 
 template <class... _ArgTypes>
@@ -1972,21 +1868,13 @@
   typedef __async_func<__decay_t<_Fp>, __decay_t<_Args>...> _BF;
   typedef typename _BF::_Rp _Rp;
 
-<<<<<<< HEAD
-#    if _LIBCPP_HAS_EXCEPTIONS
-=======
 #      if _LIBCPP_HAS_EXCEPTIONS
->>>>>>> ce7c17d5
   try {
 #      endif
     if (__does_policy_contain(__policy, launch::async))
       return std::__make_async_assoc_state<_Rp>(
           _BF(_LIBCPP_AUTO_CAST(std::forward<_Fp>(__f)), _LIBCPP_AUTO_CAST(std::forward<_Args>(__args))...));
-<<<<<<< HEAD
-#    if _LIBCPP_HAS_EXCEPTIONS
-=======
 #      if _LIBCPP_HAS_EXCEPTIONS
->>>>>>> ce7c17d5
   } catch (...) {
     if (__policy == launch::async)
       throw;
