--- conflicted
+++ resolved
@@ -631,11 +631,7 @@
     auto __iter = __first;
     while (__iter != __last) {
 #if _LIBCPP_HAS_EXCEPTIONS
-<<<<<<< HEAD
-      allocator_traits<_Alloc>::construct(__alloc, __result, std::move_if_noexcept(*__iter));
-=======
       allocator_traits<_Alloc>::construct(__alloc, std::__to_address(__result), std::move_if_noexcept(*__iter));
->>>>>>> ce7c17d5
 #else
       allocator_traits<_Alloc>::construct(__alloc, std::__to_address(__result), std::move(*__iter));
 #endif
