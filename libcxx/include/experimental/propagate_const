--- conflicted
+++ resolved
@@ -265,12 +265,7 @@
 
   _LIBCPP_HIDE_FROM_ABI constexpr element_type& operator*() { return *get(); }
 
-<<<<<<< HEAD
-  _LIBCPP_HIDE_FROM_ABI _LIBCPP_CONSTEXPR void swap(propagate_const& __pt)
-      _NOEXCEPT_(__is_nothrow_swappable<_Tp>::value) {
-=======
   _LIBCPP_HIDE_FROM_ABI constexpr void swap(propagate_const& __pt) noexcept(__is_nothrow_swappable_v<_Tp>) {
->>>>>>> 4ae23bcc
     using std::swap;
     swap(__t_, __pt.__t_);
   }
@@ -387,13 +382,8 @@
 }
 
 template <class _Tp>
-<<<<<<< HEAD
-_LIBCPP_HIDE_FROM_ABI _LIBCPP_CONSTEXPR void swap(propagate_const<_Tp>& __pc1, propagate_const<_Tp>& __pc2)
-    _NOEXCEPT_(__is_nothrow_swappable<_Tp>::value) {
-=======
 _LIBCPP_HIDE_FROM_ABI constexpr void
 swap(propagate_const<_Tp>& __pc1, propagate_const<_Tp>& __pc2) noexcept(__is_nothrow_swappable_v<_Tp>) {
->>>>>>> 4ae23bcc
   __pc1.swap(__pc2);
 }
 
