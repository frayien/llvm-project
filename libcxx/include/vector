// -*- C++ -*-
//===----------------------------------------------------------------------===//
//
// Part of the LLVM Project, under the Apache License v2.0 with LLVM Exceptions.
// See https://llvm.org/LICENSE.txt for license information.
// SPDX-License-Identifier: Apache-2.0 WITH LLVM-exception
//
//===----------------------------------------------------------------------===//

#ifndef _LIBCPP_VECTOR
#define _LIBCPP_VECTOR

// clang-format off

/*
    vector synopsis

namespace std
{

template <class T, class Allocator = allocator<T> >
class vector
{
public:
    typedef T                                        value_type;
    typedef Allocator                                allocator_type;
    typedef typename allocator_type::reference       reference;
    typedef typename allocator_type::const_reference const_reference;
    typedef implementation-defined                   iterator;
    typedef implementation-defined                   const_iterator;
    typedef typename allocator_type::size_type       size_type;
    typedef typename allocator_type::difference_type difference_type;
    typedef typename allocator_type::pointer         pointer;
    typedef typename allocator_type::const_pointer   const_pointer;
    typedef std::reverse_iterator<iterator>          reverse_iterator;
    typedef std::reverse_iterator<const_iterator>    const_reverse_iterator;

    vector()
        noexcept(is_nothrow_default_constructible<allocator_type>::value);
    explicit vector(const allocator_type&);
    explicit vector(size_type n);
    explicit vector(size_type n, const allocator_type&); // C++14
    vector(size_type n, const value_type& value, const allocator_type& = allocator_type());
    template <class InputIterator>
        vector(InputIterator first, InputIterator last, const allocator_type& = allocator_type());
    template<container-compatible-range<T> R>
      constexpr vector(from_range_t, R&& rg, const Allocator& = Allocator()); // C++23
    vector(const vector& x);
    vector(vector&& x)
        noexcept(is_nothrow_move_constructible<allocator_type>::value);
    vector(initializer_list<value_type> il);
    vector(initializer_list<value_type> il, const allocator_type& a);
    ~vector();
    vector& operator=(const vector& x);
    vector& operator=(vector&& x)
        noexcept(
             allocator_type::propagate_on_container_move_assignment::value ||
             allocator_type::is_always_equal::value); // C++17
    vector& operator=(initializer_list<value_type> il);
    template <class InputIterator>
        void assign(InputIterator first, InputIterator last);
    template<container-compatible-range<T> R>
      constexpr void assign_range(R&& rg); // C++23
    void assign(size_type n, const value_type& u);
    void assign(initializer_list<value_type> il);

    allocator_type get_allocator() const noexcept;

    iterator               begin() noexcept;
    const_iterator         begin()   const noexcept;
    iterator               end() noexcept;
    const_iterator         end()     const noexcept;

    reverse_iterator       rbegin() noexcept;
    const_reverse_iterator rbegin()  const noexcept;
    reverse_iterator       rend() noexcept;
    const_reverse_iterator rend()    const noexcept;

    const_iterator         cbegin()  const noexcept;
    const_iterator         cend()    const noexcept;
    const_reverse_iterator crbegin() const noexcept;
    const_reverse_iterator crend()   const noexcept;

    size_type size() const noexcept;
    size_type max_size() const noexcept;
    size_type capacity() const noexcept;
    bool empty() const noexcept;
    void reserve(size_type n);
    void shrink_to_fit() noexcept;

    reference       operator[](size_type n);
    const_reference operator[](size_type n) const;
    reference       at(size_type n);
    const_reference at(size_type n) const;

    reference       front();
    const_reference front() const;
    reference       back();
    const_reference back() const;

    value_type*       data() noexcept;
    const value_type* data() const noexcept;

    void push_back(const value_type& x);
    void push_back(value_type&& x);
    template <class... Args>
        reference emplace_back(Args&&... args); // reference in C++17
    template<container-compatible-range<T> R>
      constexpr void append_range(R&& rg); // C++23
    void pop_back();

    template <class... Args> iterator emplace(const_iterator position, Args&&... args);
    iterator insert(const_iterator position, const value_type& x);
    iterator insert(const_iterator position, value_type&& x);
    iterator insert(const_iterator position, size_type n, const value_type& x);
    template <class InputIterator>
        iterator insert(const_iterator position, InputIterator first, InputIterator last);
    template<container-compatible-range<T> R>
      constexpr iterator insert_range(const_iterator position, R&& rg); // C++23
    iterator insert(const_iterator position, initializer_list<value_type> il);

    iterator erase(const_iterator position);
    iterator erase(const_iterator first, const_iterator last);

    void clear() noexcept;

    void resize(size_type sz);
    void resize(size_type sz, const value_type& c);

    void swap(vector&)
        noexcept(allocator_traits<allocator_type>::propagate_on_container_swap::value ||
                 allocator_traits<allocator_type>::is_always_equal::value);  // C++17

    bool __invariants() const;
};

template <class Allocator = allocator<T> >
class vector<bool, Allocator>
{
public:
    typedef bool                                     value_type;
    typedef Allocator                                allocator_type;
    typedef implementation-defined                   iterator;
    typedef implementation-defined                   const_iterator;
    typedef typename allocator_type::size_type       size_type;
    typedef typename allocator_type::difference_type difference_type;
    typedef iterator                                 pointer;
    typedef const_iterator                           const_pointer;
    typedef std::reverse_iterator<iterator>          reverse_iterator;
    typedef std::reverse_iterator<const_iterator>    const_reverse_iterator;

    class reference
    {
    public:
        reference(const reference&) noexcept;
        operator bool() const noexcept;
        reference& operator=(bool x) noexcept;
        reference& operator=(const reference& x) noexcept;
        iterator operator&() const noexcept;
        void flip() noexcept;
    };

    class const_reference
    {
    public:
        const_reference(const reference&) noexcept;
        operator bool() const noexcept;
        const_iterator operator&() const noexcept;
    };

    vector()
        noexcept(is_nothrow_default_constructible<allocator_type>::value);
    explicit vector(const allocator_type&);
    explicit vector(size_type n, const allocator_type& a = allocator_type()); // C++14
    vector(size_type n, const value_type& value, const allocator_type& = allocator_type());
    template <class InputIterator>
        vector(InputIterator first, InputIterator last, const allocator_type& = allocator_type());
    template<container-compatible-range<bool> R>
      constexpr vector(from_range_t, R&& rg, const Allocator& = Allocator());
    vector(const vector& x);
    vector(vector&& x)
        noexcept(is_nothrow_move_constructible<allocator_type>::value);
    vector(initializer_list<value_type> il);
    vector(initializer_list<value_type> il, const allocator_type& a);
    ~vector();
    vector& operator=(const vector& x);
    vector& operator=(vector&& x)
        noexcept(
             allocator_type::propagate_on_container_move_assignment::value ||
             allocator_type::is_always_equal::value); // C++17
    vector& operator=(initializer_list<value_type> il);
    template <class InputIterator>
        void assign(InputIterator first, InputIterator last);
    template<container-compatible-range<T> R>
      constexpr void assign_range(R&& rg); // C++23
    void assign(size_type n, const value_type& u);
    void assign(initializer_list<value_type> il);

    allocator_type get_allocator() const noexcept;

    iterator               begin() noexcept;
    const_iterator         begin()   const noexcept;
    iterator               end() noexcept;
    const_iterator         end()     const noexcept;

    reverse_iterator       rbegin() noexcept;
    const_reverse_iterator rbegin()  const noexcept;
    reverse_iterator       rend() noexcept;
    const_reverse_iterator rend()    const noexcept;

    const_iterator         cbegin()  const noexcept;
    const_iterator         cend()    const noexcept;
    const_reverse_iterator crbegin() const noexcept;
    const_reverse_iterator crend()   const noexcept;

    size_type size() const noexcept;
    size_type max_size() const noexcept;
    size_type capacity() const noexcept;
    bool empty() const noexcept;
    void reserve(size_type n);
    void shrink_to_fit() noexcept;

    reference       operator[](size_type n);
    const_reference operator[](size_type n) const;
    reference       at(size_type n);
    const_reference at(size_type n) const;

    reference       front();
    const_reference front() const;
    reference       back();
    const_reference back() const;

    void push_back(const value_type& x);
    template <class... Args> reference emplace_back(Args&&... args);  // C++14; reference in C++17
    template<container-compatible-range<T> R>
      constexpr void append_range(R&& rg); // C++23
    void pop_back();

    template <class... Args> iterator emplace(const_iterator position, Args&&... args);  // C++14
    iterator insert(const_iterator position, const value_type& x);
    iterator insert(const_iterator position, size_type n, const value_type& x);
    template <class InputIterator>
        iterator insert(const_iterator position, InputIterator first, InputIterator last);
    template<container-compatible-range<T> R>
      constexpr iterator insert_range(const_iterator position, R&& rg); // C++23
    iterator insert(const_iterator position, initializer_list<value_type> il);

    iterator erase(const_iterator position);
    iterator erase(const_iterator first, const_iterator last);

    void clear() noexcept;

    void resize(size_type sz);
    void resize(size_type sz, value_type x);

    void swap(vector&)
        noexcept(allocator_traits<allocator_type>::propagate_on_container_swap::value ||
                 allocator_traits<allocator_type>::is_always_equal::value);  // C++17
    void flip() noexcept;

    bool __invariants() const;
};

template <class InputIterator, class Allocator = allocator<typename iterator_traits<InputIterator>::value_type>>
   vector(InputIterator, InputIterator, Allocator = Allocator())
   -> vector<typename iterator_traits<InputIterator>::value_type, Allocator>; // C++17

template<ranges::input_range R, class Allocator = allocator<ranges::range_value_t<R>>>
  vector(from_range_t, R&&, Allocator = Allocator())
    -> vector<ranges::range_value_t<R>, Allocator>; // C++23

template <class Allocator> struct hash<std::vector<bool, Allocator>>;

template <class T, class Allocator> bool operator==(const vector<T,Allocator>& x, const vector<T,Allocator>& y);   // constexpr since C++20
template <class T, class Allocator> bool operator!=(const vector<T,Allocator>& x, const vector<T,Allocator>& y);   // removed in C++20
template <class T, class Allocator> bool operator< (const vector<T,Allocator>& x, const vector<T,Allocator>& y);   // removed in C++20
template <class T, class Allocator> bool operator> (const vector<T,Allocator>& x, const vector<T,Allocator>& y);   // removed in C++20
template <class T, class Allocator> bool operator>=(const vector<T,Allocator>& x, const vector<T,Allocator>& y);   // removed in C++20
template <class T, class Allocator> bool operator<=(const vector<T,Allocator>& x, const vector<T,Allocator>& y);   // removed in C++20
template <class T, class Allocator> constexpr
  constexpr synth-three-way-result<T> operator<=>(const vector<T, Allocator>& x,
                                                  const vector<T, Allocator>& y);                                  // since C++20

template <class T, class Allocator>
void swap(vector<T,Allocator>& x, vector<T,Allocator>& y)
    noexcept(noexcept(x.swap(y)));

template <class T, class Allocator, class U>
typename vector<T, Allocator>::size_type
erase(vector<T, Allocator>& c, const U& value);       // since C++20
template <class T, class Allocator, class Predicate>
typename vector<T, Allocator>::size_type
erase_if(vector<T, Allocator>& c, Predicate pred);    // since C++20


template<class T>
 inline constexpr bool is-vector-bool-reference = see below;        // exposition only, since C++23

template<class T, class charT> requires is-vector-bool-reference<T> // Since C++23
 struct formatter<T, charT>;

}  // std

*/

// clang-format on

#include <__algorithm/copy.h>
#include <__algorithm/equal.h>
#include <__algorithm/fill_n.h>
#include <__algorithm/iterator_operations.h>
#include <__algorithm/lexicographical_compare.h>
#include <__algorithm/lexicographical_compare_three_way.h>
#include <__algorithm/remove.h>
#include <__algorithm/remove_if.h>
#include <__algorithm/rotate.h>
#include <__algorithm/unwrap_iter.h>
#include <__assert>
#include <__bit_reference>
#include <__concepts/same_as.h>
#include <__config>
#include <__debug_utils/sanitizers.h>
#include <__format/enable_insertable.h>
#include <__format/formatter.h>
#include <__format/formatter_bool.h>
#include <__functional/hash.h>
#include <__functional/unary_function.h>
#include <__fwd/vector.h>
#include <__iterator/advance.h>
#include <__iterator/distance.h>
#include <__iterator/iterator_traits.h>
#include <__iterator/reverse_iterator.h>
#include <__iterator/wrap_iter.h>
#include <__memory/addressof.h>
#include <__memory/allocate_at_least.h>
#include <__memory/allocator_traits.h>
#include <__memory/pointer_traits.h>
#include <__memory/swap_allocator.h>
#include <__memory/temp_value.h>
#include <__memory/uninitialized_algorithms.h>
#include <__memory_resource/polymorphic_allocator.h>
#include <__ranges/access.h>
#include <__ranges/concepts.h>
#include <__ranges/container_compatible_range.h>
#include <__ranges/from_range.h>
#include <__ranges/size.h>
#include <__split_buffer>
#include <__type_traits/is_allocator.h>
#include <__type_traits/is_constructible.h>
#include <__type_traits/is_nothrow_assignable.h>
#include <__type_traits/noexcept_move_assign_container.h>
#include <__type_traits/type_identity.h>
#include <__utility/exception_guard.h>
#include <__utility/forward.h>
#include <__utility/is_pointer_in_range.h>
#include <__utility/move.h>
#include <__utility/pair.h>
#include <__utility/swap.h>
#include <climits>
#include <cstring>
#include <limits>
#include <stdexcept>
#include <version>

// standard-mandated includes

// [iterator.range]
#include <__iterator/access.h>
#include <__iterator/data.h>
#include <__iterator/empty.h>
#include <__iterator/reverse_access.h>
#include <__iterator/size.h>

// [vector.syn]
#include <compare>
#include <initializer_list>

#if !defined(_LIBCPP_HAS_NO_PRAGMA_SYSTEM_HEADER)
#  pragma GCC system_header
#endif

_LIBCPP_PUSH_MACROS
#include <__undef_macros>

_LIBCPP_BEGIN_NAMESPACE_STD

template <class _Tp, class _Allocator /* = allocator<_Tp> */>
class _LIBCPP_TEMPLATE_VIS vector {
private:
  typedef allocator<_Tp> __default_allocator_type;

public:
  typedef vector __self;
  typedef _Tp value_type;
  typedef _Allocator allocator_type;
  typedef allocator_traits<allocator_type> __alloc_traits;
  typedef value_type& reference;
  typedef const value_type& const_reference;
  typedef typename __alloc_traits::size_type size_type;
  typedef typename __alloc_traits::difference_type difference_type;
  typedef typename __alloc_traits::pointer pointer;
  typedef typename __alloc_traits::const_pointer const_pointer;
  // TODO: Implement iterator bounds checking without requiring the global database.
  typedef __wrap_iter<pointer> iterator;
  typedef __wrap_iter<const_pointer> const_iterator;
  typedef std::reverse_iterator<iterator> reverse_iterator;
  typedef std::reverse_iterator<const_iterator> const_reverse_iterator;

<<<<<<< HEAD
  static_assert((is_same<typename allocator_type::value_type, value_type>::value),
=======
  // A vector containers the following members which may be trivially relocatable:
  // - pointer: may be trivially relocatable, so it's checked
  // - allocator_type: may be trivially relocatable, so it's checked
  // vector doesn't contain any self-references, so it's trivially relocatable if its members are.
  using __trivially_relocatable = __conditional_t<
      __libcpp_is_trivially_relocatable<pointer>::value && __libcpp_is_trivially_relocatable<allocator_type>::value,
      vector,
      void>;

  static_assert(__check_valid_allocator<allocator_type>::value, "");
  static_assert(is_same<typename allocator_type::value_type, value_type>::value,
>>>>>>> 4ae23bcc
                "Allocator::value_type must be same type as value_type");

  _LIBCPP_CONSTEXPR_SINCE_CXX20 _LIBCPP_HIDE_FROM_ABI vector()
      _NOEXCEPT_(is_nothrow_default_constructible<allocator_type>::value) {}
  _LIBCPP_CONSTEXPR_SINCE_CXX20 _LIBCPP_HIDE_FROM_ABI explicit vector(const allocator_type& __a)
#if _LIBCPP_STD_VER <= 14
      _NOEXCEPT_(is_nothrow_copy_constructible<allocator_type>::value)
#else
      _NOEXCEPT
#endif
      : __end_cap_(nullptr, __a) {
  }

  _LIBCPP_CONSTEXPR_SINCE_CXX20 _LIBCPP_HIDE_FROM_ABI explicit vector(size_type __n) {
    auto __guard = std::__make_exception_guard(__destroy_vector(*this));
    if (__n > 0) {
      __vallocate(__n);
      __construct_at_end(__n);
    }
    __guard.__complete();
  }

#if _LIBCPP_STD_VER >= 14
  _LIBCPP_CONSTEXPR_SINCE_CXX20 _LIBCPP_HIDE_FROM_ABI explicit vector(size_type __n, const allocator_type& __a)
      : __end_cap_(nullptr, __a) {
    auto __guard = std::__make_exception_guard(__destroy_vector(*this));
    if (__n > 0) {
      __vallocate(__n);
      __construct_at_end(__n);
    }
    __guard.__complete();
  }
#endif

  _LIBCPP_CONSTEXPR_SINCE_CXX20 _LIBCPP_HIDE_FROM_ABI vector(size_type __n, const value_type& __x) {
    auto __guard = std::__make_exception_guard(__destroy_vector(*this));
    if (__n > 0) {
      __vallocate(__n);
      __construct_at_end(__n, __x);
    }
    __guard.__complete();
  }

  template <__enable_if_t<__is_allocator<_Allocator>::value, int> = 0>
  _LIBCPP_CONSTEXPR_SINCE_CXX20 _LIBCPP_HIDE_FROM_ABI
  vector(size_type __n, const value_type& __x, const allocator_type& __a)
      : __end_cap_(nullptr, __a) {
    if (__n > 0) {
      __vallocate(__n);
      __construct_at_end(__n, __x);
    }
  }

  template <class _InputIterator,
            __enable_if_t<__has_exactly_input_iterator_category<_InputIterator>::value &&
                              is_constructible<value_type, typename iterator_traits<_InputIterator>::reference>::value,
                          int> = 0>
  _LIBCPP_CONSTEXPR_SINCE_CXX20 _LIBCPP_HIDE_FROM_ABI vector(_InputIterator __first, _InputIterator __last);
  template <class _InputIterator,
            __enable_if_t<__has_exactly_input_iterator_category<_InputIterator>::value &&
                              is_constructible<value_type, typename iterator_traits<_InputIterator>::reference>::value,
                          int> = 0>
  _LIBCPP_CONSTEXPR_SINCE_CXX20 _LIBCPP_HIDE_FROM_ABI
  vector(_InputIterator __first, _InputIterator __last, const allocator_type& __a);

  template <
      class _ForwardIterator,
      __enable_if_t<__has_forward_iterator_category<_ForwardIterator>::value &&
                        is_constructible<value_type, typename iterator_traits<_ForwardIterator>::reference>::value,
                    int> = 0>
  _LIBCPP_CONSTEXPR_SINCE_CXX20 _LIBCPP_HIDE_FROM_ABI vector(_ForwardIterator __first, _ForwardIterator __last);

  template <
      class _ForwardIterator,
      __enable_if_t<__has_forward_iterator_category<_ForwardIterator>::value &&
                        is_constructible<value_type, typename iterator_traits<_ForwardIterator>::reference>::value,
                    int> = 0>
  _LIBCPP_CONSTEXPR_SINCE_CXX20 _LIBCPP_HIDE_FROM_ABI
  vector(_ForwardIterator __first, _ForwardIterator __last, const allocator_type& __a);

#if _LIBCPP_STD_VER >= 23
  template <_ContainerCompatibleRange<_Tp> _Range>
  _LIBCPP_HIDE_FROM_ABI constexpr vector(
      from_range_t, _Range&& __range, const allocator_type& __alloc = allocator_type())
      : __end_cap_(nullptr, __alloc) {
    if constexpr (ranges::forward_range<_Range> || ranges::sized_range<_Range>) {
      auto __n = static_cast<size_type>(ranges::distance(__range));
      __init_with_size(ranges::begin(__range), ranges::end(__range), __n);

    } else {
      __init_with_sentinel(ranges::begin(__range), ranges::end(__range));
    }
  }
#endif

private:
  class __destroy_vector {
  public:
    _LIBCPP_CONSTEXPR _LIBCPP_HIDE_FROM_ABI __destroy_vector(vector& __vec) : __vec_(__vec) {}

    _LIBCPP_CONSTEXPR_SINCE_CXX20 _LIBCPP_HIDE_FROM_ABI void operator()() {
      if (__vec_.__begin_ != nullptr) {
        __vec_.__clear();
        __vec_.__annotate_delete();
        __alloc_traits::deallocate(__vec_.__alloc(), __vec_.__begin_, __vec_.capacity());
      }
    }

  private:
    vector& __vec_;
  };

public:
  _LIBCPP_CONSTEXPR_SINCE_CXX20 _LIBCPP_HIDE_FROM_ABI ~vector() { __destroy_vector (*this)(); }

  _LIBCPP_CONSTEXPR_SINCE_CXX20 _LIBCPP_HIDE_FROM_ABI vector(const vector& __x);
  _LIBCPP_CONSTEXPR_SINCE_CXX20 _LIBCPP_HIDE_FROM_ABI
  vector(const vector& __x, const __type_identity_t<allocator_type>& __a);
  _LIBCPP_CONSTEXPR_SINCE_CXX20 _LIBCPP_HIDE_FROM_ABI vector& operator=(const vector& __x);

#ifndef _LIBCPP_CXX03_LANG
  _LIBCPP_CONSTEXPR_SINCE_CXX20 _LIBCPP_HIDE_FROM_ABI vector(initializer_list<value_type> __il);

  _LIBCPP_CONSTEXPR_SINCE_CXX20 _LIBCPP_HIDE_FROM_ABI
  vector(initializer_list<value_type> __il, const allocator_type& __a);

  _LIBCPP_CONSTEXPR_SINCE_CXX20 _LIBCPP_HIDE_FROM_ABI vector& operator=(initializer_list<value_type> __il) {
    assign(__il.begin(), __il.end());
    return *this;
  }
#endif // !_LIBCPP_CXX03_LANG

  _LIBCPP_CONSTEXPR_SINCE_CXX20 _LIBCPP_HIDE_FROM_ABI vector(vector&& __x)
#if _LIBCPP_STD_VER >= 17
      noexcept;
#else
      _NOEXCEPT_(is_nothrow_move_constructible<allocator_type>::value);
#endif

  _LIBCPP_CONSTEXPR_SINCE_CXX20 _LIBCPP_HIDE_FROM_ABI
  vector(vector&& __x, const __type_identity_t<allocator_type>& __a);
  _LIBCPP_CONSTEXPR_SINCE_CXX20 _LIBCPP_HIDE_FROM_ABI vector& operator=(vector&& __x)
      _NOEXCEPT_(__noexcept_move_assign_container<_Allocator, __alloc_traits>::value);

  template <class _InputIterator,
            __enable_if_t<__has_exactly_input_iterator_category<_InputIterator>::value &&
                              is_constructible<value_type, typename iterator_traits<_InputIterator>::reference>::value,
                          int> = 0>
  _LIBCPP_CONSTEXPR_SINCE_CXX20 _LIBCPP_HIDE_FROM_ABI void assign(_InputIterator __first, _InputIterator __last);
  template <
      class _ForwardIterator,
      __enable_if_t<__has_forward_iterator_category<_ForwardIterator>::value &&
                        is_constructible<value_type, typename iterator_traits<_ForwardIterator>::reference>::value,
                    int> = 0>
  _LIBCPP_CONSTEXPR_SINCE_CXX20 _LIBCPP_HIDE_FROM_ABI void assign(_ForwardIterator __first, _ForwardIterator __last);

#if _LIBCPP_STD_VER >= 23
  template <_ContainerCompatibleRange<_Tp> _Range>
  _LIBCPP_HIDE_FROM_ABI constexpr void assign_range(_Range&& __range) {
    if constexpr (ranges::forward_range<_Range> || ranges::sized_range<_Range>) {
      auto __n = static_cast<size_type>(ranges::distance(__range));
      __assign_with_size(ranges::begin(__range), ranges::end(__range), __n);

    } else {
      __assign_with_sentinel(ranges::begin(__range), ranges::end(__range));
    }
  }
#endif

  _LIBCPP_CONSTEXPR_SINCE_CXX20 _LIBCPP_HIDE_FROM_ABI void assign(size_type __n, const_reference __u);

#ifndef _LIBCPP_CXX03_LANG
  _LIBCPP_CONSTEXPR_SINCE_CXX20 _LIBCPP_HIDE_FROM_ABI void assign(initializer_list<value_type> __il) {
    assign(__il.begin(), __il.end());
  }
#endif

  _LIBCPP_CONSTEXPR_SINCE_CXX20 _LIBCPP_HIDE_FROM_ABI allocator_type get_allocator() const _NOEXCEPT {
    return this->__alloc();
  }

  _LIBCPP_CONSTEXPR_SINCE_CXX20 _LIBCPP_HIDE_FROM_ABI iterator begin() _NOEXCEPT;
  _LIBCPP_CONSTEXPR_SINCE_CXX20 _LIBCPP_HIDE_FROM_ABI const_iterator begin() const _NOEXCEPT;
  _LIBCPP_CONSTEXPR_SINCE_CXX20 _LIBCPP_HIDE_FROM_ABI iterator end() _NOEXCEPT;
  _LIBCPP_CONSTEXPR_SINCE_CXX20 _LIBCPP_HIDE_FROM_ABI const_iterator end() const _NOEXCEPT;

  _LIBCPP_CONSTEXPR_SINCE_CXX20 _LIBCPP_HIDE_FROM_ABI reverse_iterator rbegin() _NOEXCEPT {
    return reverse_iterator(end());
  }
  _LIBCPP_CONSTEXPR_SINCE_CXX20 _LIBCPP_HIDE_FROM_ABI const_reverse_iterator rbegin() const _NOEXCEPT {
    return const_reverse_iterator(end());
  }
  _LIBCPP_CONSTEXPR_SINCE_CXX20 _LIBCPP_HIDE_FROM_ABI reverse_iterator rend() _NOEXCEPT {
    return reverse_iterator(begin());
  }
  _LIBCPP_CONSTEXPR_SINCE_CXX20 _LIBCPP_HIDE_FROM_ABI const_reverse_iterator rend() const _NOEXCEPT {
    return const_reverse_iterator(begin());
  }

  _LIBCPP_CONSTEXPR_SINCE_CXX20 _LIBCPP_HIDE_FROM_ABI const_iterator cbegin() const _NOEXCEPT { return begin(); }
  _LIBCPP_CONSTEXPR_SINCE_CXX20 _LIBCPP_HIDE_FROM_ABI const_iterator cend() const _NOEXCEPT { return end(); }
  _LIBCPP_CONSTEXPR_SINCE_CXX20 _LIBCPP_HIDE_FROM_ABI const_reverse_iterator crbegin() const _NOEXCEPT {
    return rbegin();
  }
  _LIBCPP_CONSTEXPR_SINCE_CXX20 _LIBCPP_HIDE_FROM_ABI const_reverse_iterator crend() const _NOEXCEPT { return rend(); }

  _LIBCPP_CONSTEXPR_SINCE_CXX20 _LIBCPP_HIDE_FROM_ABI size_type size() const _NOEXCEPT {
    return static_cast<size_type>(this->__end_ - this->__begin_);
  }
  _LIBCPP_CONSTEXPR_SINCE_CXX20 _LIBCPP_HIDE_FROM_ABI size_type capacity() const _NOEXCEPT {
    return static_cast<size_type>(__end_cap() - this->__begin_);
  }
  _LIBCPP_NODISCARD _LIBCPP_CONSTEXPR_SINCE_CXX20 _LIBCPP_HIDE_FROM_ABI bool empty() const _NOEXCEPT {
    return this->__begin_ == this->__end_;
  }
  _LIBCPP_CONSTEXPR_SINCE_CXX20 _LIBCPP_HIDE_FROM_ABI size_type max_size() const _NOEXCEPT;
  _LIBCPP_CONSTEXPR_SINCE_CXX20 _LIBCPP_HIDE_FROM_ABI void reserve(size_type __n);
  _LIBCPP_CONSTEXPR_SINCE_CXX20 _LIBCPP_HIDE_FROM_ABI void shrink_to_fit() _NOEXCEPT;

  _LIBCPP_CONSTEXPR_SINCE_CXX20 _LIBCPP_HIDE_FROM_ABI reference operator[](size_type __n) _NOEXCEPT;
  _LIBCPP_CONSTEXPR_SINCE_CXX20 _LIBCPP_HIDE_FROM_ABI const_reference operator[](size_type __n) const _NOEXCEPT;
  _LIBCPP_CONSTEXPR_SINCE_CXX20 _LIBCPP_HIDE_FROM_ABI reference at(size_type __n);
  _LIBCPP_CONSTEXPR_SINCE_CXX20 _LIBCPP_HIDE_FROM_ABI const_reference at(size_type __n) const;

  _LIBCPP_CONSTEXPR_SINCE_CXX20 _LIBCPP_HIDE_FROM_ABI reference front() _NOEXCEPT {
    _LIBCPP_ASSERT_VALID_ELEMENT_ACCESS(!empty(), "front() called on an empty vector");
    return *this->__begin_;
  }
  _LIBCPP_CONSTEXPR_SINCE_CXX20 _LIBCPP_HIDE_FROM_ABI const_reference front() const _NOEXCEPT {
    _LIBCPP_ASSERT_VALID_ELEMENT_ACCESS(!empty(), "front() called on an empty vector");
    return *this->__begin_;
  }
  _LIBCPP_CONSTEXPR_SINCE_CXX20 _LIBCPP_HIDE_FROM_ABI reference back() _NOEXCEPT {
    _LIBCPP_ASSERT_VALID_ELEMENT_ACCESS(!empty(), "back() called on an empty vector");
    return *(this->__end_ - 1);
  }
  _LIBCPP_CONSTEXPR_SINCE_CXX20 _LIBCPP_HIDE_FROM_ABI const_reference back() const _NOEXCEPT {
    _LIBCPP_ASSERT_VALID_ELEMENT_ACCESS(!empty(), "back() called on an empty vector");
    return *(this->__end_ - 1);
  }

  _LIBCPP_CONSTEXPR_SINCE_CXX20 _LIBCPP_HIDE_FROM_ABI value_type* data() _NOEXCEPT {
    return std::__to_address(this->__begin_);
  }

  _LIBCPP_CONSTEXPR_SINCE_CXX20 _LIBCPP_HIDE_FROM_ABI const value_type* data() const _NOEXCEPT {
    return std::__to_address(this->__begin_);
  }

  _LIBCPP_CONSTEXPR_SINCE_CXX20 _LIBCPP_HIDE_FROM_ABI void push_back(const_reference __x);

  _LIBCPP_CONSTEXPR_SINCE_CXX20 _LIBCPP_HIDE_FROM_ABI void push_back(value_type&& __x);

  template <class... _Args>
  _LIBCPP_CONSTEXPR_SINCE_CXX20 _LIBCPP_HIDE_FROM_ABI
#if _LIBCPP_STD_VER >= 17
      reference
      emplace_back(_Args&&... __args);
#else
      void
      emplace_back(_Args&&... __args);
#endif

#if _LIBCPP_STD_VER >= 23
  template <_ContainerCompatibleRange<_Tp> _Range>
  _LIBCPP_HIDE_FROM_ABI constexpr void append_range(_Range&& __range) {
    insert_range(end(), std::forward<_Range>(__range));
  }
#endif

  _LIBCPP_CONSTEXPR_SINCE_CXX20 _LIBCPP_HIDE_FROM_ABI void pop_back();

  _LIBCPP_CONSTEXPR_SINCE_CXX20 _LIBCPP_HIDE_FROM_ABI iterator insert(const_iterator __position, const_reference __x);

  _LIBCPP_CONSTEXPR_SINCE_CXX20 _LIBCPP_HIDE_FROM_ABI iterator insert(const_iterator __position, value_type&& __x);
  template <class... _Args>
  _LIBCPP_CONSTEXPR_SINCE_CXX20 _LIBCPP_HIDE_FROM_ABI iterator emplace(const_iterator __position, _Args&&... __args);

  _LIBCPP_CONSTEXPR_SINCE_CXX20 _LIBCPP_HIDE_FROM_ABI iterator
  insert(const_iterator __position, size_type __n, const_reference __x);

  template <class _InputIterator,
            __enable_if_t<__has_exactly_input_iterator_category<_InputIterator>::value &&
                              is_constructible< value_type, typename iterator_traits<_InputIterator>::reference>::value,
                          int> = 0>
  _LIBCPP_CONSTEXPR_SINCE_CXX20 _LIBCPP_HIDE_FROM_ABI iterator
  insert(const_iterator __position, _InputIterator __first, _InputIterator __last);

#if _LIBCPP_STD_VER >= 23
  template <_ContainerCompatibleRange<_Tp> _Range>
  _LIBCPP_HIDE_FROM_ABI constexpr iterator insert_range(const_iterator __position, _Range&& __range) {
    if constexpr (ranges::forward_range<_Range> || ranges::sized_range<_Range>) {
      auto __n = static_cast<size_type>(ranges::distance(__range));
      return __insert_with_size(__position, ranges::begin(__range), ranges::end(__range), __n);

    } else {
      return __insert_with_sentinel(__position, ranges::begin(__range), ranges::end(__range));
    }
  }
#endif

  template <
      class _ForwardIterator,
      __enable_if_t<__has_forward_iterator_category<_ForwardIterator>::value &&
                        is_constructible< value_type, typename iterator_traits<_ForwardIterator>::reference>::value,
                    int> = 0>
  _LIBCPP_CONSTEXPR_SINCE_CXX20 _LIBCPP_HIDE_FROM_ABI iterator
  insert(const_iterator __position, _ForwardIterator __first, _ForwardIterator __last);

#ifndef _LIBCPP_CXX03_LANG
  _LIBCPP_CONSTEXPR_SINCE_CXX20 _LIBCPP_HIDE_FROM_ABI iterator
  insert(const_iterator __position, initializer_list<value_type> __il) {
    return insert(__position, __il.begin(), __il.end());
  }
#endif

  _LIBCPP_CONSTEXPR_SINCE_CXX20 _LIBCPP_HIDE_FROM_ABI iterator erase(const_iterator __position);
  _LIBCPP_CONSTEXPR_SINCE_CXX20 _LIBCPP_HIDE_FROM_ABI iterator erase(const_iterator __first, const_iterator __last);

  _LIBCPP_CONSTEXPR_SINCE_CXX20 _LIBCPP_HIDE_FROM_ABI void clear() _NOEXCEPT {
    size_type __old_size = size();
    __clear();
    __annotate_shrink(__old_size);
  }

  _LIBCPP_CONSTEXPR_SINCE_CXX20 _LIBCPP_HIDE_FROM_ABI void resize(size_type __sz);
  _LIBCPP_CONSTEXPR_SINCE_CXX20 _LIBCPP_HIDE_FROM_ABI void resize(size_type __sz, const_reference __x);

  _LIBCPP_CONSTEXPR_SINCE_CXX20 _LIBCPP_HIDE_FROM_ABI void swap(vector&)
#if _LIBCPP_STD_VER >= 14
      _NOEXCEPT;
#else
      _NOEXCEPT_(!__alloc_traits::propagate_on_container_swap::value || __is_nothrow_swappable<allocator_type>::value);
#endif

  _LIBCPP_CONSTEXPR_SINCE_CXX20 _LIBCPP_HIDE_FROM_ABI bool __invariants() const;

private:
  pointer __begin_ = nullptr;
  pointer __end_   = nullptr;
  __compressed_pair<pointer, allocator_type> __end_cap_ =
      __compressed_pair<pointer, allocator_type>(nullptr, __default_init_tag());

  //  Allocate space for __n objects
  //  throws length_error if __n > max_size()
  //  throws (probably bad_alloc) if memory run out
  //  Precondition:  __begin_ == __end_ == __end_cap() == 0
  //  Precondition:  __n > 0
  //  Postcondition:  capacity() >= __n
  //  Postcondition:  size() == 0
  _LIBCPP_CONSTEXPR_SINCE_CXX20 _LIBCPP_HIDE_FROM_ABI void __vallocate(size_type __n) {
    if (__n > max_size())
      __throw_length_error();
    auto __allocation = std::__allocate_at_least(__alloc(), __n);
    __begin_          = __allocation.ptr;
    __end_            = __allocation.ptr;
    __end_cap()       = __begin_ + __allocation.count;
    __annotate_new(0);
  }

  _LIBCPP_CONSTEXPR_SINCE_CXX20 _LIBCPP_HIDE_FROM_ABI void __vdeallocate() _NOEXCEPT;
  _LIBCPP_CONSTEXPR_SINCE_CXX20 _LIBCPP_HIDE_FROM_ABI size_type __recommend(size_type __new_size) const;
  _LIBCPP_CONSTEXPR_SINCE_CXX20 _LIBCPP_HIDE_FROM_ABI void __construct_at_end(size_type __n);
  _LIBCPP_CONSTEXPR_SINCE_CXX20 _LIBCPP_HIDE_FROM_ABI void __construct_at_end(size_type __n, const_reference __x);

  template <class _InputIterator, class _Sentinel>
  _LIBCPP_CONSTEXPR_SINCE_CXX20 _LIBCPP_HIDE_FROM_ABI void
  __init_with_size(_InputIterator __first, _Sentinel __last, size_type __n) {
    auto __guard = std::__make_exception_guard(__destroy_vector(*this));

    if (__n > 0) {
      __vallocate(__n);
      __construct_at_end(__first, __last, __n);
    }

    __guard.__complete();
  }

  template <class _InputIterator, class _Sentinel>
  _LIBCPP_CONSTEXPR_SINCE_CXX20 _LIBCPP_HIDE_FROM_ABI void
  __init_with_sentinel(_InputIterator __first, _Sentinel __last) {
    auto __guard = std::__make_exception_guard(__destroy_vector(*this));

    for (; __first != __last; ++__first)
      emplace_back(*__first);

    __guard.__complete();
  }

  template <class _Iterator, class _Sentinel>
  _LIBCPP_CONSTEXPR_SINCE_CXX20 _LIBCPP_HIDE_FROM_ABI void __assign_with_sentinel(_Iterator __first, _Sentinel __last);

  template <class _ForwardIterator, class _Sentinel>
  _LIBCPP_CONSTEXPR_SINCE_CXX20 _LIBCPP_HIDE_FROM_ABI void
  __assign_with_size(_ForwardIterator __first, _Sentinel __last, difference_type __n);

  template <class _InputIterator, class _Sentinel>
  _LIBCPP_CONSTEXPR_SINCE_CXX20 _LIBCPP_HIDE_FROM_ABI iterator
  __insert_with_sentinel(const_iterator __position, _InputIterator __first, _Sentinel __last);

  template <class _Iterator, class _Sentinel>
  _LIBCPP_CONSTEXPR_SINCE_CXX20 _LIBCPP_HIDE_FROM_ABI iterator
  __insert_with_size(const_iterator __position, _Iterator __first, _Sentinel __last, difference_type __n);

  template <class _InputIterator, class _Sentinel>
  _LIBCPP_CONSTEXPR_SINCE_CXX20 _LIBCPP_HIDE_FROM_ABI void
  __construct_at_end(_InputIterator __first, _Sentinel __last, size_type __n);

  _LIBCPP_CONSTEXPR_SINCE_CXX20 _LIBCPP_HIDE_FROM_ABI void __append(size_type __n);
  _LIBCPP_CONSTEXPR_SINCE_CXX20 _LIBCPP_HIDE_FROM_ABI void __append(size_type __n, const_reference __x);
  _LIBCPP_CONSTEXPR_SINCE_CXX20 _LIBCPP_HIDE_FROM_ABI iterator __make_iter(pointer __p) _NOEXCEPT {
    return iterator(__p);
  }
  _LIBCPP_CONSTEXPR_SINCE_CXX20 _LIBCPP_HIDE_FROM_ABI const_iterator __make_iter(const_pointer __p) const _NOEXCEPT {
    return const_iterator(__p);
  }
  _LIBCPP_CONSTEXPR_SINCE_CXX20 _LIBCPP_HIDE_FROM_ABI void
  __swap_out_circular_buffer(__split_buffer<value_type, allocator_type&>& __v);
  _LIBCPP_CONSTEXPR_SINCE_CXX20 _LIBCPP_HIDE_FROM_ABI pointer
  __swap_out_circular_buffer(__split_buffer<value_type, allocator_type&>& __v, pointer __p);
  _LIBCPP_CONSTEXPR_SINCE_CXX20 _LIBCPP_HIDE_FROM_ABI void
  __move_range(pointer __from_s, pointer __from_e, pointer __to);
  _LIBCPP_CONSTEXPR_SINCE_CXX20 _LIBCPP_HIDE_FROM_ABI void __move_assign(vector& __c, true_type)
      _NOEXCEPT_(is_nothrow_move_assignable<allocator_type>::value);
  _LIBCPP_CONSTEXPR_SINCE_CXX20 _LIBCPP_HIDE_FROM_ABI void __move_assign(vector& __c, false_type)
      _NOEXCEPT_(__alloc_traits::is_always_equal::value);
  _LIBCPP_CONSTEXPR_SINCE_CXX20 _LIBCPP_HIDE_FROM_ABI void __destruct_at_end(pointer __new_last) _NOEXCEPT {
    size_type __old_size = size();
    __base_destruct_at_end(__new_last);
    __annotate_shrink(__old_size);
  }

  template <class _Up>
  _LIBCPP_CONSTEXPR_SINCE_CXX20 _LIBCPP_HIDE_FROM_ABI inline pointer __push_back_slow_path(_Up&& __x);

  template <class... _Args>
  _LIBCPP_CONSTEXPR_SINCE_CXX20 _LIBCPP_HIDE_FROM_ABI inline pointer __emplace_back_slow_path(_Args&&... __args);

  // The following functions are no-ops outside of AddressSanitizer mode.
  // We call annotations for every allocator, unless explicitly disabled.
  //
  // To disable annotations for a particular allocator, change value of
  // __asan_annotate_container_with_allocator to false.
  // For more details, see the "Using libc++" documentation page or
  // the documentation for __sanitizer_annotate_contiguous_container.

  _LIBCPP_CONSTEXPR_SINCE_CXX20 _LIBCPP_HIDE_FROM_ABI void
  __annotate_contiguous_container(const void* __old_mid, const void* __new_mid) const {
    std::__annotate_contiguous_container<_Allocator>(data(), data() + capacity(), __old_mid, __new_mid);
  }

  _LIBCPP_CONSTEXPR_SINCE_CXX20 _LIBCPP_HIDE_FROM_ABI void __annotate_new(size_type __current_size) const _NOEXCEPT {
    (void)__current_size;
#ifndef _LIBCPP_HAS_NO_ASAN
    __annotate_contiguous_container(data() + capacity(), data() + __current_size);
#endif
  }

  _LIBCPP_CONSTEXPR_SINCE_CXX20 _LIBCPP_HIDE_FROM_ABI void __annotate_delete() const _NOEXCEPT {
#ifndef _LIBCPP_HAS_NO_ASAN
    __annotate_contiguous_container(data() + size(), data() + capacity());
#endif
  }

  _LIBCPP_CONSTEXPR_SINCE_CXX20 _LIBCPP_HIDE_FROM_ABI void __annotate_increase(size_type __n) const _NOEXCEPT {
    (void)__n;
#ifndef _LIBCPP_HAS_NO_ASAN
    __annotate_contiguous_container(data() + size(), data() + size() + __n);
#endif
  }

  _LIBCPP_CONSTEXPR_SINCE_CXX20 _LIBCPP_HIDE_FROM_ABI void __annotate_shrink(size_type __old_size) const _NOEXCEPT {
    (void)__old_size;
#ifndef _LIBCPP_HAS_NO_ASAN
    __annotate_contiguous_container(data() + __old_size, data() + size());
#endif
  }

  struct _ConstructTransaction {
    _LIBCPP_CONSTEXPR_SINCE_CXX20 _LIBCPP_HIDE_FROM_ABI explicit _ConstructTransaction(vector& __v, size_type __n)
        : __v_(__v), __pos_(__v.__end_), __new_end_(__v.__end_ + __n) {
#ifndef _LIBCPP_HAS_NO_ASAN
      __v_.__annotate_increase(__n);
#endif
    }
    _LIBCPP_CONSTEXPR_SINCE_CXX20 _LIBCPP_HIDE_FROM_ABI ~_ConstructTransaction() {
      __v_.__end_ = __pos_;
#ifndef _LIBCPP_HAS_NO_ASAN
      if (__pos_ != __new_end_) {
        __v_.__annotate_shrink(__new_end_ - __v_.__begin_);
      }
#endif
    }

    vector& __v_;
    pointer __pos_;
    const_pointer const __new_end_;

  private:
    _ConstructTransaction(_ConstructTransaction const&)            = delete;
    _ConstructTransaction& operator=(_ConstructTransaction const&) = delete;
  };

  template <class... _Args>
  _LIBCPP_CONSTEXPR_SINCE_CXX20 _LIBCPP_HIDE_FROM_ABI void __construct_one_at_end(_Args&&... __args) {
    _ConstructTransaction __tx(*this, 1);
    __alloc_traits::construct(this->__alloc(), std::__to_address(__tx.__pos_), std::forward<_Args>(__args)...);
    ++__tx.__pos_;
  }

  _LIBCPP_CONSTEXPR_SINCE_CXX20 _LIBCPP_HIDE_FROM_ABI allocator_type& __alloc() _NOEXCEPT {
    return this->__end_cap_.second();
  }
  _LIBCPP_CONSTEXPR_SINCE_CXX20 _LIBCPP_HIDE_FROM_ABI const allocator_type& __alloc() const _NOEXCEPT {
    return this->__end_cap_.second();
  }
  _LIBCPP_CONSTEXPR_SINCE_CXX20 _LIBCPP_HIDE_FROM_ABI pointer& __end_cap() _NOEXCEPT {
    return this->__end_cap_.first();
  }
  _LIBCPP_CONSTEXPR_SINCE_CXX20 _LIBCPP_HIDE_FROM_ABI const pointer& __end_cap() const _NOEXCEPT {
    return this->__end_cap_.first();
  }

  _LIBCPP_CONSTEXPR_SINCE_CXX20 _LIBCPP_HIDE_FROM_ABI void __clear() _NOEXCEPT {
    __base_destruct_at_end(this->__begin_);
  }

  _LIBCPP_CONSTEXPR_SINCE_CXX20 _LIBCPP_HIDE_FROM_ABI void __base_destruct_at_end(pointer __new_last) _NOEXCEPT {
    pointer __soon_to_be_end = this->__end_;
    while (__new_last != __soon_to_be_end)
      __alloc_traits::destroy(__alloc(), std::__to_address(--__soon_to_be_end));
    this->__end_ = __new_last;
  }

  _LIBCPP_CONSTEXPR_SINCE_CXX20 _LIBCPP_HIDE_FROM_ABI void __copy_assign_alloc(const vector& __c) {
    __copy_assign_alloc(__c, integral_constant<bool, __alloc_traits::propagate_on_container_copy_assignment::value>());
  }

  _LIBCPP_CONSTEXPR_SINCE_CXX20 _LIBCPP_HIDE_FROM_ABI void __move_assign_alloc(vector& __c)
      _NOEXCEPT_(!__alloc_traits::propagate_on_container_move_assignment::value ||
                 is_nothrow_move_assignable<allocator_type>::value) {
    __move_assign_alloc(__c, integral_constant<bool, __alloc_traits::propagate_on_container_move_assignment::value>());
  }

  _LIBCPP_NORETURN _LIBCPP_HIDE_FROM_ABI void __throw_length_error() const { std::__throw_length_error("vector"); }

  _LIBCPP_NORETURN _LIBCPP_HIDE_FROM_ABI void __throw_out_of_range() const { std::__throw_out_of_range("vector"); }

  _LIBCPP_CONSTEXPR_SINCE_CXX20 _LIBCPP_HIDE_FROM_ABI void __copy_assign_alloc(const vector& __c, true_type) {
    if (__alloc() != __c.__alloc()) {
      __clear();
      __annotate_delete();
      __alloc_traits::deallocate(__alloc(), this->__begin_, capacity());
      this->__begin_ = this->__end_ = __end_cap() = nullptr;
    }
    __alloc() = __c.__alloc();
  }

  _LIBCPP_CONSTEXPR_SINCE_CXX20 _LIBCPP_HIDE_FROM_ABI void __copy_assign_alloc(const vector&, false_type) {}

  _LIBCPP_CONSTEXPR_SINCE_CXX20 _LIBCPP_HIDE_FROM_ABI void __move_assign_alloc(vector& __c, true_type)
      _NOEXCEPT_(is_nothrow_move_assignable<allocator_type>::value) {
    __alloc() = std::move(__c.__alloc());
  }

  _LIBCPP_CONSTEXPR_SINCE_CXX20 _LIBCPP_HIDE_FROM_ABI void __move_assign_alloc(vector&, false_type) _NOEXCEPT {}
};

#if _LIBCPP_STD_VER >= 17
template <class _InputIterator,
          class _Alloc = allocator<__iter_value_type<_InputIterator>>,
          class        = enable_if_t<__has_input_iterator_category<_InputIterator>::value>,
          class        = enable_if_t<__is_allocator<_Alloc>::value> >
vector(_InputIterator, _InputIterator) -> vector<__iter_value_type<_InputIterator>, _Alloc>;

template <class _InputIterator,
          class _Alloc,
          class = enable_if_t<__has_input_iterator_category<_InputIterator>::value>,
          class = enable_if_t<__is_allocator<_Alloc>::value> >
vector(_InputIterator, _InputIterator, _Alloc) -> vector<__iter_value_type<_InputIterator>, _Alloc>;
#endif

#if _LIBCPP_STD_VER >= 23
template <ranges::input_range _Range,
          class _Alloc = allocator<ranges::range_value_t<_Range>>,
          class        = enable_if_t<__is_allocator<_Alloc>::value> >
vector(from_range_t, _Range&&, _Alloc = _Alloc()) -> vector<ranges::range_value_t<_Range>, _Alloc>;
#endif

// __swap_out_circular_buffer relocates the objects in [__begin_, __end_) into the front of __v and swaps the buffers of
// *this and __v. It is assumed that __v provides space for exactly (__end_ - __begin_) objects in the front. This
// function has a strong exception guarantee.
template <class _Tp, class _Allocator>
_LIBCPP_CONSTEXPR_SINCE_CXX20 void
vector<_Tp, _Allocator>::__swap_out_circular_buffer(__split_buffer<value_type, allocator_type&>& __v) {
  __annotate_delete();
  auto __new_begin = __v.__begin_ - (__end_ - __begin_);
  std::__uninitialized_allocator_relocate(
      __alloc(), std::__to_address(__begin_), std::__to_address(__end_), std::__to_address(__new_begin));
  __v.__begin_ = __new_begin;
  __end_       = __begin_; // All the objects have been destroyed by relocating them.
  std::swap(this->__begin_, __v.__begin_);
  std::swap(this->__end_, __v.__end_);
  std::swap(this->__end_cap(), __v.__end_cap());
  __v.__first_ = __v.__begin_;
  __annotate_new(size());
}

// __swap_out_circular_buffer relocates the objects in [__begin_, __p) into the front of __v, the objects in
// [__p, __end_) into the back of __v and swaps the buffers of *this and __v. It is assumed that __v provides space for
// exactly (__p - __begin_) objects in the front and space for at least (__end_ - __p) objects in the back. This
// function has a strong exception guarantee if __begin_ == __p || __end_ == __p.
template <class _Tp, class _Allocator>
_LIBCPP_CONSTEXPR_SINCE_CXX20 typename vector<_Tp, _Allocator>::pointer
vector<_Tp, _Allocator>::__swap_out_circular_buffer(__split_buffer<value_type, allocator_type&>& __v, pointer __p) {
  __annotate_delete();
  pointer __ret = __v.__begin_;

  // Relocate [__p, __end_) first to avoid having a hole in [__begin_, __end_)
  // in case something in [__begin_, __p) throws.
  std::__uninitialized_allocator_relocate(
      __alloc(), std::__to_address(__p), std::__to_address(__end_), std::__to_address(__v.__end_));
  __v.__end_ += (__end_ - __p);
  __end_           = __p; // The objects in [__p, __end_) have been destroyed by relocating them.
  auto __new_begin = __v.__begin_ - (__p - __begin_);

  std::__uninitialized_allocator_relocate(
      __alloc(), std::__to_address(__begin_), std::__to_address(__p), std::__to_address(__new_begin));
  __v.__begin_ = __new_begin;
  __end_       = __begin_; // All the objects have been destroyed by relocating them.

  std::swap(this->__begin_, __v.__begin_);
  std::swap(this->__end_, __v.__end_);
  std::swap(this->__end_cap(), __v.__end_cap());
  __v.__first_ = __v.__begin_;
  __annotate_new(size());
  return __ret;
}

template <class _Tp, class _Allocator>
_LIBCPP_CONSTEXPR_SINCE_CXX20 void vector<_Tp, _Allocator>::__vdeallocate() _NOEXCEPT {
  if (this->__begin_ != nullptr) {
    clear();
    __annotate_delete();
    __alloc_traits::deallocate(this->__alloc(), this->__begin_, capacity());
    this->__begin_ = this->__end_ = this->__end_cap() = nullptr;
  }
}

template <class _Tp, class _Allocator>
_LIBCPP_CONSTEXPR_SINCE_CXX20 typename vector<_Tp, _Allocator>::size_type
vector<_Tp, _Allocator>::max_size() const _NOEXCEPT {
  return std::min<size_type>(__alloc_traits::max_size(this->__alloc()), numeric_limits<difference_type>::max());
}

//  Precondition:  __new_size > capacity()
template <class _Tp, class _Allocator>
_LIBCPP_CONSTEXPR_SINCE_CXX20 inline _LIBCPP_HIDE_FROM_ABI typename vector<_Tp, _Allocator>::size_type
vector<_Tp, _Allocator>::__recommend(size_type __new_size) const {
  const size_type __ms = max_size();
  if (__new_size > __ms)
    this->__throw_length_error();
  const size_type __cap = capacity();
  if (__cap >= __ms / 2)
    return __ms;
  return std::max<size_type>(2 * __cap, __new_size);
}

//  Default constructs __n objects starting at __end_
//  throws if construction throws
//  Precondition:  __n > 0
//  Precondition:  size() + __n <= capacity()
//  Postcondition:  size() == size() + __n
template <class _Tp, class _Allocator>
_LIBCPP_CONSTEXPR_SINCE_CXX20 void vector<_Tp, _Allocator>::__construct_at_end(size_type __n) {
  _ConstructTransaction __tx(*this, __n);
  const_pointer __new_end = __tx.__new_end_;
  for (pointer __pos = __tx.__pos_; __pos != __new_end; __tx.__pos_ = ++__pos) {
    __alloc_traits::construct(this->__alloc(), std::__to_address(__pos));
  }
}

//  Copy constructs __n objects starting at __end_ from __x
//  throws if construction throws
//  Precondition:  __n > 0
//  Precondition:  size() + __n <= capacity()
//  Postcondition:  size() == old size() + __n
//  Postcondition:  [i] == __x for all i in [size() - __n, __n)
template <class _Tp, class _Allocator>
_LIBCPP_CONSTEXPR_SINCE_CXX20 inline void
vector<_Tp, _Allocator>::__construct_at_end(size_type __n, const_reference __x) {
  _ConstructTransaction __tx(*this, __n);
  const_pointer __new_end = __tx.__new_end_;
  for (pointer __pos = __tx.__pos_; __pos != __new_end; __tx.__pos_ = ++__pos) {
    __alloc_traits::construct(this->__alloc(), std::__to_address(__pos), __x);
  }
}

template <class _Tp, class _Allocator>
template <class _InputIterator, class _Sentinel>
_LIBCPP_CONSTEXPR_SINCE_CXX20 void
vector<_Tp, _Allocator>::__construct_at_end(_InputIterator __first, _Sentinel __last, size_type __n) {
  _ConstructTransaction __tx(*this, __n);
  __tx.__pos_ = std::__uninitialized_allocator_copy(__alloc(), __first, __last, __tx.__pos_);
}

//  Default constructs __n objects starting at __end_
//  throws if construction throws
//  Postcondition:  size() == size() + __n
//  Exception safety: strong.
template <class _Tp, class _Allocator>
_LIBCPP_CONSTEXPR_SINCE_CXX20 void vector<_Tp, _Allocator>::__append(size_type __n) {
  if (static_cast<size_type>(this->__end_cap() - this->__end_) >= __n)
    this->__construct_at_end(__n);
  else {
    allocator_type& __a = this->__alloc();
    __split_buffer<value_type, allocator_type&> __v(__recommend(size() + __n), size(), __a);
    __v.__construct_at_end(__n);
    __swap_out_circular_buffer(__v);
  }
}

//  Default constructs __n objects starting at __end_
//  throws if construction throws
//  Postcondition:  size() == size() + __n
//  Exception safety: strong.
template <class _Tp, class _Allocator>
_LIBCPP_CONSTEXPR_SINCE_CXX20 void vector<_Tp, _Allocator>::__append(size_type __n, const_reference __x) {
  if (static_cast<size_type>(this->__end_cap() - this->__end_) >= __n)
    this->__construct_at_end(__n, __x);
  else {
    allocator_type& __a = this->__alloc();
    __split_buffer<value_type, allocator_type&> __v(__recommend(size() + __n), size(), __a);
    __v.__construct_at_end(__n, __x);
    __swap_out_circular_buffer(__v);
  }
}

template <class _Tp, class _Allocator>
template <class _InputIterator,
          __enable_if_t<__has_exactly_input_iterator_category<_InputIterator>::value &&
                            is_constructible<_Tp, typename iterator_traits<_InputIterator>::reference>::value,
                        int> >
_LIBCPP_CONSTEXPR_SINCE_CXX20 vector<_Tp, _Allocator>::vector(_InputIterator __first, _InputIterator __last) {
  __init_with_sentinel(__first, __last);
}

template <class _Tp, class _Allocator>
template <class _InputIterator,
          __enable_if_t<__has_exactly_input_iterator_category<_InputIterator>::value &&
                            is_constructible<_Tp, typename iterator_traits<_InputIterator>::reference>::value,
                        int> >
_LIBCPP_CONSTEXPR_SINCE_CXX20
vector<_Tp, _Allocator>::vector(_InputIterator __first, _InputIterator __last, const allocator_type& __a)
    : __end_cap_(nullptr, __a) {
  __init_with_sentinel(__first, __last);
}

template <class _Tp, class _Allocator>
template <class _ForwardIterator,
          __enable_if_t<__has_forward_iterator_category<_ForwardIterator>::value &&
                            is_constructible<_Tp, typename iterator_traits<_ForwardIterator>::reference>::value,
                        int> >
_LIBCPP_CONSTEXPR_SINCE_CXX20 vector<_Tp, _Allocator>::vector(_ForwardIterator __first, _ForwardIterator __last) {
  size_type __n = static_cast<size_type>(std::distance(__first, __last));
  __init_with_size(__first, __last, __n);
}

template <class _Tp, class _Allocator>
template <class _ForwardIterator,
          __enable_if_t<__has_forward_iterator_category<_ForwardIterator>::value &&
                            is_constructible<_Tp, typename iterator_traits<_ForwardIterator>::reference>::value,
                        int> >
_LIBCPP_CONSTEXPR_SINCE_CXX20
vector<_Tp, _Allocator>::vector(_ForwardIterator __first, _ForwardIterator __last, const allocator_type& __a)
    : __end_cap_(nullptr, __a) {
  size_type __n = static_cast<size_type>(std::distance(__first, __last));
  __init_with_size(__first, __last, __n);
}

template <class _Tp, class _Allocator>
_LIBCPP_CONSTEXPR_SINCE_CXX20 vector<_Tp, _Allocator>::vector(const vector& __x)
    : __end_cap_(nullptr, __alloc_traits::select_on_container_copy_construction(__x.__alloc())) {
  __init_with_size(__x.__begin_, __x.__end_, __x.size());
}

template <class _Tp, class _Allocator>
_LIBCPP_CONSTEXPR_SINCE_CXX20
vector<_Tp, _Allocator>::vector(const vector& __x, const __type_identity_t<allocator_type>& __a)
    : __end_cap_(nullptr, __a) {
  __init_with_size(__x.__begin_, __x.__end_, __x.size());
}

template <class _Tp, class _Allocator>
_LIBCPP_CONSTEXPR_SINCE_CXX20 inline _LIBCPP_HIDE_FROM_ABI vector<_Tp, _Allocator>::vector(vector&& __x)
#if _LIBCPP_STD_VER >= 17
    noexcept
#else
    _NOEXCEPT_(is_nothrow_move_constructible<allocator_type>::value)
#endif
    : __end_cap_(nullptr, std::move(__x.__alloc())) {
  this->__begin_    = __x.__begin_;
  this->__end_      = __x.__end_;
  this->__end_cap() = __x.__end_cap();
  __x.__begin_ = __x.__end_ = __x.__end_cap() = nullptr;
}

template <class _Tp, class _Allocator>
_LIBCPP_CONSTEXPR_SINCE_CXX20 inline _LIBCPP_HIDE_FROM_ABI
vector<_Tp, _Allocator>::vector(vector&& __x, const __type_identity_t<allocator_type>& __a)
    : __end_cap_(nullptr, __a) {
  if (__a == __x.__alloc()) {
    this->__begin_    = __x.__begin_;
    this->__end_      = __x.__end_;
    this->__end_cap() = __x.__end_cap();
    __x.__begin_ = __x.__end_ = __x.__end_cap() = nullptr;
  } else {
    typedef move_iterator<iterator> _Ip;
    auto __guard = std::__make_exception_guard(__destroy_vector(*this));
    assign(_Ip(__x.begin()), _Ip(__x.end()));
    __guard.__complete();
  }
}

#ifndef _LIBCPP_CXX03_LANG

template <class _Tp, class _Allocator>
_LIBCPP_CONSTEXPR_SINCE_CXX20 inline _LIBCPP_HIDE_FROM_ABI
vector<_Tp, _Allocator>::vector(initializer_list<value_type> __il) {
  auto __guard = std::__make_exception_guard(__destroy_vector(*this));
  if (__il.size() > 0) {
    __vallocate(__il.size());
    __construct_at_end(__il.begin(), __il.end(), __il.size());
  }
  __guard.__complete();
}

template <class _Tp, class _Allocator>
_LIBCPP_CONSTEXPR_SINCE_CXX20 inline _LIBCPP_HIDE_FROM_ABI
vector<_Tp, _Allocator>::vector(initializer_list<value_type> __il, const allocator_type& __a)
    : __end_cap_(nullptr, __a) {
  auto __guard = std::__make_exception_guard(__destroy_vector(*this));
  if (__il.size() > 0) {
    __vallocate(__il.size());
    __construct_at_end(__il.begin(), __il.end(), __il.size());
  }
  __guard.__complete();
}

#endif // _LIBCPP_CXX03_LANG

template <class _Tp, class _Allocator>
_LIBCPP_CONSTEXPR_SINCE_CXX20 inline _LIBCPP_HIDE_FROM_ABI vector<_Tp, _Allocator>&
vector<_Tp, _Allocator>::operator=(vector&& __x)
    _NOEXCEPT_(__noexcept_move_assign_container<_Allocator, __alloc_traits>::value) {
  __move_assign(__x, integral_constant<bool, __alloc_traits::propagate_on_container_move_assignment::value>());
  return *this;
}

template <class _Tp, class _Allocator>
_LIBCPP_CONSTEXPR_SINCE_CXX20 void vector<_Tp, _Allocator>::__move_assign(vector& __c, false_type)
    _NOEXCEPT_(__alloc_traits::is_always_equal::value) {
  if (__alloc() != __c.__alloc()) {
    typedef move_iterator<iterator> _Ip;
    assign(_Ip(__c.begin()), _Ip(__c.end()));
  } else
    __move_assign(__c, true_type());
}

template <class _Tp, class _Allocator>
_LIBCPP_CONSTEXPR_SINCE_CXX20 void vector<_Tp, _Allocator>::__move_assign(vector& __c, true_type)
    _NOEXCEPT_(is_nothrow_move_assignable<allocator_type>::value) {
  __vdeallocate();
  __move_assign_alloc(__c); // this can throw
  this->__begin_    = __c.__begin_;
  this->__end_      = __c.__end_;
  this->__end_cap() = __c.__end_cap();
  __c.__begin_ = __c.__end_ = __c.__end_cap() = nullptr;
}

template <class _Tp, class _Allocator>
_LIBCPP_CONSTEXPR_SINCE_CXX20 inline _LIBCPP_HIDE_FROM_ABI vector<_Tp, _Allocator>&
vector<_Tp, _Allocator>::operator=(const vector& __x) {
  if (this != std::addressof(__x)) {
    __copy_assign_alloc(__x);
    assign(__x.__begin_, __x.__end_);
  }
  return *this;
}

template <class _Tp, class _Allocator>
template <class _InputIterator,
          __enable_if_t<__has_exactly_input_iterator_category<_InputIterator>::value &&
                            is_constructible<_Tp, typename iterator_traits<_InputIterator>::reference>::value,
                        int> >
_LIBCPP_CONSTEXPR_SINCE_CXX20 void vector<_Tp, _Allocator>::assign(_InputIterator __first, _InputIterator __last) {
  __assign_with_sentinel(__first, __last);
}

template <class _Tp, class _Allocator>
template <class _Iterator, class _Sentinel>
_LIBCPP_CONSTEXPR_SINCE_CXX20 _LIBCPP_HIDE_FROM_ABI void
vector<_Tp, _Allocator>::__assign_with_sentinel(_Iterator __first, _Sentinel __last) {
  clear();
  for (; __first != __last; ++__first)
    emplace_back(*__first);
}

template <class _Tp, class _Allocator>
template <class _ForwardIterator,
          __enable_if_t<__has_forward_iterator_category<_ForwardIterator>::value &&
                            is_constructible<_Tp, typename iterator_traits<_ForwardIterator>::reference>::value,
                        int> >
_LIBCPP_CONSTEXPR_SINCE_CXX20 void vector<_Tp, _Allocator>::assign(_ForwardIterator __first, _ForwardIterator __last) {
  __assign_with_size(__first, __last, std::distance(__first, __last));
}

template <class _Tp, class _Allocator>
template <class _ForwardIterator, class _Sentinel>
_LIBCPP_CONSTEXPR_SINCE_CXX20 _LIBCPP_HIDE_FROM_ABI void
vector<_Tp, _Allocator>::__assign_with_size(_ForwardIterator __first, _Sentinel __last, difference_type __n) {
  size_type __new_size = static_cast<size_type>(__n);
  if (__new_size <= capacity()) {
    if (__new_size > size()) {
      _ForwardIterator __mid = std::next(__first, size());
      std::copy(__first, __mid, this->__begin_);
      __construct_at_end(__mid, __last, __new_size - size());
    } else {
      pointer __m = std::__copy<_ClassicAlgPolicy>(__first, __last, this->__begin_).second;
      this->__destruct_at_end(__m);
    }
  } else {
    __vdeallocate();
    __vallocate(__recommend(__new_size));
    __construct_at_end(__first, __last, __new_size);
  }
}

template <class _Tp, class _Allocator>
_LIBCPP_CONSTEXPR_SINCE_CXX20 void vector<_Tp, _Allocator>::assign(size_type __n, const_reference __u) {
  if (__n <= capacity()) {
    size_type __s = size();
    std::fill_n(this->__begin_, std::min(__n, __s), __u);
    if (__n > __s)
      __construct_at_end(__n - __s, __u);
    else
      this->__destruct_at_end(this->__begin_ + __n);
  } else {
    __vdeallocate();
    __vallocate(__recommend(static_cast<size_type>(__n)));
    __construct_at_end(__n, __u);
  }
}

template <class _Tp, class _Allocator>
_LIBCPP_CONSTEXPR_SINCE_CXX20 inline _LIBCPP_HIDE_FROM_ABI typename vector<_Tp, _Allocator>::iterator
vector<_Tp, _Allocator>::begin() _NOEXCEPT {
  return __make_iter(this->__begin_);
}

template <class _Tp, class _Allocator>
_LIBCPP_CONSTEXPR_SINCE_CXX20 inline _LIBCPP_HIDE_FROM_ABI typename vector<_Tp, _Allocator>::const_iterator
vector<_Tp, _Allocator>::begin() const _NOEXCEPT {
  return __make_iter(this->__begin_);
}

template <class _Tp, class _Allocator>
_LIBCPP_CONSTEXPR_SINCE_CXX20 inline _LIBCPP_HIDE_FROM_ABI typename vector<_Tp, _Allocator>::iterator
vector<_Tp, _Allocator>::end() _NOEXCEPT {
  return __make_iter(this->__end_);
}

template <class _Tp, class _Allocator>
_LIBCPP_CONSTEXPR_SINCE_CXX20 inline _LIBCPP_HIDE_FROM_ABI typename vector<_Tp, _Allocator>::const_iterator
vector<_Tp, _Allocator>::end() const _NOEXCEPT {
  return __make_iter(this->__end_);
}

template <class _Tp, class _Allocator>
_LIBCPP_CONSTEXPR_SINCE_CXX20 inline _LIBCPP_HIDE_FROM_ABI typename vector<_Tp, _Allocator>::reference
vector<_Tp, _Allocator>::operator[](size_type __n) _NOEXCEPT {
  _LIBCPP_ASSERT_VALID_ELEMENT_ACCESS(__n < size(), "vector[] index out of bounds");
  return this->__begin_[__n];
}

template <class _Tp, class _Allocator>
_LIBCPP_CONSTEXPR_SINCE_CXX20 inline _LIBCPP_HIDE_FROM_ABI typename vector<_Tp, _Allocator>::const_reference
vector<_Tp, _Allocator>::operator[](size_type __n) const _NOEXCEPT {
  _LIBCPP_ASSERT_VALID_ELEMENT_ACCESS(__n < size(), "vector[] index out of bounds");
  return this->__begin_[__n];
}

template <class _Tp, class _Allocator>
_LIBCPP_CONSTEXPR_SINCE_CXX20 typename vector<_Tp, _Allocator>::reference vector<_Tp, _Allocator>::at(size_type __n) {
  if (__n >= size())
    this->__throw_out_of_range();
  return this->__begin_[__n];
}

template <class _Tp, class _Allocator>
_LIBCPP_CONSTEXPR_SINCE_CXX20 typename vector<_Tp, _Allocator>::const_reference
vector<_Tp, _Allocator>::at(size_type __n) const {
  if (__n >= size())
    this->__throw_out_of_range();
  return this->__begin_[__n];
}

template <class _Tp, class _Allocator>
_LIBCPP_CONSTEXPR_SINCE_CXX20 void vector<_Tp, _Allocator>::reserve(size_type __n) {
  if (__n > capacity()) {
    if (__n > max_size())
      this->__throw_length_error();
    allocator_type& __a = this->__alloc();
    __split_buffer<value_type, allocator_type&> __v(__n, size(), __a);
    __swap_out_circular_buffer(__v);
  }
}

template <class _Tp, class _Allocator>
_LIBCPP_CONSTEXPR_SINCE_CXX20 void vector<_Tp, _Allocator>::shrink_to_fit() _NOEXCEPT {
  if (capacity() > size()) {
#ifndef _LIBCPP_HAS_NO_EXCEPTIONS
    try {
#endif // _LIBCPP_HAS_NO_EXCEPTIONS
      allocator_type& __a = this->__alloc();
      __split_buffer<value_type, allocator_type&> __v(size(), size(), __a);
      __swap_out_circular_buffer(__v);
#ifndef _LIBCPP_HAS_NO_EXCEPTIONS
    } catch (...) {
    }
#endif // _LIBCPP_HAS_NO_EXCEPTIONS
  }
}

template <class _Tp, class _Allocator>
template <class _Up>
_LIBCPP_CONSTEXPR_SINCE_CXX20 typename vector<_Tp, _Allocator>::pointer
vector<_Tp, _Allocator>::__push_back_slow_path(_Up&& __x) {
  allocator_type& __a = this->__alloc();
  __split_buffer<value_type, allocator_type&> __v(__recommend(size() + 1), size(), __a);
  // __v.push_back(std::forward<_Up>(__x));
  __alloc_traits::construct(__a, std::__to_address(__v.__end_), std::forward<_Up>(__x));
  __v.__end_++;
  __swap_out_circular_buffer(__v);
  return this->__end_;
}

template <class _Tp, class _Allocator>
_LIBCPP_CONSTEXPR_SINCE_CXX20 inline _LIBCPP_HIDE_FROM_ABI void
vector<_Tp, _Allocator>::push_back(const_reference __x) {
  pointer __end = this->__end_;
  if (__end < this->__end_cap()) {
    __construct_one_at_end(__x);
    ++__end;
  } else {
    __end = __push_back_slow_path(__x);
  }
  this->__end_ = __end;
}

template <class _Tp, class _Allocator>
_LIBCPP_CONSTEXPR_SINCE_CXX20 inline _LIBCPP_HIDE_FROM_ABI void vector<_Tp, _Allocator>::push_back(value_type&& __x) {
  pointer __end = this->__end_;
  if (__end < this->__end_cap()) {
    __construct_one_at_end(std::move(__x));
    ++__end;
  } else {
    __end = __push_back_slow_path(std::move(__x));
  }
  this->__end_ = __end;
}

template <class _Tp, class _Allocator>
template <class... _Args>
_LIBCPP_CONSTEXPR_SINCE_CXX20 typename vector<_Tp, _Allocator>::pointer
vector<_Tp, _Allocator>::__emplace_back_slow_path(_Args&&... __args) {
  allocator_type& __a = this->__alloc();
  __split_buffer<value_type, allocator_type&> __v(__recommend(size() + 1), size(), __a);
  //    __v.emplace_back(std::forward<_Args>(__args)...);
  __alloc_traits::construct(__a, std::__to_address(__v.__end_), std::forward<_Args>(__args)...);
  __v.__end_++;
  __swap_out_circular_buffer(__v);
  return this->__end_;
}

template <class _Tp, class _Allocator>
template <class... _Args>
_LIBCPP_CONSTEXPR_SINCE_CXX20 inline
#if _LIBCPP_STD_VER >= 17
    typename vector<_Tp, _Allocator>::reference
#else
    void
#endif
    vector<_Tp, _Allocator>::emplace_back(_Args&&... __args) {
  pointer __end = this->__end_;
  if (__end < this->__end_cap()) {
    __construct_one_at_end(std::forward<_Args>(__args)...);
    ++__end;
  } else {
    __end = __emplace_back_slow_path(std::forward<_Args>(__args)...);
  }
  this->__end_ = __end;
#if _LIBCPP_STD_VER >= 17
  return *(__end - 1);
#endif
}

template <class _Tp, class _Allocator>
_LIBCPP_CONSTEXPR_SINCE_CXX20 inline void vector<_Tp, _Allocator>::pop_back() {
  _LIBCPP_ASSERT_VALID_ELEMENT_ACCESS(!empty(), "vector::pop_back called on an empty vector");
  this->__destruct_at_end(this->__end_ - 1);
}

template <class _Tp, class _Allocator>
_LIBCPP_CONSTEXPR_SINCE_CXX20 inline _LIBCPP_HIDE_FROM_ABI typename vector<_Tp, _Allocator>::iterator
vector<_Tp, _Allocator>::erase(const_iterator __position) {
  _LIBCPP_ASSERT_VALID_ELEMENT_ACCESS(
      __position != end(), "vector::erase(iterator) called with a non-dereferenceable iterator");
  difference_type __ps = __position - cbegin();
  pointer __p          = this->__begin_ + __ps;
  this->__destruct_at_end(std::move(__p + 1, this->__end_, __p));
  return __make_iter(__p);
}

template <class _Tp, class _Allocator>
_LIBCPP_CONSTEXPR_SINCE_CXX20 typename vector<_Tp, _Allocator>::iterator
vector<_Tp, _Allocator>::erase(const_iterator __first, const_iterator __last) {
  _LIBCPP_ASSERT_VALID_INPUT_RANGE(__first <= __last, "vector::erase(first, last) called with invalid range");
  pointer __p = this->__begin_ + (__first - begin());
  if (__first != __last) {
    this->__destruct_at_end(std::move(__p + (__last - __first), this->__end_, __p));
  }
  return __make_iter(__p);
}

template <class _Tp, class _Allocator>
_LIBCPP_CONSTEXPR_SINCE_CXX20 void
vector<_Tp, _Allocator>::__move_range(pointer __from_s, pointer __from_e, pointer __to) {
  pointer __old_last  = this->__end_;
  difference_type __n = __old_last - __to;
  {
    pointer __i = __from_s + __n;
    _ConstructTransaction __tx(*this, __from_e - __i);
    for (pointer __pos = __tx.__pos_; __i < __from_e; ++__i, (void)++__pos, __tx.__pos_ = __pos) {
      __alloc_traits::construct(this->__alloc(), std::__to_address(__pos), std::move(*__i));
    }
  }
  std::move_backward(__from_s, __from_s + __n, __old_last);
}

template <class _Tp, class _Allocator>
_LIBCPP_CONSTEXPR_SINCE_CXX20 typename vector<_Tp, _Allocator>::iterator
vector<_Tp, _Allocator>::insert(const_iterator __position, const_reference __x) {
  pointer __p = this->__begin_ + (__position - begin());
  if (this->__end_ < this->__end_cap()) {
    if (__p == this->__end_) {
      __construct_one_at_end(__x);
    } else {
      __move_range(__p, this->__end_, __p + 1);
      const_pointer __xr = pointer_traits<const_pointer>::pointer_to(__x);
      if (std::__is_pointer_in_range(std::__to_address(__p), std::__to_address(__end_), std::addressof(__x)))
        ++__xr;
      *__p = *__xr;
    }
  } else {
    allocator_type& __a = this->__alloc();
    __split_buffer<value_type, allocator_type&> __v(__recommend(size() + 1), __p - this->__begin_, __a);
    __v.push_back(__x);
    __p = __swap_out_circular_buffer(__v, __p);
  }
  return __make_iter(__p);
}

template <class _Tp, class _Allocator>
_LIBCPP_CONSTEXPR_SINCE_CXX20 typename vector<_Tp, _Allocator>::iterator
vector<_Tp, _Allocator>::insert(const_iterator __position, value_type&& __x) {
  pointer __p = this->__begin_ + (__position - begin());
  if (this->__end_ < this->__end_cap()) {
    if (__p == this->__end_) {
      __construct_one_at_end(std::move(__x));
    } else {
      __move_range(__p, this->__end_, __p + 1);
      *__p = std::move(__x);
    }
  } else {
    allocator_type& __a = this->__alloc();
    __split_buffer<value_type, allocator_type&> __v(__recommend(size() + 1), __p - this->__begin_, __a);
    __v.push_back(std::move(__x));
    __p = __swap_out_circular_buffer(__v, __p);
  }
  return __make_iter(__p);
}

template <class _Tp, class _Allocator>
template <class... _Args>
_LIBCPP_CONSTEXPR_SINCE_CXX20 typename vector<_Tp, _Allocator>::iterator
vector<_Tp, _Allocator>::emplace(const_iterator __position, _Args&&... __args) {
  pointer __p = this->__begin_ + (__position - begin());
  if (this->__end_ < this->__end_cap()) {
    if (__p == this->__end_) {
      __construct_one_at_end(std::forward<_Args>(__args)...);
    } else {
      __temp_value<value_type, _Allocator> __tmp(this->__alloc(), std::forward<_Args>(__args)...);
      __move_range(__p, this->__end_, __p + 1);
      *__p = std::move(__tmp.get());
    }
  } else {
    allocator_type& __a = this->__alloc();
    __split_buffer<value_type, allocator_type&> __v(__recommend(size() + 1), __p - this->__begin_, __a);
    __v.emplace_back(std::forward<_Args>(__args)...);
    __p = __swap_out_circular_buffer(__v, __p);
  }
  return __make_iter(__p);
}

template <class _Tp, class _Allocator>
_LIBCPP_CONSTEXPR_SINCE_CXX20 typename vector<_Tp, _Allocator>::iterator
vector<_Tp, _Allocator>::insert(const_iterator __position, size_type __n, const_reference __x) {
  pointer __p = this->__begin_ + (__position - begin());
  if (__n > 0) {
    // We can't compare unrelated pointers inside constant expressions
    if (!__libcpp_is_constant_evaluated() && __n <= static_cast<size_type>(this->__end_cap() - this->__end_)) {
      size_type __old_n  = __n;
      pointer __old_last = this->__end_;
      if (__n > static_cast<size_type>(this->__end_ - __p)) {
        size_type __cx = __n - (this->__end_ - __p);
        __construct_at_end(__cx, __x);
        __n -= __cx;
      }
      if (__n > 0) {
        __move_range(__p, __old_last, __p + __old_n);
        const_pointer __xr = pointer_traits<const_pointer>::pointer_to(__x);
        if (__p <= __xr && __xr < this->__end_)
          __xr += __old_n;
        std::fill_n(__p, __n, *__xr);
      }
    } else {
      allocator_type& __a = this->__alloc();
      __split_buffer<value_type, allocator_type&> __v(__recommend(size() + __n), __p - this->__begin_, __a);
      __v.__construct_at_end(__n, __x);
      __p = __swap_out_circular_buffer(__v, __p);
    }
  }
  return __make_iter(__p);
}
template <class _Tp, class _Allocator>
template <class _InputIterator,
          __enable_if_t<__has_exactly_input_iterator_category<_InputIterator>::value &&
                            is_constructible<_Tp, typename iterator_traits<_InputIterator>::reference>::value,
                        int> >
_LIBCPP_CONSTEXPR_SINCE_CXX20 typename vector<_Tp, _Allocator>::iterator
vector<_Tp, _Allocator>::insert(const_iterator __position, _InputIterator __first, _InputIterator __last) {
  return __insert_with_sentinel(__position, __first, __last);
}

template <class _Tp, class _Allocator>
template <class _InputIterator, class _Sentinel>
_LIBCPP_CONSTEXPR_SINCE_CXX20 _LIBCPP_HIDE_FROM_ABI typename vector<_Tp, _Allocator>::iterator
vector<_Tp, _Allocator>::__insert_with_sentinel(const_iterator __position, _InputIterator __first, _Sentinel __last) {
  difference_type __off = __position - begin();
  pointer __p           = this->__begin_ + __off;
  allocator_type& __a   = this->__alloc();
  pointer __old_last    = this->__end_;
  for (; this->__end_ != this->__end_cap() && __first != __last; ++__first) {
    __construct_one_at_end(*__first);
  }
  __split_buffer<value_type, allocator_type&> __v(__a);
  if (__first != __last) {
#ifndef _LIBCPP_HAS_NO_EXCEPTIONS
    try {
#endif // _LIBCPP_HAS_NO_EXCEPTIONS
      __v.__construct_at_end_with_sentinel(std::move(__first), std::move(__last));
      difference_type __old_size = __old_last - this->__begin_;
      difference_type __old_p    = __p - this->__begin_;
      reserve(__recommend(size() + __v.size()));
      __p        = this->__begin_ + __old_p;
      __old_last = this->__begin_ + __old_size;
#ifndef _LIBCPP_HAS_NO_EXCEPTIONS
    } catch (...) {
      erase(__make_iter(__old_last), end());
      throw;
    }
#endif // _LIBCPP_HAS_NO_EXCEPTIONS
  }
  __p = std::rotate(__p, __old_last, this->__end_);
  insert(__make_iter(__p), std::make_move_iterator(__v.begin()), std::make_move_iterator(__v.end()));
  return begin() + __off;
}

template <class _Tp, class _Allocator>
template <class _ForwardIterator,
          __enable_if_t<__has_forward_iterator_category<_ForwardIterator>::value &&
                            is_constructible<_Tp, typename iterator_traits<_ForwardIterator>::reference>::value,
                        int> >
_LIBCPP_CONSTEXPR_SINCE_CXX20 typename vector<_Tp, _Allocator>::iterator
vector<_Tp, _Allocator>::insert(const_iterator __position, _ForwardIterator __first, _ForwardIterator __last) {
  return __insert_with_size(__position, __first, __last, std::distance(__first, __last));
}

template <class _Tp, class _Allocator>
template <class _Iterator, class _Sentinel>
_LIBCPP_CONSTEXPR_SINCE_CXX20 _LIBCPP_HIDE_FROM_ABI typename vector<_Tp, _Allocator>::iterator
vector<_Tp, _Allocator>::__insert_with_size(
    const_iterator __position, _Iterator __first, _Sentinel __last, difference_type __n) {
  auto __insertion_size = __n;
  pointer __p           = this->__begin_ + (__position - begin());
  if (__n > 0) {
    if (__n <= this->__end_cap() - this->__end_) {
      size_type __old_n    = __n;
      pointer __old_last   = this->__end_;
      _Iterator __m        = std::next(__first, __n);
      difference_type __dx = this->__end_ - __p;
      if (__n > __dx) {
        __m                    = __first;
        difference_type __diff = this->__end_ - __p;
        std::advance(__m, __diff);
        __construct_at_end(__m, __last, __n - __diff);
        __n = __dx;
      }
      if (__n > 0) {
        __move_range(__p, __old_last, __p + __old_n);
        std::copy(__first, __m, __p);
      }
    } else {
      allocator_type& __a = this->__alloc();
      __split_buffer<value_type, allocator_type&> __v(__recommend(size() + __n), __p - this->__begin_, __a);
      __v.__construct_at_end_with_size(__first, __insertion_size);
      __p = __swap_out_circular_buffer(__v, __p);
    }
  }
  return __make_iter(__p);
}

template <class _Tp, class _Allocator>
_LIBCPP_CONSTEXPR_SINCE_CXX20 void vector<_Tp, _Allocator>::resize(size_type __sz) {
  size_type __cs = size();
  if (__cs < __sz)
    this->__append(__sz - __cs);
  else if (__cs > __sz)
    this->__destruct_at_end(this->__begin_ + __sz);
}

template <class _Tp, class _Allocator>
_LIBCPP_CONSTEXPR_SINCE_CXX20 void vector<_Tp, _Allocator>::resize(size_type __sz, const_reference __x) {
  size_type __cs = size();
  if (__cs < __sz)
    this->__append(__sz - __cs, __x);
  else if (__cs > __sz)
    this->__destruct_at_end(this->__begin_ + __sz);
}

template <class _Tp, class _Allocator>
_LIBCPP_CONSTEXPR_SINCE_CXX20 void vector<_Tp, _Allocator>::swap(vector& __x)
#if _LIBCPP_STD_VER >= 14
    _NOEXCEPT
#else
    _NOEXCEPT_(!__alloc_traits::propagate_on_container_swap::value || __is_nothrow_swappable<allocator_type>::value)
#endif
{
  _LIBCPP_ASSERT_COMPATIBLE_ALLOCATOR(
      __alloc_traits::propagate_on_container_swap::value || this->__alloc() == __x.__alloc(),
      "vector::swap: Either propagate_on_container_swap must be true"
      " or the allocators must compare equal");
  std::swap(this->__begin_, __x.__begin_);
  std::swap(this->__end_, __x.__end_);
  std::swap(this->__end_cap(), __x.__end_cap());
  std::__swap_allocator(
      this->__alloc(), __x.__alloc(), integral_constant<bool, __alloc_traits::propagate_on_container_swap::value>());
}

template <class _Tp, class _Allocator>
_LIBCPP_CONSTEXPR_SINCE_CXX20 bool vector<_Tp, _Allocator>::__invariants() const {
  if (this->__begin_ == nullptr) {
    if (this->__end_ != nullptr || this->__end_cap() != nullptr)
      return false;
  } else {
    if (this->__begin_ > this->__end_)
      return false;
    if (this->__begin_ == this->__end_cap())
      return false;
    if (this->__end_ > this->__end_cap())
      return false;
  }
  return true;
}

// vector<bool>

template <class _Allocator>
class vector<bool, _Allocator>;

template <class _Allocator>
struct hash<vector<bool, _Allocator> >;

template <class _Allocator>
struct __has_storage_type<vector<bool, _Allocator> > {
  static const bool value = true;
};

template <class _Allocator>
class _LIBCPP_TEMPLATE_VIS vector<bool, _Allocator> {
public:
  typedef vector __self;
  typedef bool value_type;
  typedef _Allocator allocator_type;
  typedef allocator_traits<allocator_type> __alloc_traits;
  typedef typename __alloc_traits::size_type size_type;
  typedef typename __alloc_traits::difference_type difference_type;
  typedef size_type __storage_type;
  typedef __bit_iterator<vector, false> pointer;
  typedef __bit_iterator<vector, true> const_pointer;
  typedef pointer iterator;
  typedef const_pointer const_iterator;
  typedef std::reverse_iterator<iterator> reverse_iterator;
  typedef std::reverse_iterator<const_iterator> const_reverse_iterator;

private:
  typedef __rebind_alloc<__alloc_traits, __storage_type> __storage_allocator;
  typedef allocator_traits<__storage_allocator> __storage_traits;
  typedef typename __storage_traits::pointer __storage_pointer;
  typedef typename __storage_traits::const_pointer __const_storage_pointer;

  __storage_pointer __begin_;
  size_type __size_;
  __compressed_pair<size_type, __storage_allocator> __cap_alloc_;

public:
  typedef __bit_reference<vector> reference;
#ifdef _LIBCPP_ABI_BITSET_VECTOR_BOOL_CONST_SUBSCRIPT_RETURN_BOOL
  using const_reference = bool;
#else
  typedef __bit_const_reference<vector> const_reference;
#endif

private:
  _LIBCPP_HIDE_FROM_ABI _LIBCPP_CONSTEXPR_SINCE_CXX20 size_type& __cap() _NOEXCEPT { return __cap_alloc_.first(); }
  _LIBCPP_HIDE_FROM_ABI _LIBCPP_CONSTEXPR_SINCE_CXX20 const size_type& __cap() const _NOEXCEPT {
    return __cap_alloc_.first();
  }
  _LIBCPP_HIDE_FROM_ABI _LIBCPP_CONSTEXPR_SINCE_CXX20 __storage_allocator& __alloc() _NOEXCEPT {
    return __cap_alloc_.second();
  }
  _LIBCPP_HIDE_FROM_ABI _LIBCPP_CONSTEXPR_SINCE_CXX20 const __storage_allocator& __alloc() const _NOEXCEPT {
    return __cap_alloc_.second();
  }

  static const unsigned __bits_per_word = static_cast<unsigned>(sizeof(__storage_type) * CHAR_BIT);

  _LIBCPP_HIDE_FROM_ABI _LIBCPP_CONSTEXPR_SINCE_CXX20 static size_type
  __internal_cap_to_external(size_type __n) _NOEXCEPT {
    return __n * __bits_per_word;
  }
  _LIBCPP_HIDE_FROM_ABI _LIBCPP_CONSTEXPR_SINCE_CXX20 static size_type
  __external_cap_to_internal(size_type __n) _NOEXCEPT {
    return (__n - 1) / __bits_per_word + 1;
  }

public:
  _LIBCPP_HIDE_FROM_ABI _LIBCPP_CONSTEXPR_SINCE_CXX20 vector()
      _NOEXCEPT_(is_nothrow_default_constructible<allocator_type>::value);

  _LIBCPP_HIDE_FROM_ABI _LIBCPP_CONSTEXPR_SINCE_CXX20 explicit vector(const allocator_type& __a)
#if _LIBCPP_STD_VER <= 14
      _NOEXCEPT_(is_nothrow_copy_constructible<allocator_type>::value);
#else
      _NOEXCEPT;
#endif

private:
  class __destroy_vector {
  public:
    _LIBCPP_CONSTEXPR _LIBCPP_HIDE_FROM_ABI __destroy_vector(vector& __vec) : __vec_(__vec) {}

    _LIBCPP_CONSTEXPR_SINCE_CXX20 _LIBCPP_HIDE_FROM_ABI void operator()() {
      if (__vec_.__begin_ != nullptr)
        __storage_traits::deallocate(__vec_.__alloc(), __vec_.__begin_, __vec_.__cap());
    }

  private:
    vector& __vec_;
  };

public:
  _LIBCPP_HIDE_FROM_ABI _LIBCPP_CONSTEXPR_SINCE_CXX20 ~vector() { __destroy_vector (*this)(); }

  _LIBCPP_HIDE_FROM_ABI _LIBCPP_CONSTEXPR_SINCE_CXX20 explicit vector(size_type __n);
#if _LIBCPP_STD_VER >= 14
  _LIBCPP_HIDE_FROM_ABI _LIBCPP_CONSTEXPR_SINCE_CXX20 explicit vector(size_type __n, const allocator_type& __a);
#endif
  _LIBCPP_HIDE_FROM_ABI _LIBCPP_CONSTEXPR_SINCE_CXX20 vector(size_type __n, const value_type& __v);
  _LIBCPP_HIDE_FROM_ABI _LIBCPP_CONSTEXPR_SINCE_CXX20
  vector(size_type __n, const value_type& __v, const allocator_type& __a);
  template <class _InputIterator, __enable_if_t<__has_exactly_input_iterator_category<_InputIterator>::value, int> = 0>
  _LIBCPP_HIDE_FROM_ABI _LIBCPP_CONSTEXPR_SINCE_CXX20 vector(_InputIterator __first, _InputIterator __last);
  template <class _InputIterator, __enable_if_t<__has_exactly_input_iterator_category<_InputIterator>::value, int> = 0>
  _LIBCPP_HIDE_FROM_ABI _LIBCPP_CONSTEXPR_SINCE_CXX20
  vector(_InputIterator __first, _InputIterator __last, const allocator_type& __a);
  template <class _ForwardIterator, __enable_if_t<__has_forward_iterator_category<_ForwardIterator>::value, int> = 0>
  _LIBCPP_HIDE_FROM_ABI _LIBCPP_CONSTEXPR_SINCE_CXX20 vector(_ForwardIterator __first, _ForwardIterator __last);
  template <class _ForwardIterator, __enable_if_t<__has_forward_iterator_category<_ForwardIterator>::value, int> = 0>
  _LIBCPP_HIDE_FROM_ABI _LIBCPP_CONSTEXPR_SINCE_CXX20
  vector(_ForwardIterator __first, _ForwardIterator __last, const allocator_type& __a);

#if _LIBCPP_STD_VER >= 23
  template <_ContainerCompatibleRange<bool> _Range>
  _LIBCPP_HIDE_FROM_ABI constexpr vector(from_range_t, _Range&& __range, const allocator_type& __a = allocator_type())
      : __begin_(nullptr), __size_(0), __cap_alloc_(0, static_cast<__storage_allocator>(__a)) {
    if constexpr (ranges::forward_range<_Range> || ranges::sized_range<_Range>) {
      auto __n = static_cast<size_type>(ranges::distance(__range));
      __init_with_size(ranges::begin(__range), ranges::end(__range), __n);

    } else {
      __init_with_sentinel(ranges::begin(__range), ranges::end(__range));
    }
  }
#endif

  _LIBCPP_HIDE_FROM_ABI _LIBCPP_CONSTEXPR_SINCE_CXX20 vector(const vector& __v);
  _LIBCPP_HIDE_FROM_ABI _LIBCPP_CONSTEXPR_SINCE_CXX20 vector(const vector& __v, const allocator_type& __a);
  _LIBCPP_HIDE_FROM_ABI _LIBCPP_CONSTEXPR_SINCE_CXX20 vector& operator=(const vector& __v);

#ifndef _LIBCPP_CXX03_LANG
  _LIBCPP_HIDE_FROM_ABI _LIBCPP_CONSTEXPR_SINCE_CXX20 vector(initializer_list<value_type> __il);
  _LIBCPP_HIDE_FROM_ABI _LIBCPP_CONSTEXPR_SINCE_CXX20
  vector(initializer_list<value_type> __il, const allocator_type& __a);

  _LIBCPP_HIDE_FROM_ABI _LIBCPP_CONSTEXPR_SINCE_CXX20 vector& operator=(initializer_list<value_type> __il) {
    assign(__il.begin(), __il.end());
    return *this;
  }

#endif // !_LIBCPP_CXX03_LANG

  _LIBCPP_HIDE_FROM_ABI _LIBCPP_CONSTEXPR_SINCE_CXX20 vector(vector&& __v)
#if _LIBCPP_STD_VER >= 17
      noexcept;
#else
      _NOEXCEPT_(is_nothrow_move_constructible<allocator_type>::value);
#endif
  _LIBCPP_HIDE_FROM_ABI _LIBCPP_CONSTEXPR_SINCE_CXX20
  vector(vector&& __v, const __type_identity_t<allocator_type>& __a);
  _LIBCPP_HIDE_FROM_ABI _LIBCPP_CONSTEXPR_SINCE_CXX20 vector& operator=(vector&& __v)
      _NOEXCEPT_(__noexcept_move_assign_container<_Allocator, __alloc_traits>::value);

  template <class _InputIterator, __enable_if_t<__has_exactly_input_iterator_category<_InputIterator>::value, int> = 0>
  void _LIBCPP_HIDE_FROM_ABI _LIBCPP_CONSTEXPR_SINCE_CXX20 assign(_InputIterator __first, _InputIterator __last);
  template <class _ForwardIterator, __enable_if_t<__has_forward_iterator_category<_ForwardIterator>::value, int> = 0>
  void _LIBCPP_HIDE_FROM_ABI _LIBCPP_CONSTEXPR_SINCE_CXX20 assign(_ForwardIterator __first, _ForwardIterator __last);

#if _LIBCPP_STD_VER >= 23
  template <_ContainerCompatibleRange<bool> _Range>
  _LIBCPP_HIDE_FROM_ABI constexpr void assign_range(_Range&& __range) {
    if constexpr (ranges::forward_range<_Range> || ranges::sized_range<_Range>) {
      auto __n = static_cast<size_type>(ranges::distance(__range));
      __assign_with_size(ranges::begin(__range), ranges::end(__range), __n);

    } else {
      __assign_with_sentinel(ranges::begin(__range), ranges::end(__range));
    }
  }
#endif

  _LIBCPP_HIDE_FROM_ABI _LIBCPP_CONSTEXPR_SINCE_CXX20 void assign(size_type __n, const value_type& __x);

#ifndef _LIBCPP_CXX03_LANG
  _LIBCPP_HIDE_FROM_ABI _LIBCPP_CONSTEXPR_SINCE_CXX20 void assign(initializer_list<value_type> __il) {
    assign(__il.begin(), __il.end());
  }
#endif

  _LIBCPP_HIDE_FROM_ABI _LIBCPP_CONSTEXPR_SINCE_CXX20 allocator_type get_allocator() const _NOEXCEPT {
    return allocator_type(this->__alloc());
  }

  _LIBCPP_HIDE_FROM_ABI _LIBCPP_CONSTEXPR_SINCE_CXX20 size_type max_size() const _NOEXCEPT;
  _LIBCPP_HIDE_FROM_ABI _LIBCPP_CONSTEXPR_SINCE_CXX20 size_type capacity() const _NOEXCEPT {
    return __internal_cap_to_external(__cap());
  }
  _LIBCPP_HIDE_FROM_ABI _LIBCPP_CONSTEXPR_SINCE_CXX20 size_type size() const _NOEXCEPT { return __size_; }
  _LIBCPP_NODISCARD _LIBCPP_HIDE_FROM_ABI _LIBCPP_CONSTEXPR_SINCE_CXX20 bool empty() const _NOEXCEPT {
    return __size_ == 0;
  }
  _LIBCPP_HIDE_FROM_ABI _LIBCPP_CONSTEXPR_SINCE_CXX20 void reserve(size_type __n);
  _LIBCPP_HIDE_FROM_ABI _LIBCPP_CONSTEXPR_SINCE_CXX20 void shrink_to_fit() _NOEXCEPT;

  _LIBCPP_HIDE_FROM_ABI _LIBCPP_CONSTEXPR_SINCE_CXX20 iterator begin() _NOEXCEPT { return __make_iter(0); }
  _LIBCPP_HIDE_FROM_ABI _LIBCPP_CONSTEXPR_SINCE_CXX20 const_iterator begin() const _NOEXCEPT { return __make_iter(0); }
  _LIBCPP_HIDE_FROM_ABI _LIBCPP_CONSTEXPR_SINCE_CXX20 iterator end() _NOEXCEPT { return __make_iter(__size_); }
  _LIBCPP_HIDE_FROM_ABI _LIBCPP_CONSTEXPR_SINCE_CXX20 const_iterator end() const _NOEXCEPT {
    return __make_iter(__size_);
  }

  _LIBCPP_HIDE_FROM_ABI _LIBCPP_CONSTEXPR_SINCE_CXX20 reverse_iterator rbegin() _NOEXCEPT {
    return reverse_iterator(end());
  }
  _LIBCPP_HIDE_FROM_ABI _LIBCPP_CONSTEXPR_SINCE_CXX20 const_reverse_iterator rbegin() const _NOEXCEPT {
    return const_reverse_iterator(end());
  }
  _LIBCPP_HIDE_FROM_ABI _LIBCPP_CONSTEXPR_SINCE_CXX20 reverse_iterator rend() _NOEXCEPT {
    return reverse_iterator(begin());
  }
  _LIBCPP_HIDE_FROM_ABI _LIBCPP_CONSTEXPR_SINCE_CXX20 const_reverse_iterator rend() const _NOEXCEPT {
    return const_reverse_iterator(begin());
  }

  _LIBCPP_HIDE_FROM_ABI _LIBCPP_CONSTEXPR_SINCE_CXX20 const_iterator cbegin() const _NOEXCEPT { return __make_iter(0); }
  _LIBCPP_HIDE_FROM_ABI _LIBCPP_CONSTEXPR_SINCE_CXX20 const_iterator cend() const _NOEXCEPT {
    return __make_iter(__size_);
  }
  _LIBCPP_HIDE_FROM_ABI _LIBCPP_CONSTEXPR_SINCE_CXX20 const_reverse_iterator crbegin() const _NOEXCEPT {
    return rbegin();
  }
  _LIBCPP_HIDE_FROM_ABI _LIBCPP_CONSTEXPR_SINCE_CXX20 const_reverse_iterator crend() const _NOEXCEPT { return rend(); }

  _LIBCPP_HIDE_FROM_ABI _LIBCPP_CONSTEXPR_SINCE_CXX20 reference operator[](size_type __n) { return __make_ref(__n); }
  _LIBCPP_HIDE_FROM_ABI _LIBCPP_CONSTEXPR_SINCE_CXX20 const_reference operator[](size_type __n) const {
    return __make_ref(__n);
  }
  _LIBCPP_HIDE_FROM_ABI reference at(size_type __n);
  _LIBCPP_HIDE_FROM_ABI const_reference at(size_type __n) const;

  _LIBCPP_HIDE_FROM_ABI _LIBCPP_CONSTEXPR_SINCE_CXX20 reference front() { return __make_ref(0); }
  _LIBCPP_HIDE_FROM_ABI _LIBCPP_CONSTEXPR_SINCE_CXX20 const_reference front() const { return __make_ref(0); }
  _LIBCPP_HIDE_FROM_ABI _LIBCPP_CONSTEXPR_SINCE_CXX20 reference back() { return __make_ref(__size_ - 1); }
  _LIBCPP_HIDE_FROM_ABI _LIBCPP_CONSTEXPR_SINCE_CXX20 const_reference back() const { return __make_ref(__size_ - 1); }

  _LIBCPP_HIDE_FROM_ABI _LIBCPP_CONSTEXPR_SINCE_CXX20 void push_back(const value_type& __x);
#if _LIBCPP_STD_VER >= 14
  template <class... _Args>
#  if _LIBCPP_STD_VER >= 17
  _LIBCPP_HIDE_FROM_ABI _LIBCPP_CONSTEXPR_SINCE_CXX20 reference emplace_back(_Args&&... __args)
#  else
  _LIBCPP_HIDE_FROM_ABI void emplace_back(_Args&&... __args)
#  endif
  {
    push_back(value_type(std::forward<_Args>(__args)...));
#  if _LIBCPP_STD_VER >= 17
    return this->back();
#  endif
  }
#endif

#if _LIBCPP_STD_VER >= 23
  template <_ContainerCompatibleRange<bool> _Range>
  _LIBCPP_HIDE_FROM_ABI constexpr void append_range(_Range&& __range) {
    insert_range(end(), std::forward<_Range>(__range));
  }
#endif

  _LIBCPP_HIDE_FROM_ABI _LIBCPP_CONSTEXPR_SINCE_CXX20 void pop_back() { --__size_; }

#if _LIBCPP_STD_VER >= 14
  template <class... _Args>
  _LIBCPP_HIDE_FROM_ABI _LIBCPP_CONSTEXPR_SINCE_CXX20 iterator emplace(const_iterator __position, _Args&&... __args) {
    return insert(__position, value_type(std::forward<_Args>(__args)...));
  }
#endif

  _LIBCPP_HIDE_FROM_ABI _LIBCPP_CONSTEXPR_SINCE_CXX20 iterator insert(const_iterator __position, const value_type& __x);
  _LIBCPP_HIDE_FROM_ABI _LIBCPP_CONSTEXPR_SINCE_CXX20 iterator
  insert(const_iterator __position, size_type __n, const value_type& __x);
  template <class _InputIterator, __enable_if_t<__has_exactly_input_iterator_category<_InputIterator>::value, int> = 0>
  iterator _LIBCPP_HIDE_FROM_ABI _LIBCPP_CONSTEXPR_SINCE_CXX20
  insert(const_iterator __position, _InputIterator __first, _InputIterator __last);
  template <class _ForwardIterator, __enable_if_t<__has_forward_iterator_category<_ForwardIterator>::value, int> = 0>
  iterator _LIBCPP_HIDE_FROM_ABI _LIBCPP_CONSTEXPR_SINCE_CXX20
  insert(const_iterator __position, _ForwardIterator __first, _ForwardIterator __last);

#if _LIBCPP_STD_VER >= 23
  template <_ContainerCompatibleRange<bool> _Range>
  _LIBCPP_HIDE_FROM_ABI constexpr iterator insert_range(const_iterator __position, _Range&& __range) {
    if constexpr (ranges::forward_range<_Range> || ranges::sized_range<_Range>) {
      auto __n = static_cast<size_type>(ranges::distance(__range));
      return __insert_with_size(__position, ranges::begin(__range), ranges::end(__range), __n);

    } else {
      return __insert_with_sentinel(__position, ranges::begin(__range), ranges::end(__range));
    }
  }
#endif

#ifndef _LIBCPP_CXX03_LANG
  _LIBCPP_HIDE_FROM_ABI _LIBCPP_CONSTEXPR_SINCE_CXX20 iterator
  insert(const_iterator __position, initializer_list<value_type> __il) {
    return insert(__position, __il.begin(), __il.end());
  }
#endif

  _LIBCPP_HIDE_FROM_ABI _LIBCPP_CONSTEXPR_SINCE_CXX20 iterator erase(const_iterator __position);
  _LIBCPP_HIDE_FROM_ABI _LIBCPP_CONSTEXPR_SINCE_CXX20 iterator erase(const_iterator __first, const_iterator __last);

  _LIBCPP_HIDE_FROM_ABI _LIBCPP_CONSTEXPR_SINCE_CXX20 void clear() _NOEXCEPT { __size_ = 0; }

  _LIBCPP_HIDE_FROM_ABI _LIBCPP_CONSTEXPR_SINCE_CXX20 void swap(vector&)
#if _LIBCPP_STD_VER >= 14
      _NOEXCEPT;
#else
      _NOEXCEPT_(!__alloc_traits::propagate_on_container_swap::value || __is_nothrow_swappable<allocator_type>::value);
#endif
  _LIBCPP_HIDE_FROM_ABI _LIBCPP_CONSTEXPR_SINCE_CXX20 static void swap(reference __x, reference __y) _NOEXCEPT {
    std::swap(__x, __y);
  }

  _LIBCPP_HIDE_FROM_ABI _LIBCPP_CONSTEXPR_SINCE_CXX20 void resize(size_type __sz, value_type __x = false);
  _LIBCPP_HIDE_FROM_ABI _LIBCPP_CONSTEXPR_SINCE_CXX20 void flip() _NOEXCEPT;

  _LIBCPP_HIDE_FROM_ABI _LIBCPP_CONSTEXPR_SINCE_CXX20 bool __invariants() const;

private:
  _LIBCPP_NORETURN _LIBCPP_HIDE_FROM_ABI void __throw_length_error() const { std::__throw_length_error("vector"); }

  _LIBCPP_NORETURN _LIBCPP_HIDE_FROM_ABI void __throw_out_of_range() const { std::__throw_out_of_range("vector"); }

  template <class _InputIterator, class _Sentinel>
  _LIBCPP_HIDE_FROM_ABI _LIBCPP_CONSTEXPR_SINCE_CXX20 void
  __init_with_size(_InputIterator __first, _Sentinel __last, size_type __n) {
    auto __guard = std::__make_exception_guard(__destroy_vector(*this));

    if (__n > 0) {
      __vallocate(__n);
      __construct_at_end(std::move(__first), std::move(__last), __n);
    }

    __guard.__complete();
  }

  template <class _InputIterator, class _Sentinel>
  _LIBCPP_HIDE_FROM_ABI _LIBCPP_CONSTEXPR_SINCE_CXX20 void
  __init_with_sentinel(_InputIterator __first, _Sentinel __last) {
#ifndef _LIBCPP_HAS_NO_EXCEPTIONS
    try {
#endif // _LIBCPP_HAS_NO_EXCEPTIONS
      for (; __first != __last; ++__first)
        push_back(*__first);
#ifndef _LIBCPP_HAS_NO_EXCEPTIONS
    } catch (...) {
      if (__begin_ != nullptr)
        __storage_traits::deallocate(__alloc(), __begin_, __cap());
      throw;
    }
#endif // _LIBCPP_HAS_NO_EXCEPTIONS
  }

  template <class _Iterator, class _Sentinel>
  _LIBCPP_CONSTEXPR_SINCE_CXX20 _LIBCPP_HIDE_FROM_ABI void __assign_with_sentinel(_Iterator __first, _Sentinel __last);

  template <class _ForwardIterator, class _Sentinel>
  _LIBCPP_CONSTEXPR_SINCE_CXX20 _LIBCPP_HIDE_FROM_ABI void
  __assign_with_size(_ForwardIterator __first, _Sentinel __last, difference_type __ns);

  template <class _InputIterator, class _Sentinel>
  _LIBCPP_CONSTEXPR_SINCE_CXX20 _LIBCPP_HIDE_FROM_ABI iterator
  __insert_with_sentinel(const_iterator __position, _InputIterator __first, _Sentinel __last);

  template <class _Iterator, class _Sentinel>
  _LIBCPP_CONSTEXPR_SINCE_CXX20 _LIBCPP_HIDE_FROM_ABI iterator
  __insert_with_size(const_iterator __position, _Iterator __first, _Sentinel __last, difference_type __n);

  //  Allocate space for __n objects
  //  throws length_error if __n > max_size()
  //  throws (probably bad_alloc) if memory run out
  //  Precondition:  __begin_ == __end_ == __cap() == 0
  //  Precondition:  __n > 0
  //  Postcondition:  capacity() >= __n
  //  Postcondition:  size() == 0
  _LIBCPP_HIDE_FROM_ABI _LIBCPP_CONSTEXPR_SINCE_CXX20 void __vallocate(size_type __n) {
    if (__n > max_size())
      __throw_length_error();
    auto __allocation = std::__allocate_at_least(__alloc(), __external_cap_to_internal(__n));
    __begin_          = __allocation.ptr;
    __size_           = 0;
    __cap()           = __allocation.count;
    if (__libcpp_is_constant_evaluated()) {
      for (size_type __i = 0; __i != __cap(); ++__i)
        std::__construct_at(std::__to_address(__begin_) + __i);
    }
  }

  _LIBCPP_HIDE_FROM_ABI _LIBCPP_CONSTEXPR_SINCE_CXX20 void __vdeallocate() _NOEXCEPT;
  _LIBCPP_HIDE_FROM_ABI _LIBCPP_CONSTEXPR_SINCE_CXX20 static size_type __align_it(size_type __new_size) _NOEXCEPT {
    return (__new_size + (__bits_per_word - 1)) & ~((size_type)__bits_per_word - 1);
  }
  _LIBCPP_HIDE_FROM_ABI _LIBCPP_CONSTEXPR_SINCE_CXX20 size_type __recommend(size_type __new_size) const;
  _LIBCPP_HIDE_FROM_ABI _LIBCPP_CONSTEXPR_SINCE_CXX20 void __construct_at_end(size_type __n, bool __x);
  template <class _InputIterator, class _Sentinel>
  _LIBCPP_HIDE_FROM_ABI _LIBCPP_CONSTEXPR_SINCE_CXX20 void
  __construct_at_end(_InputIterator __first, _Sentinel __last, size_type __n);
  _LIBCPP_HIDE_FROM_ABI _LIBCPP_CONSTEXPR_SINCE_CXX20 void __append(size_type __n, const_reference __x);
  _LIBCPP_HIDE_FROM_ABI _LIBCPP_CONSTEXPR_SINCE_CXX20 reference __make_ref(size_type __pos) _NOEXCEPT {
    return reference(__begin_ + __pos / __bits_per_word, __storage_type(1) << __pos % __bits_per_word);
  }
  _LIBCPP_HIDE_FROM_ABI _LIBCPP_CONSTEXPR_SINCE_CXX20 const_reference __make_ref(size_type __pos) const _NOEXCEPT {
    return __bit_const_reference<vector>(
        __begin_ + __pos / __bits_per_word, __storage_type(1) << __pos % __bits_per_word);
  }
  _LIBCPP_HIDE_FROM_ABI _LIBCPP_CONSTEXPR_SINCE_CXX20 iterator __make_iter(size_type __pos) _NOEXCEPT {
    return iterator(__begin_ + __pos / __bits_per_word, static_cast<unsigned>(__pos % __bits_per_word));
  }
  _LIBCPP_HIDE_FROM_ABI _LIBCPP_CONSTEXPR_SINCE_CXX20 const_iterator __make_iter(size_type __pos) const _NOEXCEPT {
    return const_iterator(__begin_ + __pos / __bits_per_word, static_cast<unsigned>(__pos % __bits_per_word));
  }
  _LIBCPP_HIDE_FROM_ABI _LIBCPP_CONSTEXPR_SINCE_CXX20 iterator __const_iterator_cast(const_iterator __p) _NOEXCEPT {
    return begin() + (__p - cbegin());
  }

  _LIBCPP_HIDE_FROM_ABI _LIBCPP_CONSTEXPR_SINCE_CXX20 void __copy_assign_alloc(const vector& __v) {
    __copy_assign_alloc(
        __v, integral_constant<bool, __storage_traits::propagate_on_container_copy_assignment::value>());
  }
  _LIBCPP_HIDE_FROM_ABI _LIBCPP_CONSTEXPR_SINCE_CXX20 void __copy_assign_alloc(const vector& __c, true_type) {
    if (__alloc() != __c.__alloc())
      __vdeallocate();
    __alloc() = __c.__alloc();
  }

  _LIBCPP_HIDE_FROM_ABI _LIBCPP_CONSTEXPR_SINCE_CXX20 void __copy_assign_alloc(const vector&, false_type) {}

  _LIBCPP_HIDE_FROM_ABI _LIBCPP_CONSTEXPR_SINCE_CXX20 void __move_assign(vector& __c, false_type);
  _LIBCPP_HIDE_FROM_ABI _LIBCPP_CONSTEXPR_SINCE_CXX20 void __move_assign(vector& __c, true_type)
      _NOEXCEPT_(is_nothrow_move_assignable<allocator_type>::value);
  _LIBCPP_HIDE_FROM_ABI _LIBCPP_CONSTEXPR_SINCE_CXX20 void __move_assign_alloc(vector& __c)
      _NOEXCEPT_(!__storage_traits::propagate_on_container_move_assignment::value ||
                 is_nothrow_move_assignable<allocator_type>::value) {
    __move_assign_alloc(
        __c, integral_constant<bool, __storage_traits::propagate_on_container_move_assignment::value>());
  }
  _LIBCPP_HIDE_FROM_ABI _LIBCPP_CONSTEXPR_SINCE_CXX20 void __move_assign_alloc(vector& __c, true_type)
      _NOEXCEPT_(is_nothrow_move_assignable<allocator_type>::value) {
    __alloc() = std::move(__c.__alloc());
  }

  _LIBCPP_HIDE_FROM_ABI _LIBCPP_CONSTEXPR_SINCE_CXX20 void __move_assign_alloc(vector&, false_type) _NOEXCEPT {}

  _LIBCPP_HIDE_FROM_ABI _LIBCPP_CONSTEXPR_SINCE_CXX20 size_t __hash_code() const _NOEXCEPT;

  friend class __bit_reference<vector>;
  friend class __bit_const_reference<vector>;
  friend class __bit_iterator<vector, false>;
  friend class __bit_iterator<vector, true>;
  friend struct __bit_array<vector>;
  friend struct _LIBCPP_TEMPLATE_VIS hash<vector>;
};

template <class _Allocator>
_LIBCPP_CONSTEXPR_SINCE_CXX20 void vector<bool, _Allocator>::__vdeallocate() _NOEXCEPT {
  if (this->__begin_ != nullptr) {
    __storage_traits::deallocate(this->__alloc(), this->__begin_, __cap());
    this->__begin_ = nullptr;
    this->__size_ = this->__cap() = 0;
  }
}

template <class _Allocator>
_LIBCPP_CONSTEXPR_SINCE_CXX20 typename vector<bool, _Allocator>::size_type
vector<bool, _Allocator>::max_size() const _NOEXCEPT {
  size_type __amax = __storage_traits::max_size(__alloc());
  size_type __nmax = numeric_limits<size_type>::max() / 2; // end() >= begin(), always
  if (__nmax / __bits_per_word <= __amax)
    return __nmax;
  return __internal_cap_to_external(__amax);
}

//  Precondition:  __new_size > capacity()
template <class _Allocator>
inline _LIBCPP_HIDE_FROM_ABI _LIBCPP_CONSTEXPR_SINCE_CXX20 typename vector<bool, _Allocator>::size_type
vector<bool, _Allocator>::__recommend(size_type __new_size) const {
  const size_type __ms = max_size();
  if (__new_size > __ms)
    this->__throw_length_error();
  const size_type __cap = capacity();
  if (__cap >= __ms / 2)
    return __ms;
  return std::max(2 * __cap, __align_it(__new_size));
}

//  Default constructs __n objects starting at __end_
//  Precondition:  __n > 0
//  Precondition:  size() + __n <= capacity()
//  Postcondition:  size() == size() + __n
template <class _Allocator>
inline _LIBCPP_HIDE_FROM_ABI _LIBCPP_CONSTEXPR_SINCE_CXX20 void
vector<bool, _Allocator>::__construct_at_end(size_type __n, bool __x) {
  size_type __old_size = this->__size_;
  this->__size_ += __n;
  if (__old_size == 0 || ((__old_size - 1) / __bits_per_word) != ((this->__size_ - 1) / __bits_per_word)) {
    if (this->__size_ <= __bits_per_word)
      this->__begin_[0] = __storage_type(0);
    else
      this->__begin_[(this->__size_ - 1) / __bits_per_word] = __storage_type(0);
  }
  std::fill_n(__make_iter(__old_size), __n, __x);
}

template <class _Allocator>
template <class _InputIterator, class _Sentinel>
_LIBCPP_CONSTEXPR_SINCE_CXX20 void
vector<bool, _Allocator>::__construct_at_end(_InputIterator __first, _Sentinel __last, size_type __n) {
  size_type __old_size = this->__size_;
  this->__size_ += __n;
  if (__old_size == 0 || ((__old_size - 1) / __bits_per_word) != ((this->__size_ - 1) / __bits_per_word)) {
    if (this->__size_ <= __bits_per_word)
      this->__begin_[0] = __storage_type(0);
    else
      this->__begin_[(this->__size_ - 1) / __bits_per_word] = __storage_type(0);
  }
  std::__copy<_ClassicAlgPolicy>(__first, __last, __make_iter(__old_size));
}

template <class _Allocator>
inline _LIBCPP_HIDE_FROM_ABI _LIBCPP_CONSTEXPR_SINCE_CXX20 vector<bool, _Allocator>::vector()
    _NOEXCEPT_(is_nothrow_default_constructible<allocator_type>::value)
    : __begin_(nullptr), __size_(0), __cap_alloc_(0, __default_init_tag()) {}

template <class _Allocator>
inline _LIBCPP_HIDE_FROM_ABI _LIBCPP_CONSTEXPR_SINCE_CXX20 vector<bool, _Allocator>::vector(const allocator_type& __a)
#if _LIBCPP_STD_VER <= 14
    _NOEXCEPT_(is_nothrow_copy_constructible<allocator_type>::value)
#else
        _NOEXCEPT
#endif
    : __begin_(nullptr), __size_(0), __cap_alloc_(0, static_cast<__storage_allocator>(__a)) {
}

template <class _Allocator>
_LIBCPP_CONSTEXPR_SINCE_CXX20 vector<bool, _Allocator>::vector(size_type __n)
    : __begin_(nullptr), __size_(0), __cap_alloc_(0, __default_init_tag()) {
  if (__n > 0) {
    __vallocate(__n);
    __construct_at_end(__n, false);
  }
}

#if _LIBCPP_STD_VER >= 14
template <class _Allocator>
_LIBCPP_CONSTEXPR_SINCE_CXX20 vector<bool, _Allocator>::vector(size_type __n, const allocator_type& __a)
    : __begin_(nullptr), __size_(0), __cap_alloc_(0, static_cast<__storage_allocator>(__a)) {
  if (__n > 0) {
    __vallocate(__n);
    __construct_at_end(__n, false);
  }
}
#endif

template <class _Allocator>
_LIBCPP_CONSTEXPR_SINCE_CXX20 vector<bool, _Allocator>::vector(size_type __n, const value_type& __x)
    : __begin_(nullptr), __size_(0), __cap_alloc_(0, __default_init_tag()) {
  if (__n > 0) {
    __vallocate(__n);
    __construct_at_end(__n, __x);
  }
}

template <class _Allocator>
_LIBCPP_CONSTEXPR_SINCE_CXX20
vector<bool, _Allocator>::vector(size_type __n, const value_type& __x, const allocator_type& __a)
    : __begin_(nullptr), __size_(0), __cap_alloc_(0, static_cast<__storage_allocator>(__a)) {
  if (__n > 0) {
    __vallocate(__n);
    __construct_at_end(__n, __x);
  }
}

template <class _Allocator>
template <class _InputIterator, __enable_if_t<__has_exactly_input_iterator_category<_InputIterator>::value, int> >
_LIBCPP_CONSTEXPR_SINCE_CXX20 vector<bool, _Allocator>::vector(_InputIterator __first, _InputIterator __last)
    : __begin_(nullptr), __size_(0), __cap_alloc_(0, __default_init_tag()) {
  __init_with_sentinel(__first, __last);
}

template <class _Allocator>
template <class _InputIterator, __enable_if_t<__has_exactly_input_iterator_category<_InputIterator>::value, int> >
_LIBCPP_CONSTEXPR_SINCE_CXX20
vector<bool, _Allocator>::vector(_InputIterator __first, _InputIterator __last, const allocator_type& __a)
    : __begin_(nullptr), __size_(0), __cap_alloc_(0, static_cast<__storage_allocator>(__a)) {
  __init_with_sentinel(__first, __last);
}

template <class _Allocator>
template <class _ForwardIterator, __enable_if_t<__has_forward_iterator_category<_ForwardIterator>::value, int> >
_LIBCPP_CONSTEXPR_SINCE_CXX20 vector<bool, _Allocator>::vector(_ForwardIterator __first, _ForwardIterator __last)
    : __begin_(nullptr), __size_(0), __cap_alloc_(0, __default_init_tag()) {
  auto __n = static_cast<size_type>(std::distance(__first, __last));
  __init_with_size(__first, __last, __n);
}

template <class _Allocator>
template <class _ForwardIterator, __enable_if_t<__has_forward_iterator_category<_ForwardIterator>::value, int> >
_LIBCPP_CONSTEXPR_SINCE_CXX20
vector<bool, _Allocator>::vector(_ForwardIterator __first, _ForwardIterator __last, const allocator_type& __a)
    : __begin_(nullptr), __size_(0), __cap_alloc_(0, static_cast<__storage_allocator>(__a)) {
  auto __n = static_cast<size_type>(std::distance(__first, __last));
  __init_with_size(__first, __last, __n);
}

#ifndef _LIBCPP_CXX03_LANG

template <class _Allocator>
_LIBCPP_CONSTEXPR_SINCE_CXX20 vector<bool, _Allocator>::vector(initializer_list<value_type> __il)
    : __begin_(nullptr), __size_(0), __cap_alloc_(0, __default_init_tag()) {
  size_type __n = static_cast<size_type>(__il.size());
  if (__n > 0) {
    __vallocate(__n);
    __construct_at_end(__il.begin(), __il.end(), __n);
  }
}

template <class _Allocator>
_LIBCPP_CONSTEXPR_SINCE_CXX20
vector<bool, _Allocator>::vector(initializer_list<value_type> __il, const allocator_type& __a)
    : __begin_(nullptr), __size_(0), __cap_alloc_(0, static_cast<__storage_allocator>(__a)) {
  size_type __n = static_cast<size_type>(__il.size());
  if (__n > 0) {
    __vallocate(__n);
    __construct_at_end(__il.begin(), __il.end(), __n);
  }
}

#endif // _LIBCPP_CXX03_LANG

template <class _Allocator>
_LIBCPP_CONSTEXPR_SINCE_CXX20 vector<bool, _Allocator>::vector(const vector& __v)
    : __begin_(nullptr),
      __size_(0),
      __cap_alloc_(0, __storage_traits::select_on_container_copy_construction(__v.__alloc())) {
  if (__v.size() > 0) {
    __vallocate(__v.size());
    __construct_at_end(__v.begin(), __v.end(), __v.size());
  }
}

template <class _Allocator>
_LIBCPP_CONSTEXPR_SINCE_CXX20 vector<bool, _Allocator>::vector(const vector& __v, const allocator_type& __a)
    : __begin_(nullptr), __size_(0), __cap_alloc_(0, __a) {
  if (__v.size() > 0) {
    __vallocate(__v.size());
    __construct_at_end(__v.begin(), __v.end(), __v.size());
  }
}

template <class _Allocator>
_LIBCPP_CONSTEXPR_SINCE_CXX20 vector<bool, _Allocator>& vector<bool, _Allocator>::operator=(const vector& __v) {
  if (this != std::addressof(__v)) {
    __copy_assign_alloc(__v);
    if (__v.__size_) {
      if (__v.__size_ > capacity()) {
        __vdeallocate();
        __vallocate(__v.__size_);
      }
      std::copy(__v.__begin_, __v.__begin_ + __external_cap_to_internal(__v.__size_), __begin_);
    }
    __size_ = __v.__size_;
  }
  return *this;
}

template <class _Allocator>
inline _LIBCPP_HIDE_FROM_ABI _LIBCPP_CONSTEXPR_SINCE_CXX20 vector<bool, _Allocator>::vector(vector&& __v)
#if _LIBCPP_STD_VER >= 17
    _NOEXCEPT
#else
    _NOEXCEPT_(is_nothrow_move_constructible<allocator_type>::value)
#endif
    : __begin_(__v.__begin_),
      __size_(__v.__size_),
      __cap_alloc_(std::move(__v.__cap_alloc_)) {
  __v.__begin_ = nullptr;
  __v.__size_  = 0;
  __v.__cap()  = 0;
}

template <class _Allocator>
_LIBCPP_CONSTEXPR_SINCE_CXX20
vector<bool, _Allocator>::vector(vector&& __v, const __type_identity_t<allocator_type>& __a)
    : __begin_(nullptr), __size_(0), __cap_alloc_(0, __a) {
  if (__a == allocator_type(__v.__alloc())) {
    this->__begin_ = __v.__begin_;
    this->__size_  = __v.__size_;
    this->__cap()  = __v.__cap();
    __v.__begin_   = nullptr;
    __v.__cap() = __v.__size_ = 0;
  } else if (__v.size() > 0) {
    __vallocate(__v.size());
    __construct_at_end(__v.begin(), __v.end(), __v.size());
  }
}

template <class _Allocator>
inline _LIBCPP_HIDE_FROM_ABI _LIBCPP_CONSTEXPR_SINCE_CXX20 vector<bool, _Allocator>&
vector<bool, _Allocator>::operator=(vector&& __v)
    _NOEXCEPT_(__noexcept_move_assign_container<_Allocator, __alloc_traits>::value) {
  __move_assign(__v, integral_constant<bool, __storage_traits::propagate_on_container_move_assignment::value>());
  return *this;
}

template <class _Allocator>
_LIBCPP_CONSTEXPR_SINCE_CXX20 void vector<bool, _Allocator>::__move_assign(vector& __c, false_type) {
  if (__alloc() != __c.__alloc())
    assign(__c.begin(), __c.end());
  else
    __move_assign(__c, true_type());
}

template <class _Allocator>
_LIBCPP_CONSTEXPR_SINCE_CXX20 void vector<bool, _Allocator>::__move_assign(vector& __c, true_type)
    _NOEXCEPT_(is_nothrow_move_assignable<allocator_type>::value) {
  __vdeallocate();
  __move_assign_alloc(__c);
  this->__begin_ = __c.__begin_;
  this->__size_  = __c.__size_;
  this->__cap()  = __c.__cap();
  __c.__begin_   = nullptr;
  __c.__cap() = __c.__size_ = 0;
}

template <class _Allocator>
_LIBCPP_CONSTEXPR_SINCE_CXX20 void vector<bool, _Allocator>::assign(size_type __n, const value_type& __x) {
  __size_ = 0;
  if (__n > 0) {
    size_type __c = capacity();
    if (__n <= __c)
      __size_ = __n;
    else {
      vector __v(get_allocator());
      __v.reserve(__recommend(__n));
      __v.__size_ = __n;
      swap(__v);
    }
    std::fill_n(begin(), __n, __x);
  }
}

template <class _Allocator>
template <class _InputIterator, __enable_if_t<__has_exactly_input_iterator_category<_InputIterator>::value, int> >
_LIBCPP_CONSTEXPR_SINCE_CXX20 void vector<bool, _Allocator>::assign(_InputIterator __first, _InputIterator __last) {
  __assign_with_sentinel(__first, __last);
}

template <class _Allocator>
template <class _Iterator, class _Sentinel>
_LIBCPP_CONSTEXPR_SINCE_CXX20 _LIBCPP_HIDE_FROM_ABI void
vector<bool, _Allocator>::__assign_with_sentinel(_Iterator __first, _Sentinel __last) {
  clear();
  for (; __first != __last; ++__first)
    push_back(*__first);
}

template <class _Allocator>
template <class _ForwardIterator, __enable_if_t<__has_forward_iterator_category<_ForwardIterator>::value, int> >
_LIBCPP_CONSTEXPR_SINCE_CXX20 void vector<bool, _Allocator>::assign(_ForwardIterator __first, _ForwardIterator __last) {
  __assign_with_size(__first, __last, std::distance(__first, __last));
}

template <class _Allocator>
template <class _ForwardIterator, class _Sentinel>
_LIBCPP_CONSTEXPR_SINCE_CXX20 _LIBCPP_HIDE_FROM_ABI void
vector<bool, _Allocator>::__assign_with_size(_ForwardIterator __first, _Sentinel __last, difference_type __ns) {
  _LIBCPP_ASSERT_VALID_INPUT_RANGE(__ns >= 0, "invalid range specified");

  clear();

  const size_t __n = static_cast<size_type>(__ns);
  if (__n) {
    if (__n > capacity()) {
      __vdeallocate();
      __vallocate(__n);
    }
    __construct_at_end(__first, __last, __n);
  }
}

template <class _Allocator>
_LIBCPP_CONSTEXPR_SINCE_CXX20 void vector<bool, _Allocator>::reserve(size_type __n) {
  if (__n > capacity()) {
    if (__n > max_size())
      this->__throw_length_error();
    vector __v(this->get_allocator());
    __v.__vallocate(__n);
    __v.__construct_at_end(this->begin(), this->end(), this->size());
    swap(__v);
  }
}

template <class _Allocator>
_LIBCPP_CONSTEXPR_SINCE_CXX20 void vector<bool, _Allocator>::shrink_to_fit() _NOEXCEPT {
  if (__external_cap_to_internal(size()) > __cap()) {
#ifndef _LIBCPP_HAS_NO_EXCEPTIONS
    try {
#endif // _LIBCPP_HAS_NO_EXCEPTIONS
      vector(*this, allocator_type(__alloc())).swap(*this);
#ifndef _LIBCPP_HAS_NO_EXCEPTIONS
    } catch (...) {
    }
#endif // _LIBCPP_HAS_NO_EXCEPTIONS
  }
}

template <class _Allocator>
typename vector<bool, _Allocator>::reference vector<bool, _Allocator>::at(size_type __n) {
  if (__n >= size())
    this->__throw_out_of_range();
  return (*this)[__n];
}

template <class _Allocator>
typename vector<bool, _Allocator>::const_reference vector<bool, _Allocator>::at(size_type __n) const {
  if (__n >= size())
    this->__throw_out_of_range();
  return (*this)[__n];
}

template <class _Allocator>
_LIBCPP_CONSTEXPR_SINCE_CXX20 void vector<bool, _Allocator>::push_back(const value_type& __x) {
  if (this->__size_ == this->capacity())
    reserve(__recommend(this->__size_ + 1));
  ++this->__size_;
  back() = __x;
}

template <class _Allocator>
_LIBCPP_CONSTEXPR_SINCE_CXX20 typename vector<bool, _Allocator>::iterator
vector<bool, _Allocator>::insert(const_iterator __position, const value_type& __x) {
  iterator __r;
  if (size() < capacity()) {
    const_iterator __old_end = end();
    ++__size_;
    std::copy_backward(__position, __old_end, end());
    __r = __const_iterator_cast(__position);
  } else {
    vector __v(get_allocator());
    __v.reserve(__recommend(__size_ + 1));
    __v.__size_ = __size_ + 1;
    __r         = std::copy(cbegin(), __position, __v.begin());
    std::copy_backward(__position, cend(), __v.end());
    swap(__v);
  }
  *__r = __x;
  return __r;
}

template <class _Allocator>
_LIBCPP_CONSTEXPR_SINCE_CXX20 typename vector<bool, _Allocator>::iterator
vector<bool, _Allocator>::insert(const_iterator __position, size_type __n, const value_type& __x) {
  iterator __r;
  size_type __c = capacity();
  if (__n <= __c && size() <= __c - __n) {
    const_iterator __old_end = end();
    __size_ += __n;
    std::copy_backward(__position, __old_end, end());
    __r = __const_iterator_cast(__position);
  } else {
    vector __v(get_allocator());
    __v.reserve(__recommend(__size_ + __n));
    __v.__size_ = __size_ + __n;
    __r         = std::copy(cbegin(), __position, __v.begin());
    std::copy_backward(__position, cend(), __v.end());
    swap(__v);
  }
  std::fill_n(__r, __n, __x);
  return __r;
}

template <class _Allocator>
template <class _InputIterator, __enable_if_t<__has_exactly_input_iterator_category<_InputIterator>::value, int> >
_LIBCPP_CONSTEXPR_SINCE_CXX20 typename vector<bool, _Allocator>::iterator
vector<bool, _Allocator>::insert(const_iterator __position, _InputIterator __first, _InputIterator __last) {
  return __insert_with_sentinel(__position, __first, __last);
}

template <class _Allocator>
template <class _InputIterator, class _Sentinel>
_LIBCPP_CONSTEXPR_SINCE_CXX20 _LIBCPP_HIDE_FROM_ABI typename vector<bool, _Allocator>::iterator
vector<bool, _Allocator>::__insert_with_sentinel(const_iterator __position, _InputIterator __first, _Sentinel __last) {
  difference_type __off = __position - begin();
  iterator __p          = __const_iterator_cast(__position);
  iterator __old_end    = end();
  for (; size() != capacity() && __first != __last; ++__first) {
    ++this->__size_;
    back() = *__first;
  }
  vector __v(get_allocator());
  if (__first != __last) {
#ifndef _LIBCPP_HAS_NO_EXCEPTIONS
    try {
#endif // _LIBCPP_HAS_NO_EXCEPTIONS
      __v.__assign_with_sentinel(std::move(__first), std::move(__last));
      difference_type __old_size = static_cast<difference_type>(__old_end - begin());
      difference_type __old_p    = __p - begin();
      reserve(__recommend(size() + __v.size()));
      __p       = begin() + __old_p;
      __old_end = begin() + __old_size;
#ifndef _LIBCPP_HAS_NO_EXCEPTIONS
    } catch (...) {
      erase(__old_end, end());
      throw;
    }
#endif // _LIBCPP_HAS_NO_EXCEPTIONS
  }
  __p = std::rotate(__p, __old_end, end());
  insert(__p, __v.begin(), __v.end());
  return begin() + __off;
}

template <class _Allocator>
template <class _ForwardIterator, __enable_if_t<__has_forward_iterator_category<_ForwardIterator>::value, int> >
_LIBCPP_CONSTEXPR_SINCE_CXX20 typename vector<bool, _Allocator>::iterator
vector<bool, _Allocator>::insert(const_iterator __position, _ForwardIterator __first, _ForwardIterator __last) {
  return __insert_with_size(__position, __first, __last, std::distance(__first, __last));
}

template <class _Allocator>
template <class _ForwardIterator, class _Sentinel>
_LIBCPP_CONSTEXPR_SINCE_CXX20 _LIBCPP_HIDE_FROM_ABI typename vector<bool, _Allocator>::iterator
vector<bool, _Allocator>::__insert_with_size(
    const_iterator __position, _ForwardIterator __first, _Sentinel __last, difference_type __n_signed) {
  _LIBCPP_ASSERT_VALID_INPUT_RANGE(__n_signed >= 0, "invalid range specified");
  const size_type __n = static_cast<size_type>(__n_signed);
  iterator __r;
  size_type __c = capacity();
  if (__n <= __c && size() <= __c - __n) {
    const_iterator __old_end = end();
    __size_ += __n;
    std::copy_backward(__position, __old_end, end());
    __r = __const_iterator_cast(__position);
  } else {
    vector __v(get_allocator());
    __v.reserve(__recommend(__size_ + __n));
    __v.__size_ = __size_ + __n;
    __r         = std::copy(cbegin(), __position, __v.begin());
    std::copy_backward(__position, cend(), __v.end());
    swap(__v);
  }
  std::__copy<_ClassicAlgPolicy>(__first, __last, __r);
  return __r;
}

template <class _Allocator>
inline _LIBCPP_HIDE_FROM_ABI _LIBCPP_CONSTEXPR_SINCE_CXX20 typename vector<bool, _Allocator>::iterator
vector<bool, _Allocator>::erase(const_iterator __position) {
  iterator __r = __const_iterator_cast(__position);
  std::copy(__position + 1, this->cend(), __r);
  --__size_;
  return __r;
}

template <class _Allocator>
_LIBCPP_CONSTEXPR_SINCE_CXX20 typename vector<bool, _Allocator>::iterator
vector<bool, _Allocator>::erase(const_iterator __first, const_iterator __last) {
  iterator __r        = __const_iterator_cast(__first);
  difference_type __d = __last - __first;
  std::copy(__last, this->cend(), __r);
  __size_ -= __d;
  return __r;
}

template <class _Allocator>
_LIBCPP_CONSTEXPR_SINCE_CXX20 void vector<bool, _Allocator>::swap(vector& __x)
#if _LIBCPP_STD_VER >= 14
    _NOEXCEPT
#else
    _NOEXCEPT_(!__alloc_traits::propagate_on_container_swap::value || __is_nothrow_swappable<allocator_type>::value)
#endif
{
  std::swap(this->__begin_, __x.__begin_);
  std::swap(this->__size_, __x.__size_);
  std::swap(this->__cap(), __x.__cap());
  std::__swap_allocator(
      this->__alloc(), __x.__alloc(), integral_constant<bool, __alloc_traits::propagate_on_container_swap::value>());
}

template <class _Allocator>
_LIBCPP_CONSTEXPR_SINCE_CXX20 void vector<bool, _Allocator>::resize(size_type __sz, value_type __x) {
  size_type __cs = size();
  if (__cs < __sz) {
    iterator __r;
    size_type __c = capacity();
    size_type __n = __sz - __cs;
    if (__n <= __c && __cs <= __c - __n) {
      __r = end();
      __size_ += __n;
    } else {
      vector __v(get_allocator());
      __v.reserve(__recommend(__size_ + __n));
      __v.__size_ = __size_ + __n;
      __r         = std::copy(cbegin(), cend(), __v.begin());
      swap(__v);
    }
    std::fill_n(__r, __n, __x);
  } else
    __size_ = __sz;
}

template <class _Allocator>
_LIBCPP_CONSTEXPR_SINCE_CXX20 void vector<bool, _Allocator>::flip() _NOEXCEPT {
  // do middle whole words
  size_type __n         = __size_;
  __storage_pointer __p = __begin_;
  for (; __n >= __bits_per_word; ++__p, __n -= __bits_per_word)
    *__p = ~*__p;
  // do last partial word
  if (__n > 0) {
    __storage_type __m = ~__storage_type(0) >> (__bits_per_word - __n);
    __storage_type __b = *__p & __m;
    *__p &= ~__m;
    *__p |= ~__b & __m;
  }
}

template <class _Allocator>
_LIBCPP_CONSTEXPR_SINCE_CXX20 bool vector<bool, _Allocator>::__invariants() const {
  if (this->__begin_ == nullptr) {
    if (this->__size_ != 0 || this->__cap() != 0)
      return false;
  } else {
    if (this->__cap() == 0)
      return false;
    if (this->__size_ > this->capacity())
      return false;
  }
  return true;
}

template <class _Allocator>
_LIBCPP_CONSTEXPR_SINCE_CXX20 size_t vector<bool, _Allocator>::__hash_code() const _NOEXCEPT {
  size_t __h = 0;
  // do middle whole words
  size_type __n         = __size_;
  __storage_pointer __p = __begin_;
  for (; __n >= __bits_per_word; ++__p, __n -= __bits_per_word)
    __h ^= *__p;
  // do last partial word
  if (__n > 0) {
    const __storage_type __m = ~__storage_type(0) >> (__bits_per_word - __n);
    __h ^= *__p & __m;
  }
  return __h;
}

template <class _Allocator>
struct _LIBCPP_TEMPLATE_VIS hash<vector<bool, _Allocator> >
    : public __unary_function<vector<bool, _Allocator>, size_t> {
  _LIBCPP_HIDE_FROM_ABI _LIBCPP_CONSTEXPR_SINCE_CXX20 size_t
  operator()(const vector<bool, _Allocator>& __vec) const _NOEXCEPT {
    return __vec.__hash_code();
  }
};

template <class _Tp, class _Allocator>
_LIBCPP_CONSTEXPR_SINCE_CXX20 inline _LIBCPP_HIDE_FROM_ABI bool
operator==(const vector<_Tp, _Allocator>& __x, const vector<_Tp, _Allocator>& __y) {
  const typename vector<_Tp, _Allocator>::size_type __sz = __x.size();
  return __sz == __y.size() && std::equal(__x.begin(), __x.end(), __y.begin());
}

#if _LIBCPP_STD_VER <= 17

template <class _Tp, class _Allocator>
inline _LIBCPP_HIDE_FROM_ABI bool operator!=(const vector<_Tp, _Allocator>& __x, const vector<_Tp, _Allocator>& __y) {
  return !(__x == __y);
}

template <class _Tp, class _Allocator>
inline _LIBCPP_HIDE_FROM_ABI bool operator<(const vector<_Tp, _Allocator>& __x, const vector<_Tp, _Allocator>& __y) {
  return std::lexicographical_compare(__x.begin(), __x.end(), __y.begin(), __y.end());
}

template <class _Tp, class _Allocator>
inline _LIBCPP_HIDE_FROM_ABI bool operator>(const vector<_Tp, _Allocator>& __x, const vector<_Tp, _Allocator>& __y) {
  return __y < __x;
}

template <class _Tp, class _Allocator>
inline _LIBCPP_HIDE_FROM_ABI bool operator>=(const vector<_Tp, _Allocator>& __x, const vector<_Tp, _Allocator>& __y) {
  return !(__x < __y);
}

template <class _Tp, class _Allocator>
inline _LIBCPP_HIDE_FROM_ABI bool operator<=(const vector<_Tp, _Allocator>& __x, const vector<_Tp, _Allocator>& __y) {
  return !(__y < __x);
}

#else // _LIBCPP_STD_VER <= 17

template <class _Tp, class _Allocator>
_LIBCPP_HIDE_FROM_ABI constexpr __synth_three_way_result<_Tp>
operator<=>(const vector<_Tp, _Allocator>& __x, const vector<_Tp, _Allocator>& __y) {
  return std::lexicographical_compare_three_way(
      __x.begin(), __x.end(), __y.begin(), __y.end(), std::__synth_three_way<_Tp, _Tp>);
}

#endif // _LIBCPP_STD_VER <= 17

template <class _Tp, class _Allocator>
_LIBCPP_CONSTEXPR_SINCE_CXX20 inline _LIBCPP_HIDE_FROM_ABI void
swap(vector<_Tp, _Allocator>& __x, vector<_Tp, _Allocator>& __y) _NOEXCEPT_(_NOEXCEPT_(__x.swap(__y))) {
  __x.swap(__y);
}

#if _LIBCPP_STD_VER >= 20
template <class _Tp, class _Allocator, class _Up>
_LIBCPP_CONSTEXPR_SINCE_CXX20 inline _LIBCPP_HIDE_FROM_ABI typename vector<_Tp, _Allocator>::size_type
erase(vector<_Tp, _Allocator>& __c, const _Up& __v) {
  auto __old_size = __c.size();
  __c.erase(std::remove(__c.begin(), __c.end(), __v), __c.end());
  return __old_size - __c.size();
}

template <class _Tp, class _Allocator, class _Predicate>
_LIBCPP_CONSTEXPR_SINCE_CXX20 inline _LIBCPP_HIDE_FROM_ABI typename vector<_Tp, _Allocator>::size_type
erase_if(vector<_Tp, _Allocator>& __c, _Predicate __pred) {
  auto __old_size = __c.size();
  __c.erase(std::remove_if(__c.begin(), __c.end(), __pred), __c.end());
  return __old_size - __c.size();
}

template <>
inline constexpr bool __format::__enable_insertable<vector<char>> = true;
#  ifndef _LIBCPP_HAS_NO_WIDE_CHARACTERS
template <>
inline constexpr bool __format::__enable_insertable<vector<wchar_t>> = true;
#  endif

#endif // _LIBCPP_STD_VER >= 20

#if _LIBCPP_STD_VER >= 23
template <class _Tp, class _CharT>
// Since is-vector-bool-reference is only used once it's inlined here.
  requires same_as<typename _Tp::__container, vector<bool, typename _Tp::__container::allocator_type>>
struct _LIBCPP_TEMPLATE_VIS formatter<_Tp, _CharT> {
private:
  formatter<bool, _CharT> __underlying_;

public:
  template <class _ParseContext>
  _LIBCPP_HIDE_FROM_ABI constexpr typename _ParseContext::iterator parse(_ParseContext& __ctx) {
    return __underlying_.parse(__ctx);
  }

  template <class _FormatContext>
  _LIBCPP_HIDE_FROM_ABI typename _FormatContext::iterator format(const _Tp& __ref, _FormatContext& __ctx) const {
    return __underlying_.format(__ref, __ctx);
  }
};
#endif // _LIBCPP_STD_VER >= 23

_LIBCPP_END_NAMESPACE_STD

#if _LIBCPP_STD_VER >= 17
_LIBCPP_BEGIN_NAMESPACE_STD
namespace pmr {
template <class _ValueT>
using vector _LIBCPP_AVAILABILITY_PMR = std::vector<_ValueT, polymorphic_allocator<_ValueT>>;
} // namespace pmr
_LIBCPP_END_NAMESPACE_STD
#endif

_LIBCPP_POP_MACROS

#if !defined(_LIBCPP_REMOVE_TRANSITIVE_INCLUDES) && _LIBCPP_STD_VER <= 20
#  include <algorithm>
#  include <atomic>
#  include <concepts>
#  include <cstdlib>
#  include <iosfwd>
#  include <locale>
#  include <tuple>
#  include <type_traits>
#  include <typeinfo>
#  include <utility>
#endif

#endif // _LIBCPP_VECTOR<|MERGE_RESOLUTION|>--- conflicted
+++ resolved
@@ -406,9 +406,6 @@
   typedef std::reverse_iterator<iterator> reverse_iterator;
   typedef std::reverse_iterator<const_iterator> const_reverse_iterator;
 
-<<<<<<< HEAD
-  static_assert((is_same<typename allocator_type::value_type, value_type>::value),
-=======
   // A vector containers the following members which may be trivially relocatable:
   // - pointer: may be trivially relocatable, so it's checked
   // - allocator_type: may be trivially relocatable, so it's checked
@@ -420,7 +417,6 @@
 
   static_assert(__check_valid_allocator<allocator_type>::value, "");
   static_assert(is_same<typename allocator_type::value_type, value_type>::value,
->>>>>>> 4ae23bcc
                 "Allocator::value_type must be same type as value_type");
 
   _LIBCPP_CONSTEXPR_SINCE_CXX20 _LIBCPP_HIDE_FROM_ABI vector()
@@ -677,11 +673,11 @@
   template <class... _Args>
   _LIBCPP_CONSTEXPR_SINCE_CXX20 _LIBCPP_HIDE_FROM_ABI
 #if _LIBCPP_STD_VER >= 17
-      reference
-      emplace_back(_Args&&... __args);
+  reference
+  emplace_back(_Args&&... __args);
 #else
-      void
-      emplace_back(_Args&&... __args);
+  void
+  emplace_back(_Args&&... __args);
 #endif
 
 #if _LIBCPP_STD_VER >= 23
@@ -753,7 +749,7 @@
 #if _LIBCPP_STD_VER >= 14
       _NOEXCEPT;
 #else
-      _NOEXCEPT_(!__alloc_traits::propagate_on_container_swap::value || __is_nothrow_swappable<allocator_type>::value);
+      _NOEXCEPT_(!__alloc_traits::propagate_on_container_swap::value || __is_nothrow_swappable_v<allocator_type>);
 #endif
 
   _LIBCPP_CONSTEXPR_SINCE_CXX20 _LIBCPP_HIDE_FROM_ABI bool __invariants() const;
@@ -906,6 +902,7 @@
       __v_.__annotate_increase(__n);
 #endif
     }
+
     _LIBCPP_CONSTEXPR_SINCE_CXX20 _LIBCPP_HIDE_FROM_ABI ~_ConstructTransaction() {
       __v_.__end_ = __pos_;
 #ifndef _LIBCPP_HAS_NO_ASAN
@@ -919,7 +916,6 @@
     pointer __pos_;
     const_pointer const __new_end_;
 
-  private:
     _ConstructTransaction(_ConstructTransaction const&)            = delete;
     _ConstructTransaction& operator=(_ConstructTransaction const&) = delete;
   };
@@ -1777,7 +1773,7 @@
 #if _LIBCPP_STD_VER >= 14
     _NOEXCEPT
 #else
-    _NOEXCEPT_(!__alloc_traits::propagate_on_container_swap::value || __is_nothrow_swappable<allocator_type>::value)
+    _NOEXCEPT_(!__alloc_traits::propagate_on_container_swap::value || __is_nothrow_swappable_v<allocator_type>)
 #endif
 {
   _LIBCPP_ASSERT_COMPATIBLE_ALLOCATOR(
@@ -2118,7 +2114,7 @@
 #if _LIBCPP_STD_VER >= 14
       _NOEXCEPT;
 #else
-      _NOEXCEPT_(!__alloc_traits::propagate_on_container_swap::value || __is_nothrow_swappable<allocator_type>::value);
+      _NOEXCEPT_(!__alloc_traits::propagate_on_container_swap::value || __is_nothrow_swappable_v<allocator_type>);
 #endif
   _LIBCPP_HIDE_FROM_ABI _LIBCPP_CONSTEXPR_SINCE_CXX20 static void swap(reference __x, reference __y) _NOEXCEPT {
     std::swap(__x, __y);
@@ -2780,7 +2776,7 @@
 #if _LIBCPP_STD_VER >= 14
     _NOEXCEPT
 #else
-    _NOEXCEPT_(!__alloc_traits::propagate_on_container_swap::value || __is_nothrow_swappable<allocator_type>::value)
+    _NOEXCEPT_(!__alloc_traits::propagate_on_container_swap::value || __is_nothrow_swappable_v<allocator_type>)
 #endif
 {
   std::swap(this->__begin_, __x.__begin_);
@@ -2984,7 +2980,9 @@
 #  include <concepts>
 #  include <cstdlib>
 #  include <iosfwd>
-#  include <locale>
+#  if !defined(_LIBCPP_HAS_NO_LOCALIZATION)
+#    include <locale>
+#  endif
 #  include <tuple>
 #  include <type_traits>
 #  include <typeinfo>
