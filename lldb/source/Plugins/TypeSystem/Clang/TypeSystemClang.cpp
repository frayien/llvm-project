//===-- TypeSystemClang.cpp -----------------------------------------------===//
//
// Part of the LLVM Project, under the Apache License v2.0 with LLVM Exceptions.
// See https://llvm.org/LICENSE.txt for license information.
// SPDX-License-Identifier: Apache-2.0 WITH LLVM-exception
//
//===----------------------------------------------------------------------===//

#include "TypeSystemClang.h"

#include "clang/AST/DeclBase.h"
#include "clang/AST/ExprCXX.h"
#include "llvm/Support/Casting.h"
#include "llvm/Support/FormatAdapters.h"
#include "llvm/Support/FormatVariadic.h"

#include <mutex>
#include <memory>
#include <string>
#include <vector>

#include "clang/AST/ASTContext.h"
#include "clang/AST/ASTImporter.h"
#include "clang/AST/Attr.h"
#include "clang/AST/CXXInheritance.h"
#include "clang/AST/DeclObjC.h"
#include "clang/AST/DeclTemplate.h"
#include "clang/AST/Mangle.h"
#include "clang/AST/RecordLayout.h"
#include "clang/AST/Type.h"
#include "clang/AST/VTableBuilder.h"
#include "clang/Basic/Builtins.h"
#include "clang/Basic/Diagnostic.h"
#include "clang/Basic/FileManager.h"
#include "clang/Basic/FileSystemOptions.h"
#include "clang/Basic/LangStandard.h"
#include "clang/Basic/SourceManager.h"
#include "clang/Basic/TargetInfo.h"
#include "clang/Basic/TargetOptions.h"
#include "clang/Frontend/FrontendOptions.h"
#include "clang/Lex/HeaderSearch.h"
#include "clang/Lex/HeaderSearchOptions.h"
#include "clang/Lex/ModuleMap.h"
#include "clang/Sema/Sema.h"

#include "llvm/Support/Signals.h"
#include "llvm/Support/Threading.h"

#include "Plugins/ExpressionParser/Clang/ClangASTImporter.h"
#include "Plugins/ExpressionParser/Clang/ClangASTMetadata.h"
#include "Plugins/ExpressionParser/Clang/ClangExternalASTSourceCallbacks.h"
#include "Plugins/ExpressionParser/Clang/ClangFunctionCaller.h"
#include "Plugins/ExpressionParser/Clang/ClangPersistentVariables.h"
#include "Plugins/ExpressionParser/Clang/ClangUserExpression.h"
#include "Plugins/ExpressionParser/Clang/ClangUtil.h"
#include "Plugins/ExpressionParser/Clang/ClangUtilityFunction.h"
#include "lldb/Core/Debugger.h"
#include "lldb/Core/DumpDataExtractor.h"
#include "lldb/Core/Module.h"
#include "lldb/Core/PluginManager.h"
#include "lldb/Core/UniqueCStringMap.h"
#include "lldb/Host/StreamFile.h"
#include "lldb/Symbol/ObjectFile.h"
#include "lldb/Symbol/SymbolFile.h"
#include "lldb/Target/ExecutionContext.h"
#include "lldb/Target/Language.h"
#include "lldb/Target/Process.h"
#include "lldb/Target/Target.h"
#include "lldb/Utility/ArchSpec.h"
#include "lldb/Utility/DataExtractor.h"
#include "lldb/Utility/Flags.h"
#include "lldb/Utility/LLDBAssert.h"
#include "lldb/Utility/LLDBLog.h"
#include "lldb/Utility/RegularExpression.h"
#include "lldb/Utility/Scalar.h"
#include "lldb/Utility/ThreadSafeDenseMap.h"

#include "Plugins/LanguageRuntime/ObjC/ObjCLanguageRuntime.h"
#include "Plugins/SymbolFile/DWARF/DWARFASTParserClang.h"
#include "Plugins/SymbolFile/PDB/PDBASTParser.h"
#include "Plugins/SymbolFile/NativePDB/PdbAstBuilder.h"

#include <cstdio>

#include <mutex>
#include <optional>

using namespace lldb;
using namespace lldb_private;
using namespace lldb_private::dwarf;
using namespace lldb_private::plugin::dwarf;
using namespace clang;
using llvm::StringSwitch;

LLDB_PLUGIN_DEFINE(TypeSystemClang)

namespace {
static void VerifyDecl(clang::Decl *decl) {
  assert(decl && "VerifyDecl called with nullptr?");
#ifndef NDEBUG
  // We don't care about the actual access value here but only want to trigger
  // that Clang calls its internal Decl::AccessDeclContextCheck validation.
  decl->getAccess();
#endif
}

static inline bool
TypeSystemClangSupportsLanguage(lldb::LanguageType language) {
  return language == eLanguageTypeUnknown || // Clang is the default type system
         lldb_private::Language::LanguageIsC(language) ||
         lldb_private::Language::LanguageIsCPlusPlus(language) ||
         lldb_private::Language::LanguageIsObjC(language) ||
         lldb_private::Language::LanguageIsPascal(language) ||
         // Use Clang for Rust until there is a proper language plugin for it
         language == eLanguageTypeRust ||
         // Use Clang for D until there is a proper language plugin for it
         language == eLanguageTypeD ||
         // Open Dylan compiler debug info is designed to be Clang-compatible
         language == eLanguageTypeDylan;
}

// Checks whether m1 is an overload of m2 (as opposed to an override). This is
// called by addOverridesForMethod to distinguish overrides (which share a
// vtable entry) from overloads (which require distinct entries).
bool isOverload(clang::CXXMethodDecl *m1, clang::CXXMethodDecl *m2) {
  // FIXME: This should detect covariant return types, but currently doesn't.
  lldbassert(&m1->getASTContext() == &m2->getASTContext() &&
             "Methods should have the same AST context");
  clang::ASTContext &context = m1->getASTContext();

  const auto *m1Type = llvm::cast<clang::FunctionProtoType>(
      context.getCanonicalType(m1->getType()));

  const auto *m2Type = llvm::cast<clang::FunctionProtoType>(
      context.getCanonicalType(m2->getType()));

  auto compareArgTypes = [&context](const clang::QualType &m1p,
                                    const clang::QualType &m2p) {
    return context.hasSameType(m1p.getUnqualifiedType(),
                               m2p.getUnqualifiedType());
  };

  // FIXME: In C++14 and later, we can just pass m2Type->param_type_end()
  //        as a fourth parameter to std::equal().
  return (m1->getNumParams() != m2->getNumParams()) ||
         !std::equal(m1Type->param_type_begin(), m1Type->param_type_end(),
                     m2Type->param_type_begin(), compareArgTypes);
}

// If decl is a virtual method, walk the base classes looking for methods that
// decl overrides. This table of overridden methods is used by IRGen to
// determine the vtable layout for decl's parent class.
void addOverridesForMethod(clang::CXXMethodDecl *decl) {
  if (!decl->isVirtual())
    return;

  clang::CXXBasePaths paths;
  llvm::SmallVector<clang::NamedDecl *, 4> decls;

  auto find_overridden_methods =
      [&decls, decl](const clang::CXXBaseSpecifier *specifier,
                     clang::CXXBasePath &path) {
        if (auto *base_record = llvm::dyn_cast<clang::CXXRecordDecl>(
                specifier->getType()->castAs<clang::RecordType>()->getDecl())) {

          clang::DeclarationName name = decl->getDeclName();

          // If this is a destructor, check whether the base class destructor is
          // virtual.
          if (name.getNameKind() == clang::DeclarationName::CXXDestructorName)
            if (auto *baseDtorDecl = base_record->getDestructor()) {
              if (baseDtorDecl->isVirtual()) {
                decls.push_back(baseDtorDecl);
                return true;
              } else
                return false;
            }

          // Otherwise, search for name in the base class.
          for (path.Decls = base_record->lookup(name).begin();
               path.Decls != path.Decls.end(); ++path.Decls) {
            if (auto *method_decl =
                    llvm::dyn_cast<clang::CXXMethodDecl>(*path.Decls))
              if (method_decl->isVirtual() && !isOverload(decl, method_decl)) {
                decls.push_back(method_decl);
                return true;
              }
          }
        }

        return false;
      };

  if (decl->getParent()->lookupInBases(find_overridden_methods, paths)) {
    for (auto *overridden_decl : decls)
      decl->addOverriddenMethod(
          llvm::cast<clang::CXXMethodDecl>(overridden_decl));
  }
}
}

static lldb::addr_t GetVTableAddress(Process &process,
                                     VTableContextBase &vtable_ctx,
                                     ValueObject &valobj,
                                     const ASTRecordLayout &record_layout) {
  // Retrieve type info
  CompilerType pointee_type;
  CompilerType this_type(valobj.GetCompilerType());
  uint32_t type_info = this_type.GetTypeInfo(&pointee_type);
  if (!type_info)
    return LLDB_INVALID_ADDRESS;

  // Check if it's a pointer or reference
  bool ptr_or_ref = false;
  if (type_info & (eTypeIsPointer | eTypeIsReference)) {
    ptr_or_ref = true;
    type_info = pointee_type.GetTypeInfo();
  }

  // We process only C++ classes
  const uint32_t cpp_class = eTypeIsClass | eTypeIsCPlusPlus;
  if ((type_info & cpp_class) != cpp_class)
    return LLDB_INVALID_ADDRESS;

  // Calculate offset to VTable pointer
  lldb::offset_t vbtable_ptr_offset =
      vtable_ctx.isMicrosoft() ? record_layout.getVBPtrOffset().getQuantity()
                               : 0;

  if (ptr_or_ref) {
    // We have a pointer / ref to object, so read
    // VTable pointer from process memory

    if (valobj.GetAddressTypeOfChildren() != eAddressTypeLoad)
      return LLDB_INVALID_ADDRESS;

    auto vbtable_ptr_addr = valobj.GetValueAsUnsigned(LLDB_INVALID_ADDRESS);
    if (vbtable_ptr_addr == LLDB_INVALID_ADDRESS)
      return LLDB_INVALID_ADDRESS;

    vbtable_ptr_addr += vbtable_ptr_offset;

    Status err;
    return process.ReadPointerFromMemory(vbtable_ptr_addr, err);
  }

  // We have an object already read from process memory,
  // so just extract VTable pointer from it

  DataExtractor data;
  Status err;
  auto size = valobj.GetData(data, err);
  if (err.Fail() || vbtable_ptr_offset + data.GetAddressByteSize() > size)
    return LLDB_INVALID_ADDRESS;

  return data.GetAddress(&vbtable_ptr_offset);
}

static int64_t ReadVBaseOffsetFromVTable(Process &process,
                                         VTableContextBase &vtable_ctx,
                                         lldb::addr_t vtable_ptr,
                                         const CXXRecordDecl *cxx_record_decl,
                                         const CXXRecordDecl *base_class_decl) {
  if (vtable_ctx.isMicrosoft()) {
    clang::MicrosoftVTableContext &msoft_vtable_ctx =
        static_cast<clang::MicrosoftVTableContext &>(vtable_ctx);

    // Get the index into the virtual base table. The
    // index is the index in uint32_t from vbtable_ptr
    const unsigned vbtable_index =
        msoft_vtable_ctx.getVBTableIndex(cxx_record_decl, base_class_decl);
    const lldb::addr_t base_offset_addr = vtable_ptr + vbtable_index * 4;
    Status err;
    return process.ReadSignedIntegerFromMemory(base_offset_addr, 4, INT64_MAX,
                                               err);
  }

  clang::ItaniumVTableContext &itanium_vtable_ctx =
      static_cast<clang::ItaniumVTableContext &>(vtable_ctx);

  clang::CharUnits base_offset_offset =
      itanium_vtable_ctx.getVirtualBaseOffsetOffset(cxx_record_decl,
                                                    base_class_decl);
  const lldb::addr_t base_offset_addr =
      vtable_ptr + base_offset_offset.getQuantity();
  const uint32_t base_offset_size = process.GetAddressByteSize();
  Status err;
  return process.ReadSignedIntegerFromMemory(base_offset_addr, base_offset_size,
                                             INT64_MAX, err);
}

static bool GetVBaseBitOffset(VTableContextBase &vtable_ctx,
                              ValueObject &valobj,
                              const ASTRecordLayout &record_layout,
                              const CXXRecordDecl *cxx_record_decl,
                              const CXXRecordDecl *base_class_decl,
                              int32_t &bit_offset) {
  ExecutionContext exe_ctx(valobj.GetExecutionContextRef());
  Process *process = exe_ctx.GetProcessPtr();
  if (!process)
    return false;

  lldb::addr_t vtable_ptr =
      GetVTableAddress(*process, vtable_ctx, valobj, record_layout);
  if (vtable_ptr == LLDB_INVALID_ADDRESS)
    return false;

  auto base_offset = ReadVBaseOffsetFromVTable(
      *process, vtable_ctx, vtable_ptr, cxx_record_decl, base_class_decl);
  if (base_offset == INT64_MAX)
    return false;

  bit_offset = base_offset * 8;

  return true;
}

typedef lldb_private::ThreadSafeDenseMap<clang::ASTContext *, TypeSystemClang *>
    ClangASTMap;

static ClangASTMap &GetASTMap() {
  static ClangASTMap *g_map_ptr = nullptr;
  static llvm::once_flag g_once_flag;
  llvm::call_once(g_once_flag, []() {
    g_map_ptr = new ClangASTMap(); // leaked on purpose to avoid spins
  });
  return *g_map_ptr;
}

TypePayloadClang::TypePayloadClang(OptionalClangModuleID owning_module,
                                   bool is_complete_objc_class)
    : m_payload(owning_module.GetValue()) {
  SetIsCompleteObjCClass(is_complete_objc_class);
}

void TypePayloadClang::SetOwningModule(OptionalClangModuleID id) {
  assert(id.GetValue() < ObjCClassBit);
  bool is_complete = IsCompleteObjCClass();
  m_payload = id.GetValue();
  SetIsCompleteObjCClass(is_complete);
}

static void SetMemberOwningModule(clang::Decl *member,
                                  const clang::Decl *parent) {
  if (!member || !parent)
    return;

  OptionalClangModuleID id(parent->getOwningModuleID());
  if (!id.HasValue())
    return;

  member->setFromASTFile();
  member->setOwningModuleID(id.GetValue());
  member->setModuleOwnershipKind(clang::Decl::ModuleOwnershipKind::Visible);
  if (llvm::isa<clang::NamedDecl>(member))
    if (auto *dc = llvm::dyn_cast<clang::DeclContext>(parent)) {
      dc->setHasExternalVisibleStorage(true);
      // This triggers ExternalASTSource::FindExternalVisibleDeclsByName() to be
      // called when searching for members.
      dc->setHasExternalLexicalStorage(true);
    }
}

char TypeSystemClang::ID;

bool TypeSystemClang::IsOperator(llvm::StringRef name,
                                 clang::OverloadedOperatorKind &op_kind) {
  // All operators have to start with "operator".
  if (!name.consume_front("operator"))
    return false;

  // Remember if there was a space after "operator". This is necessary to
  // check for collisions with strangely named functions like "operatorint()".
  bool space_after_operator = name.consume_front(" ");

  op_kind = StringSwitch<clang::OverloadedOperatorKind>(name)
                .Case("+", clang::OO_Plus)
                .Case("+=", clang::OO_PlusEqual)
                .Case("++", clang::OO_PlusPlus)
                .Case("-", clang::OO_Minus)
                .Case("-=", clang::OO_MinusEqual)
                .Case("--", clang::OO_MinusMinus)
                .Case("->", clang::OO_Arrow)
                .Case("->*", clang::OO_ArrowStar)
                .Case("*", clang::OO_Star)
                .Case("*=", clang::OO_StarEqual)
                .Case("/", clang::OO_Slash)
                .Case("/=", clang::OO_SlashEqual)
                .Case("%", clang::OO_Percent)
                .Case("%=", clang::OO_PercentEqual)
                .Case("^", clang::OO_Caret)
                .Case("^=", clang::OO_CaretEqual)
                .Case("&", clang::OO_Amp)
                .Case("&=", clang::OO_AmpEqual)
                .Case("&&", clang::OO_AmpAmp)
                .Case("|", clang::OO_Pipe)
                .Case("|=", clang::OO_PipeEqual)
                .Case("||", clang::OO_PipePipe)
                .Case("~", clang::OO_Tilde)
                .Case("!", clang::OO_Exclaim)
                .Case("!=", clang::OO_ExclaimEqual)
                .Case("=", clang::OO_Equal)
                .Case("==", clang::OO_EqualEqual)
                .Case("<", clang::OO_Less)
                .Case("<=>", clang::OO_Spaceship)
                .Case("<<", clang::OO_LessLess)
                .Case("<<=", clang::OO_LessLessEqual)
                .Case("<=", clang::OO_LessEqual)
                .Case(">", clang::OO_Greater)
                .Case(">>", clang::OO_GreaterGreater)
                .Case(">>=", clang::OO_GreaterGreaterEqual)
                .Case(">=", clang::OO_GreaterEqual)
                .Case("()", clang::OO_Call)
                .Case("[]", clang::OO_Subscript)
                .Case(",", clang::OO_Comma)
                .Default(clang::NUM_OVERLOADED_OPERATORS);

  // We found a fitting operator, so we can exit now.
  if (op_kind != clang::NUM_OVERLOADED_OPERATORS)
    return true;

  // After the "operator " or "operator" part is something unknown. This means
  // it's either one of the named operators (new/delete), a conversion operator
  // (e.g. operator bool) or a function which name starts with "operator"
  // (e.g. void operatorbool).

  // If it's a function that starts with operator it can't have a space after
  // "operator" because identifiers can't contain spaces.
  // E.g. "operator int" (conversion operator)
  //  vs. "operatorint" (function with colliding name).
  if (!space_after_operator)
    return false; // not an operator.

  // Now the operator is either one of the named operators or a conversion
  // operator.
  op_kind = StringSwitch<clang::OverloadedOperatorKind>(name)
                .Case("new", clang::OO_New)
                .Case("new[]", clang::OO_Array_New)
                .Case("delete", clang::OO_Delete)
                .Case("delete[]", clang::OO_Array_Delete)
                // conversion operators hit this case.
                .Default(clang::NUM_OVERLOADED_OPERATORS);

  return true;
}

clang::AccessSpecifier
TypeSystemClang::ConvertAccessTypeToAccessSpecifier(AccessType access) {
  switch (access) {
  default:
    break;
  case eAccessNone:
    return AS_none;
  case eAccessPublic:
    return AS_public;
  case eAccessPrivate:
    return AS_private;
  case eAccessProtected:
    return AS_protected;
  }
  return AS_none;
}

static void ParseLangArgs(LangOptions &Opts, ArchSpec arch) {
  // FIXME: Cleanup per-file based stuff.

  std::vector<std::string> Includes;
  LangOptions::setLangDefaults(Opts, clang::Language::ObjCXX, arch.GetTriple(),
                               Includes, clang::LangStandard::lang_gnucxx98);

  Opts.setValueVisibilityMode(DefaultVisibility);

  // Mimicing gcc's behavior, trigraphs are only enabled if -trigraphs is
  // specified, or -std is set to a conforming mode.
  Opts.Trigraphs = !Opts.GNUMode;
  Opts.CharIsSigned = arch.CharIsSignedByDefault();
  Opts.OptimizeSize = 0;

  // FIXME: Eliminate this dependency.
  //    unsigned Opt =
  //    Args.hasArg(OPT_Os) ? 2 : getLastArgIntValue(Args, OPT_O, 0, Diags);
  //    Opts.Optimize = Opt != 0;
  unsigned Opt = 0;

  // This is the __NO_INLINE__ define, which just depends on things like the
  // optimization level and -fno-inline, not actually whether the backend has
  // inlining enabled.
  //
  // FIXME: This is affected by other options (-fno-inline).
  Opts.NoInlineDefine = !Opt;

  // This is needed to allocate the extra space for the owning module
  // on each decl.
  Opts.ModulesLocalVisibility = 1;
}

TypeSystemClang::TypeSystemClang(llvm::StringRef name,
                                 llvm::Triple target_triple) {
  m_display_name = name.str();
  if (!target_triple.str().empty())
    SetTargetTriple(target_triple.str());
  // The caller didn't pass an ASTContext so create a new one for this
  // TypeSystemClang.
  CreateASTContext();

  LogCreation();
}

TypeSystemClang::TypeSystemClang(llvm::StringRef name,
                                 ASTContext &existing_ctxt) {
  m_display_name = name.str();
  SetTargetTriple(existing_ctxt.getTargetInfo().getTriple().str());

  m_ast_up.reset(&existing_ctxt);
  GetASTMap().Insert(&existing_ctxt, this);

  LogCreation();
}

// Destructor
TypeSystemClang::~TypeSystemClang() { Finalize(); }

lldb::TypeSystemSP TypeSystemClang::CreateInstance(lldb::LanguageType language,
                                                   lldb_private::Module *module,
                                                   Target *target) {
  if (!TypeSystemClangSupportsLanguage(language))
    return lldb::TypeSystemSP();
  ArchSpec arch;
  if (module)
    arch = module->GetArchitecture();
  else if (target)
    arch = target->GetArchitecture();

  if (!arch.IsValid())
    return lldb::TypeSystemSP();

  llvm::Triple triple = arch.GetTriple();
  // LLVM wants this to be set to iOS or MacOSX; if we're working on
  // a bare-boards type image, change the triple for llvm's benefit.
  if (triple.getVendor() == llvm::Triple::Apple &&
      triple.getOS() == llvm::Triple::UnknownOS) {
    if (triple.getArch() == llvm::Triple::arm ||
        triple.getArch() == llvm::Triple::aarch64 ||
        triple.getArch() == llvm::Triple::aarch64_32 ||
        triple.getArch() == llvm::Triple::thumb) {
      triple.setOS(llvm::Triple::IOS);
    } else {
      triple.setOS(llvm::Triple::MacOSX);
    }
  }

  if (module) {
    std::string ast_name =
        "ASTContext for '" + module->GetFileSpec().GetPath() + "'";
    return std::make_shared<TypeSystemClang>(ast_name, triple);
  } else if (target && target->IsValid())
    return std::make_shared<ScratchTypeSystemClang>(*target, triple);
  return lldb::TypeSystemSP();
}

LanguageSet TypeSystemClang::GetSupportedLanguagesForTypes() {
  LanguageSet languages;
  languages.Insert(lldb::eLanguageTypeC89);
  languages.Insert(lldb::eLanguageTypeC);
  languages.Insert(lldb::eLanguageTypeC11);
  languages.Insert(lldb::eLanguageTypeC_plus_plus);
  languages.Insert(lldb::eLanguageTypeC99);
  languages.Insert(lldb::eLanguageTypeObjC);
  languages.Insert(lldb::eLanguageTypeObjC_plus_plus);
  languages.Insert(lldb::eLanguageTypeC_plus_plus_03);
  languages.Insert(lldb::eLanguageTypeC_plus_plus_11);
  languages.Insert(lldb::eLanguageTypeC11);
  languages.Insert(lldb::eLanguageTypeC_plus_plus_14);
  languages.Insert(lldb::eLanguageTypeC_plus_plus_17);
  languages.Insert(lldb::eLanguageTypeC_plus_plus_20);
  return languages;
}

LanguageSet TypeSystemClang::GetSupportedLanguagesForExpressions() {
  LanguageSet languages;
  languages.Insert(lldb::eLanguageTypeC_plus_plus);
  languages.Insert(lldb::eLanguageTypeObjC_plus_plus);
  languages.Insert(lldb::eLanguageTypeC_plus_plus_03);
  languages.Insert(lldb::eLanguageTypeC_plus_plus_11);
  languages.Insert(lldb::eLanguageTypeC_plus_plus_14);
  languages.Insert(lldb::eLanguageTypeC_plus_plus_17);
  languages.Insert(lldb::eLanguageTypeC_plus_plus_20);
  return languages;
}

void TypeSystemClang::Initialize() {
  PluginManager::RegisterPlugin(
      GetPluginNameStatic(), "clang base AST context plug-in", CreateInstance,
      GetSupportedLanguagesForTypes(), GetSupportedLanguagesForExpressions());
}

void TypeSystemClang::Terminate() {
  PluginManager::UnregisterPlugin(CreateInstance);
}

void TypeSystemClang::Finalize() {
  assert(m_ast_up);
  GetASTMap().Erase(m_ast_up.get());
  if (!m_ast_owned)
    m_ast_up.release();

  m_builtins_up.reset();
  m_selector_table_up.reset();
  m_identifier_table_up.reset();
  m_target_info_up.reset();
  m_target_options_rp.reset();
  m_diagnostics_engine_up.reset();
  m_source_manager_up.reset();
  m_language_options_up.reset();
}

void TypeSystemClang::setSema(Sema *s) {
  // Ensure that the new sema actually belongs to our ASTContext.
  assert(s == nullptr || &s->getASTContext() == m_ast_up.get());
  m_sema = s;
}

const char *TypeSystemClang::GetTargetTriple() {
  return m_target_triple.c_str();
}

void TypeSystemClang::SetTargetTriple(llvm::StringRef target_triple) {
  m_target_triple = target_triple.str();
}

void TypeSystemClang::SetExternalSource(
    llvm::IntrusiveRefCntPtr<ExternalASTSource> &ast_source_up) {
  ASTContext &ast = getASTContext();
  ast.getTranslationUnitDecl()->setHasExternalLexicalStorage(true);
  ast.setExternalSource(ast_source_up);
}

ASTContext &TypeSystemClang::getASTContext() const {
  assert(m_ast_up);
  return *m_ast_up;
}

class NullDiagnosticConsumer : public DiagnosticConsumer {
public:
  NullDiagnosticConsumer() { m_log = GetLog(LLDBLog::Expressions); }

  void HandleDiagnostic(DiagnosticsEngine::Level DiagLevel,
                        const clang::Diagnostic &info) override {
    if (m_log) {
      llvm::SmallVector<char, 32> diag_str(10);
      info.FormatDiagnostic(diag_str);
      diag_str.push_back('\0');
      LLDB_LOGF(m_log, "Compiler diagnostic: %s\n", diag_str.data());
    }
  }

  DiagnosticConsumer *clone(DiagnosticsEngine &Diags) const {
    return new NullDiagnosticConsumer();
  }

private:
  Log *m_log;
};

void TypeSystemClang::CreateASTContext() {
  assert(!m_ast_up);
  m_ast_owned = true;

  m_language_options_up = std::make_unique<LangOptions>();
  ParseLangArgs(*m_language_options_up, ArchSpec(GetTargetTriple()));

  m_identifier_table_up =
      std::make_unique<IdentifierTable>(*m_language_options_up, nullptr);
  m_builtins_up = std::make_unique<Builtin::Context>();

  m_selector_table_up = std::make_unique<SelectorTable>();

  clang::FileSystemOptions file_system_options;
  m_file_manager_up = std::make_unique<clang::FileManager>(
      file_system_options, FileSystem::Instance().GetVirtualFileSystem());

  llvm::IntrusiveRefCntPtr<DiagnosticIDs> diag_id_sp(new DiagnosticIDs());
  m_diagnostics_engine_up =
      std::make_unique<DiagnosticsEngine>(diag_id_sp, new DiagnosticOptions());

  m_source_manager_up = std::make_unique<clang::SourceManager>(
      *m_diagnostics_engine_up, *m_file_manager_up);
  m_ast_up = std::make_unique<ASTContext>(
      *m_language_options_up, *m_source_manager_up, *m_identifier_table_up,
      *m_selector_table_up, *m_builtins_up, TU_Complete);

  m_diagnostic_consumer_up = std::make_unique<NullDiagnosticConsumer>();
  m_ast_up->getDiagnostics().setClient(m_diagnostic_consumer_up.get(), false);

  // This can be NULL if we don't know anything about the architecture or if
  // the target for an architecture isn't enabled in the llvm/clang that we
  // built
  TargetInfo *target_info = getTargetInfo();
  if (target_info)
    m_ast_up->InitBuiltinTypes(*target_info);
  else {
    std::string err =
        llvm::formatv(
            "Failed to initialize builtin ASTContext types for target '{0}'. "
            "Printing variables may behave unexpectedly.",
            m_target_triple)
            .str();

    LLDB_LOG(GetLog(LLDBLog::Expressions), err.c_str());

    static std::once_flag s_uninitialized_target_warning;
    Debugger::ReportWarning(std::move(err), /*debugger_id=*/std::nullopt,
                            &s_uninitialized_target_warning);
  }

  GetASTMap().Insert(m_ast_up.get(), this);

  llvm::IntrusiveRefCntPtr<clang::ExternalASTSource> ast_source_up(
      new ClangExternalASTSourceCallbacks(*this));
  SetExternalSource(ast_source_up);
}

TypeSystemClang *TypeSystemClang::GetASTContext(clang::ASTContext *ast) {
  TypeSystemClang *clang_ast = GetASTMap().Lookup(ast);
  return clang_ast;
}

clang::MangleContext *TypeSystemClang::getMangleContext() {
  if (m_mangle_ctx_up == nullptr)
    m_mangle_ctx_up.reset(getASTContext().createMangleContext());
  return m_mangle_ctx_up.get();
}

std::shared_ptr<clang::TargetOptions> &TypeSystemClang::getTargetOptions() {
  if (m_target_options_rp == nullptr && !m_target_triple.empty()) {
    m_target_options_rp = std::make_shared<clang::TargetOptions>();
    if (m_target_options_rp != nullptr)
      m_target_options_rp->Triple = m_target_triple;
  }
  return m_target_options_rp;
}

TargetInfo *TypeSystemClang::getTargetInfo() {
  // target_triple should be something like "x86_64-apple-macosx"
  if (m_target_info_up == nullptr && !m_target_triple.empty())
    m_target_info_up.reset(TargetInfo::CreateTargetInfo(
        getASTContext().getDiagnostics(), getTargetOptions()));
  return m_target_info_up.get();
}

#pragma mark Basic Types

static inline bool QualTypeMatchesBitSize(const uint64_t bit_size,
                                          ASTContext &ast, QualType qual_type) {
  uint64_t qual_type_bit_size = ast.getTypeSize(qual_type);
  return qual_type_bit_size == bit_size;
}

CompilerType
TypeSystemClang::GetBuiltinTypeForEncodingAndBitSize(Encoding encoding,
                                                     size_t bit_size) {
  ASTContext &ast = getASTContext();

  if (!ast.VoidPtrTy)
    return {};

  switch (encoding) {
  case eEncodingInvalid:
    if (QualTypeMatchesBitSize(bit_size, ast, ast.VoidPtrTy))
      return GetType(ast.VoidPtrTy);
    break;

  case eEncodingUint:
    if (QualTypeMatchesBitSize(bit_size, ast, ast.UnsignedCharTy))
      return GetType(ast.UnsignedCharTy);
    if (QualTypeMatchesBitSize(bit_size, ast, ast.UnsignedShortTy))
      return GetType(ast.UnsignedShortTy);
    if (QualTypeMatchesBitSize(bit_size, ast, ast.UnsignedIntTy))
      return GetType(ast.UnsignedIntTy);
    if (QualTypeMatchesBitSize(bit_size, ast, ast.UnsignedLongTy))
      return GetType(ast.UnsignedLongTy);
    if (QualTypeMatchesBitSize(bit_size, ast, ast.UnsignedLongLongTy))
      return GetType(ast.UnsignedLongLongTy);
    if (QualTypeMatchesBitSize(bit_size, ast, ast.UnsignedInt128Ty))
      return GetType(ast.UnsignedInt128Ty);
    break;

  case eEncodingSint:
    if (QualTypeMatchesBitSize(bit_size, ast, ast.SignedCharTy))
      return GetType(ast.SignedCharTy);
    if (QualTypeMatchesBitSize(bit_size, ast, ast.ShortTy))
      return GetType(ast.ShortTy);
    if (QualTypeMatchesBitSize(bit_size, ast, ast.IntTy))
      return GetType(ast.IntTy);
    if (QualTypeMatchesBitSize(bit_size, ast, ast.LongTy))
      return GetType(ast.LongTy);
    if (QualTypeMatchesBitSize(bit_size, ast, ast.LongLongTy))
      return GetType(ast.LongLongTy);
    if (QualTypeMatchesBitSize(bit_size, ast, ast.Int128Ty))
      return GetType(ast.Int128Ty);
    break;

  case eEncodingIEEE754:
    if (QualTypeMatchesBitSize(bit_size, ast, ast.FloatTy))
      return GetType(ast.FloatTy);
    if (QualTypeMatchesBitSize(bit_size, ast, ast.DoubleTy))
      return GetType(ast.DoubleTy);
    if (QualTypeMatchesBitSize(bit_size, ast, ast.LongDoubleTy))
      return GetType(ast.LongDoubleTy);
    if (QualTypeMatchesBitSize(bit_size, ast, ast.HalfTy))
      return GetType(ast.HalfTy);
    break;

  case eEncodingVector:
    // Sanity check that bit_size is a multiple of 8's.
    if (bit_size && !(bit_size & 0x7u))
      return GetType(ast.getExtVectorType(ast.UnsignedCharTy, bit_size / 8));
    break;
  }

  return CompilerType();
}

lldb::BasicType TypeSystemClang::GetBasicTypeEnumeration(llvm::StringRef name) {
  static const llvm::StringMap<lldb::BasicType> g_type_map = {
      // "void"
      {"void", eBasicTypeVoid},

      // "char"
      {"char", eBasicTypeChar},
      {"signed char", eBasicTypeSignedChar},
      {"unsigned char", eBasicTypeUnsignedChar},
      {"wchar_t", eBasicTypeWChar},
      {"signed wchar_t", eBasicTypeSignedWChar},
      {"unsigned wchar_t", eBasicTypeUnsignedWChar},

      // "short"
      {"short", eBasicTypeShort},
      {"short int", eBasicTypeShort},
      {"unsigned short", eBasicTypeUnsignedShort},
      {"unsigned short int", eBasicTypeUnsignedShort},

      // "int"
      {"int", eBasicTypeInt},
      {"signed int", eBasicTypeInt},
      {"unsigned int", eBasicTypeUnsignedInt},
      {"unsigned", eBasicTypeUnsignedInt},

      // "long"
      {"long", eBasicTypeLong},
      {"long int", eBasicTypeLong},
      {"unsigned long", eBasicTypeUnsignedLong},
      {"unsigned long int", eBasicTypeUnsignedLong},

      // "long long"
      {"long long", eBasicTypeLongLong},
      {"long long int", eBasicTypeLongLong},
      {"unsigned long long", eBasicTypeUnsignedLongLong},
      {"unsigned long long int", eBasicTypeUnsignedLongLong},

      // "int128"
      {"__int128_t", eBasicTypeInt128},
      {"__uint128_t", eBasicTypeUnsignedInt128},

      // "bool"
      {"bool", eBasicTypeBool},
      {"_Bool", eBasicTypeBool},

      // Miscellaneous
      {"float", eBasicTypeFloat},
      {"double", eBasicTypeDouble},
      {"long double", eBasicTypeLongDouble},
      {"id", eBasicTypeObjCID},
      {"SEL", eBasicTypeObjCSel},
      {"nullptr", eBasicTypeNullPtr},
  };

  auto iter = g_type_map.find(name);
  if (iter == g_type_map.end())
    return eBasicTypeInvalid;

  return iter->second;
}

uint32_t TypeSystemClang::GetPointerByteSize() {
  if (m_pointer_byte_size == 0)
    if (auto size = GetBasicType(lldb::eBasicTypeVoid)
                        .GetPointerType()
                        .GetByteSize(nullptr))
      m_pointer_byte_size = *size;
  return m_pointer_byte_size;
}

CompilerType TypeSystemClang::GetBasicType(lldb::BasicType basic_type) {
  clang::ASTContext &ast = getASTContext();

  lldb::opaque_compiler_type_t clang_type =
      GetOpaqueCompilerType(&ast, basic_type);

  if (clang_type)
    return CompilerType(weak_from_this(), clang_type);
  return CompilerType();
}

CompilerType TypeSystemClang::GetBuiltinTypeForDWARFEncodingAndBitSize(
    llvm::StringRef type_name, uint32_t dw_ate, uint32_t bit_size) {
  ASTContext &ast = getASTContext();

  if (!ast.VoidPtrTy)
    return {};

  switch (dw_ate) {
  default:
    break;

  case DW_ATE_address:
    if (QualTypeMatchesBitSize(bit_size, ast, ast.VoidPtrTy))
      return GetType(ast.VoidPtrTy);
    break;

  case DW_ATE_boolean:
    if (QualTypeMatchesBitSize(bit_size, ast, ast.BoolTy))
      return GetType(ast.BoolTy);
    if (QualTypeMatchesBitSize(bit_size, ast, ast.UnsignedCharTy))
      return GetType(ast.UnsignedCharTy);
    if (QualTypeMatchesBitSize(bit_size, ast, ast.UnsignedShortTy))
      return GetType(ast.UnsignedShortTy);
    if (QualTypeMatchesBitSize(bit_size, ast, ast.UnsignedIntTy))
      return GetType(ast.UnsignedIntTy);
    break;

  case DW_ATE_lo_user:
    // This has been seen to mean DW_AT_complex_integer
    if (type_name.contains("complex")) {
      CompilerType complex_int_clang_type =
          GetBuiltinTypeForDWARFEncodingAndBitSize("int", DW_ATE_signed,
                                                   bit_size / 2);
      return GetType(
          ast.getComplexType(ClangUtil::GetQualType(complex_int_clang_type)));
    }
    break;

  case DW_ATE_complex_float: {
    CanQualType FloatComplexTy = ast.getComplexType(ast.FloatTy);
    if (QualTypeMatchesBitSize(bit_size, ast, FloatComplexTy))
      return GetType(FloatComplexTy);

    CanQualType DoubleComplexTy = ast.getComplexType(ast.DoubleTy);
    if (QualTypeMatchesBitSize(bit_size, ast, DoubleComplexTy))
      return GetType(DoubleComplexTy);

    CanQualType LongDoubleComplexTy = ast.getComplexType(ast.LongDoubleTy);
    if (QualTypeMatchesBitSize(bit_size, ast, LongDoubleComplexTy))
      return GetType(LongDoubleComplexTy);

    CompilerType complex_float_clang_type =
        GetBuiltinTypeForDWARFEncodingAndBitSize("float", DW_ATE_float,
                                                 bit_size / 2);
    return GetType(
        ast.getComplexType(ClangUtil::GetQualType(complex_float_clang_type)));
  }

  case DW_ATE_float:
    if (type_name == "float" &&
        QualTypeMatchesBitSize(bit_size, ast, ast.FloatTy))
      return GetType(ast.FloatTy);
    if (type_name == "double" &&
        QualTypeMatchesBitSize(bit_size, ast, ast.DoubleTy))
      return GetType(ast.DoubleTy);
    if (type_name == "long double" &&
        QualTypeMatchesBitSize(bit_size, ast, ast.LongDoubleTy))
      return GetType(ast.LongDoubleTy);
    // Fall back to not requiring a name match
    if (QualTypeMatchesBitSize(bit_size, ast, ast.FloatTy))
      return GetType(ast.FloatTy);
    if (QualTypeMatchesBitSize(bit_size, ast, ast.DoubleTy))
      return GetType(ast.DoubleTy);
    if (QualTypeMatchesBitSize(bit_size, ast, ast.LongDoubleTy))
      return GetType(ast.LongDoubleTy);
    if (QualTypeMatchesBitSize(bit_size, ast, ast.HalfTy))
      return GetType(ast.HalfTy);
    break;

  case DW_ATE_signed:
    if (!type_name.empty()) {
      if (type_name == "wchar_t" &&
          QualTypeMatchesBitSize(bit_size, ast, ast.WCharTy) &&
          (getTargetInfo() &&
           TargetInfo::isTypeSigned(getTargetInfo()->getWCharType())))
        return GetType(ast.WCharTy);
      if (type_name == "void" &&
          QualTypeMatchesBitSize(bit_size, ast, ast.VoidTy))
        return GetType(ast.VoidTy);
      if (type_name.contains("long long") &&
          QualTypeMatchesBitSize(bit_size, ast, ast.LongLongTy))
        return GetType(ast.LongLongTy);
      if (type_name.contains("long") &&
          QualTypeMatchesBitSize(bit_size, ast, ast.LongTy))
        return GetType(ast.LongTy);
      if (type_name.contains("short") &&
          QualTypeMatchesBitSize(bit_size, ast, ast.ShortTy))
        return GetType(ast.ShortTy);
      if (type_name.contains("char")) {
        if (QualTypeMatchesBitSize(bit_size, ast, ast.CharTy))
          return GetType(ast.CharTy);
        if (QualTypeMatchesBitSize(bit_size, ast, ast.SignedCharTy))
          return GetType(ast.SignedCharTy);
      }
      if (type_name.contains("int")) {
        if (QualTypeMatchesBitSize(bit_size, ast, ast.IntTy))
          return GetType(ast.IntTy);
        if (QualTypeMatchesBitSize(bit_size, ast, ast.Int128Ty))
          return GetType(ast.Int128Ty);
      }
    }
    // We weren't able to match up a type name, just search by size
    if (QualTypeMatchesBitSize(bit_size, ast, ast.CharTy))
      return GetType(ast.CharTy);
    if (QualTypeMatchesBitSize(bit_size, ast, ast.ShortTy))
      return GetType(ast.ShortTy);
    if (QualTypeMatchesBitSize(bit_size, ast, ast.IntTy))
      return GetType(ast.IntTy);
    if (QualTypeMatchesBitSize(bit_size, ast, ast.LongTy))
      return GetType(ast.LongTy);
    if (QualTypeMatchesBitSize(bit_size, ast, ast.LongLongTy))
      return GetType(ast.LongLongTy);
    if (QualTypeMatchesBitSize(bit_size, ast, ast.Int128Ty))
      return GetType(ast.Int128Ty);
    break;

  case DW_ATE_signed_char:
    if (type_name == "char") {
      if (QualTypeMatchesBitSize(bit_size, ast, ast.CharTy))
        return GetType(ast.CharTy);
    }
    if (QualTypeMatchesBitSize(bit_size, ast, ast.SignedCharTy))
      return GetType(ast.SignedCharTy);
    break;

  case DW_ATE_unsigned:
    if (!type_name.empty()) {
      if (type_name == "wchar_t") {
        if (QualTypeMatchesBitSize(bit_size, ast, ast.WCharTy)) {
          if (!(getTargetInfo() &&
                TargetInfo::isTypeSigned(getTargetInfo()->getWCharType())))
            return GetType(ast.WCharTy);
        }
      }
      if (type_name.contains("long long")) {
        if (QualTypeMatchesBitSize(bit_size, ast, ast.UnsignedLongLongTy))
          return GetType(ast.UnsignedLongLongTy);
      } else if (type_name.contains("long")) {
        if (QualTypeMatchesBitSize(bit_size, ast, ast.UnsignedLongTy))
          return GetType(ast.UnsignedLongTy);
      } else if (type_name.contains("short")) {
        if (QualTypeMatchesBitSize(bit_size, ast, ast.UnsignedShortTy))
          return GetType(ast.UnsignedShortTy);
      } else if (type_name.contains("char")) {
        if (QualTypeMatchesBitSize(bit_size, ast, ast.UnsignedCharTy))
          return GetType(ast.UnsignedCharTy);
      } else if (type_name.contains("int")) {
        if (QualTypeMatchesBitSize(bit_size, ast, ast.UnsignedIntTy))
          return GetType(ast.UnsignedIntTy);
        if (QualTypeMatchesBitSize(bit_size, ast, ast.UnsignedInt128Ty))
          return GetType(ast.UnsignedInt128Ty);
      }
    }
    // We weren't able to match up a type name, just search by size
    if (QualTypeMatchesBitSize(bit_size, ast, ast.UnsignedCharTy))
      return GetType(ast.UnsignedCharTy);
    if (QualTypeMatchesBitSize(bit_size, ast, ast.UnsignedShortTy))
      return GetType(ast.UnsignedShortTy);
    if (QualTypeMatchesBitSize(bit_size, ast, ast.UnsignedIntTy))
      return GetType(ast.UnsignedIntTy);
    if (QualTypeMatchesBitSize(bit_size, ast, ast.UnsignedLongTy))
      return GetType(ast.UnsignedLongTy);
    if (QualTypeMatchesBitSize(bit_size, ast, ast.UnsignedLongLongTy))
      return GetType(ast.UnsignedLongLongTy);
    if (QualTypeMatchesBitSize(bit_size, ast, ast.UnsignedInt128Ty))
      return GetType(ast.UnsignedInt128Ty);
    break;

  case DW_ATE_unsigned_char:
    if (type_name == "char") {
      if (QualTypeMatchesBitSize(bit_size, ast, ast.CharTy))
        return GetType(ast.CharTy);
    }
    if (QualTypeMatchesBitSize(bit_size, ast, ast.UnsignedCharTy))
      return GetType(ast.UnsignedCharTy);
    if (QualTypeMatchesBitSize(bit_size, ast, ast.UnsignedShortTy))
      return GetType(ast.UnsignedShortTy);
    break;

  case DW_ATE_imaginary_float:
    break;

  case DW_ATE_UTF:
    switch (bit_size) {
    case 8:
      return GetType(ast.Char8Ty);
    case 16:
      return GetType(ast.Char16Ty);
    case 32:
      return GetType(ast.Char32Ty);
    default:
      if (!type_name.empty()) {
        if (type_name == "char16_t")
          return GetType(ast.Char16Ty);
        if (type_name == "char32_t")
          return GetType(ast.Char32Ty);
        if (type_name == "char8_t")
          return GetType(ast.Char8Ty);
      }
    }
    break;
  }

  Log *log = GetLog(LLDBLog::Types);
  LLDB_LOG(log,
           "error: need to add support for DW_TAG_base_type '{0}' "
           "encoded with DW_ATE = {1:x}, bit_size = {2}",
           type_name, dw_ate, bit_size);
  return CompilerType();
}

CompilerType TypeSystemClang::GetCStringType(bool is_const) {
  ASTContext &ast = getASTContext();
  QualType char_type(ast.CharTy);

  if (is_const)
    char_type.addConst();

  return GetType(ast.getPointerType(char_type));
}

bool TypeSystemClang::AreTypesSame(CompilerType type1, CompilerType type2,
                                   bool ignore_qualifiers) {
  auto ast = type1.GetTypeSystem().dyn_cast_or_null<TypeSystemClang>();
  if (!ast || type1.GetTypeSystem() != type2.GetTypeSystem())
    return false;

  if (type1.GetOpaqueQualType() == type2.GetOpaqueQualType())
    return true;

  QualType type1_qual = ClangUtil::GetQualType(type1);
  QualType type2_qual = ClangUtil::GetQualType(type2);

  if (ignore_qualifiers) {
    type1_qual = type1_qual.getUnqualifiedType();
    type2_qual = type2_qual.getUnqualifiedType();
  }

  return ast->getASTContext().hasSameType(type1_qual, type2_qual);
}

CompilerType TypeSystemClang::GetTypeForDecl(void *opaque_decl) {
  if (!opaque_decl)
    return CompilerType();

  clang::Decl *decl = static_cast<clang::Decl *>(opaque_decl);
  if (auto *named_decl = llvm::dyn_cast<clang::NamedDecl>(decl))
    return GetTypeForDecl(named_decl);
  return CompilerType();
}

CompilerDeclContext TypeSystemClang::CreateDeclContext(DeclContext *ctx) {
  // Check that the DeclContext actually belongs to this ASTContext.
  assert(&ctx->getParentASTContext() == &getASTContext());
  return CompilerDeclContext(this, ctx);
}

CompilerType TypeSystemClang::GetTypeForDecl(clang::NamedDecl *decl) {
  if (clang::ObjCInterfaceDecl *interface_decl =
      llvm::dyn_cast<clang::ObjCInterfaceDecl>(decl))
    return GetTypeForDecl(interface_decl);
  if (clang::TagDecl *tag_decl = llvm::dyn_cast<clang::TagDecl>(decl))
    return GetTypeForDecl(tag_decl);
  if (clang::ValueDecl *value_decl = llvm::dyn_cast<clang::ValueDecl>(decl))
    return GetTypeForDecl(value_decl);
  return CompilerType();
}

CompilerType TypeSystemClang::GetTypeForDecl(TagDecl *decl) {
  return GetType(getASTContext().getTagDeclType(decl));
}

CompilerType TypeSystemClang::GetTypeForDecl(ObjCInterfaceDecl *decl) {
  return GetType(getASTContext().getObjCInterfaceType(decl));
}

CompilerType TypeSystemClang::GetTypeForDecl(clang::ValueDecl *value_decl) {
  return GetType(value_decl->getType());
}

#pragma mark Structure, Unions, Classes

void TypeSystemClang::SetOwningModule(clang::Decl *decl,
                                      OptionalClangModuleID owning_module) {
  if (!decl || !owning_module.HasValue())
    return;

  decl->setFromASTFile();
  decl->setOwningModuleID(owning_module.GetValue());
  decl->setModuleOwnershipKind(clang::Decl::ModuleOwnershipKind::Visible);
}

OptionalClangModuleID
TypeSystemClang::GetOrCreateClangModule(llvm::StringRef name,
                                        OptionalClangModuleID parent,
                                        bool is_framework, bool is_explicit) {
  // Get the external AST source which holds the modules.
  auto *ast_source = llvm::dyn_cast_or_null<ClangExternalASTSourceCallbacks>(
      getASTContext().getExternalSource());
  assert(ast_source && "external ast source was lost");
  if (!ast_source)
    return {};

  // Lazily initialize the module map.
  if (!m_header_search_up) {
    auto HSOpts = std::make_shared<clang::HeaderSearchOptions>();
    m_header_search_up = std::make_unique<clang::HeaderSearch>(
        HSOpts, *m_source_manager_up, *m_diagnostics_engine_up,
        *m_language_options_up, m_target_info_up.get());
    m_module_map_up = std::make_unique<clang::ModuleMap>(
        *m_source_manager_up, *m_diagnostics_engine_up, *m_language_options_up,
        m_target_info_up.get(), *m_header_search_up);
  }

  // Get or create the module context.
  bool created;
  clang::Module *module;
  auto parent_desc = ast_source->getSourceDescriptor(parent.GetValue());
  std::tie(module, created) = m_module_map_up->findOrCreateModule(
      name, parent_desc ? parent_desc->getModuleOrNull() : nullptr,
      is_framework, is_explicit);
  if (!created)
    return ast_source->GetIDForModule(module);

  return ast_source->RegisterModule(module);
}

CompilerType TypeSystemClang::CreateRecordType(
    clang::DeclContext *decl_ctx, OptionalClangModuleID owning_module,
    AccessType access_type, llvm::StringRef name, int kind,
    LanguageType language, std::optional<ClangASTMetadata> metadata,
    bool exports_symbols) {
  ASTContext &ast = getASTContext();

  if (decl_ctx == nullptr)
    decl_ctx = ast.getTranslationUnitDecl();

  if (language == eLanguageTypeObjC ||
      language == eLanguageTypeObjC_plus_plus) {
    bool isInternal = false;
    return CreateObjCClass(name, decl_ctx, owning_module, isInternal, metadata);
  }

  // NOTE: Eventually CXXRecordDecl will be merged back into RecordDecl and
  // we will need to update this code. I was told to currently always use the
  // CXXRecordDecl class since we often don't know from debug information if
  // something is struct or a class, so we default to always use the more
  // complete definition just in case.

  bool has_name = !name.empty();
  CXXRecordDecl *decl = CXXRecordDecl::CreateDeserialized(ast, GlobalDeclID());
  decl->setTagKind(static_cast<TagDecl::TagKind>(kind));
  decl->setDeclContext(decl_ctx);
  if (has_name)
    decl->setDeclName(&ast.Idents.get(name));
  SetOwningModule(decl, owning_module);

  if (!has_name) {
    // In C++ a lambda is also represented as an unnamed class. This is
    // different from an *anonymous class* that the user wrote:
    //
    // struct A {
    //  // anonymous class (GNU/MSVC extension)
    //  struct {
    //    int x;
    //  };
    //  // unnamed class within a class
    //  struct {
    //    int y;
    //  } B;
    // };
    //
    // void f() {
    //    // unammed class outside of a class
    //    struct {
    //      int z;
    //    } C;
    // }
    //
    // Anonymous classes is a GNU/MSVC extension that clang supports. It
    // requires the anonymous class be embedded within a class. So the new
    // heuristic verifies this condition.
    if (isa<CXXRecordDecl>(decl_ctx) && exports_symbols)
      decl->setAnonymousStructOrUnion(true);
  }

  if (metadata)
    SetMetadata(decl, *metadata);

  if (access_type != eAccessNone)
    decl->setAccess(ConvertAccessTypeToAccessSpecifier(access_type));

  if (decl_ctx)
    decl_ctx->addDecl(decl);

  return GetType(ast.getTagDeclType(decl));
}

namespace {
/// Returns true iff the given TemplateArgument should be represented as an
/// NonTypeTemplateParmDecl in the AST.
bool IsValueParam(const clang::TemplateArgument &argument) {
  return argument.getKind() == TemplateArgument::Integral;
}

void AddAccessSpecifierDecl(clang::CXXRecordDecl *cxx_record_decl,
                            ASTContext &ct,
                            clang::AccessSpecifier previous_access,
                            clang::AccessSpecifier access_specifier) {
  if (!cxx_record_decl->isClass() && !cxx_record_decl->isStruct())
    return;
  if (previous_access != access_specifier) {
    // For struct, don't add AS_public if it's the first AccessSpecDecl.
    // For class, don't add AS_private if it's the first AccessSpecDecl.
    if ((cxx_record_decl->isStruct() &&
         previous_access == clang::AccessSpecifier::AS_none &&
         access_specifier == clang::AccessSpecifier::AS_public) ||
        (cxx_record_decl->isClass() &&
         previous_access == clang::AccessSpecifier::AS_none &&
         access_specifier == clang::AccessSpecifier::AS_private)) {
      return;
    }
    cxx_record_decl->addDecl(
        AccessSpecDecl::Create(ct, access_specifier, cxx_record_decl,
                               SourceLocation(), SourceLocation()));
  }
}
} // namespace

static TemplateParameterList *CreateTemplateParameterList(
    ASTContext &ast,
    const TypeSystemClang::TemplateParameterInfos &template_param_infos,
    llvm::SmallVector<NamedDecl *, 8> &template_param_decls) {
  const bool parameter_pack = false;
  const bool is_typename = false;
  const unsigned depth = 0;
  const size_t num_template_params = template_param_infos.Size();
  DeclContext *const decl_context =
      ast.getTranslationUnitDecl(); // Is this the right decl context?,

  auto const &args = template_param_infos.GetArgs();
  auto const &names = template_param_infos.GetNames();
  for (size_t i = 0; i < num_template_params; ++i) {
    const char *name = names[i];

    IdentifierInfo *identifier_info = nullptr;
    if (name && name[0])
      identifier_info = &ast.Idents.get(name);
    TemplateArgument const &targ = args[i];
    if (IsValueParam(targ)) {
      QualType template_param_type = targ.getIntegralType();
      template_param_decls.push_back(NonTypeTemplateParmDecl::Create(
          ast, decl_context, SourceLocation(), SourceLocation(), depth, i,
          identifier_info, template_param_type, parameter_pack,
          ast.getTrivialTypeSourceInfo(template_param_type)));
    } else {
      template_param_decls.push_back(TemplateTypeParmDecl::Create(
          ast, decl_context, SourceLocation(), SourceLocation(), depth, i,
          identifier_info, is_typename, parameter_pack));
    }
  }

  if (template_param_infos.hasParameterPack()) {
    IdentifierInfo *identifier_info = nullptr;
    if (template_param_infos.HasPackName())
      identifier_info = &ast.Idents.get(template_param_infos.GetPackName());
    const bool parameter_pack_true = true;

    if (!template_param_infos.GetParameterPack().IsEmpty() &&
        IsValueParam(template_param_infos.GetParameterPack().Front())) {
      QualType template_param_type =
          template_param_infos.GetParameterPack().Front().getIntegralType();
      template_param_decls.push_back(NonTypeTemplateParmDecl::Create(
          ast, decl_context, SourceLocation(), SourceLocation(), depth,
          num_template_params, identifier_info, template_param_type,
          parameter_pack_true,
          ast.getTrivialTypeSourceInfo(template_param_type)));
    } else {
      template_param_decls.push_back(TemplateTypeParmDecl::Create(
          ast, decl_context, SourceLocation(), SourceLocation(), depth,
          num_template_params, identifier_info, is_typename,
          parameter_pack_true));
    }
  }
  clang::Expr *const requires_clause = nullptr; // TODO: Concepts
  TemplateParameterList *template_param_list = TemplateParameterList::Create(
      ast, SourceLocation(), SourceLocation(), template_param_decls,
      SourceLocation(), requires_clause);
  return template_param_list;
}

clang::FunctionTemplateDecl *TypeSystemClang::CreateFunctionTemplateDecl(
    clang::DeclContext *decl_ctx, OptionalClangModuleID owning_module,
    clang::FunctionDecl *func_decl,
    const TemplateParameterInfos &template_param_infos) {
  //    /// Create a function template node.
  ASTContext &ast = getASTContext();

  llvm::SmallVector<NamedDecl *, 8> template_param_decls;
  TemplateParameterList *template_param_list = CreateTemplateParameterList(
      ast, template_param_infos, template_param_decls);
  FunctionTemplateDecl *func_tmpl_decl =
      FunctionTemplateDecl::CreateDeserialized(ast, GlobalDeclID());
  func_tmpl_decl->setDeclContext(decl_ctx);
  func_tmpl_decl->setLocation(func_decl->getLocation());
  func_tmpl_decl->setDeclName(func_decl->getDeclName());
  func_tmpl_decl->setTemplateParameters(template_param_list);
  func_tmpl_decl->init(func_decl);
  SetOwningModule(func_tmpl_decl, owning_module);

  for (size_t i = 0, template_param_decl_count = template_param_decls.size();
       i < template_param_decl_count; ++i) {
    // TODO: verify which decl context we should put template_param_decls into..
    template_param_decls[i]->setDeclContext(func_decl);
  }
  // Function templates inside a record need to have an access specifier.
  // It doesn't matter what access specifier we give the template as LLDB
  // anyway allows accessing everything inside a record.
  if (decl_ctx->isRecord())
    func_tmpl_decl->setAccess(clang::AccessSpecifier::AS_public);

  return func_tmpl_decl;
}

void TypeSystemClang::CreateFunctionTemplateSpecializationInfo(
    FunctionDecl *func_decl, clang::FunctionTemplateDecl *func_tmpl_decl,
    const TemplateParameterInfos &infos) {
  TemplateArgumentList *template_args_ptr = TemplateArgumentList::CreateCopy(
      func_decl->getASTContext(), infos.GetArgs());

  func_decl->setFunctionTemplateSpecialization(func_tmpl_decl,
                                               template_args_ptr, nullptr);
}

/// Returns true if the given template parameter can represent the given value.
/// For example, `typename T` can represent `int` but not integral values such
/// as `int I = 3`.
static bool TemplateParameterAllowsValue(NamedDecl *param,
                                         const TemplateArgument &value) {
  if (llvm::isa<TemplateTypeParmDecl>(param)) {
    // Compare the argument kind, i.e. ensure that <typename> != <int>.
    if (value.getKind() != TemplateArgument::Type)
      return false;
  } else if (auto *type_param =
                 llvm::dyn_cast<NonTypeTemplateParmDecl>(param)) {
    // Compare the argument kind, i.e. ensure that <typename> != <int>.
    if (!IsValueParam(value))
      return false;
    // Compare the integral type, i.e. ensure that <int> != <char>.
    if (type_param->getType() != value.getIntegralType())
      return false;
  } else {
    // There is no way to create other parameter decls at the moment, so we
    // can't reach this case during normal LLDB usage. Log that this happened
    // and assert.
    Log *log = GetLog(LLDBLog::Expressions);
    LLDB_LOG(log,
             "Don't know how to compare template parameter to passed"
             " value. Decl kind of parameter is: {0}",
             param->getDeclKindName());
    lldbassert(false && "Can't compare this TemplateParmDecl subclass");
    // In release builds just fall back to marking the parameter as not
    // accepting the value so that we don't try to fit an instantiation to a
    // template that doesn't fit. E.g., avoid that `S<1>` is being connected to
    // `template<typename T> struct S;`.
    return false;
  }
  return true;
}

/// Returns true if the given class template declaration could produce an
/// instantiation with the specified values.
/// For example, `<typename T>` allows the arguments `float`, but not for
/// example `bool, float` or `3` (as an integer parameter value).
static bool ClassTemplateAllowsToInstantiationArgs(
    ClassTemplateDecl *class_template_decl,
    const TypeSystemClang::TemplateParameterInfos &instantiation_values) {

  TemplateParameterList &params = *class_template_decl->getTemplateParameters();

  // Save some work by iterating only once over the found parameters and
  // calculate the information related to parameter packs.

  // Contains the first pack parameter (or non if there are none).
  std::optional<NamedDecl *> pack_parameter;
  // Contains the number of non-pack parameters.
  size_t non_pack_params = params.size();
  for (size_t i = 0; i < params.size(); ++i) {
    NamedDecl *param = params.getParam(i);
    if (param->isParameterPack()) {
      pack_parameter = param;
      non_pack_params = i;
      break;
    }
  }

  // The found template needs to have compatible non-pack template arguments.
  // E.g., ensure that <typename, typename> != <typename>.
  // The pack parameters are compared later.
  if (non_pack_params != instantiation_values.Size())
    return false;

  // Ensure that <typename...> != <typename>.
  if (pack_parameter.has_value() != instantiation_values.hasParameterPack())
    return false;

  // Compare the first pack parameter that was found with the first pack
  // parameter value. The special case of having an empty parameter pack value
  // always fits to a pack parameter.
  // E.g., ensure that <int...> != <typename...>.
  if (pack_parameter && !instantiation_values.GetParameterPack().IsEmpty() &&
      !TemplateParameterAllowsValue(
          *pack_parameter, instantiation_values.GetParameterPack().Front()))
    return false;

  // Compare all the non-pack parameters now.
  // E.g., ensure that <int> != <long>.
  for (const auto pair :
       llvm::zip_first(instantiation_values.GetArgs(), params)) {
    const TemplateArgument &passed_arg = std::get<0>(pair);
    NamedDecl *found_param = std::get<1>(pair);
    if (!TemplateParameterAllowsValue(found_param, passed_arg))
      return false;
  }

  return class_template_decl;
}

ClassTemplateDecl *TypeSystemClang::CreateClassTemplateDecl(
    DeclContext *decl_ctx, OptionalClangModuleID owning_module,
    lldb::AccessType access_type, llvm::StringRef class_name, int kind,
    const TemplateParameterInfos &template_param_infos) {
  ASTContext &ast = getASTContext();

  ClassTemplateDecl *class_template_decl = nullptr;
  if (decl_ctx == nullptr)
    decl_ctx = ast.getTranslationUnitDecl();

  IdentifierInfo &identifier_info = ast.Idents.get(class_name);
  DeclarationName decl_name(&identifier_info);

  // Search the AST for an existing ClassTemplateDecl that could be reused.
  clang::DeclContext::lookup_result result = decl_ctx->lookup(decl_name);
  for (NamedDecl *decl : result) {
    class_template_decl = dyn_cast<clang::ClassTemplateDecl>(decl);
    if (!class_template_decl)
      continue;
    // The class template has to be able to represents the instantiation
    // values we received. Without this we might end up putting an instantiation
    // with arguments such as <int, int> to a template such as:
    //     template<typename T> struct S;
    // Connecting the instantiation to an incompatible template could cause
    // problems later on.
    if (!ClassTemplateAllowsToInstantiationArgs(class_template_decl,
                                                template_param_infos))
      continue;
    return class_template_decl;
  }

  llvm::SmallVector<NamedDecl *, 8> template_param_decls;

  TemplateParameterList *template_param_list = CreateTemplateParameterList(
      ast, template_param_infos, template_param_decls);

  CXXRecordDecl *template_cxx_decl =
      CXXRecordDecl::CreateDeserialized(ast, GlobalDeclID());
  template_cxx_decl->setTagKind(static_cast<TagDecl::TagKind>(kind));
  // What decl context do we use here? TU? The actual decl context?
  template_cxx_decl->setDeclContext(decl_ctx);
  template_cxx_decl->setDeclName(decl_name);
  SetOwningModule(template_cxx_decl, owning_module);

  for (size_t i = 0, template_param_decl_count = template_param_decls.size();
       i < template_param_decl_count; ++i) {
    template_param_decls[i]->setDeclContext(template_cxx_decl);
  }

  // With templated classes, we say that a class is templated with
  // specializations, but that the bare class has no functions.
  // template_cxx_decl->startDefinition();
  // template_cxx_decl->completeDefinition();

  class_template_decl =
      ClassTemplateDecl::CreateDeserialized(ast, GlobalDeclID());
  // What decl context do we use here? TU? The actual decl context?
  class_template_decl->setDeclContext(decl_ctx);
  class_template_decl->setDeclName(decl_name);
  class_template_decl->setTemplateParameters(template_param_list);
  class_template_decl->init(template_cxx_decl);
  template_cxx_decl->setDescribedClassTemplate(class_template_decl);
  SetOwningModule(class_template_decl, owning_module);

  if (access_type != eAccessNone)
    class_template_decl->setAccess(
        ConvertAccessTypeToAccessSpecifier(access_type));

  decl_ctx->addDecl(class_template_decl);

  VerifyDecl(class_template_decl);

  return class_template_decl;
}

TemplateTemplateParmDecl *
TypeSystemClang::CreateTemplateTemplateParmDecl(const char *template_name) {
  ASTContext &ast = getASTContext();

  auto *decl_ctx = ast.getTranslationUnitDecl();

  IdentifierInfo &identifier_info = ast.Idents.get(template_name);
  llvm::SmallVector<NamedDecl *, 8> template_param_decls;

  TypeSystemClang::TemplateParameterInfos template_param_infos;
  TemplateParameterList *template_param_list = CreateTemplateParameterList(
      ast, template_param_infos, template_param_decls);

  // LLDB needs to create those decls only to be able to display a
  // type that includes a template template argument. Only the name matters for
  // this purpose, so we use dummy values for the other characteristics of the
  // type.
  return TemplateTemplateParmDecl::Create(ast, decl_ctx, SourceLocation(),
                                          /*Depth=*/0, /*Position=*/0,
                                          /*IsParameterPack=*/false,
                                          &identifier_info, /*Typename=*/false,
                                          template_param_list);
}

ClassTemplateSpecializationDecl *
TypeSystemClang::CreateClassTemplateSpecializationDecl(
    DeclContext *decl_ctx, OptionalClangModuleID owning_module,
    ClassTemplateDecl *class_template_decl, int kind,
    const TemplateParameterInfos &template_param_infos) {
  ASTContext &ast = getASTContext();
  llvm::SmallVector<clang::TemplateArgument, 2> args(
      template_param_infos.Size() +
      (template_param_infos.hasParameterPack() ? 1 : 0));

  auto const &orig_args = template_param_infos.GetArgs();
  std::copy(orig_args.begin(), orig_args.end(), args.begin());
  if (template_param_infos.hasParameterPack()) {
    args[args.size() - 1] = TemplateArgument::CreatePackCopy(
        ast, template_param_infos.GetParameterPackArgs());
  }
  ClassTemplateSpecializationDecl *class_template_specialization_decl =
      ClassTemplateSpecializationDecl::CreateDeserialized(ast, GlobalDeclID());
  class_template_specialization_decl->setTagKind(
      static_cast<TagDecl::TagKind>(kind));
  class_template_specialization_decl->setDeclContext(decl_ctx);
  class_template_specialization_decl->setInstantiationOf(class_template_decl);
  class_template_specialization_decl->setTemplateArgs(
      TemplateArgumentList::CreateCopy(ast, args));
  ast.getTypeDeclType(class_template_specialization_decl, nullptr);
  class_template_specialization_decl->setDeclName(
      class_template_decl->getDeclName());
  SetOwningModule(class_template_specialization_decl, owning_module);
  decl_ctx->addDecl(class_template_specialization_decl);

  class_template_specialization_decl->setSpecializationKind(
      TSK_ExplicitSpecialization);

  return class_template_specialization_decl;
}

CompilerType TypeSystemClang::CreateClassTemplateSpecializationType(
    ClassTemplateSpecializationDecl *class_template_specialization_decl) {
  if (class_template_specialization_decl) {
    ASTContext &ast = getASTContext();
    return GetType(ast.getTagDeclType(class_template_specialization_decl));
  }
  return CompilerType();
}

static inline bool check_op_param(bool is_method,
                                  clang::OverloadedOperatorKind op_kind,
                                  bool unary, bool binary,
                                  uint32_t num_params) {
  // Special-case call since it can take any number of operands
  if (op_kind == OO_Call)
    return true;

  // The parameter count doesn't include "this"
  if (is_method)
    ++num_params;
  if (num_params == 1)
    return unary;
  if (num_params == 2)
    return binary;
  else
    return false;
}

bool TypeSystemClang::CheckOverloadedOperatorKindParameterCount(
    bool is_method, clang::OverloadedOperatorKind op_kind,
    uint32_t num_params) {
  switch (op_kind) {
  default:
    break;
  // C++ standard allows any number of arguments to new/delete
  case OO_New:
  case OO_Array_New:
  case OO_Delete:
  case OO_Array_Delete:
    return true;
  }

#define OVERLOADED_OPERATOR(Name, Spelling, Token, Unary, Binary, MemberOnly)  \
  case OO_##Name:                                                              \
    return check_op_param(is_method, op_kind, Unary, Binary, num_params);
  switch (op_kind) {
#include "clang/Basic/OperatorKinds.def"
  default:
    break;
  }
  return false;
}

clang::AccessSpecifier
TypeSystemClang::UnifyAccessSpecifiers(clang::AccessSpecifier lhs,
                                       clang::AccessSpecifier rhs) {
  // Make the access equal to the stricter of the field and the nested field's
  // access
  if (lhs == AS_none || rhs == AS_none)
    return AS_none;
  if (lhs == AS_private || rhs == AS_private)
    return AS_private;
  if (lhs == AS_protected || rhs == AS_protected)
    return AS_protected;
  return AS_public;
}

bool TypeSystemClang::FieldIsBitfield(FieldDecl *field,
                                      uint32_t &bitfield_bit_size) {
  ASTContext &ast = getASTContext();
  if (field == nullptr)
    return false;

  if (field->isBitField()) {
    Expr *bit_width_expr = field->getBitWidth();
    if (bit_width_expr) {
      if (std::optional<llvm::APSInt> bit_width_apsint =
              bit_width_expr->getIntegerConstantExpr(ast)) {
        bitfield_bit_size = bit_width_apsint->getLimitedValue(UINT32_MAX);
        return true;
      }
    }
  }
  return false;
}

bool TypeSystemClang::RecordHasFields(const RecordDecl *record_decl) {
  if (record_decl == nullptr)
    return false;

  if (!record_decl->field_empty())
    return true;

  // No fields, lets check this is a CXX record and check the base classes
  const CXXRecordDecl *cxx_record_decl = dyn_cast<CXXRecordDecl>(record_decl);
  if (cxx_record_decl) {
    CXXRecordDecl::base_class_const_iterator base_class, base_class_end;
    for (base_class = cxx_record_decl->bases_begin(),
        base_class_end = cxx_record_decl->bases_end();
         base_class != base_class_end; ++base_class) {
      const CXXRecordDecl *base_class_decl = cast<CXXRecordDecl>(
          base_class->getType()->getAs<RecordType>()->getDecl());
      if (RecordHasFields(base_class_decl))
        return true;
    }
  }

  // We always want forcefully completed types to show up so we can print a
  // message in the summary that indicates that the type is incomplete.
  // This will help users know when they are running into issues with
  // -flimit-debug-info instead of just seeing nothing if this is a base class
  // (since we were hiding empty base classes), or nothing when you turn open
  // an valiable whose type was incomplete.
  if (std::optional<ClangASTMetadata> meta_data = GetMetadata(record_decl);
      meta_data && meta_data->IsForcefullyCompleted())
    return true;

  return false;
}

#pragma mark Objective-C Classes

CompilerType TypeSystemClang::CreateObjCClass(
    llvm::StringRef name, clang::DeclContext *decl_ctx,
    OptionalClangModuleID owning_module, bool isInternal,
    std::optional<ClangASTMetadata> metadata) {
  ASTContext &ast = getASTContext();
  assert(!name.empty());
  if (!decl_ctx)
    decl_ctx = ast.getTranslationUnitDecl();

  ObjCInterfaceDecl *decl =
      ObjCInterfaceDecl::CreateDeserialized(ast, GlobalDeclID());
  decl->setDeclContext(decl_ctx);
  decl->setDeclName(&ast.Idents.get(name));
  decl->setImplicit(isInternal);
  SetOwningModule(decl, owning_module);

  if (metadata)
    SetMetadata(decl, *metadata);

  return GetType(ast.getObjCInterfaceType(decl));
}

bool TypeSystemClang::BaseSpecifierIsEmpty(const CXXBaseSpecifier *b) {
  return !TypeSystemClang::RecordHasFields(b->getType()->getAsCXXRecordDecl());
}

uint32_t
TypeSystemClang::GetNumBaseClasses(const CXXRecordDecl *cxx_record_decl,
                                   bool omit_empty_base_classes) {
  uint32_t num_bases = 0;
  if (cxx_record_decl) {
    if (omit_empty_base_classes) {
      CXXRecordDecl::base_class_const_iterator base_class, base_class_end;
      for (base_class = cxx_record_decl->bases_begin(),
          base_class_end = cxx_record_decl->bases_end();
           base_class != base_class_end; ++base_class) {
        // Skip empty base classes
        if (BaseSpecifierIsEmpty(base_class))
          continue;
        ++num_bases;
      }
    } else
      num_bases = cxx_record_decl->getNumBases();
  }
  return num_bases;
}

#pragma mark Namespace Declarations

NamespaceDecl *TypeSystemClang::GetUniqueNamespaceDeclaration(
    const char *name, clang::DeclContext *decl_ctx,
    OptionalClangModuleID owning_module, bool is_inline) {
  NamespaceDecl *namespace_decl = nullptr;
  ASTContext &ast = getASTContext();
  TranslationUnitDecl *translation_unit_decl = ast.getTranslationUnitDecl();
  if (!decl_ctx)
    decl_ctx = translation_unit_decl;

  if (name) {
    IdentifierInfo &identifier_info = ast.Idents.get(name);
    DeclarationName decl_name(&identifier_info);
    clang::DeclContext::lookup_result result = decl_ctx->lookup(decl_name);
    for (NamedDecl *decl : result) {
      namespace_decl = dyn_cast<clang::NamespaceDecl>(decl);
      if (namespace_decl)
        return namespace_decl;
    }

    namespace_decl = NamespaceDecl::Create(ast, decl_ctx, is_inline,
                                           SourceLocation(), SourceLocation(),
                                           &identifier_info, nullptr, false);

    decl_ctx->addDecl(namespace_decl);
  } else {
    if (decl_ctx == translation_unit_decl) {
      namespace_decl = translation_unit_decl->getAnonymousNamespace();
      if (namespace_decl)
        return namespace_decl;

      namespace_decl =
          NamespaceDecl::Create(ast, decl_ctx, false, SourceLocation(),
                                SourceLocation(), nullptr, nullptr, false);
      translation_unit_decl->setAnonymousNamespace(namespace_decl);
      translation_unit_decl->addDecl(namespace_decl);
      assert(namespace_decl == translation_unit_decl->getAnonymousNamespace());
    } else {
      NamespaceDecl *parent_namespace_decl = cast<NamespaceDecl>(decl_ctx);
      if (parent_namespace_decl) {
        namespace_decl = parent_namespace_decl->getAnonymousNamespace();
        if (namespace_decl)
          return namespace_decl;
        namespace_decl =
            NamespaceDecl::Create(ast, decl_ctx, false, SourceLocation(),
                                  SourceLocation(), nullptr, nullptr, false);
        parent_namespace_decl->setAnonymousNamespace(namespace_decl);
        parent_namespace_decl->addDecl(namespace_decl);
        assert(namespace_decl ==
               parent_namespace_decl->getAnonymousNamespace());
      } else {
        assert(false && "GetUniqueNamespaceDeclaration called with no name and "
                        "no namespace as decl_ctx");
      }
    }
  }
  // Note: namespaces can span multiple modules, so perhaps this isn't a good
  // idea.
  SetOwningModule(namespace_decl, owning_module);

  VerifyDecl(namespace_decl);
  return namespace_decl;
}

clang::BlockDecl *
TypeSystemClang::CreateBlockDeclaration(clang::DeclContext *ctx,
                                        OptionalClangModuleID owning_module) {
  if (ctx) {
    clang::BlockDecl *decl =
        clang::BlockDecl::CreateDeserialized(getASTContext(), GlobalDeclID());
    decl->setDeclContext(ctx);
    ctx->addDecl(decl);
    SetOwningModule(decl, owning_module);
    return decl;
  }
  return nullptr;
}

clang::DeclContext *FindLCABetweenDecls(clang::DeclContext *left,
                                        clang::DeclContext *right,
                                        clang::DeclContext *root) {
  if (root == nullptr)
    return nullptr;

  std::set<clang::DeclContext *> path_left;
  for (clang::DeclContext *d = left; d != nullptr; d = d->getParent())
    path_left.insert(d);

  for (clang::DeclContext *d = right; d != nullptr; d = d->getParent())
    if (path_left.find(d) != path_left.end())
      return d;

  return nullptr;
}

clang::UsingDirectiveDecl *TypeSystemClang::CreateUsingDirectiveDeclaration(
    clang::DeclContext *decl_ctx, OptionalClangModuleID owning_module,
    clang::NamespaceDecl *ns_decl) {
  if (decl_ctx && ns_decl) {
    auto *translation_unit = getASTContext().getTranslationUnitDecl();
    clang::UsingDirectiveDecl *using_decl = clang::UsingDirectiveDecl::Create(
          getASTContext(), decl_ctx, clang::SourceLocation(),
          clang::SourceLocation(), clang::NestedNameSpecifierLoc(),
          clang::SourceLocation(), ns_decl,
          FindLCABetweenDecls(decl_ctx, ns_decl,
                              translation_unit));
      decl_ctx->addDecl(using_decl);
      SetOwningModule(using_decl, owning_module);
      return using_decl;
  }
  return nullptr;
}

clang::UsingDecl *
TypeSystemClang::CreateUsingDeclaration(clang::DeclContext *current_decl_ctx,
                                        OptionalClangModuleID owning_module,
                                        clang::NamedDecl *target) {
  if (current_decl_ctx && target) {
    clang::UsingDecl *using_decl = clang::UsingDecl::Create(
        getASTContext(), current_decl_ctx, clang::SourceLocation(),
        clang::NestedNameSpecifierLoc(), clang::DeclarationNameInfo(), false);
    SetOwningModule(using_decl, owning_module);
    clang::UsingShadowDecl *shadow_decl = clang::UsingShadowDecl::Create(
        getASTContext(), current_decl_ctx, clang::SourceLocation(),
        target->getDeclName(), using_decl, target);
    SetOwningModule(shadow_decl, owning_module);
    using_decl->addShadowDecl(shadow_decl);
    current_decl_ctx->addDecl(using_decl);
    return using_decl;
  }
  return nullptr;
}

clang::VarDecl *TypeSystemClang::CreateVariableDeclaration(
    clang::DeclContext *decl_context, OptionalClangModuleID owning_module,
    const char *name, clang::QualType type) {
  if (decl_context) {
    clang::VarDecl *var_decl =
        clang::VarDecl::CreateDeserialized(getASTContext(), GlobalDeclID());
    var_decl->setDeclContext(decl_context);
    if (name && name[0])
      var_decl->setDeclName(&getASTContext().Idents.getOwn(name));
    var_decl->setType(type);
    SetOwningModule(var_decl, owning_module);
    var_decl->setAccess(clang::AS_public);
    decl_context->addDecl(var_decl);
    return var_decl;
  }
  return nullptr;
}

lldb::opaque_compiler_type_t
TypeSystemClang::GetOpaqueCompilerType(clang::ASTContext *ast,
                                       lldb::BasicType basic_type) {
  switch (basic_type) {
  case eBasicTypeVoid:
    return ast->VoidTy.getAsOpaquePtr();
  case eBasicTypeChar:
    return ast->CharTy.getAsOpaquePtr();
  case eBasicTypeSignedChar:
    return ast->SignedCharTy.getAsOpaquePtr();
  case eBasicTypeUnsignedChar:
    return ast->UnsignedCharTy.getAsOpaquePtr();
  case eBasicTypeWChar:
    return ast->getWCharType().getAsOpaquePtr();
  case eBasicTypeSignedWChar:
    return ast->getSignedWCharType().getAsOpaquePtr();
  case eBasicTypeUnsignedWChar:
    return ast->getUnsignedWCharType().getAsOpaquePtr();
  case eBasicTypeChar8:
    return ast->Char8Ty.getAsOpaquePtr();
  case eBasicTypeChar16:
    return ast->Char16Ty.getAsOpaquePtr();
  case eBasicTypeChar32:
    return ast->Char32Ty.getAsOpaquePtr();
  case eBasicTypeShort:
    return ast->ShortTy.getAsOpaquePtr();
  case eBasicTypeUnsignedShort:
    return ast->UnsignedShortTy.getAsOpaquePtr();
  case eBasicTypeInt:
    return ast->IntTy.getAsOpaquePtr();
  case eBasicTypeUnsignedInt:
    return ast->UnsignedIntTy.getAsOpaquePtr();
  case eBasicTypeLong:
    return ast->LongTy.getAsOpaquePtr();
  case eBasicTypeUnsignedLong:
    return ast->UnsignedLongTy.getAsOpaquePtr();
  case eBasicTypeLongLong:
    return ast->LongLongTy.getAsOpaquePtr();
  case eBasicTypeUnsignedLongLong:
    return ast->UnsignedLongLongTy.getAsOpaquePtr();
  case eBasicTypeInt128:
    return ast->Int128Ty.getAsOpaquePtr();
  case eBasicTypeUnsignedInt128:
    return ast->UnsignedInt128Ty.getAsOpaquePtr();
  case eBasicTypeBool:
    return ast->BoolTy.getAsOpaquePtr();
  case eBasicTypeHalf:
    return ast->HalfTy.getAsOpaquePtr();
  case eBasicTypeFloat:
    return ast->FloatTy.getAsOpaquePtr();
  case eBasicTypeDouble:
    return ast->DoubleTy.getAsOpaquePtr();
  case eBasicTypeLongDouble:
    return ast->LongDoubleTy.getAsOpaquePtr();
  case eBasicTypeFloatComplex:
    return ast->getComplexType(ast->FloatTy).getAsOpaquePtr();
  case eBasicTypeDoubleComplex:
    return ast->getComplexType(ast->DoubleTy).getAsOpaquePtr();
  case eBasicTypeLongDoubleComplex:
    return ast->getComplexType(ast->LongDoubleTy).getAsOpaquePtr();
  case eBasicTypeObjCID:
    return ast->getObjCIdType().getAsOpaquePtr();
  case eBasicTypeObjCClass:
    return ast->getObjCClassType().getAsOpaquePtr();
  case eBasicTypeObjCSel:
    return ast->getObjCSelType().getAsOpaquePtr();
  case eBasicTypeNullPtr:
    return ast->NullPtrTy.getAsOpaquePtr();
  default:
    return nullptr;
  }
}

#pragma mark Function Types

clang::DeclarationName
TypeSystemClang::GetDeclarationName(llvm::StringRef name,
                                    const CompilerType &function_clang_type) {
  clang::OverloadedOperatorKind op_kind = clang::NUM_OVERLOADED_OPERATORS;
  if (!IsOperator(name, op_kind) || op_kind == clang::NUM_OVERLOADED_OPERATORS)
    return DeclarationName(&getASTContext().Idents.get(
        name)); // Not operator, but a regular function.

  // Check the number of operator parameters. Sometimes we have seen bad DWARF
  // that doesn't correctly describe operators and if we try to create a method
  // and add it to the class, clang will assert and crash, so we need to make
  // sure things are acceptable.
  clang::QualType method_qual_type(ClangUtil::GetQualType(function_clang_type));
  const clang::FunctionProtoType *function_type =
      llvm::dyn_cast<clang::FunctionProtoType>(method_qual_type.getTypePtr());
  if (function_type == nullptr)
    return clang::DeclarationName();

  const bool is_method = false;
  const unsigned int num_params = function_type->getNumParams();
  if (!TypeSystemClang::CheckOverloadedOperatorKindParameterCount(
          is_method, op_kind, num_params))
    return clang::DeclarationName();

  return getASTContext().DeclarationNames.getCXXOperatorName(op_kind);
}

PrintingPolicy TypeSystemClang::GetTypePrintingPolicy() {
  clang::PrintingPolicy printing_policy(getASTContext().getPrintingPolicy());
  printing_policy.SuppressTagKeyword = true;
  // Inline namespaces are important for some type formatters (e.g., libc++
  // and libstdc++ are differentiated by their inline namespaces).
  printing_policy.SuppressInlineNamespace = false;
  printing_policy.SuppressUnwrittenScope = false;
  // Default arguments are also always important for type formatters. Otherwise
  // we would need to always specify two type names for the setups where we do
  // know the default arguments and where we don't know default arguments.
  //
  // For example, without this we would need to have formatters for both:
  //   std::basic_string<char>
  // and
  //   std::basic_string<char, std::char_traits<char>, std::allocator<char> >
  // to support setups where LLDB was able to reconstruct default arguments
  // (and we then would have suppressed them from the type name) and also setups
  // where LLDB wasn't able to reconstruct the default arguments.
  printing_policy.SuppressDefaultTemplateArgs = false;
  return printing_policy;
}

std::string TypeSystemClang::GetTypeNameForDecl(const NamedDecl *named_decl,
                                                bool qualified) {
  clang::PrintingPolicy printing_policy = GetTypePrintingPolicy();
  std::string result;
  llvm::raw_string_ostream os(result);
  named_decl->getNameForDiagnostic(os, printing_policy, qualified);
  return result;
}

FunctionDecl *TypeSystemClang::CreateFunctionDeclaration(
    clang::DeclContext *decl_ctx, OptionalClangModuleID owning_module,
    llvm::StringRef name, const CompilerType &function_clang_type,
    clang::StorageClass storage, bool is_inline) {
  FunctionDecl *func_decl = nullptr;
  ASTContext &ast = getASTContext();
  if (!decl_ctx)
    decl_ctx = ast.getTranslationUnitDecl();

  const bool hasWrittenPrototype = true;
  const bool isConstexprSpecified = false;

  clang::DeclarationName declarationName =
      GetDeclarationName(name, function_clang_type);
  func_decl = FunctionDecl::CreateDeserialized(ast, GlobalDeclID());
  func_decl->setDeclContext(decl_ctx);
  func_decl->setDeclName(declarationName);
  func_decl->setType(ClangUtil::GetQualType(function_clang_type));
  func_decl->setStorageClass(storage);
  func_decl->setInlineSpecified(is_inline);
  func_decl->setHasWrittenPrototype(hasWrittenPrototype);
  func_decl->setConstexprKind(isConstexprSpecified
                                  ? ConstexprSpecKind::Constexpr
                                  : ConstexprSpecKind::Unspecified);
  SetOwningModule(func_decl, owning_module);
  decl_ctx->addDecl(func_decl);

  VerifyDecl(func_decl);

  return func_decl;
}

CompilerType TypeSystemClang::CreateFunctionType(
    const CompilerType &result_type, const CompilerType *args,
    unsigned num_args, bool is_variadic, unsigned type_quals,
    clang::CallingConv cc, clang::RefQualifierKind ref_qual) {
  if (!result_type || !ClangUtil::IsClangType(result_type))
    return CompilerType(); // invalid return type

  std::vector<QualType> qual_type_args;
  if (num_args > 0 && args == nullptr)
    return CompilerType(); // invalid argument array passed in

  // Verify that all arguments are valid and the right type
  for (unsigned i = 0; i < num_args; ++i) {
    if (args[i]) {
      // Make sure we have a clang type in args[i] and not a type from another
      // language whose name might match
      const bool is_clang_type = ClangUtil::IsClangType(args[i]);
      lldbassert(is_clang_type);
      if (is_clang_type)
        qual_type_args.push_back(ClangUtil::GetQualType(args[i]));
      else
        return CompilerType(); //  invalid argument type (must be a clang type)
    } else
      return CompilerType(); // invalid argument type (empty)
  }

  // TODO: Detect calling convention in DWARF?
  FunctionProtoType::ExtProtoInfo proto_info;
  proto_info.ExtInfo = cc;
  proto_info.Variadic = is_variadic;
  proto_info.ExceptionSpec = EST_None;
  proto_info.TypeQuals = clang::Qualifiers::fromFastMask(type_quals);
  proto_info.RefQualifier = ref_qual;

  return GetType(getASTContext().getFunctionType(
      ClangUtil::GetQualType(result_type), qual_type_args, proto_info));
}

ParmVarDecl *TypeSystemClang::CreateParameterDeclaration(
    clang::DeclContext *decl_ctx, OptionalClangModuleID owning_module,
    const char *name, const CompilerType &param_type, int storage,
    bool add_decl) {
  ASTContext &ast = getASTContext();
  auto *decl = ParmVarDecl::CreateDeserialized(ast, GlobalDeclID());
  decl->setDeclContext(decl_ctx);
  if (name && name[0])
    decl->setDeclName(&ast.Idents.get(name));
  decl->setType(ClangUtil::GetQualType(param_type));
  decl->setStorageClass(static_cast<clang::StorageClass>(storage));
  SetOwningModule(decl, owning_module);
  if (add_decl)
    decl_ctx->addDecl(decl);

  return decl;
}

void TypeSystemClang::SetFunctionParameters(
    FunctionDecl *function_decl, llvm::ArrayRef<ParmVarDecl *> params) {
  if (function_decl)
    function_decl->setParams(params);
}

CompilerType
TypeSystemClang::CreateBlockPointerType(const CompilerType &function_type) {
  QualType block_type = m_ast_up->getBlockPointerType(
      clang::QualType::getFromOpaquePtr(function_type.GetOpaqueQualType()));

  return GetType(block_type);
}

#pragma mark Array Types

CompilerType
TypeSystemClang::CreateArrayType(const CompilerType &element_type,
                                 std::optional<size_t> element_count,
                                 bool is_vector) {
  if (!element_type.IsValid())
    return {};

  ASTContext &ast = getASTContext();

  // Unknown number of elements; this is an incomplete array
  // (e.g., variable length array with non-constant bounds, or
  // a flexible array member).
  if (!element_count)
    return GetType(
        ast.getIncompleteArrayType(ClangUtil::GetQualType(element_type),
                                   clang::ArraySizeModifier::Normal, 0));

  if (is_vector)
    return GetType(ast.getExtVectorType(ClangUtil::GetQualType(element_type),
                                        *element_count));

  llvm::APInt ap_element_count(64, *element_count);
  return GetType(ast.getConstantArrayType(ClangUtil::GetQualType(element_type),
                                          ap_element_count, nullptr,
                                          clang::ArraySizeModifier::Normal, 0));
}

CompilerType TypeSystemClang::CreateStructForIdentifier(
    llvm::StringRef type_name,
    const std::initializer_list<std::pair<const char *, CompilerType>>
        &type_fields,
    bool packed) {
  CompilerType type;
  if (!type_name.empty() &&
      (type = GetTypeForIdentifier<clang::CXXRecordDecl>(type_name))
          .IsValid()) {
    lldbassert(0 && "Trying to create a type for an existing name");
    return type;
  }

  type = CreateRecordType(
      nullptr, OptionalClangModuleID(), lldb::eAccessPublic, type_name,
      llvm::to_underlying(clang::TagTypeKind::Struct), lldb::eLanguageTypeC);
  StartTagDeclarationDefinition(type);
  for (const auto &field : type_fields)
    AddFieldToRecordType(type, field.first, field.second, lldb::eAccessPublic,
                         0);
  if (packed)
    SetIsPacked(type);
  CompleteTagDeclarationDefinition(type);
  return type;
}

CompilerType TypeSystemClang::GetOrCreateStructForIdentifier(
    llvm::StringRef type_name,
    const std::initializer_list<std::pair<const char *, CompilerType>>
        &type_fields,
    bool packed) {
  CompilerType type;
  if ((type = GetTypeForIdentifier<clang::CXXRecordDecl>(type_name)).IsValid())
    return type;

  return CreateStructForIdentifier(type_name, type_fields, packed);
}

#pragma mark Enumeration Types

CompilerType TypeSystemClang::CreateEnumerationType(
    llvm::StringRef name, clang::DeclContext *decl_ctx,
    OptionalClangModuleID owning_module, const Declaration &decl,
    const CompilerType &integer_clang_type, bool is_scoped) {
  // TODO: Do something intelligent with the Declaration object passed in
  // like maybe filling in the SourceLocation with it...
  ASTContext &ast = getASTContext();

  // TODO: ask about these...
  //    const bool IsFixed = false;
  EnumDecl *enum_decl = EnumDecl::CreateDeserialized(ast, GlobalDeclID());
  enum_decl->setDeclContext(decl_ctx);
  if (!name.empty())
    enum_decl->setDeclName(&ast.Idents.get(name));
  enum_decl->setScoped(is_scoped);
  enum_decl->setScopedUsingClassTag(is_scoped);
  enum_decl->setFixed(false);
  SetOwningModule(enum_decl, owning_module);
  if (decl_ctx)
    decl_ctx->addDecl(enum_decl);

  // TODO: check if we should be setting the promotion type too?
  enum_decl->setIntegerType(ClangUtil::GetQualType(integer_clang_type));

  enum_decl->setAccess(AS_public); // TODO respect what's in the debug info

  return GetType(ast.getTagDeclType(enum_decl));
}

CompilerType TypeSystemClang::GetIntTypeFromBitSize(size_t bit_size,
                                                    bool is_signed) {
  clang::ASTContext &ast = getASTContext();

  if (!ast.VoidPtrTy)
    return {};

  if (is_signed) {
    if (bit_size == ast.getTypeSize(ast.SignedCharTy))
      return GetType(ast.SignedCharTy);

    if (bit_size == ast.getTypeSize(ast.ShortTy))
      return GetType(ast.ShortTy);

    if (bit_size == ast.getTypeSize(ast.IntTy))
      return GetType(ast.IntTy);

    if (bit_size == ast.getTypeSize(ast.LongTy))
      return GetType(ast.LongTy);

    if (bit_size == ast.getTypeSize(ast.LongLongTy))
      return GetType(ast.LongLongTy);

    if (bit_size == ast.getTypeSize(ast.Int128Ty))
      return GetType(ast.Int128Ty);
  } else {
    if (bit_size == ast.getTypeSize(ast.UnsignedCharTy))
      return GetType(ast.UnsignedCharTy);

    if (bit_size == ast.getTypeSize(ast.UnsignedShortTy))
      return GetType(ast.UnsignedShortTy);

    if (bit_size == ast.getTypeSize(ast.UnsignedIntTy))
      return GetType(ast.UnsignedIntTy);

    if (bit_size == ast.getTypeSize(ast.UnsignedLongTy))
      return GetType(ast.UnsignedLongTy);

    if (bit_size == ast.getTypeSize(ast.UnsignedLongLongTy))
      return GetType(ast.UnsignedLongLongTy);

    if (bit_size == ast.getTypeSize(ast.UnsignedInt128Ty))
      return GetType(ast.UnsignedInt128Ty);
  }
  return CompilerType();
}

CompilerType TypeSystemClang::GetPointerSizedIntType(bool is_signed) {
  if (!getASTContext().VoidPtrTy)
    return {};

  return GetIntTypeFromBitSize(
      getASTContext().getTypeSize(getASTContext().VoidPtrTy), is_signed);
}

void TypeSystemClang::DumpDeclContextHiearchy(clang::DeclContext *decl_ctx) {
  if (decl_ctx) {
    DumpDeclContextHiearchy(decl_ctx->getParent());

    clang::NamedDecl *named_decl = llvm::dyn_cast<clang::NamedDecl>(decl_ctx);
    if (named_decl) {
      printf("%20s: %s\n", decl_ctx->getDeclKindName(),
             named_decl->getDeclName().getAsString().c_str());
    } else {
      printf("%20s\n", decl_ctx->getDeclKindName());
    }
  }
}

void TypeSystemClang::DumpDeclHiearchy(clang::Decl *decl) {
  if (decl == nullptr)
    return;
  DumpDeclContextHiearchy(decl->getDeclContext());

  clang::RecordDecl *record_decl = llvm::dyn_cast<clang::RecordDecl>(decl);
  if (record_decl) {
    printf("%20s: %s%s\n", decl->getDeclKindName(),
           record_decl->getDeclName().getAsString().c_str(),
           record_decl->isInjectedClassName() ? " (injected class name)" : "");

  } else {
    clang::NamedDecl *named_decl = llvm::dyn_cast<clang::NamedDecl>(decl);
    if (named_decl) {
      printf("%20s: %s\n", decl->getDeclKindName(),
             named_decl->getDeclName().getAsString().c_str());
    } else {
      printf("%20s\n", decl->getDeclKindName());
    }
  }
}

bool TypeSystemClang::GetCompleteDecl(clang::ASTContext *ast,
                                      clang::Decl *decl) {
  if (!decl)
    return false;

  ExternalASTSource *ast_source = ast->getExternalSource();

  if (!ast_source)
    return false;

  if (clang::TagDecl *tag_decl = llvm::dyn_cast<clang::TagDecl>(decl)) {
    if (tag_decl->isCompleteDefinition())
      return true;

    if (!tag_decl->hasExternalLexicalStorage())
      return false;

    ast_source->CompleteType(tag_decl);

    return !tag_decl->getTypeForDecl()->isIncompleteType();
  } else if (clang::ObjCInterfaceDecl *objc_interface_decl =
                 llvm::dyn_cast<clang::ObjCInterfaceDecl>(decl)) {
    if (objc_interface_decl->getDefinition())
      return true;

    if (!objc_interface_decl->hasExternalLexicalStorage())
      return false;

    ast_source->CompleteType(objc_interface_decl);

    return !objc_interface_decl->getTypeForDecl()->isIncompleteType();
  } else {
    return false;
  }
}

void TypeSystemClang::SetMetadataAsUserID(const clang::Decl *decl,
                                          user_id_t user_id) {
  ClangASTMetadata meta_data;
  meta_data.SetUserID(user_id);
  SetMetadata(decl, meta_data);
}

void TypeSystemClang::SetMetadataAsUserID(const clang::Type *type,
                                          user_id_t user_id) {
  ClangASTMetadata meta_data;
  meta_data.SetUserID(user_id);
  SetMetadata(type, meta_data);
}

void TypeSystemClang::SetMetadata(const clang::Decl *object,
                                  ClangASTMetadata metadata) {
  m_decl_metadata[object] = metadata;
}

void TypeSystemClang::SetMetadata(const clang::Type *object,
                                  ClangASTMetadata metadata) {
  m_type_metadata[object] = metadata;
}

std::optional<ClangASTMetadata>
TypeSystemClang::GetMetadata(const clang::Decl *object) {
  auto It = m_decl_metadata.find(object);
  if (It != m_decl_metadata.end())
    return It->second;

  return std::nullopt;
}

std::optional<ClangASTMetadata>
TypeSystemClang::GetMetadata(const clang::Type *object) {
  auto It = m_type_metadata.find(object);
  if (It != m_type_metadata.end())
    return It->second;

  return std::nullopt;
}

void TypeSystemClang::SetCXXRecordDeclAccess(const clang::CXXRecordDecl *object,
                                             clang::AccessSpecifier access) {
  if (access == clang::AccessSpecifier::AS_none)
    m_cxx_record_decl_access.erase(object);
  else
    m_cxx_record_decl_access[object] = access;
}

clang::AccessSpecifier
TypeSystemClang::GetCXXRecordDeclAccess(const clang::CXXRecordDecl *object) {
  auto It = m_cxx_record_decl_access.find(object);
  if (It != m_cxx_record_decl_access.end())
    return It->second;
  return clang::AccessSpecifier::AS_none;
}

clang::DeclContext *
TypeSystemClang::GetDeclContextForType(const CompilerType &type) {
  return GetDeclContextForType(ClangUtil::GetQualType(type));
}

CompilerDeclContext
TypeSystemClang::GetCompilerDeclContextForType(const CompilerType &type) {
  if (auto *decl_context = GetDeclContextForType(type))
    return CreateDeclContext(decl_context);
  return CompilerDeclContext();
}

/// Aggressively desugar the provided type, skipping past various kinds of
/// syntactic sugar and other constructs one typically wants to ignore.
/// The \p mask argument allows one to skip certain kinds of simplifications,
/// when one wishes to handle a certain kind of type directly.
static QualType
RemoveWrappingTypes(QualType type, ArrayRef<clang::Type::TypeClass> mask = {}) {
  while (true) {
    if (find(mask, type->getTypeClass()) != mask.end())
      return type;
    switch (type->getTypeClass()) {
    // This is not fully correct as _Atomic is more than sugar, but it is
    // sufficient for the purposes we care about.
    case clang::Type::Atomic:
      type = cast<clang::AtomicType>(type)->getValueType();
      break;
    case clang::Type::Auto:
    case clang::Type::Decltype:
    case clang::Type::Elaborated:
    case clang::Type::Paren:
    case clang::Type::SubstTemplateTypeParm:
    case clang::Type::TemplateSpecialization:
    case clang::Type::Typedef:
    case clang::Type::TypeOf:
    case clang::Type::TypeOfExpr:
    case clang::Type::Using:
      type = type->getLocallyUnqualifiedSingleStepDesugaredType();
      break;
    default:
      return type;
    }
  }
}

clang::DeclContext *
TypeSystemClang::GetDeclContextForType(clang::QualType type) {
  if (type.isNull())
    return nullptr;

  clang::QualType qual_type = RemoveWrappingTypes(type.getCanonicalType());
  const clang::Type::TypeClass type_class = qual_type->getTypeClass();
  switch (type_class) {
  case clang::Type::ObjCInterface:
    return llvm::cast<clang::ObjCObjectType>(qual_type.getTypePtr())
        ->getInterface();
  case clang::Type::ObjCObjectPointer:
    return GetDeclContextForType(
        llvm::cast<clang::ObjCObjectPointerType>(qual_type.getTypePtr())
            ->getPointeeType());
  case clang::Type::Record:
    return llvm::cast<clang::RecordType>(qual_type)->getDecl();
  case clang::Type::Enum:
    return llvm::cast<clang::EnumType>(qual_type)->getDecl();
  default:
    break;
  }
  // No DeclContext in this type...
  return nullptr;
}

/// Returns the clang::RecordType of the specified \ref qual_type. This
/// function will try to complete the type if necessary (and allowed
/// by the specified \ref allow_completion). If we fail to return a *complete*
/// type, returns nullptr.
static const clang::RecordType *GetCompleteRecordType(clang::ASTContext *ast,
                                                      clang::QualType qual_type,
                                                      bool allow_completion) {
  assert(qual_type->isRecordType());

  const auto *tag_type = llvm::cast<clang::RecordType>(qual_type.getTypePtr());

  clang::CXXRecordDecl *cxx_record_decl = qual_type->getAsCXXRecordDecl();

  // RecordType with no way of completing it, return the plain
  // TagType.
  if (!cxx_record_decl || !cxx_record_decl->hasExternalLexicalStorage())
    return tag_type;

  const bool is_complete = cxx_record_decl->isCompleteDefinition();
  const bool fields_loaded =
      cxx_record_decl->hasLoadedFieldsFromExternalStorage();

  // Already completed this type, nothing to be done.
  if (is_complete && fields_loaded)
    return tag_type;

  if (!allow_completion)
    return nullptr;

  // Call the field_begin() accessor to for it to use the external source
  // to load the fields...
  //
  // TODO: if we need to complete the type but have no external source,
  // shouldn't we error out instead?
  clang::ExternalASTSource *external_ast_source = ast->getExternalSource();
  if (external_ast_source) {
    external_ast_source->CompleteType(cxx_record_decl);
    if (cxx_record_decl->isCompleteDefinition()) {
      cxx_record_decl->field_begin();
      cxx_record_decl->setHasLoadedFieldsFromExternalStorage(true);
    }
  }

  return tag_type;
}

/// Returns the clang::EnumType of the specified \ref qual_type. This
/// function will try to complete the type if necessary (and allowed
/// by the specified \ref allow_completion). If we fail to return a *complete*
/// type, returns nullptr.
static const clang::EnumType *GetCompleteEnumType(clang::ASTContext *ast,
                                                  clang::QualType qual_type,
                                                  bool allow_completion) {
  assert(qual_type->isEnumeralType());
  assert(ast);

  const clang::EnumType *enum_type =
      llvm::cast<clang::EnumType>(qual_type.getTypePtr());

  auto *tag_decl = enum_type->getAsTagDecl();
  assert(tag_decl);

  // Already completed, nothing to be done.
  if (tag_decl->getDefinition())
    return enum_type;

  if (!allow_completion)
    return nullptr;

  // No definition but can't complete it, error out.
  if (!tag_decl->hasExternalLexicalStorage())
    return nullptr;

  // We can't complete the type without an external source.
  clang::ExternalASTSource *external_ast_source = ast->getExternalSource();
  if (!external_ast_source)
    return nullptr;

  external_ast_source->CompleteType(tag_decl);
  return enum_type;
}

/// Returns the clang::ObjCObjectType of the specified \ref qual_type. This
/// function will try to complete the type if necessary (and allowed
/// by the specified \ref allow_completion). If we fail to return a *complete*
/// type, returns nullptr.
static const clang::ObjCObjectType *
GetCompleteObjCObjectType(clang::ASTContext *ast, QualType qual_type,
                          bool allow_completion) {
  assert(qual_type->isObjCObjectType());
  assert(ast);

  const clang::ObjCObjectType *objc_class_type =
      llvm::cast<clang::ObjCObjectType>(qual_type);

  clang::ObjCInterfaceDecl *class_interface_decl =
      objc_class_type->getInterface();
  // We currently can't complete objective C types through the newly added
  // ASTContext because it only supports TagDecl objects right now...
  if (!class_interface_decl)
    return objc_class_type;

  // Already complete, nothing to be done.
  if (class_interface_decl->getDefinition())
    return objc_class_type;

  if (!allow_completion)
    return nullptr;

  // No definition but can't complete it, error out.
  if (!class_interface_decl->hasExternalLexicalStorage())
    return nullptr;

  // We can't complete the type without an external source.
  clang::ExternalASTSource *external_ast_source = ast->getExternalSource();
  if (!external_ast_source)
    return nullptr;

  external_ast_source->CompleteType(class_interface_decl);
  return objc_class_type;
}

static bool GetCompleteQualType(clang::ASTContext *ast,
                                clang::QualType qual_type,
                                bool allow_completion = true) {
  qual_type = RemoveWrappingTypes(qual_type);
  const clang::Type::TypeClass type_class = qual_type->getTypeClass();
  switch (type_class) {
  case clang::Type::ConstantArray:
  case clang::Type::IncompleteArray:
  case clang::Type::VariableArray: {
    const clang::ArrayType *array_type =
        llvm::dyn_cast<clang::ArrayType>(qual_type.getTypePtr());

    if (array_type)
      return GetCompleteQualType(ast, array_type->getElementType(),
                                 allow_completion);
  } break;
  case clang::Type::Record: {
    if (const auto *RT =
            GetCompleteRecordType(ast, qual_type, allow_completion))
      return !RT->isIncompleteType();

    return false;
  } break;

  case clang::Type::Enum: {
    if (const auto *ET = GetCompleteEnumType(ast, qual_type, allow_completion))
      return !ET->isIncompleteType();

    return false;
  } break;
  case clang::Type::ObjCObject:
  case clang::Type::ObjCInterface: {
    if (const auto *OT =
            GetCompleteObjCObjectType(ast, qual_type, allow_completion))
      return !OT->isIncompleteType();

    return false;
  } break;

  case clang::Type::Attributed:
    return GetCompleteQualType(
        ast, llvm::cast<clang::AttributedType>(qual_type)->getModifiedType(),
        allow_completion);

  case clang::Type::MemberPointer:
    // MS C++ ABI requires type of the class to be complete of which the pointee
    // is a member.
    if (ast->getTargetInfo().getCXXABI().isMicrosoft()) {
      auto *MPT = qual_type.getTypePtr()->castAs<clang::MemberPointerType>();
      if (MPT->getClass()->isRecordType())
        GetCompleteRecordType(ast, clang::QualType(MPT->getClass(), 0),
                              allow_completion);

      return !qual_type.getTypePtr()->isIncompleteType();
    }
    break;

  default:
    break;
  }

  return true;
}

static clang::ObjCIvarDecl::AccessControl
ConvertAccessTypeToObjCIvarAccessControl(AccessType access) {
  switch (access) {
  case eAccessNone:
    return clang::ObjCIvarDecl::None;
  case eAccessPublic:
    return clang::ObjCIvarDecl::Public;
  case eAccessPrivate:
    return clang::ObjCIvarDecl::Private;
  case eAccessProtected:
    return clang::ObjCIvarDecl::Protected;
  case eAccessPackage:
    return clang::ObjCIvarDecl::Package;
  }
  return clang::ObjCIvarDecl::None;
}

// Tests

#ifndef NDEBUG
bool TypeSystemClang::Verify(lldb::opaque_compiler_type_t type) {
  return !type || llvm::isa<clang::Type>(GetQualType(type).getTypePtr());
}
#endif

bool TypeSystemClang::IsAggregateType(lldb::opaque_compiler_type_t type) {
  clang::QualType qual_type(RemoveWrappingTypes(GetCanonicalQualType(type)));

  const clang::Type::TypeClass type_class = qual_type->getTypeClass();
  switch (type_class) {
  case clang::Type::IncompleteArray:
  case clang::Type::VariableArray:
  case clang::Type::ConstantArray:
  case clang::Type::ExtVector:
  case clang::Type::Vector:
  case clang::Type::Record:
  case clang::Type::ObjCObject:
  case clang::Type::ObjCInterface:
    return true;
  default:
    break;
  }
  // The clang type does have a value
  return false;
}

bool TypeSystemClang::IsAnonymousType(lldb::opaque_compiler_type_t type) {
  clang::QualType qual_type(RemoveWrappingTypes(GetCanonicalQualType(type)));

  const clang::Type::TypeClass type_class = qual_type->getTypeClass();
  switch (type_class) {
  case clang::Type::Record: {
    if (const clang::RecordType *record_type =
            llvm::dyn_cast_or_null<clang::RecordType>(
                qual_type.getTypePtrOrNull())) {
      if (const clang::RecordDecl *record_decl = record_type->getDecl()) {
        return record_decl->isAnonymousStructOrUnion();
      }
    }
    break;
  }
  default:
    break;
  }
  // The clang type does have a value
  return false;
}

bool TypeSystemClang::IsArrayType(lldb::opaque_compiler_type_t type,
                                  CompilerType *element_type_ptr,
                                  uint64_t *size, bool *is_incomplete) {
  clang::QualType qual_type(RemoveWrappingTypes(GetCanonicalQualType(type)));

  const clang::Type::TypeClass type_class = qual_type->getTypeClass();
  switch (type_class) {
  default:
    break;

  case clang::Type::ConstantArray:
    if (element_type_ptr)
      element_type_ptr->SetCompilerType(
          weak_from_this(), llvm::cast<clang::ConstantArrayType>(qual_type)
                                ->getElementType()
                                .getAsOpaquePtr());
    if (size)
      *size = llvm::cast<clang::ConstantArrayType>(qual_type)
                  ->getSize()
                  .getLimitedValue(ULLONG_MAX);
    if (is_incomplete)
      *is_incomplete = false;
    return true;

  case clang::Type::IncompleteArray:
    if (element_type_ptr)
      element_type_ptr->SetCompilerType(
          weak_from_this(), llvm::cast<clang::IncompleteArrayType>(qual_type)
                                ->getElementType()
                                .getAsOpaquePtr());
    if (size)
      *size = 0;
    if (is_incomplete)
      *is_incomplete = true;
    return true;

  case clang::Type::VariableArray:
    if (element_type_ptr)
      element_type_ptr->SetCompilerType(
          weak_from_this(), llvm::cast<clang::VariableArrayType>(qual_type)
                                ->getElementType()
                                .getAsOpaquePtr());
    if (size)
      *size = 0;
    if (is_incomplete)
      *is_incomplete = false;
    return true;

  case clang::Type::DependentSizedArray:
    if (element_type_ptr)
      element_type_ptr->SetCompilerType(
          weak_from_this(),
          llvm::cast<clang::DependentSizedArrayType>(qual_type)
              ->getElementType()
              .getAsOpaquePtr());
    if (size)
      *size = 0;
    if (is_incomplete)
      *is_incomplete = false;
    return true;
  }
  if (element_type_ptr)
    element_type_ptr->Clear();
  if (size)
    *size = 0;
  if (is_incomplete)
    *is_incomplete = false;
  return false;
}

bool TypeSystemClang::IsVectorType(lldb::opaque_compiler_type_t type,
                                   CompilerType *element_type, uint64_t *size) {
  clang::QualType qual_type(GetCanonicalQualType(type));

  const clang::Type::TypeClass type_class = qual_type->getTypeClass();
  switch (type_class) {
  case clang::Type::Vector: {
    const clang::VectorType *vector_type =
        qual_type->getAs<clang::VectorType>();
    if (vector_type) {
      if (size)
        *size = vector_type->getNumElements();
      if (element_type)
        *element_type = GetType(vector_type->getElementType());
    }
    return true;
  } break;
  case clang::Type::ExtVector: {
    const clang::ExtVectorType *ext_vector_type =
        qual_type->getAs<clang::ExtVectorType>();
    if (ext_vector_type) {
      if (size)
        *size = ext_vector_type->getNumElements();
      if (element_type)
        *element_type =
            CompilerType(weak_from_this(),
                         ext_vector_type->getElementType().getAsOpaquePtr());
    }
    return true;
  }
  default:
    break;
  }
  return false;
}

bool TypeSystemClang::IsRuntimeGeneratedType(
    lldb::opaque_compiler_type_t type) {
  clang::DeclContext *decl_ctx = GetDeclContextForType(GetQualType(type));
  if (!decl_ctx)
    return false;

  if (!llvm::isa<clang::ObjCInterfaceDecl>(decl_ctx))
    return false;

  clang::ObjCInterfaceDecl *result_iface_decl =
      llvm::dyn_cast<clang::ObjCInterfaceDecl>(decl_ctx);

  std::optional<ClangASTMetadata> ast_metadata = GetMetadata(result_iface_decl);
  if (!ast_metadata)
    return false;

  return (ast_metadata->GetISAPtr() != 0);
}

bool TypeSystemClang::IsCharType(lldb::opaque_compiler_type_t type) {
  return GetQualType(type).getUnqualifiedType()->isCharType();
}

bool TypeSystemClang::IsCompleteType(lldb::opaque_compiler_type_t type) {
  // If the type hasn't been lazily completed yet, complete it now so that we
  // can give the caller an accurate answer whether the type actually has a
  // definition. Without completing the type now we would just tell the user
  // the current (internal) completeness state of the type and most users don't
  // care (or even know) about this behavior.
  const bool allow_completion = true;
  return GetCompleteQualType(&getASTContext(), GetQualType(type),
                             allow_completion);
}

bool TypeSystemClang::IsConst(lldb::opaque_compiler_type_t type) {
  return GetQualType(type).isConstQualified();
}

bool TypeSystemClang::IsCStringType(lldb::opaque_compiler_type_t type,
                                    uint32_t &length) {
  CompilerType pointee_or_element_clang_type;
  length = 0;
  Flags type_flags(GetTypeInfo(type, &pointee_or_element_clang_type));

  if (!pointee_or_element_clang_type.IsValid())
    return false;

  if (type_flags.AnySet(eTypeIsArray | eTypeIsPointer)) {
    if (pointee_or_element_clang_type.IsCharType()) {
      if (type_flags.Test(eTypeIsArray)) {
        // We know the size of the array and it could be a C string since it is
        // an array of characters
        length = llvm::cast<clang::ConstantArrayType>(
                     GetCanonicalQualType(type).getTypePtr())
                     ->getSize()
                     .getLimitedValue();
      }
      return true;
    }
  }
  return false;
}

unsigned TypeSystemClang::GetPtrAuthKey(lldb::opaque_compiler_type_t type) {
  if (type) {
    clang::QualType qual_type(GetCanonicalQualType(type));
    if (auto pointer_auth = qual_type.getPointerAuth())
      return pointer_auth.getKey();
  }
  return 0;
}

unsigned
TypeSystemClang::GetPtrAuthDiscriminator(lldb::opaque_compiler_type_t type) {
  if (type) {
    clang::QualType qual_type(GetCanonicalQualType(type));
    if (auto pointer_auth = qual_type.getPointerAuth())
      return pointer_auth.getExtraDiscriminator();
  }
  return 0;
}

bool TypeSystemClang::GetPtrAuthAddressDiversity(
    lldb::opaque_compiler_type_t type) {
  if (type) {
    clang::QualType qual_type(GetCanonicalQualType(type));
    if (auto pointer_auth = qual_type.getPointerAuth())
      return pointer_auth.isAddressDiscriminated();
  }
  return false;
}

bool TypeSystemClang::IsFunctionType(lldb::opaque_compiler_type_t type) {
  auto isFunctionType = [&](clang::QualType qual_type) {
    return qual_type->isFunctionType();
  };

  return IsTypeImpl(type, isFunctionType);
}

// Used to detect "Homogeneous Floating-point Aggregates"
uint32_t
TypeSystemClang::IsHomogeneousAggregate(lldb::opaque_compiler_type_t type,
                                        CompilerType *base_type_ptr) {
  if (!type)
    return 0;

  clang::QualType qual_type(RemoveWrappingTypes(GetCanonicalQualType(type)));
  const clang::Type::TypeClass type_class = qual_type->getTypeClass();
  switch (type_class) {
  case clang::Type::Record:
    if (GetCompleteType(type)) {
      const clang::CXXRecordDecl *cxx_record_decl =
          qual_type->getAsCXXRecordDecl();
      if (cxx_record_decl) {
        if (cxx_record_decl->getNumBases() || cxx_record_decl->isDynamicClass())
          return 0;
      }
      const clang::RecordType *record_type =
          llvm::cast<clang::RecordType>(qual_type.getTypePtr());
      if (record_type) {
        const clang::RecordDecl *record_decl = record_type->getDecl();
        if (record_decl) {
          // We are looking for a structure that contains only floating point
          // types
          clang::RecordDecl::field_iterator field_pos,
              field_end = record_decl->field_end();
          uint32_t num_fields = 0;
          bool is_hva = false;
          bool is_hfa = false;
          clang::QualType base_qual_type;
          uint64_t base_bitwidth = 0;
          for (field_pos = record_decl->field_begin(); field_pos != field_end;
               ++field_pos) {
            clang::QualType field_qual_type = field_pos->getType();
            uint64_t field_bitwidth = getASTContext().getTypeSize(qual_type);
            if (field_qual_type->isFloatingType()) {
              if (field_qual_type->isComplexType())
                return 0;
              else {
                if (num_fields == 0)
                  base_qual_type = field_qual_type;
                else {
                  if (is_hva)
                    return 0;
                  is_hfa = true;
                  if (field_qual_type.getTypePtr() !=
                      base_qual_type.getTypePtr())
                    return 0;
                }
              }
            } else if (field_qual_type->isVectorType() ||
                       field_qual_type->isExtVectorType()) {
              if (num_fields == 0) {
                base_qual_type = field_qual_type;
                base_bitwidth = field_bitwidth;
              } else {
                if (is_hfa)
                  return 0;
                is_hva = true;
                if (base_bitwidth != field_bitwidth)
                  return 0;
                if (field_qual_type.getTypePtr() != base_qual_type.getTypePtr())
                  return 0;
              }
            } else
              return 0;
            ++num_fields;
          }
          if (base_type_ptr)
            *base_type_ptr =
                CompilerType(weak_from_this(), base_qual_type.getAsOpaquePtr());
          return num_fields;
        }
      }
    }
    break;

  default:
    break;
  }
  return 0;
}

size_t TypeSystemClang::GetNumberOfFunctionArguments(
    lldb::opaque_compiler_type_t type) {
  if (type) {
    clang::QualType qual_type(GetCanonicalQualType(type));
    const clang::FunctionProtoType *func =
        llvm::dyn_cast<clang::FunctionProtoType>(qual_type.getTypePtr());
    if (func)
      return func->getNumParams();
  }
  return 0;
}

CompilerType
TypeSystemClang::GetFunctionArgumentAtIndex(lldb::opaque_compiler_type_t type,
                                            const size_t index) {
  if (type) {
    clang::QualType qual_type(GetQualType(type));
    const clang::FunctionProtoType *func =
        llvm::dyn_cast<clang::FunctionProtoType>(qual_type.getTypePtr());
    if (func) {
      if (index < func->getNumParams())
        return CompilerType(weak_from_this(), func->getParamType(index).getAsOpaquePtr());
    }
  }
  return CompilerType();
}

bool TypeSystemClang::IsTypeImpl(
    lldb::opaque_compiler_type_t type,
    llvm::function_ref<bool(clang::QualType)> predicate) const {
  if (type) {
    clang::QualType qual_type = RemoveWrappingTypes(GetCanonicalQualType(type));

    if (predicate(qual_type))
      return true;

    const clang::Type::TypeClass type_class = qual_type->getTypeClass();
    switch (type_class) {
    default:
      break;

    case clang::Type::LValueReference:
    case clang::Type::RValueReference: {
      const clang::ReferenceType *reference_type =
          llvm::cast<clang::ReferenceType>(qual_type.getTypePtr());
      if (reference_type)
        return IsTypeImpl(reference_type->getPointeeType().getAsOpaquePtr(), predicate);
    } break;
    }
  }
  return false;
}

bool TypeSystemClang::IsMemberFunctionPointerType(
    lldb::opaque_compiler_type_t type) {
  auto isMemberFunctionPointerType = [](clang::QualType qual_type) {
    return qual_type->isMemberFunctionPointerType();
  };

  return IsTypeImpl(type, isMemberFunctionPointerType);
}

bool TypeSystemClang::IsFunctionPointerType(lldb::opaque_compiler_type_t type) {
  auto isFunctionPointerType = [](clang::QualType qual_type) {
    return qual_type->isFunctionPointerType();
  };

  return IsTypeImpl(type, isFunctionPointerType);
}

bool TypeSystemClang::IsBlockPointerType(
    lldb::opaque_compiler_type_t type,
    CompilerType *function_pointer_type_ptr) {
  auto isBlockPointerType = [&](clang::QualType qual_type) {
    if (qual_type->isBlockPointerType()) {
      if (function_pointer_type_ptr) {
        const clang::BlockPointerType *block_pointer_type =
            qual_type->castAs<clang::BlockPointerType>();
        QualType pointee_type = block_pointer_type->getPointeeType();
        QualType function_pointer_type = m_ast_up->getPointerType(pointee_type);
        *function_pointer_type_ptr = CompilerType(
            weak_from_this(), function_pointer_type.getAsOpaquePtr());
      }
      return true;
    }

    return false;
  };

  return IsTypeImpl(type, isBlockPointerType);
}

bool TypeSystemClang::IsIntegerType(lldb::opaque_compiler_type_t type,
                                    bool &is_signed) {
  if (!type)
    return false;

  clang::QualType qual_type(GetCanonicalQualType(type));
  const clang::BuiltinType *builtin_type =
      llvm::dyn_cast<clang::BuiltinType>(qual_type->getCanonicalTypeInternal());

  if (builtin_type) {
    if (builtin_type->isInteger()) {
      is_signed = builtin_type->isSignedInteger();
      return true;
    }
  }

  return false;
}

bool TypeSystemClang::IsEnumerationType(lldb::opaque_compiler_type_t type,
                                        bool &is_signed) {
  if (type) {
    const clang::EnumType *enum_type = llvm::dyn_cast<clang::EnumType>(
        GetCanonicalQualType(type)->getCanonicalTypeInternal());

    if (enum_type) {
      IsIntegerType(enum_type->getDecl()->getIntegerType().getAsOpaquePtr(),
                    is_signed);
      return true;
    }
  }

  return false;
}

bool TypeSystemClang::IsScopedEnumerationType(
    lldb::opaque_compiler_type_t type) {
  if (type) {
    const clang::EnumType *enum_type = llvm::dyn_cast<clang::EnumType>(
        GetCanonicalQualType(type)->getCanonicalTypeInternal());

    if (enum_type) {
      return enum_type->isScopedEnumeralType();
    }
  }

  return false;
}

bool TypeSystemClang::IsPointerType(lldb::opaque_compiler_type_t type,
                                    CompilerType *pointee_type) {
  if (type) {
    clang::QualType qual_type = RemoveWrappingTypes(GetCanonicalQualType(type));
    const clang::Type::TypeClass type_class = qual_type->getTypeClass();
    switch (type_class) {
    case clang::Type::Builtin:
      switch (llvm::cast<clang::BuiltinType>(qual_type)->getKind()) {
      default:
        break;
      case clang::BuiltinType::ObjCId:
      case clang::BuiltinType::ObjCClass:
        return true;
      }
      return false;
    case clang::Type::ObjCObjectPointer:
      if (pointee_type)
        pointee_type->SetCompilerType(
            weak_from_this(),
            llvm::cast<clang::ObjCObjectPointerType>(qual_type)
                ->getPointeeType()
                .getAsOpaquePtr());
      return true;
    case clang::Type::BlockPointer:
      if (pointee_type)
        pointee_type->SetCompilerType(
            weak_from_this(), llvm::cast<clang::BlockPointerType>(qual_type)
                                  ->getPointeeType()
                                  .getAsOpaquePtr());
      return true;
    case clang::Type::Pointer:
      if (pointee_type)
        pointee_type->SetCompilerType(weak_from_this(),
                                      llvm::cast<clang::PointerType>(qual_type)
                                          ->getPointeeType()
                                          .getAsOpaquePtr());
      return true;
    case clang::Type::MemberPointer:
      if (pointee_type)
        pointee_type->SetCompilerType(
            weak_from_this(), llvm::cast<clang::MemberPointerType>(qual_type)
                                  ->getPointeeType()
                                  .getAsOpaquePtr());
      return true;
    default:
      break;
    }
  }
  if (pointee_type)
    pointee_type->Clear();
  return false;
}

bool TypeSystemClang::IsPointerOrReferenceType(
    lldb::opaque_compiler_type_t type, CompilerType *pointee_type) {
  if (type) {
    clang::QualType qual_type = RemoveWrappingTypes(GetCanonicalQualType(type));
    const clang::Type::TypeClass type_class = qual_type->getTypeClass();
    switch (type_class) {
    case clang::Type::Builtin:
      switch (llvm::cast<clang::BuiltinType>(qual_type)->getKind()) {
      default:
        break;
      case clang::BuiltinType::ObjCId:
      case clang::BuiltinType::ObjCClass:
        return true;
      }
      return false;
    case clang::Type::ObjCObjectPointer:
      if (pointee_type)
        pointee_type->SetCompilerType(
            weak_from_this(),
            llvm::cast<clang::ObjCObjectPointerType>(qual_type)
                ->getPointeeType()
                .getAsOpaquePtr());
      return true;
    case clang::Type::BlockPointer:
      if (pointee_type)
        pointee_type->SetCompilerType(
            weak_from_this(), llvm::cast<clang::BlockPointerType>(qual_type)
                                  ->getPointeeType()
                                  .getAsOpaquePtr());
      return true;
    case clang::Type::Pointer:
      if (pointee_type)
        pointee_type->SetCompilerType(weak_from_this(),
                                      llvm::cast<clang::PointerType>(qual_type)
                                          ->getPointeeType()
                                          .getAsOpaquePtr());
      return true;
    case clang::Type::MemberPointer:
      if (pointee_type)
        pointee_type->SetCompilerType(
            weak_from_this(), llvm::cast<clang::MemberPointerType>(qual_type)
                                  ->getPointeeType()
                                  .getAsOpaquePtr());
      return true;
    case clang::Type::LValueReference:
      if (pointee_type)
        pointee_type->SetCompilerType(
            weak_from_this(), llvm::cast<clang::LValueReferenceType>(qual_type)
                                  ->desugar()
                                  .getAsOpaquePtr());
      return true;
    case clang::Type::RValueReference:
      if (pointee_type)
        pointee_type->SetCompilerType(
            weak_from_this(), llvm::cast<clang::RValueReferenceType>(qual_type)
                                  ->desugar()
                                  .getAsOpaquePtr());
      return true;
    default:
      break;
    }
  }
  if (pointee_type)
    pointee_type->Clear();
  return false;
}

bool TypeSystemClang::IsReferenceType(lldb::opaque_compiler_type_t type,
                                      CompilerType *pointee_type,
                                      bool *is_rvalue) {
  if (type) {
    clang::QualType qual_type = RemoveWrappingTypes(GetCanonicalQualType(type));
    const clang::Type::TypeClass type_class = qual_type->getTypeClass();

    switch (type_class) {
    case clang::Type::LValueReference:
      if (pointee_type)
        pointee_type->SetCompilerType(
            weak_from_this(), llvm::cast<clang::LValueReferenceType>(qual_type)
                                  ->desugar()
                                  .getAsOpaquePtr());
      if (is_rvalue)
        *is_rvalue = false;
      return true;
    case clang::Type::RValueReference:
      if (pointee_type)
        pointee_type->SetCompilerType(
            weak_from_this(), llvm::cast<clang::RValueReferenceType>(qual_type)
                                  ->desugar()
                                  .getAsOpaquePtr());
      if (is_rvalue)
        *is_rvalue = true;
      return true;

    default:
      break;
    }
  }
  if (pointee_type)
    pointee_type->Clear();
  return false;
}

bool TypeSystemClang::IsFloatingPointType(lldb::opaque_compiler_type_t type,
                                          uint32_t &count, bool &is_complex) {
  if (type) {
    clang::QualType qual_type(GetCanonicalQualType(type));

    if (const clang::BuiltinType *BT = llvm::dyn_cast<clang::BuiltinType>(
            qual_type->getCanonicalTypeInternal())) {
      clang::BuiltinType::Kind kind = BT->getKind();
      if (kind >= clang::BuiltinType::Float &&
          kind <= clang::BuiltinType::LongDouble) {
        count = 1;
        is_complex = false;
        return true;
      }
    } else if (const clang::ComplexType *CT =
                   llvm::dyn_cast<clang::ComplexType>(
                       qual_type->getCanonicalTypeInternal())) {
      if (IsFloatingPointType(CT->getElementType().getAsOpaquePtr(), count,
                              is_complex)) {
        count = 2;
        is_complex = true;
        return true;
      }
    } else if (const clang::VectorType *VT = llvm::dyn_cast<clang::VectorType>(
                   qual_type->getCanonicalTypeInternal())) {
      if (IsFloatingPointType(VT->getElementType().getAsOpaquePtr(), count,
                              is_complex)) {
        count = VT->getNumElements();
        is_complex = false;
        return true;
      }
    }
  }
  count = 0;
  is_complex = false;
  return false;
}

bool TypeSystemClang::IsDefined(lldb::opaque_compiler_type_t type) {
  if (!type)
    return false;

  clang::QualType qual_type(GetQualType(type));
  const clang::TagType *tag_type =
      llvm::dyn_cast<clang::TagType>(qual_type.getTypePtr());
  if (tag_type) {
    clang::TagDecl *tag_decl = tag_type->getDecl();
    if (tag_decl)
      return tag_decl->isCompleteDefinition();
    return false;
  } else {
    const clang::ObjCObjectType *objc_class_type =
        llvm::dyn_cast<clang::ObjCObjectType>(qual_type);
    if (objc_class_type) {
      clang::ObjCInterfaceDecl *class_interface_decl =
          objc_class_type->getInterface();
      if (class_interface_decl)
        return class_interface_decl->getDefinition() != nullptr;
      return false;
    }
  }
  return true;
}

bool TypeSystemClang::IsObjCClassType(const CompilerType &type) {
  if (ClangUtil::IsClangType(type)) {
    clang::QualType qual_type(ClangUtil::GetCanonicalQualType(type));

    const clang::ObjCObjectPointerType *obj_pointer_type =
        llvm::dyn_cast<clang::ObjCObjectPointerType>(qual_type);

    if (obj_pointer_type)
      return obj_pointer_type->isObjCClassType();
  }
  return false;
}

bool TypeSystemClang::IsObjCObjectOrInterfaceType(const CompilerType &type) {
  if (ClangUtil::IsClangType(type))
    return ClangUtil::GetCanonicalQualType(type)->isObjCObjectOrInterfaceType();
  return false;
}

bool TypeSystemClang::IsClassType(lldb::opaque_compiler_type_t type) {
  if (!type)
    return false;
  clang::QualType qual_type(GetCanonicalQualType(type));
  const clang::Type::TypeClass type_class = qual_type->getTypeClass();
  return (type_class == clang::Type::Record);
}

bool TypeSystemClang::IsEnumType(lldb::opaque_compiler_type_t type) {
  if (!type)
    return false;
  clang::QualType qual_type(GetCanonicalQualType(type));
  const clang::Type::TypeClass type_class = qual_type->getTypeClass();
  return (type_class == clang::Type::Enum);
}

bool TypeSystemClang::IsPolymorphicClass(lldb::opaque_compiler_type_t type) {
  if (type) {
    clang::QualType qual_type(GetCanonicalQualType(type));
    const clang::Type::TypeClass type_class = qual_type->getTypeClass();
    switch (type_class) {
    case clang::Type::Record:
      if (GetCompleteType(type)) {
        const clang::RecordType *record_type =
            llvm::cast<clang::RecordType>(qual_type.getTypePtr());
        const clang::RecordDecl *record_decl = record_type->getDecl();
        if (record_decl) {
          const clang::CXXRecordDecl *cxx_record_decl =
              llvm::dyn_cast<clang::CXXRecordDecl>(record_decl);
          if (cxx_record_decl) {
            // We can't just call is isPolymorphic() here because that just
            // means the current class has virtual functions, it doesn't check
            // if any inherited classes have virtual functions. The doc string
            // in SBType::IsPolymorphicClass() says it is looking for both
            // if the class has virtual methods or if any bases do, so this
            // should be more correct.
            return cxx_record_decl->isDynamicClass();
          }
        }
      }
      break;

    default:
      break;
    }
  }
  return false;
}

bool TypeSystemClang::IsPossibleDynamicType(lldb::opaque_compiler_type_t type,
                                            CompilerType *dynamic_pointee_type,
                                            bool check_cplusplus,
                                            bool check_objc) {
  clang::QualType pointee_qual_type;
  if (type) {
    clang::QualType qual_type = RemoveWrappingTypes(GetCanonicalQualType(type));
    bool success = false;
    const clang::Type::TypeClass type_class = qual_type->getTypeClass();
    switch (type_class) {
    case clang::Type::Builtin:
      if (check_objc &&
          llvm::cast<clang::BuiltinType>(qual_type)->getKind() ==
              clang::BuiltinType::ObjCId) {
        if (dynamic_pointee_type)
          dynamic_pointee_type->SetCompilerType(weak_from_this(), type);
        return true;
      }
      break;

    case clang::Type::ObjCObjectPointer:
      if (check_objc) {
        if (const auto *objc_pointee_type =
                qual_type->getPointeeType().getTypePtrOrNull()) {
          if (const auto *objc_object_type =
                  llvm::dyn_cast_or_null<clang::ObjCObjectType>(
                      objc_pointee_type)) {
            if (objc_object_type->isObjCClass())
              return false;
          }
        }
        if (dynamic_pointee_type)
          dynamic_pointee_type->SetCompilerType(
              weak_from_this(),
              llvm::cast<clang::ObjCObjectPointerType>(qual_type)
                  ->getPointeeType()
                  .getAsOpaquePtr());
        return true;
      }
      break;

    case clang::Type::Pointer:
      pointee_qual_type =
          llvm::cast<clang::PointerType>(qual_type)->getPointeeType();
      success = true;
      break;

    case clang::Type::LValueReference:
    case clang::Type::RValueReference:
      pointee_qual_type =
          llvm::cast<clang::ReferenceType>(qual_type)->getPointeeType();
      success = true;
      break;

    default:
      break;
    }

    if (success) {
      // Check to make sure what we are pointing too is a possible dynamic C++
      // type We currently accept any "void *" (in case we have a class that
      // has been watered down to an opaque pointer) and virtual C++ classes.
      const clang::Type::TypeClass pointee_type_class =
          pointee_qual_type.getCanonicalType()->getTypeClass();
      switch (pointee_type_class) {
      case clang::Type::Builtin:
        switch (llvm::cast<clang::BuiltinType>(pointee_qual_type)->getKind()) {
        case clang::BuiltinType::UnknownAny:
        case clang::BuiltinType::Void:
          if (dynamic_pointee_type)
            dynamic_pointee_type->SetCompilerType(
                weak_from_this(), pointee_qual_type.getAsOpaquePtr());
          return true;
        default:
          break;
        }
        break;

      case clang::Type::Record:
        if (check_cplusplus) {
          clang::CXXRecordDecl *cxx_record_decl =
              pointee_qual_type->getAsCXXRecordDecl();
          if (cxx_record_decl) {
            bool is_complete = cxx_record_decl->isCompleteDefinition();

            if (is_complete)
              success = cxx_record_decl->isDynamicClass();
            else {
              if (std::optional<ClangASTMetadata> metadata =
                      GetMetadata(cxx_record_decl))
                success = metadata->GetIsDynamicCXXType();
              else {
                is_complete = GetType(pointee_qual_type).GetCompleteType();
                if (is_complete)
                  success = cxx_record_decl->isDynamicClass();
                else
                  success = false;
              }
            }

            if (success) {
              if (dynamic_pointee_type)
                dynamic_pointee_type->SetCompilerType(
                    weak_from_this(), pointee_qual_type.getAsOpaquePtr());
              return true;
            }
          }
        }
        break;

      case clang::Type::ObjCObject:
      case clang::Type::ObjCInterface:
        if (check_objc) {
          if (dynamic_pointee_type)
            dynamic_pointee_type->SetCompilerType(
                weak_from_this(), pointee_qual_type.getAsOpaquePtr());
          return true;
        }
        break;

      default:
        break;
      }
    }
  }
  if (dynamic_pointee_type)
    dynamic_pointee_type->Clear();
  return false;
}

bool TypeSystemClang::IsScalarType(lldb::opaque_compiler_type_t type) {
  if (!type)
    return false;

  return (GetTypeInfo(type, nullptr) & eTypeIsScalar) != 0;
}

bool TypeSystemClang::IsTypedefType(lldb::opaque_compiler_type_t type) {
  if (!type)
    return false;
  return RemoveWrappingTypes(GetQualType(type), {clang::Type::Typedef})
             ->getTypeClass() == clang::Type::Typedef;
}

bool TypeSystemClang::IsVoidType(lldb::opaque_compiler_type_t type) {
  if (!type)
    return false;
  return GetCanonicalQualType(type)->isVoidType();
}

bool TypeSystemClang::CanPassInRegisters(const CompilerType &type) {
  if (auto *record_decl =
      TypeSystemClang::GetAsRecordDecl(type)) {
    return record_decl->canPassInRegisters();
  }
  return false;
}

bool TypeSystemClang::SupportsLanguage(lldb::LanguageType language) {
  return TypeSystemClangSupportsLanguage(language);
}

std::optional<std::string>
TypeSystemClang::GetCXXClassName(const CompilerType &type) {
  if (!type)
    return std::nullopt;

  clang::QualType qual_type(ClangUtil::GetCanonicalQualType(type));
  if (qual_type.isNull())
    return std::nullopt;

  clang::CXXRecordDecl *cxx_record_decl = qual_type->getAsCXXRecordDecl();
  if (!cxx_record_decl)
    return std::nullopt;

  return std::string(cxx_record_decl->getIdentifier()->getNameStart());
}

bool TypeSystemClang::IsCXXClassType(const CompilerType &type) {
  if (!type)
    return false;

  clang::QualType qual_type(ClangUtil::GetCanonicalQualType(type));
  return !qual_type.isNull() && qual_type->getAsCXXRecordDecl() != nullptr;
}

bool TypeSystemClang::IsBeingDefined(lldb::opaque_compiler_type_t type) {
  if (!type)
    return false;
  clang::QualType qual_type(GetCanonicalQualType(type));
  const clang::TagType *tag_type = llvm::dyn_cast<clang::TagType>(qual_type);
  if (tag_type)
    return tag_type->isBeingDefined();
  return false;
}

bool TypeSystemClang::IsObjCObjectPointerType(const CompilerType &type,
                                              CompilerType *class_type_ptr) {
  if (!ClangUtil::IsClangType(type))
    return false;

  clang::QualType qual_type(ClangUtil::GetCanonicalQualType(type));

  if (!qual_type.isNull() && qual_type->isObjCObjectPointerType()) {
    if (class_type_ptr) {
      if (!qual_type->isObjCClassType() && !qual_type->isObjCIdType()) {
        const clang::ObjCObjectPointerType *obj_pointer_type =
            llvm::dyn_cast<clang::ObjCObjectPointerType>(qual_type);
        if (obj_pointer_type == nullptr)
          class_type_ptr->Clear();
        else
          class_type_ptr->SetCompilerType(
              type.GetTypeSystem(),
              clang::QualType(obj_pointer_type->getInterfaceType(), 0)
                  .getAsOpaquePtr());
      }
    }
    return true;
  }
  if (class_type_ptr)
    class_type_ptr->Clear();
  return false;
}

// Type Completion

bool TypeSystemClang::GetCompleteType(lldb::opaque_compiler_type_t type) {
  if (!type)
    return false;
  const bool allow_completion = true;
  return GetCompleteQualType(&getASTContext(), GetQualType(type),
                             allow_completion);
}

ConstString TypeSystemClang::GetTypeName(lldb::opaque_compiler_type_t type,
                                         bool base_only) {
  if (!type)
    return ConstString();

  clang::QualType qual_type(GetQualType(type));

  // Remove certain type sugar from the name. Sugar such as elaborated types
  // or template types which only serve to improve diagnostics shouldn't
  // act as their own types from the user's perspective (e.g., formatter
  // shouldn't format a variable differently depending on how the ser has
  // specified the type. '::Type' and 'Type' should behave the same).
  // Typedefs and atomic derived types are not removed as they are actually
  // useful for identifiying specific types.
  qual_type = RemoveWrappingTypes(qual_type,
                                  {clang::Type::Typedef, clang::Type::Atomic});

  // For a typedef just return the qualified name.
  if (const auto *typedef_type = qual_type->getAs<clang::TypedefType>()) {
    const clang::TypedefNameDecl *typedef_decl = typedef_type->getDecl();
    return ConstString(GetTypeNameForDecl(typedef_decl));
  }

  // For consistency, this follows the same code path that clang uses to emit
  // debug info. This also handles when we don't want any scopes preceding the
  // name.
  if (auto *named_decl = qual_type->getAsTagDecl())
    return ConstString(GetTypeNameForDecl(named_decl, !base_only));

  return ConstString(qual_type.getAsString(GetTypePrintingPolicy()));
}

ConstString
TypeSystemClang::GetDisplayTypeName(lldb::opaque_compiler_type_t type) {
  if (!type)
    return ConstString();

  clang::QualType qual_type(GetQualType(type));
  clang::PrintingPolicy printing_policy(getASTContext().getPrintingPolicy());
  printing_policy.SuppressTagKeyword = true;
  printing_policy.SuppressScope = false;
  printing_policy.SuppressUnwrittenScope = true;
  printing_policy.SuppressInlineNamespace = true;
  return ConstString(qual_type.getAsString(printing_policy));
}

uint32_t
TypeSystemClang::GetTypeInfo(lldb::opaque_compiler_type_t type,
                             CompilerType *pointee_or_element_clang_type) {
  if (!type)
    return 0;

  if (pointee_or_element_clang_type)
    pointee_or_element_clang_type->Clear();

  clang::QualType qual_type =
      RemoveWrappingTypes(GetQualType(type), {clang::Type::Typedef});

  const clang::Type::TypeClass type_class = qual_type->getTypeClass();
  switch (type_class) {
  case clang::Type::Attributed:
    return GetTypeInfo(qual_type->castAs<clang::AttributedType>()
                           ->getModifiedType()
                           .getAsOpaquePtr(),
                       pointee_or_element_clang_type);
  case clang::Type::Builtin: {
    const clang::BuiltinType *builtin_type =
        llvm::cast<clang::BuiltinType>(qual_type->getCanonicalTypeInternal());

    uint32_t builtin_type_flags = eTypeIsBuiltIn | eTypeHasValue;
    switch (builtin_type->getKind()) {
    case clang::BuiltinType::ObjCId:
    case clang::BuiltinType::ObjCClass:
      if (pointee_or_element_clang_type)
        pointee_or_element_clang_type->SetCompilerType(
            weak_from_this(),
            getASTContext().ObjCBuiltinClassTy.getAsOpaquePtr());
      builtin_type_flags |= eTypeIsPointer | eTypeIsObjC;
      break;

    case clang::BuiltinType::ObjCSel:
      if (pointee_or_element_clang_type)
        pointee_or_element_clang_type->SetCompilerType(
            weak_from_this(), getASTContext().CharTy.getAsOpaquePtr());
      builtin_type_flags |= eTypeIsPointer | eTypeIsObjC;
      break;

    case clang::BuiltinType::Bool:
    case clang::BuiltinType::Char_U:
    case clang::BuiltinType::UChar:
    case clang::BuiltinType::WChar_U:
    case clang::BuiltinType::Char16:
    case clang::BuiltinType::Char32:
    case clang::BuiltinType::UShort:
    case clang::BuiltinType::UInt:
    case clang::BuiltinType::ULong:
    case clang::BuiltinType::ULongLong:
    case clang::BuiltinType::UInt128:
    case clang::BuiltinType::Char_S:
    case clang::BuiltinType::SChar:
    case clang::BuiltinType::WChar_S:
    case clang::BuiltinType::Short:
    case clang::BuiltinType::Int:
    case clang::BuiltinType::Long:
    case clang::BuiltinType::LongLong:
    case clang::BuiltinType::Int128:
    case clang::BuiltinType::Float:
    case clang::BuiltinType::Double:
    case clang::BuiltinType::LongDouble:
      builtin_type_flags |= eTypeIsScalar;
      if (builtin_type->isInteger()) {
        builtin_type_flags |= eTypeIsInteger;
        if (builtin_type->isSignedInteger())
          builtin_type_flags |= eTypeIsSigned;
      } else if (builtin_type->isFloatingPoint())
        builtin_type_flags |= eTypeIsFloat;
      break;
    default:
      break;
    }
    return builtin_type_flags;
  }

  case clang::Type::BlockPointer:
    if (pointee_or_element_clang_type)
      pointee_or_element_clang_type->SetCompilerType(
          weak_from_this(), qual_type->getPointeeType().getAsOpaquePtr());
    return eTypeIsPointer | eTypeHasChildren | eTypeIsBlock;

  case clang::Type::Complex: {
    uint32_t complex_type_flags =
        eTypeIsBuiltIn | eTypeHasValue | eTypeIsComplex;
    const clang::ComplexType *complex_type = llvm::dyn_cast<clang::ComplexType>(
        qual_type->getCanonicalTypeInternal());
    if (complex_type) {
      clang::QualType complex_element_type(complex_type->getElementType());
      if (complex_element_type->isIntegerType())
        complex_type_flags |= eTypeIsFloat;
      else if (complex_element_type->isFloatingType())
        complex_type_flags |= eTypeIsInteger;
    }
    return complex_type_flags;
  } break;

  case clang::Type::ConstantArray:
  case clang::Type::DependentSizedArray:
  case clang::Type::IncompleteArray:
  case clang::Type::VariableArray:
    if (pointee_or_element_clang_type)
      pointee_or_element_clang_type->SetCompilerType(
          weak_from_this(), llvm::cast<clang::ArrayType>(qual_type.getTypePtr())
                                ->getElementType()
                                .getAsOpaquePtr());
    return eTypeHasChildren | eTypeIsArray;

  case clang::Type::DependentName:
    return 0;
  case clang::Type::DependentSizedExtVector:
    return eTypeHasChildren | eTypeIsVector;
  case clang::Type::DependentTemplateSpecialization:
    return eTypeIsTemplate;

  case clang::Type::Enum:
    if (pointee_or_element_clang_type)
      pointee_or_element_clang_type->SetCompilerType(
          weak_from_this(), llvm::cast<clang::EnumType>(qual_type)
                                ->getDecl()
                                ->getIntegerType()
                                .getAsOpaquePtr());
    return eTypeIsEnumeration | eTypeHasValue;

  case clang::Type::FunctionProto:
    return eTypeIsFuncPrototype | eTypeHasValue;
  case clang::Type::FunctionNoProto:
    return eTypeIsFuncPrototype | eTypeHasValue;
  case clang::Type::InjectedClassName:
    return 0;

  case clang::Type::LValueReference:
  case clang::Type::RValueReference:
    if (pointee_or_element_clang_type)
      pointee_or_element_clang_type->SetCompilerType(
          weak_from_this(),
          llvm::cast<clang::ReferenceType>(qual_type.getTypePtr())
              ->getPointeeType()
              .getAsOpaquePtr());
    return eTypeHasChildren | eTypeIsReference | eTypeHasValue;

  case clang::Type::MemberPointer:
    return eTypeIsPointer | eTypeIsMember | eTypeHasValue;

  case clang::Type::ObjCObjectPointer:
    if (pointee_or_element_clang_type)
      pointee_or_element_clang_type->SetCompilerType(
          weak_from_this(), qual_type->getPointeeType().getAsOpaquePtr());
    return eTypeHasChildren | eTypeIsObjC | eTypeIsClass | eTypeIsPointer |
           eTypeHasValue;

  case clang::Type::ObjCObject:
    return eTypeHasChildren | eTypeIsObjC | eTypeIsClass;
  case clang::Type::ObjCInterface:
    return eTypeHasChildren | eTypeIsObjC | eTypeIsClass;

  case clang::Type::Pointer:
    if (pointee_or_element_clang_type)
      pointee_or_element_clang_type->SetCompilerType(
          weak_from_this(), qual_type->getPointeeType().getAsOpaquePtr());
    return eTypeHasChildren | eTypeIsPointer | eTypeHasValue;

  case clang::Type::Record:
    if (qual_type->getAsCXXRecordDecl())
      return eTypeHasChildren | eTypeIsClass | eTypeIsCPlusPlus;
    else
      return eTypeHasChildren | eTypeIsStructUnion;
    break;
  case clang::Type::SubstTemplateTypeParm:
    return eTypeIsTemplate;
  case clang::Type::TemplateTypeParm:
    return eTypeIsTemplate;
  case clang::Type::TemplateSpecialization:
    return eTypeIsTemplate;

  case clang::Type::Typedef:
    return eTypeIsTypedef | GetType(llvm::cast<clang::TypedefType>(qual_type)
                                        ->getDecl()
                                        ->getUnderlyingType())
                                .GetTypeInfo(pointee_or_element_clang_type);
  case clang::Type::UnresolvedUsing:
    return 0;

  case clang::Type::ExtVector:
  case clang::Type::Vector: {
    uint32_t vector_type_flags = eTypeHasChildren | eTypeIsVector;
    const clang::VectorType *vector_type = llvm::dyn_cast<clang::VectorType>(
        qual_type->getCanonicalTypeInternal());
    if (vector_type) {
      if (vector_type->isIntegerType())
        vector_type_flags |= eTypeIsFloat;
      else if (vector_type->isFloatingType())
        vector_type_flags |= eTypeIsInteger;
    }
    return vector_type_flags;
  }
  default:
    return 0;
  }
  return 0;
}

lldb::LanguageType
TypeSystemClang::GetMinimumLanguage(lldb::opaque_compiler_type_t type) {
  if (!type)
    return lldb::eLanguageTypeC;

  // If the type is a reference, then resolve it to what it refers to first:
  clang::QualType qual_type(GetCanonicalQualType(type).getNonReferenceType());
  if (qual_type->isAnyPointerType()) {
    if (qual_type->isObjCObjectPointerType())
      return lldb::eLanguageTypeObjC;
    if (qual_type->getPointeeCXXRecordDecl())
      return lldb::eLanguageTypeC_plus_plus;

    clang::QualType pointee_type(qual_type->getPointeeType());
    if (pointee_type->getPointeeCXXRecordDecl())
      return lldb::eLanguageTypeC_plus_plus;
    if (pointee_type->isObjCObjectOrInterfaceType())
      return lldb::eLanguageTypeObjC;
    if (pointee_type->isObjCClassType())
      return lldb::eLanguageTypeObjC;
    if (pointee_type.getTypePtr() ==
        getASTContext().ObjCBuiltinIdTy.getTypePtr())
      return lldb::eLanguageTypeObjC;
  } else {
    if (qual_type->isObjCObjectOrInterfaceType())
      return lldb::eLanguageTypeObjC;
    if (qual_type->getAsCXXRecordDecl())
      return lldb::eLanguageTypeC_plus_plus;
    switch (qual_type->getTypeClass()) {
    default:
      break;
    case clang::Type::Builtin:
      switch (llvm::cast<clang::BuiltinType>(qual_type)->getKind()) {
      default:
      case clang::BuiltinType::Void:
      case clang::BuiltinType::Bool:
      case clang::BuiltinType::Char_U:
      case clang::BuiltinType::UChar:
      case clang::BuiltinType::WChar_U:
      case clang::BuiltinType::Char16:
      case clang::BuiltinType::Char32:
      case clang::BuiltinType::UShort:
      case clang::BuiltinType::UInt:
      case clang::BuiltinType::ULong:
      case clang::BuiltinType::ULongLong:
      case clang::BuiltinType::UInt128:
      case clang::BuiltinType::Char_S:
      case clang::BuiltinType::SChar:
      case clang::BuiltinType::WChar_S:
      case clang::BuiltinType::Short:
      case clang::BuiltinType::Int:
      case clang::BuiltinType::Long:
      case clang::BuiltinType::LongLong:
      case clang::BuiltinType::Int128:
      case clang::BuiltinType::Float:
      case clang::BuiltinType::Double:
      case clang::BuiltinType::LongDouble:
        break;

      case clang::BuiltinType::NullPtr:
        return eLanguageTypeC_plus_plus;

      case clang::BuiltinType::ObjCId:
      case clang::BuiltinType::ObjCClass:
      case clang::BuiltinType::ObjCSel:
        return eLanguageTypeObjC;

      case clang::BuiltinType::Dependent:
      case clang::BuiltinType::Overload:
      case clang::BuiltinType::BoundMember:
      case clang::BuiltinType::UnknownAny:
        break;
      }
      break;
    case clang::Type::Typedef:
      return GetType(llvm::cast<clang::TypedefType>(qual_type)
                         ->getDecl()
                         ->getUnderlyingType())
          .GetMinimumLanguage();
    }
  }
  return lldb::eLanguageTypeC;
}

lldb::TypeClass
TypeSystemClang::GetTypeClass(lldb::opaque_compiler_type_t type) {
  if (!type)
    return lldb::eTypeClassInvalid;

  clang::QualType qual_type =
      RemoveWrappingTypes(GetQualType(type), {clang::Type::Typedef});

  switch (qual_type->getTypeClass()) {
  case clang::Type::Atomic:
  case clang::Type::Auto:
  case clang::Type::CountAttributed:
  case clang::Type::Decltype:
  case clang::Type::Elaborated:
  case clang::Type::Paren:
  case clang::Type::TypeOf:
  case clang::Type::TypeOfExpr:
  case clang::Type::Using:
    llvm_unreachable("Handled in RemoveWrappingTypes!");
  case clang::Type::UnaryTransform:
    break;
  case clang::Type::FunctionNoProto:
    return lldb::eTypeClassFunction;
  case clang::Type::FunctionProto:
    return lldb::eTypeClassFunction;
  case clang::Type::IncompleteArray:
    return lldb::eTypeClassArray;
  case clang::Type::VariableArray:
    return lldb::eTypeClassArray;
  case clang::Type::ConstantArray:
    return lldb::eTypeClassArray;
  case clang::Type::DependentSizedArray:
    return lldb::eTypeClassArray;
  case clang::Type::ArrayParameter:
    return lldb::eTypeClassArray;
  case clang::Type::DependentSizedExtVector:
    return lldb::eTypeClassVector;
  case clang::Type::DependentVector:
    return lldb::eTypeClassVector;
  case clang::Type::ExtVector:
    return lldb::eTypeClassVector;
  case clang::Type::Vector:
    return lldb::eTypeClassVector;
  case clang::Type::Builtin:
  // Ext-Int is just an integer type.
  case clang::Type::BitInt:
  case clang::Type::DependentBitInt:
    return lldb::eTypeClassBuiltin;
  case clang::Type::ObjCObjectPointer:
    return lldb::eTypeClassObjCObjectPointer;
  case clang::Type::BlockPointer:
    return lldb::eTypeClassBlockPointer;
  case clang::Type::Pointer:
    return lldb::eTypeClassPointer;
  case clang::Type::LValueReference:
    return lldb::eTypeClassReference;
  case clang::Type::RValueReference:
    return lldb::eTypeClassReference;
  case clang::Type::MemberPointer:
    return lldb::eTypeClassMemberPointer;
  case clang::Type::Complex:
    if (qual_type->isComplexType())
      return lldb::eTypeClassComplexFloat;
    else
      return lldb::eTypeClassComplexInteger;
  case clang::Type::ObjCObject:
    return lldb::eTypeClassObjCObject;
  case clang::Type::ObjCInterface:
    return lldb::eTypeClassObjCInterface;
  case clang::Type::Record: {
    const clang::RecordType *record_type =
        llvm::cast<clang::RecordType>(qual_type.getTypePtr());
    const clang::RecordDecl *record_decl = record_type->getDecl();
    if (record_decl->isUnion())
      return lldb::eTypeClassUnion;
    else if (record_decl->isStruct())
      return lldb::eTypeClassStruct;
    else
      return lldb::eTypeClassClass;
  } break;
  case clang::Type::Enum:
    return lldb::eTypeClassEnumeration;
  case clang::Type::Typedef:
    return lldb::eTypeClassTypedef;
  case clang::Type::UnresolvedUsing:
    break;

  case clang::Type::Attributed:
  case clang::Type::BTFTagAttributed:
    break;
  case clang::Type::TemplateTypeParm:
    break;
  case clang::Type::SubstTemplateTypeParm:
    break;
  case clang::Type::SubstTemplateTypeParmPack:
    break;
  case clang::Type::InjectedClassName:
    break;
  case clang::Type::DependentName:
    break;
  case clang::Type::DependentTemplateSpecialization:
    break;
  case clang::Type::PackExpansion:
    break;

  case clang::Type::TemplateSpecialization:
    break;
  case clang::Type::DeducedTemplateSpecialization:
    break;
  case clang::Type::Pipe:
    break;

  // pointer type decayed from an array or function type.
  case clang::Type::Decayed:
    break;
  case clang::Type::Adjusted:
    break;
  case clang::Type::ObjCTypeParam:
    break;

  case clang::Type::DependentAddressSpace:
    break;
  case clang::Type::MacroQualified:
    break;

  // Matrix types that we're not sure how to display at the moment.
  case clang::Type::ConstantMatrix:
  case clang::Type::DependentSizedMatrix:
    break;

  // We don't handle pack indexing yet
  case clang::Type::PackIndexing:
    break;

  case clang::Type::HLSLAttributedResource:
    break;
  }
  // We don't know hot to display this type...
  return lldb::eTypeClassOther;
}

unsigned TypeSystemClang::GetTypeQualifiers(lldb::opaque_compiler_type_t type) {
  if (type)
    return GetQualType(type).getQualifiers().getCVRQualifiers();
  return 0;
}

// Creating related types

CompilerType
TypeSystemClang::GetArrayElementType(lldb::opaque_compiler_type_t type,
                                     ExecutionContextScope *exe_scope) {
  if (type) {
    clang::QualType qual_type(GetQualType(type));

    const clang::Type *array_eletype =
        qual_type.getTypePtr()->getArrayElementTypeNoTypeQual();

    if (!array_eletype)
      return CompilerType();

    return GetType(clang::QualType(array_eletype, 0));
  }
  return CompilerType();
}

CompilerType TypeSystemClang::GetArrayType(lldb::opaque_compiler_type_t type,
                                           uint64_t size) {
  if (type) {
    clang::QualType qual_type(GetCanonicalQualType(type));
    clang::ASTContext &ast_ctx = getASTContext();
    if (size != 0)
      return GetType(ast_ctx.getConstantArrayType(
          qual_type, llvm::APInt(64, size), nullptr,
          clang::ArraySizeModifier::Normal, 0));
    else
      return GetType(ast_ctx.getIncompleteArrayType(
          qual_type, clang::ArraySizeModifier::Normal, 0));
  }

  return CompilerType();
}

CompilerType
TypeSystemClang::GetCanonicalType(lldb::opaque_compiler_type_t type) {
  if (type)
    return GetType(GetCanonicalQualType(type));
  return CompilerType();
}

static clang::QualType GetFullyUnqualifiedType_Impl(clang::ASTContext *ast,
                                                    clang::QualType qual_type) {
  if (qual_type->isPointerType())
    qual_type = ast->getPointerType(
        GetFullyUnqualifiedType_Impl(ast, qual_type->getPointeeType()));
  else if (const ConstantArrayType *arr =
               ast->getAsConstantArrayType(qual_type)) {
    qual_type = ast->getConstantArrayType(
        GetFullyUnqualifiedType_Impl(ast, arr->getElementType()),
        arr->getSize(), arr->getSizeExpr(), arr->getSizeModifier(),
        arr->getIndexTypeQualifiers().getAsOpaqueValue());
  } else
    qual_type = qual_type.getUnqualifiedType();
  qual_type.removeLocalConst();
  qual_type.removeLocalRestrict();
  qual_type.removeLocalVolatile();
  return qual_type;
}

CompilerType
TypeSystemClang::GetFullyUnqualifiedType(lldb::opaque_compiler_type_t type) {
  if (type)
    return GetType(
        GetFullyUnqualifiedType_Impl(&getASTContext(), GetQualType(type)));
  return CompilerType();
}

CompilerType
TypeSystemClang::GetEnumerationIntegerType(lldb::opaque_compiler_type_t type) {
  if (type)
    return GetEnumerationIntegerType(GetType(GetCanonicalQualType(type)));
  return CompilerType();
}

int TypeSystemClang::GetFunctionArgumentCount(
    lldb::opaque_compiler_type_t type) {
  if (type) {
    const clang::FunctionProtoType *func =
        llvm::dyn_cast<clang::FunctionProtoType>(GetCanonicalQualType(type));
    if (func)
      return func->getNumParams();
  }
  return -1;
}

CompilerType TypeSystemClang::GetFunctionArgumentTypeAtIndex(
    lldb::opaque_compiler_type_t type, size_t idx) {
  if (type) {
    const clang::FunctionProtoType *func =
        llvm::dyn_cast<clang::FunctionProtoType>(GetQualType(type));
    if (func) {
      const uint32_t num_args = func->getNumParams();
      if (idx < num_args)
        return GetType(func->getParamType(idx));
    }
  }
  return CompilerType();
}

CompilerType
TypeSystemClang::GetFunctionReturnType(lldb::opaque_compiler_type_t type) {
  if (type) {
    clang::QualType qual_type(GetQualType(type));
    const clang::FunctionProtoType *func =
        llvm::dyn_cast<clang::FunctionProtoType>(qual_type.getTypePtr());
    if (func)
      return GetType(func->getReturnType());
  }
  return CompilerType();
}

size_t
TypeSystemClang::GetNumMemberFunctions(lldb::opaque_compiler_type_t type) {
  size_t num_functions = 0;
  if (type) {
    clang::QualType qual_type = RemoveWrappingTypes(GetCanonicalQualType(type));
    switch (qual_type->getTypeClass()) {
    case clang::Type::Record:
      if (GetCompleteQualType(&getASTContext(), qual_type)) {
        const clang::RecordType *record_type =
            llvm::cast<clang::RecordType>(qual_type.getTypePtr());
        const clang::RecordDecl *record_decl = record_type->getDecl();
        assert(record_decl);
        const clang::CXXRecordDecl *cxx_record_decl =
            llvm::dyn_cast<clang::CXXRecordDecl>(record_decl);
        if (cxx_record_decl)
          num_functions = std::distance(cxx_record_decl->method_begin(),
                                        cxx_record_decl->method_end());
      }
      break;

    case clang::Type::ObjCObjectPointer: {
      const clang::ObjCObjectPointerType *objc_class_type =
          qual_type->castAs<clang::ObjCObjectPointerType>();
      const clang::ObjCInterfaceType *objc_interface_type =
          objc_class_type->getInterfaceType();
      if (objc_interface_type &&
          GetCompleteType(static_cast<lldb::opaque_compiler_type_t>(
              const_cast<clang::ObjCInterfaceType *>(objc_interface_type)))) {
        clang::ObjCInterfaceDecl *class_interface_decl =
            objc_interface_type->getDecl();
        if (class_interface_decl) {
          num_functions = std::distance(class_interface_decl->meth_begin(),
                                        class_interface_decl->meth_end());
        }
      }
      break;
    }

    case clang::Type::ObjCObject:
    case clang::Type::ObjCInterface:
      if (GetCompleteType(type)) {
        const clang::ObjCObjectType *objc_class_type =
            llvm::dyn_cast<clang::ObjCObjectType>(qual_type.getTypePtr());
        if (objc_class_type) {
          clang::ObjCInterfaceDecl *class_interface_decl =
              objc_class_type->getInterface();
          if (class_interface_decl)
            num_functions = std::distance(class_interface_decl->meth_begin(),
                                          class_interface_decl->meth_end());
        }
      }
      break;

    default:
      break;
    }
  }
  return num_functions;
}

TypeMemberFunctionImpl
TypeSystemClang::GetMemberFunctionAtIndex(lldb::opaque_compiler_type_t type,
                                          size_t idx) {
  std::string name;
  MemberFunctionKind kind(MemberFunctionKind::eMemberFunctionKindUnknown);
  CompilerType clang_type;
  CompilerDecl clang_decl;
  if (type) {
    clang::QualType qual_type = RemoveWrappingTypes(GetCanonicalQualType(type));
    switch (qual_type->getTypeClass()) {
    case clang::Type::Record:
      if (GetCompleteQualType(&getASTContext(), qual_type)) {
        const clang::RecordType *record_type =
            llvm::cast<clang::RecordType>(qual_type.getTypePtr());
        const clang::RecordDecl *record_decl = record_type->getDecl();
        assert(record_decl);
        const clang::CXXRecordDecl *cxx_record_decl =
            llvm::dyn_cast<clang::CXXRecordDecl>(record_decl);
        if (cxx_record_decl) {
          auto method_iter = cxx_record_decl->method_begin();
          auto method_end = cxx_record_decl->method_end();
          if (idx <
              static_cast<size_t>(std::distance(method_iter, method_end))) {
            std::advance(method_iter, idx);
            clang::CXXMethodDecl *cxx_method_decl =
                method_iter->getCanonicalDecl();
            if (cxx_method_decl) {
              name = cxx_method_decl->getDeclName().getAsString();
              if (cxx_method_decl->isStatic())
                kind = lldb::eMemberFunctionKindStaticMethod;
              else if (llvm::isa<clang::CXXConstructorDecl>(cxx_method_decl))
                kind = lldb::eMemberFunctionKindConstructor;
              else if (llvm::isa<clang::CXXDestructorDecl>(cxx_method_decl))
                kind = lldb::eMemberFunctionKindDestructor;
              else
                kind = lldb::eMemberFunctionKindInstanceMethod;
              clang_type = GetType(cxx_method_decl->getType());
              clang_decl = GetCompilerDecl(cxx_method_decl);
            }
          }
        }
      }
      break;

    case clang::Type::ObjCObjectPointer: {
      const clang::ObjCObjectPointerType *objc_class_type =
          qual_type->castAs<clang::ObjCObjectPointerType>();
      const clang::ObjCInterfaceType *objc_interface_type =
          objc_class_type->getInterfaceType();
      if (objc_interface_type &&
          GetCompleteType(static_cast<lldb::opaque_compiler_type_t>(
              const_cast<clang::ObjCInterfaceType *>(objc_interface_type)))) {
        clang::ObjCInterfaceDecl *class_interface_decl =
            objc_interface_type->getDecl();
        if (class_interface_decl) {
          auto method_iter = class_interface_decl->meth_begin();
          auto method_end = class_interface_decl->meth_end();
          if (idx <
              static_cast<size_t>(std::distance(method_iter, method_end))) {
            std::advance(method_iter, idx);
            clang::ObjCMethodDecl *objc_method_decl =
                method_iter->getCanonicalDecl();
            if (objc_method_decl) {
              clang_decl = GetCompilerDecl(objc_method_decl);
              name = objc_method_decl->getSelector().getAsString();
              if (objc_method_decl->isClassMethod())
                kind = lldb::eMemberFunctionKindStaticMethod;
              else
                kind = lldb::eMemberFunctionKindInstanceMethod;
            }
          }
        }
      }
      break;
    }

    case clang::Type::ObjCObject:
    case clang::Type::ObjCInterface:
      if (GetCompleteType(type)) {
        const clang::ObjCObjectType *objc_class_type =
            llvm::dyn_cast<clang::ObjCObjectType>(qual_type.getTypePtr());
        if (objc_class_type) {
          clang::ObjCInterfaceDecl *class_interface_decl =
              objc_class_type->getInterface();
          if (class_interface_decl) {
            auto method_iter = class_interface_decl->meth_begin();
            auto method_end = class_interface_decl->meth_end();
            if (idx <
                static_cast<size_t>(std::distance(method_iter, method_end))) {
              std::advance(method_iter, idx);
              clang::ObjCMethodDecl *objc_method_decl =
                  method_iter->getCanonicalDecl();
              if (objc_method_decl) {
                clang_decl = GetCompilerDecl(objc_method_decl);
                name = objc_method_decl->getSelector().getAsString();
                if (objc_method_decl->isClassMethod())
                  kind = lldb::eMemberFunctionKindStaticMethod;
                else
                  kind = lldb::eMemberFunctionKindInstanceMethod;
              }
            }
          }
        }
      }
      break;

    default:
      break;
    }
  }

  if (kind == eMemberFunctionKindUnknown)
    return TypeMemberFunctionImpl();
  else
    return TypeMemberFunctionImpl(clang_type, clang_decl, name, kind);
}

CompilerType
TypeSystemClang::GetNonReferenceType(lldb::opaque_compiler_type_t type) {
  if (type)
    return GetType(GetQualType(type).getNonReferenceType());
  return CompilerType();
}

CompilerType
TypeSystemClang::GetPointeeType(lldb::opaque_compiler_type_t type) {
  if (type) {
    clang::QualType qual_type(GetQualType(type));
    return GetType(qual_type.getTypePtr()->getPointeeType());
  }
  return CompilerType();
}

CompilerType
TypeSystemClang::GetPointerType(lldb::opaque_compiler_type_t type) {
  if (type) {
    clang::QualType qual_type(GetQualType(type));

    switch (qual_type.getDesugaredType(getASTContext())->getTypeClass()) {
    case clang::Type::ObjCObject:
    case clang::Type::ObjCInterface:
      return GetType(getASTContext().getObjCObjectPointerType(qual_type));

    default:
      return GetType(getASTContext().getPointerType(qual_type));
    }
  }
  return CompilerType();
}

CompilerType
TypeSystemClang::GetLValueReferenceType(lldb::opaque_compiler_type_t type) {
  if (type)
    return GetType(getASTContext().getLValueReferenceType(GetQualType(type)));
  else
    return CompilerType();
}

CompilerType
TypeSystemClang::GetRValueReferenceType(lldb::opaque_compiler_type_t type) {
  if (type)
    return GetType(getASTContext().getRValueReferenceType(GetQualType(type)));
  else
    return CompilerType();
}

CompilerType TypeSystemClang::GetAtomicType(lldb::opaque_compiler_type_t type) {
  if (!type)
    return CompilerType();
  return GetType(getASTContext().getAtomicType(GetQualType(type)));
}

CompilerType
TypeSystemClang::AddConstModifier(lldb::opaque_compiler_type_t type) {
  if (type) {
    clang::QualType result(GetQualType(type));
    result.addConst();
    return GetType(result);
  }
  return CompilerType();
}

CompilerType
TypeSystemClang::AddPtrAuthModifier(lldb::opaque_compiler_type_t type,
                                    uint32_t payload) {
  if (type) {
    clang::ASTContext &clang_ast = getASTContext();
    auto pauth = PointerAuthQualifier::fromOpaqueValue(payload);
    clang::QualType result =
        clang_ast.getPointerAuthType(GetQualType(type), pauth);
    return GetType(result);
  }
  return CompilerType();
}

CompilerType
TypeSystemClang::AddVolatileModifier(lldb::opaque_compiler_type_t type) {
  if (type) {
    clang::QualType result(GetQualType(type));
    result.addVolatile();
    return GetType(result);
  }
  return CompilerType();
}

CompilerType
TypeSystemClang::AddRestrictModifier(lldb::opaque_compiler_type_t type) {
  if (type) {
    clang::QualType result(GetQualType(type));
    result.addRestrict();
    return GetType(result);
  }
  return CompilerType();
}

CompilerType TypeSystemClang::CreateTypedef(
    lldb::opaque_compiler_type_t type, const char *typedef_name,
    const CompilerDeclContext &compiler_decl_ctx, uint32_t payload) {
  if (type && typedef_name && typedef_name[0]) {
    clang::ASTContext &clang_ast = getASTContext();
    clang::QualType qual_type(GetQualType(type));

    clang::DeclContext *decl_ctx =
        TypeSystemClang::DeclContextGetAsDeclContext(compiler_decl_ctx);
    if (!decl_ctx)
      decl_ctx = getASTContext().getTranslationUnitDecl();

    clang::TypedefDecl *decl =
        clang::TypedefDecl::CreateDeserialized(clang_ast, GlobalDeclID());
    decl->setDeclContext(decl_ctx);
    decl->setDeclName(&clang_ast.Idents.get(typedef_name));
    decl->setTypeSourceInfo(clang_ast.getTrivialTypeSourceInfo(qual_type));
    decl_ctx->addDecl(decl);
    SetOwningModule(decl, TypePayloadClang(payload).GetOwningModule());

    clang::TagDecl *tdecl = nullptr;
    if (!qual_type.isNull()) {
      if (const clang::RecordType *rt = qual_type->getAs<clang::RecordType>())
        tdecl = rt->getDecl();
      if (const clang::EnumType *et = qual_type->getAs<clang::EnumType>())
        tdecl = et->getDecl();
    }

    // Check whether this declaration is an anonymous struct, union, or enum,
    // hidden behind a typedef. If so, we try to check whether we have a
    // typedef tag to attach to the original record declaration
    if (tdecl && !tdecl->getIdentifier() && !tdecl->getTypedefNameForAnonDecl())
      tdecl->setTypedefNameForAnonDecl(decl);

    decl->setAccess(clang::AS_public); // TODO respect proper access specifier

    // Get a uniqued clang::QualType for the typedef decl type
    return GetType(clang_ast.getTypedefType(decl));
  }
  return CompilerType();
}

CompilerType
TypeSystemClang::GetTypedefedType(lldb::opaque_compiler_type_t type) {
  if (type) {
    const clang::TypedefType *typedef_type = llvm::dyn_cast<clang::TypedefType>(
        RemoveWrappingTypes(GetQualType(type), {clang::Type::Typedef}));
    if (typedef_type)
      return GetType(typedef_type->getDecl()->getUnderlyingType());
  }
  return CompilerType();
}

// Create related types using the current type's AST

CompilerType TypeSystemClang::GetBasicTypeFromAST(lldb::BasicType basic_type) {
  return TypeSystemClang::GetBasicType(basic_type);
}

CompilerType TypeSystemClang::CreateGenericFunctionPrototype() {
  clang::ASTContext &ast = getASTContext();
  const FunctionType::ExtInfo generic_ext_info(
    /*noReturn=*/false,
    /*hasRegParm=*/false,
    /*regParm=*/0,
    CallingConv::CC_C,
    /*producesResult=*/false,
    /*noCallerSavedRegs=*/false,
    /*NoCfCheck=*/false,
    /*cmseNSCall=*/false);
  QualType func_type = ast.getFunctionNoProtoType(ast.VoidTy, generic_ext_info);
  return GetType(func_type);
}
// Exploring the type

const llvm::fltSemantics &
TypeSystemClang::GetFloatTypeSemantics(size_t byte_size) {
  clang::ASTContext &ast = getASTContext();
  const size_t bit_size = byte_size * 8;
  if (bit_size == ast.getTypeSize(ast.FloatTy))
    return ast.getFloatTypeSemantics(ast.FloatTy);
  else if (bit_size == ast.getTypeSize(ast.DoubleTy))
    return ast.getFloatTypeSemantics(ast.DoubleTy);
  else if (bit_size == ast.getTypeSize(ast.LongDoubleTy) ||
           bit_size == llvm::APFloat::semanticsSizeInBits(
                           ast.getFloatTypeSemantics(ast.LongDoubleTy)))
    return ast.getFloatTypeSemantics(ast.LongDoubleTy);
  else if (bit_size == ast.getTypeSize(ast.HalfTy))
    return ast.getFloatTypeSemantics(ast.HalfTy);
  return llvm::APFloatBase::Bogus();
}

std::optional<uint64_t>
TypeSystemClang::GetObjCBitSize(QualType qual_type,
                                ExecutionContextScope *exe_scope) {
  assert(qual_type->isObjCObjectOrInterfaceType());
  ExecutionContext exe_ctx(exe_scope);
  if (Process *process = exe_ctx.GetProcessPtr()) {
    if (ObjCLanguageRuntime *objc_runtime =
            ObjCLanguageRuntime::Get(*process)) {
      if (std::optional<uint64_t> bit_size =
              objc_runtime->GetTypeBitSize(GetType(qual_type)))
        return *bit_size;
    }
  } else {
    static bool g_printed = false;
    if (!g_printed) {
      StreamString s;
      DumpTypeDescription(qual_type.getAsOpaquePtr(), s);

      llvm::outs() << "warning: trying to determine the size of type ";
      llvm::outs() << s.GetString() << "\n";
      llvm::outs() << "without a valid ExecutionContext. this is not "
                      "reliable. please file a bug against LLDB.\n";
      llvm::outs() << "backtrace:\n";
      llvm::sys::PrintStackTrace(llvm::outs());
      llvm::outs() << "\n";
      g_printed = true;
    }
  }

  return getASTContext().getTypeSize(qual_type) +
         getASTContext().getTypeSize(getASTContext().ObjCBuiltinClassTy);
}

std::optional<uint64_t>
TypeSystemClang::GetBitSize(lldb::opaque_compiler_type_t type,
                            ExecutionContextScope *exe_scope) {
  if (!GetCompleteType(type))
    return std::nullopt;

  clang::QualType qual_type(GetCanonicalQualType(type));
  const clang::Type::TypeClass type_class = qual_type->getTypeClass();
  switch (type_class) {
  case clang::Type::ConstantArray:
  case clang::Type::FunctionProto:
  case clang::Type::Record:
    return getASTContext().getTypeSize(qual_type);
  case clang::Type::ObjCInterface:
  case clang::Type::ObjCObject:
    return GetObjCBitSize(qual_type, exe_scope);
  case clang::Type::IncompleteArray: {
    const uint64_t bit_size = getASTContext().getTypeSize(qual_type);
    if (bit_size == 0)
      return getASTContext().getTypeSize(
          qual_type->getArrayElementTypeNoTypeQual()
              ->getCanonicalTypeUnqualified());

    return bit_size;
  }
  default:
    if (const uint64_t bit_size = getASTContext().getTypeSize(qual_type))
      return bit_size;
  }

  return std::nullopt;
}

std::optional<size_t>
TypeSystemClang::GetTypeBitAlign(lldb::opaque_compiler_type_t type,
                                 ExecutionContextScope *exe_scope) {
  if (GetCompleteType(type))
    return getASTContext().getTypeAlign(GetQualType(type));
  return {};
}

lldb::Encoding TypeSystemClang::GetEncoding(lldb::opaque_compiler_type_t type,
                                            uint64_t &count) {
  if (!type)
    return lldb::eEncodingInvalid;

  count = 1;
  clang::QualType qual_type = RemoveWrappingTypes(GetCanonicalQualType(type));

  switch (qual_type->getTypeClass()) {
  case clang::Type::Atomic:
  case clang::Type::Auto:
  case clang::Type::CountAttributed:
  case clang::Type::Decltype:
  case clang::Type::Elaborated:
  case clang::Type::Paren:
  case clang::Type::Typedef:
  case clang::Type::TypeOf:
  case clang::Type::TypeOfExpr:
  case clang::Type::Using:
    llvm_unreachable("Handled in RemoveWrappingTypes!");

  case clang::Type::UnaryTransform:
    break;

  case clang::Type::FunctionNoProto:
  case clang::Type::FunctionProto:
    return lldb::eEncodingUint;

  case clang::Type::IncompleteArray:
  case clang::Type::VariableArray:
  case clang::Type::ArrayParameter:
    break;

  case clang::Type::ConstantArray:
    break;

  case clang::Type::DependentVector:
  case clang::Type::ExtVector:
  case clang::Type::Vector:
    // TODO: Set this to more than one???
    break;

  case clang::Type::BitInt:
  case clang::Type::DependentBitInt:
    return qual_type->isUnsignedIntegerType() ? lldb::eEncodingUint
                                              : lldb::eEncodingSint;

  case clang::Type::Builtin:
    switch (llvm::cast<clang::BuiltinType>(qual_type)->getKind()) {
    case clang::BuiltinType::Void:
      break;

    case clang::BuiltinType::Char_S:
    case clang::BuiltinType::SChar:
    case clang::BuiltinType::WChar_S:
    case clang::BuiltinType::Short:
    case clang::BuiltinType::Int:
    case clang::BuiltinType::Long:
    case clang::BuiltinType::LongLong:
    case clang::BuiltinType::Int128:
      return lldb::eEncodingSint;

    case clang::BuiltinType::Bool:
    case clang::BuiltinType::Char_U:
    case clang::BuiltinType::UChar:
    case clang::BuiltinType::WChar_U:
    case clang::BuiltinType::Char8:
    case clang::BuiltinType::Char16:
    case clang::BuiltinType::Char32:
    case clang::BuiltinType::UShort:
    case clang::BuiltinType::UInt:
    case clang::BuiltinType::ULong:
    case clang::BuiltinType::ULongLong:
    case clang::BuiltinType::UInt128:
      return lldb::eEncodingUint;

    // Fixed point types. Note that they are currently ignored.
    case clang::BuiltinType::ShortAccum:
    case clang::BuiltinType::Accum:
    case clang::BuiltinType::LongAccum:
    case clang::BuiltinType::UShortAccum:
    case clang::BuiltinType::UAccum:
    case clang::BuiltinType::ULongAccum:
    case clang::BuiltinType::ShortFract:
    case clang::BuiltinType::Fract:
    case clang::BuiltinType::LongFract:
    case clang::BuiltinType::UShortFract:
    case clang::BuiltinType::UFract:
    case clang::BuiltinType::ULongFract:
    case clang::BuiltinType::SatShortAccum:
    case clang::BuiltinType::SatAccum:
    case clang::BuiltinType::SatLongAccum:
    case clang::BuiltinType::SatUShortAccum:
    case clang::BuiltinType::SatUAccum:
    case clang::BuiltinType::SatULongAccum:
    case clang::BuiltinType::SatShortFract:
    case clang::BuiltinType::SatFract:
    case clang::BuiltinType::SatLongFract:
    case clang::BuiltinType::SatUShortFract:
    case clang::BuiltinType::SatUFract:
    case clang::BuiltinType::SatULongFract:
      break;

    case clang::BuiltinType::Half:
    case clang::BuiltinType::Float:
    case clang::BuiltinType::Float16:
    case clang::BuiltinType::Float128:
    case clang::BuiltinType::Double:
    case clang::BuiltinType::LongDouble:
    case clang::BuiltinType::BFloat16:
    case clang::BuiltinType::Ibm128:
      return lldb::eEncodingIEEE754;

    case clang::BuiltinType::ObjCClass:
    case clang::BuiltinType::ObjCId:
    case clang::BuiltinType::ObjCSel:
      return lldb::eEncodingUint;

    case clang::BuiltinType::NullPtr:
      return lldb::eEncodingUint;

    case clang::BuiltinType::Kind::ARCUnbridgedCast:
    case clang::BuiltinType::Kind::BoundMember:
    case clang::BuiltinType::Kind::BuiltinFn:
    case clang::BuiltinType::Kind::Dependent:
    case clang::BuiltinType::Kind::OCLClkEvent:
    case clang::BuiltinType::Kind::OCLEvent:
    case clang::BuiltinType::Kind::OCLImage1dRO:
    case clang::BuiltinType::Kind::OCLImage1dWO:
    case clang::BuiltinType::Kind::OCLImage1dRW:
    case clang::BuiltinType::Kind::OCLImage1dArrayRO:
    case clang::BuiltinType::Kind::OCLImage1dArrayWO:
    case clang::BuiltinType::Kind::OCLImage1dArrayRW:
    case clang::BuiltinType::Kind::OCLImage1dBufferRO:
    case clang::BuiltinType::Kind::OCLImage1dBufferWO:
    case clang::BuiltinType::Kind::OCLImage1dBufferRW:
    case clang::BuiltinType::Kind::OCLImage2dRO:
    case clang::BuiltinType::Kind::OCLImage2dWO:
    case clang::BuiltinType::Kind::OCLImage2dRW:
    case clang::BuiltinType::Kind::OCLImage2dArrayRO:
    case clang::BuiltinType::Kind::OCLImage2dArrayWO:
    case clang::BuiltinType::Kind::OCLImage2dArrayRW:
    case clang::BuiltinType::Kind::OCLImage2dArrayDepthRO:
    case clang::BuiltinType::Kind::OCLImage2dArrayDepthWO:
    case clang::BuiltinType::Kind::OCLImage2dArrayDepthRW:
    case clang::BuiltinType::Kind::OCLImage2dArrayMSAARO:
    case clang::BuiltinType::Kind::OCLImage2dArrayMSAAWO:
    case clang::BuiltinType::Kind::OCLImage2dArrayMSAARW:
    case clang::BuiltinType::Kind::OCLImage2dArrayMSAADepthRO:
    case clang::BuiltinType::Kind::OCLImage2dArrayMSAADepthWO:
    case clang::BuiltinType::Kind::OCLImage2dArrayMSAADepthRW:
    case clang::BuiltinType::Kind::OCLImage2dDepthRO:
    case clang::BuiltinType::Kind::OCLImage2dDepthWO:
    case clang::BuiltinType::Kind::OCLImage2dDepthRW:
    case clang::BuiltinType::Kind::OCLImage2dMSAARO:
    case clang::BuiltinType::Kind::OCLImage2dMSAAWO:
    case clang::BuiltinType::Kind::OCLImage2dMSAARW:
    case clang::BuiltinType::Kind::OCLImage2dMSAADepthRO:
    case clang::BuiltinType::Kind::OCLImage2dMSAADepthWO:
    case clang::BuiltinType::Kind::OCLImage2dMSAADepthRW:
    case clang::BuiltinType::Kind::OCLImage3dRO:
    case clang::BuiltinType::Kind::OCLImage3dWO:
    case clang::BuiltinType::Kind::OCLImage3dRW:
    case clang::BuiltinType::Kind::OCLQueue:
    case clang::BuiltinType::Kind::OCLReserveID:
    case clang::BuiltinType::Kind::OCLSampler:
    case clang::BuiltinType::Kind::HLSLResource:
    case clang::BuiltinType::Kind::ArraySection:
    case clang::BuiltinType::Kind::OMPArrayShaping:
    case clang::BuiltinType::Kind::OMPIterator:
    case clang::BuiltinType::Kind::Overload:
    case clang::BuiltinType::Kind::PseudoObject:
    case clang::BuiltinType::Kind::UnknownAny:
      break;

    case clang::BuiltinType::OCLIntelSubgroupAVCMcePayload:
    case clang::BuiltinType::OCLIntelSubgroupAVCImePayload:
    case clang::BuiltinType::OCLIntelSubgroupAVCRefPayload:
    case clang::BuiltinType::OCLIntelSubgroupAVCSicPayload:
    case clang::BuiltinType::OCLIntelSubgroupAVCMceResult:
    case clang::BuiltinType::OCLIntelSubgroupAVCImeResult:
    case clang::BuiltinType::OCLIntelSubgroupAVCRefResult:
    case clang::BuiltinType::OCLIntelSubgroupAVCSicResult:
    case clang::BuiltinType::OCLIntelSubgroupAVCImeResultSingleReferenceStreamout:
    case clang::BuiltinType::OCLIntelSubgroupAVCImeResultDualReferenceStreamout:
    case clang::BuiltinType::OCLIntelSubgroupAVCImeSingleReferenceStreamin:
    case clang::BuiltinType::OCLIntelSubgroupAVCImeDualReferenceStreamin:
      break;

    // PowerPC -- Matrix Multiply Assist
    case clang::BuiltinType::VectorPair:
    case clang::BuiltinType::VectorQuad:
      break;

    // ARM -- Scalable Vector Extension
<<<<<<< HEAD
    case clang::BuiltinType::SveBool:
    case clang::BuiltinType::SveBoolx2:
    case clang::BuiltinType::SveBoolx4:
    case clang::BuiltinType::SveCount:
    case clang::BuiltinType::SveInt8:
    case clang::BuiltinType::SveInt8x2:
    case clang::BuiltinType::SveInt8x3:
    case clang::BuiltinType::SveInt8x4:
    case clang::BuiltinType::SveInt16:
    case clang::BuiltinType::SveInt16x2:
    case clang::BuiltinType::SveInt16x3:
    case clang::BuiltinType::SveInt16x4:
    case clang::BuiltinType::SveInt32:
    case clang::BuiltinType::SveInt32x2:
    case clang::BuiltinType::SveInt32x3:
    case clang::BuiltinType::SveInt32x4:
    case clang::BuiltinType::SveInt64:
    case clang::BuiltinType::SveInt64x2:
    case clang::BuiltinType::SveInt64x3:
    case clang::BuiltinType::SveInt64x4:
    case clang::BuiltinType::SveUint8:
    case clang::BuiltinType::SveUint8x2:
    case clang::BuiltinType::SveUint8x3:
    case clang::BuiltinType::SveUint8x4:
    case clang::BuiltinType::SveUint16:
    case clang::BuiltinType::SveUint16x2:
    case clang::BuiltinType::SveUint16x3:
    case clang::BuiltinType::SveUint16x4:
    case clang::BuiltinType::SveUint32:
    case clang::BuiltinType::SveUint32x2:
    case clang::BuiltinType::SveUint32x3:
    case clang::BuiltinType::SveUint32x4:
    case clang::BuiltinType::SveUint64:
    case clang::BuiltinType::SveUint64x2:
    case clang::BuiltinType::SveUint64x3:
    case clang::BuiltinType::SveUint64x4:
    case clang::BuiltinType::SveMFloat8:
    case clang::BuiltinType::SveMFloat8x2:
    case clang::BuiltinType::SveMFloat8x3:
    case clang::BuiltinType::SveMFloat8x4:
    case clang::BuiltinType::SveFloat16:
    case clang::BuiltinType::SveBFloat16:
    case clang::BuiltinType::SveBFloat16x2:
    case clang::BuiltinType::SveBFloat16x3:
    case clang::BuiltinType::SveBFloat16x4:
    case clang::BuiltinType::SveFloat16x2:
    case clang::BuiltinType::SveFloat16x3:
    case clang::BuiltinType::SveFloat16x4:
    case clang::BuiltinType::SveFloat32:
    case clang::BuiltinType::SveFloat32x2:
    case clang::BuiltinType::SveFloat32x3:
    case clang::BuiltinType::SveFloat32x4:
    case clang::BuiltinType::SveFloat64:
    case clang::BuiltinType::SveFloat64x2:
    case clang::BuiltinType::SveFloat64x3:
    case clang::BuiltinType::SveFloat64x4:
=======
#define SVE_TYPE(Name, Id, SingletonId) case clang::BuiltinType::Id:
#include "clang/Basic/AArch64SVEACLETypes.def"
>>>>>>> ce7c17d5
      break;

    // RISC-V V builtin types.
#define RVV_TYPE(Name, Id, SingletonId) case clang::BuiltinType::Id:
#include "clang/Basic/RISCVVTypes.def"
      break;

    // WebAssembly builtin types.
    case clang::BuiltinType::WasmExternRef:
      break;

    case clang::BuiltinType::IncompleteMatrixIdx:
      break;

    case clang::BuiltinType::UnresolvedTemplate:
      break;

    // AMD GPU builtin types.
#define AMDGPU_TYPE(Name, Id, SingletonId, Width, Align)                       \
  case clang::BuiltinType::Id:
#include "clang/Basic/AMDGPUTypes.def"
      break;
    }
    break;
  // All pointer types are represented as unsigned integer encodings. We may
  // nee to add a eEncodingPointer if we ever need to know the difference
  case clang::Type::ObjCObjectPointer:
  case clang::Type::BlockPointer:
  case clang::Type::Pointer:
  case clang::Type::LValueReference:
  case clang::Type::RValueReference:
  case clang::Type::MemberPointer:
    return lldb::eEncodingUint;
  case clang::Type::Complex: {
    lldb::Encoding encoding = lldb::eEncodingIEEE754;
    if (qual_type->isComplexType())
      encoding = lldb::eEncodingIEEE754;
    else {
      const clang::ComplexType *complex_type =
          qual_type->getAsComplexIntegerType();
      if (complex_type)
        encoding = GetType(complex_type->getElementType()).GetEncoding(count);
      else
        encoding = lldb::eEncodingSint;
    }
    count = 2;
    return encoding;
  }

  case clang::Type::ObjCInterface:
    break;
  case clang::Type::Record:
    break;
  case clang::Type::Enum:
    return qual_type->isUnsignedIntegerOrEnumerationType()
               ? lldb::eEncodingUint
               : lldb::eEncodingSint;
  case clang::Type::DependentSizedArray:
  case clang::Type::DependentSizedExtVector:
  case clang::Type::UnresolvedUsing:
  case clang::Type::Attributed:
  case clang::Type::BTFTagAttributed:
  case clang::Type::TemplateTypeParm:
  case clang::Type::SubstTemplateTypeParm:
  case clang::Type::SubstTemplateTypeParmPack:
  case clang::Type::InjectedClassName:
  case clang::Type::DependentName:
  case clang::Type::DependentTemplateSpecialization:
  case clang::Type::PackExpansion:
  case clang::Type::ObjCObject:

  case clang::Type::TemplateSpecialization:
  case clang::Type::DeducedTemplateSpecialization:
  case clang::Type::Adjusted:
  case clang::Type::Pipe:
    break;

  // pointer type decayed from an array or function type.
  case clang::Type::Decayed:
    break;
  case clang::Type::ObjCTypeParam:
    break;

  case clang::Type::DependentAddressSpace:
    break;
  case clang::Type::MacroQualified:
    break;

  case clang::Type::ConstantMatrix:
  case clang::Type::DependentSizedMatrix:
    break;

  // We don't handle pack indexing yet
  case clang::Type::PackIndexing:
    break;

  case clang::Type::HLSLAttributedResource:
    break;
  }
  count = 0;
  return lldb::eEncodingInvalid;
}

lldb::Format TypeSystemClang::GetFormat(lldb::opaque_compiler_type_t type) {
  if (!type)
    return lldb::eFormatDefault;

  clang::QualType qual_type = RemoveWrappingTypes(GetCanonicalQualType(type));

  switch (qual_type->getTypeClass()) {
  case clang::Type::Atomic:
  case clang::Type::Auto:
  case clang::Type::CountAttributed:
  case clang::Type::Decltype:
  case clang::Type::Elaborated:
  case clang::Type::Paren:
  case clang::Type::Typedef:
  case clang::Type::TypeOf:
  case clang::Type::TypeOfExpr:
  case clang::Type::Using:
    llvm_unreachable("Handled in RemoveWrappingTypes!");
  case clang::Type::UnaryTransform:
    break;

  case clang::Type::FunctionNoProto:
  case clang::Type::FunctionProto:
    break;

  case clang::Type::IncompleteArray:
  case clang::Type::VariableArray:
  case clang::Type::ArrayParameter:
    break;

  case clang::Type::ConstantArray:
    return lldb::eFormatVoid; // no value

  case clang::Type::DependentVector:
  case clang::Type::ExtVector:
  case clang::Type::Vector:
    break;

  case clang::Type::BitInt:
  case clang::Type::DependentBitInt:
    return qual_type->isUnsignedIntegerType() ? lldb::eFormatUnsigned
                                              : lldb::eFormatDecimal;

  case clang::Type::Builtin:
    switch (llvm::cast<clang::BuiltinType>(qual_type)->getKind()) {
    case clang::BuiltinType::UnknownAny:
    case clang::BuiltinType::Void:
    case clang::BuiltinType::BoundMember:
      break;

    case clang::BuiltinType::Bool:
      return lldb::eFormatBoolean;
    case clang::BuiltinType::Char_S:
    case clang::BuiltinType::SChar:
    case clang::BuiltinType::WChar_S:
    case clang::BuiltinType::Char_U:
    case clang::BuiltinType::UChar:
    case clang::BuiltinType::WChar_U:
      return lldb::eFormatChar;
    case clang::BuiltinType::Char8:
      return lldb::eFormatUnicode8;
    case clang::BuiltinType::Char16:
      return lldb::eFormatUnicode16;
    case clang::BuiltinType::Char32:
      return lldb::eFormatUnicode32;
    case clang::BuiltinType::UShort:
      return lldb::eFormatUnsigned;
    case clang::BuiltinType::Short:
      return lldb::eFormatDecimal;
    case clang::BuiltinType::UInt:
      return lldb::eFormatUnsigned;
    case clang::BuiltinType::Int:
      return lldb::eFormatDecimal;
    case clang::BuiltinType::ULong:
      return lldb::eFormatUnsigned;
    case clang::BuiltinType::Long:
      return lldb::eFormatDecimal;
    case clang::BuiltinType::ULongLong:
      return lldb::eFormatUnsigned;
    case clang::BuiltinType::LongLong:
      return lldb::eFormatDecimal;
    case clang::BuiltinType::UInt128:
      return lldb::eFormatUnsigned;
    case clang::BuiltinType::Int128:
      return lldb::eFormatDecimal;
    case clang::BuiltinType::Half:
    case clang::BuiltinType::Float:
    case clang::BuiltinType::Double:
    case clang::BuiltinType::LongDouble:
      return lldb::eFormatFloat;
    default:
      return lldb::eFormatHex;
    }
    break;
  case clang::Type::ObjCObjectPointer:
    return lldb::eFormatHex;
  case clang::Type::BlockPointer:
    return lldb::eFormatHex;
  case clang::Type::Pointer:
    return lldb::eFormatHex;
  case clang::Type::LValueReference:
  case clang::Type::RValueReference:
    return lldb::eFormatHex;
  case clang::Type::MemberPointer:
    return lldb::eFormatHex;
  case clang::Type::Complex: {
    if (qual_type->isComplexType())
      return lldb::eFormatComplex;
    else
      return lldb::eFormatComplexInteger;
  }
  case clang::Type::ObjCInterface:
    break;
  case clang::Type::Record:
    break;
  case clang::Type::Enum:
    return lldb::eFormatEnum;
  case clang::Type::DependentSizedArray:
  case clang::Type::DependentSizedExtVector:
  case clang::Type::UnresolvedUsing:
  case clang::Type::Attributed:
  case clang::Type::BTFTagAttributed:
  case clang::Type::TemplateTypeParm:
  case clang::Type::SubstTemplateTypeParm:
  case clang::Type::SubstTemplateTypeParmPack:
  case clang::Type::InjectedClassName:
  case clang::Type::DependentName:
  case clang::Type::DependentTemplateSpecialization:
  case clang::Type::PackExpansion:
  case clang::Type::ObjCObject:

  case clang::Type::TemplateSpecialization:
  case clang::Type::DeducedTemplateSpecialization:
  case clang::Type::Adjusted:
  case clang::Type::Pipe:
    break;

  // pointer type decayed from an array or function type.
  case clang::Type::Decayed:
    break;
  case clang::Type::ObjCTypeParam:
    break;

  case clang::Type::DependentAddressSpace:
    break;
  case clang::Type::MacroQualified:
    break;

  // Matrix types we're not sure how to display yet.
  case clang::Type::ConstantMatrix:
  case clang::Type::DependentSizedMatrix:
    break;

  // We don't handle pack indexing yet
  case clang::Type::PackIndexing:
    break;

  case clang::Type::HLSLAttributedResource:
    break;
  }
  // We don't know hot to display this type...
  return lldb::eFormatBytes;
}

static bool ObjCDeclHasIVars(clang::ObjCInterfaceDecl *class_interface_decl,
                             bool check_superclass) {
  while (class_interface_decl) {
    if (class_interface_decl->ivar_size() > 0)
      return true;

    if (check_superclass)
      class_interface_decl = class_interface_decl->getSuperClass();
    else
      break;
  }
  return false;
}

static std::optional<SymbolFile::ArrayInfo>
GetDynamicArrayInfo(TypeSystemClang &ast, SymbolFile *sym_file,
                    clang::QualType qual_type,
                    const ExecutionContext *exe_ctx) {
  if (qual_type->isIncompleteArrayType())
    if (std::optional<ClangASTMetadata> metadata =
            ast.GetMetadata(qual_type.getTypePtr()))
      return sym_file->GetDynamicArrayInfoForUID(metadata->GetUserID(),
                                                 exe_ctx);
  return std::nullopt;
}

llvm::Expected<uint32_t>
TypeSystemClang::GetNumChildren(lldb::opaque_compiler_type_t type,
                                bool omit_empty_base_classes,
                                const ExecutionContext *exe_ctx) {
  if (!type)
    return llvm::createStringError("invalid clang type");

  uint32_t num_children = 0;
  clang::QualType qual_type(RemoveWrappingTypes(GetQualType(type)));
  const clang::Type::TypeClass type_class = qual_type->getTypeClass();
  switch (type_class) {
  case clang::Type::Builtin:
    switch (llvm::cast<clang::BuiltinType>(qual_type)->getKind()) {
    case clang::BuiltinType::ObjCId:    // child is Class
    case clang::BuiltinType::ObjCClass: // child is Class
      num_children = 1;
      break;

    default:
      break;
    }
    break;

  case clang::Type::Complex:
    return 0;
  case clang::Type::Record:
    if (GetCompleteQualType(&getASTContext(), qual_type)) {
      const clang::RecordType *record_type =
          llvm::cast<clang::RecordType>(qual_type.getTypePtr());
      const clang::RecordDecl *record_decl = record_type->getDecl();
      assert(record_decl);
      const clang::CXXRecordDecl *cxx_record_decl =
          llvm::dyn_cast<clang::CXXRecordDecl>(record_decl);
      if (cxx_record_decl) {
        if (omit_empty_base_classes) {
          // Check each base classes to see if it or any of its base classes
          // contain any fields. This can help limit the noise in variable
          // views by not having to show base classes that contain no members.
          clang::CXXRecordDecl::base_class_const_iterator base_class,
              base_class_end;
          for (base_class = cxx_record_decl->bases_begin(),
              base_class_end = cxx_record_decl->bases_end();
               base_class != base_class_end; ++base_class) {
            const clang::CXXRecordDecl *base_class_decl =
                llvm::cast<clang::CXXRecordDecl>(
                    base_class->getType()
                        ->getAs<clang::RecordType>()
                        ->getDecl());

            // Skip empty base classes
            if (!TypeSystemClang::RecordHasFields(base_class_decl))
              continue;

            num_children++;
          }
        } else {
          // Include all base classes
          num_children += cxx_record_decl->getNumBases();
        }
      }
      num_children += std::distance(record_decl->field_begin(),
                               record_decl->field_end());
    } else
      return llvm::createStringError(
          "incomplete type \"" + GetDisplayTypeName(type).GetString() + "\"");
    break;
  case clang::Type::ObjCObject:
  case clang::Type::ObjCInterface:
    if (GetCompleteQualType(&getASTContext(), qual_type)) {
      const clang::ObjCObjectType *objc_class_type =
          llvm::dyn_cast<clang::ObjCObjectType>(qual_type.getTypePtr());
      assert(objc_class_type);
      if (objc_class_type) {
        clang::ObjCInterfaceDecl *class_interface_decl =
            objc_class_type->getInterface();

        if (class_interface_decl) {

          clang::ObjCInterfaceDecl *superclass_interface_decl =
              class_interface_decl->getSuperClass();
          if (superclass_interface_decl) {
            if (omit_empty_base_classes) {
              if (ObjCDeclHasIVars(superclass_interface_decl, true))
                ++num_children;
            } else
              ++num_children;
          }

          num_children += class_interface_decl->ivar_size();
        }
      }
    }
    break;

  case clang::Type::LValueReference:
  case clang::Type::RValueReference:
  case clang::Type::ObjCObjectPointer: {
    CompilerType pointee_clang_type(GetPointeeType(type));

    uint32_t num_pointee_children = 0;
    if (pointee_clang_type.IsAggregateType()) {
      auto num_children_or_err =
          pointee_clang_type.GetNumChildren(omit_empty_base_classes, exe_ctx);
      if (!num_children_or_err)
        return num_children_or_err;
      num_pointee_children = *num_children_or_err;
    }
    // If this type points to a simple type, then it has 1 child
    if (num_pointee_children == 0)
      num_children = 1;
    else
      num_children = num_pointee_children;
  } break;

  case clang::Type::Vector:
  case clang::Type::ExtVector:
    num_children =
        llvm::cast<clang::VectorType>(qual_type.getTypePtr())->getNumElements();
    break;

  case clang::Type::ConstantArray:
    num_children = llvm::cast<clang::ConstantArrayType>(qual_type.getTypePtr())
                       ->getSize()
                       .getLimitedValue();
    break;
  case clang::Type::IncompleteArray:
    if (auto array_info =
            GetDynamicArrayInfo(*this, GetSymbolFile(), qual_type, exe_ctx))
      // FIXME: Only 1-dimensional arrays are supported.
      num_children = array_info->element_orders.size()
                         ? array_info->element_orders.back().value_or(0)
                         : 0;
    break;

  case clang::Type::Pointer: {
    const clang::PointerType *pointer_type =
        llvm::cast<clang::PointerType>(qual_type.getTypePtr());
    clang::QualType pointee_type(pointer_type->getPointeeType());
    CompilerType pointee_clang_type(GetType(pointee_type));
    uint32_t num_pointee_children = 0;
    if (pointee_clang_type.IsAggregateType()) {
      auto num_children_or_err =
          pointee_clang_type.GetNumChildren(omit_empty_base_classes, exe_ctx);
      if (!num_children_or_err)
        return num_children_or_err;
      num_pointee_children = *num_children_or_err;
    }
    if (num_pointee_children == 0) {
      // We have a pointer to a pointee type that claims it has no children. We
      // will want to look at
      num_children = GetNumPointeeChildren(pointee_type);
    } else
      num_children = num_pointee_children;
  } break;

  default:
    break;
  }
  return num_children;
}

CompilerType TypeSystemClang::GetBuiltinTypeByName(ConstString name) {
  return GetBasicType(GetBasicTypeEnumeration(name));
}

lldb::BasicType
TypeSystemClang::GetBasicTypeEnumeration(lldb::opaque_compiler_type_t type) {
  if (type) {
    clang::QualType qual_type(GetQualType(type));
    const clang::Type::TypeClass type_class = qual_type->getTypeClass();
    if (type_class == clang::Type::Builtin) {
      switch (llvm::cast<clang::BuiltinType>(qual_type)->getKind()) {
      case clang::BuiltinType::Void:
        return eBasicTypeVoid;
      case clang::BuiltinType::Bool:
        return eBasicTypeBool;
      case clang::BuiltinType::Char_S:
        return eBasicTypeSignedChar;
      case clang::BuiltinType::Char_U:
        return eBasicTypeUnsignedChar;
      case clang::BuiltinType::Char8:
        return eBasicTypeChar8;
      case clang::BuiltinType::Char16:
        return eBasicTypeChar16;
      case clang::BuiltinType::Char32:
        return eBasicTypeChar32;
      case clang::BuiltinType::UChar:
        return eBasicTypeUnsignedChar;
      case clang::BuiltinType::SChar:
        return eBasicTypeSignedChar;
      case clang::BuiltinType::WChar_S:
        return eBasicTypeSignedWChar;
      case clang::BuiltinType::WChar_U:
        return eBasicTypeUnsignedWChar;
      case clang::BuiltinType::Short:
        return eBasicTypeShort;
      case clang::BuiltinType::UShort:
        return eBasicTypeUnsignedShort;
      case clang::BuiltinType::Int:
        return eBasicTypeInt;
      case clang::BuiltinType::UInt:
        return eBasicTypeUnsignedInt;
      case clang::BuiltinType::Long:
        return eBasicTypeLong;
      case clang::BuiltinType::ULong:
        return eBasicTypeUnsignedLong;
      case clang::BuiltinType::LongLong:
        return eBasicTypeLongLong;
      case clang::BuiltinType::ULongLong:
        return eBasicTypeUnsignedLongLong;
      case clang::BuiltinType::Int128:
        return eBasicTypeInt128;
      case clang::BuiltinType::UInt128:
        return eBasicTypeUnsignedInt128;

      case clang::BuiltinType::Half:
        return eBasicTypeHalf;
      case clang::BuiltinType::Float:
        return eBasicTypeFloat;
      case clang::BuiltinType::Double:
        return eBasicTypeDouble;
      case clang::BuiltinType::LongDouble:
        return eBasicTypeLongDouble;

      case clang::BuiltinType::NullPtr:
        return eBasicTypeNullPtr;
      case clang::BuiltinType::ObjCId:
        return eBasicTypeObjCID;
      case clang::BuiltinType::ObjCClass:
        return eBasicTypeObjCClass;
      case clang::BuiltinType::ObjCSel:
        return eBasicTypeObjCSel;
      default:
        return eBasicTypeOther;
      }
    }
  }
  return eBasicTypeInvalid;
}

void TypeSystemClang::ForEachEnumerator(
    lldb::opaque_compiler_type_t type,
    std::function<bool(const CompilerType &integer_type,
                       ConstString name,
                       const llvm::APSInt &value)> const &callback) {
  const clang::EnumType *enum_type =
      llvm::dyn_cast<clang::EnumType>(GetCanonicalQualType(type));
  if (enum_type) {
    const clang::EnumDecl *enum_decl = enum_type->getDecl();
    if (enum_decl) {
      CompilerType integer_type = GetType(enum_decl->getIntegerType());

      clang::EnumDecl::enumerator_iterator enum_pos, enum_end_pos;
      for (enum_pos = enum_decl->enumerator_begin(),
          enum_end_pos = enum_decl->enumerator_end();
           enum_pos != enum_end_pos; ++enum_pos) {
        ConstString name(enum_pos->getNameAsString().c_str());
        if (!callback(integer_type, name, enum_pos->getInitVal()))
          break;
      }
    }
  }
}

#pragma mark Aggregate Types

uint32_t TypeSystemClang::GetNumFields(lldb::opaque_compiler_type_t type) {
  if (!type)
    return 0;

  uint32_t count = 0;
  clang::QualType qual_type(RemoveWrappingTypes(GetCanonicalQualType(type)));
  const clang::Type::TypeClass type_class = qual_type->getTypeClass();
  switch (type_class) {
  case clang::Type::Record:
    if (GetCompleteType(type)) {
      const clang::RecordType *record_type =
          llvm::dyn_cast<clang::RecordType>(qual_type.getTypePtr());
      if (record_type) {
        clang::RecordDecl *record_decl = record_type->getDecl();
        if (record_decl) {
          count = std::distance(record_decl->field_begin(),
                                record_decl->field_end());
        }
      }
    }
    break;

  case clang::Type::ObjCObjectPointer: {
    const clang::ObjCObjectPointerType *objc_class_type =
        qual_type->castAs<clang::ObjCObjectPointerType>();
    const clang::ObjCInterfaceType *objc_interface_type =
        objc_class_type->getInterfaceType();
    if (objc_interface_type &&
        GetCompleteType(static_cast<lldb::opaque_compiler_type_t>(
            const_cast<clang::ObjCInterfaceType *>(objc_interface_type)))) {
      clang::ObjCInterfaceDecl *class_interface_decl =
          objc_interface_type->getDecl();
      if (class_interface_decl) {
        count = class_interface_decl->ivar_size();
      }
    }
    break;
  }

  case clang::Type::ObjCObject:
  case clang::Type::ObjCInterface:
    if (GetCompleteType(type)) {
      const clang::ObjCObjectType *objc_class_type =
          llvm::dyn_cast<clang::ObjCObjectType>(qual_type.getTypePtr());
      if (objc_class_type) {
        clang::ObjCInterfaceDecl *class_interface_decl =
            objc_class_type->getInterface();

        if (class_interface_decl)
          count = class_interface_decl->ivar_size();
      }
    }
    break;

  default:
    break;
  }
  return count;
}

static lldb::opaque_compiler_type_t
GetObjCFieldAtIndex(clang::ASTContext *ast,
                    clang::ObjCInterfaceDecl *class_interface_decl, size_t idx,
                    std::string &name, uint64_t *bit_offset_ptr,
                    uint32_t *bitfield_bit_size_ptr, bool *is_bitfield_ptr) {
  if (class_interface_decl) {
    if (idx < (class_interface_decl->ivar_size())) {
      clang::ObjCInterfaceDecl::ivar_iterator ivar_pos,
          ivar_end = class_interface_decl->ivar_end();
      uint32_t ivar_idx = 0;

      for (ivar_pos = class_interface_decl->ivar_begin(); ivar_pos != ivar_end;
           ++ivar_pos, ++ivar_idx) {
        if (ivar_idx == idx) {
          const clang::ObjCIvarDecl *ivar_decl = *ivar_pos;

          clang::QualType ivar_qual_type(ivar_decl->getType());

          name.assign(ivar_decl->getNameAsString());

          if (bit_offset_ptr) {
            const clang::ASTRecordLayout &interface_layout =
                ast->getASTObjCInterfaceLayout(class_interface_decl);
            *bit_offset_ptr = interface_layout.getFieldOffset(ivar_idx);
          }

          const bool is_bitfield = ivar_pos->isBitField();

          if (bitfield_bit_size_ptr) {
            *bitfield_bit_size_ptr = 0;

            if (is_bitfield && ast) {
              clang::Expr *bitfield_bit_size_expr = ivar_pos->getBitWidth();
              clang::Expr::EvalResult result;
              if (bitfield_bit_size_expr &&
                  bitfield_bit_size_expr->EvaluateAsInt(result, *ast)) {
                llvm::APSInt bitfield_apsint = result.Val.getInt();
                *bitfield_bit_size_ptr = bitfield_apsint.getLimitedValue();
              }
            }
          }
          if (is_bitfield_ptr)
            *is_bitfield_ptr = is_bitfield;

          return ivar_qual_type.getAsOpaquePtr();
        }
      }
    }
  }
  return nullptr;
}

CompilerType TypeSystemClang::GetFieldAtIndex(lldb::opaque_compiler_type_t type,
                                              size_t idx, std::string &name,
                                              uint64_t *bit_offset_ptr,
                                              uint32_t *bitfield_bit_size_ptr,
                                              bool *is_bitfield_ptr) {
  if (!type)
    return CompilerType();

  clang::QualType qual_type(RemoveWrappingTypes(GetCanonicalQualType(type)));
  const clang::Type::TypeClass type_class = qual_type->getTypeClass();
  switch (type_class) {
  case clang::Type::Record:
    if (GetCompleteType(type)) {
      const clang::RecordType *record_type =
          llvm::cast<clang::RecordType>(qual_type.getTypePtr());
      const clang::RecordDecl *record_decl = record_type->getDecl();
      uint32_t field_idx = 0;
      clang::RecordDecl::field_iterator field, field_end;
      for (field = record_decl->field_begin(),
          field_end = record_decl->field_end();
           field != field_end; ++field, ++field_idx) {
        if (idx == field_idx) {
          // Print the member type if requested
          // Print the member name and equal sign
          name.assign(field->getNameAsString());

          // Figure out the type byte size (field_type_info.first) and
          // alignment (field_type_info.second) from the AST context.
          if (bit_offset_ptr) {
            const clang::ASTRecordLayout &record_layout =
                getASTContext().getASTRecordLayout(record_decl);
            *bit_offset_ptr = record_layout.getFieldOffset(field_idx);
          }

          const bool is_bitfield = field->isBitField();

          if (bitfield_bit_size_ptr) {
            *bitfield_bit_size_ptr = 0;

            if (is_bitfield) {
              clang::Expr *bitfield_bit_size_expr = field->getBitWidth();
              clang::Expr::EvalResult result;
              if (bitfield_bit_size_expr &&
                  bitfield_bit_size_expr->EvaluateAsInt(result,
                                                        getASTContext())) {
                llvm::APSInt bitfield_apsint = result.Val.getInt();
                *bitfield_bit_size_ptr = bitfield_apsint.getLimitedValue();
              }
            }
          }
          if (is_bitfield_ptr)
            *is_bitfield_ptr = is_bitfield;

          return GetType(field->getType());
        }
      }
    }
    break;

  case clang::Type::ObjCObjectPointer: {
    const clang::ObjCObjectPointerType *objc_class_type =
        qual_type->castAs<clang::ObjCObjectPointerType>();
    const clang::ObjCInterfaceType *objc_interface_type =
        objc_class_type->getInterfaceType();
    if (objc_interface_type &&
        GetCompleteType(static_cast<lldb::opaque_compiler_type_t>(
            const_cast<clang::ObjCInterfaceType *>(objc_interface_type)))) {
      clang::ObjCInterfaceDecl *class_interface_decl =
          objc_interface_type->getDecl();
      if (class_interface_decl) {
        return CompilerType(
            weak_from_this(),
            GetObjCFieldAtIndex(&getASTContext(), class_interface_decl, idx,
                                name, bit_offset_ptr, bitfield_bit_size_ptr,
                                is_bitfield_ptr));
      }
    }
    break;
  }

  case clang::Type::ObjCObject:
  case clang::Type::ObjCInterface:
    if (GetCompleteType(type)) {
      const clang::ObjCObjectType *objc_class_type =
          llvm::dyn_cast<clang::ObjCObjectType>(qual_type.getTypePtr());
      assert(objc_class_type);
      if (objc_class_type) {
        clang::ObjCInterfaceDecl *class_interface_decl =
            objc_class_type->getInterface();
        return CompilerType(
            weak_from_this(),
            GetObjCFieldAtIndex(&getASTContext(), class_interface_decl, idx,
                                name, bit_offset_ptr, bitfield_bit_size_ptr,
                                is_bitfield_ptr));
      }
    }
    break;

  default:
    break;
  }
  return CompilerType();
}

uint32_t
TypeSystemClang::GetNumDirectBaseClasses(lldb::opaque_compiler_type_t type) {
  uint32_t count = 0;
  clang::QualType qual_type = RemoveWrappingTypes(GetCanonicalQualType(type));
  const clang::Type::TypeClass type_class = qual_type->getTypeClass();
  switch (type_class) {
  case clang::Type::Record:
    if (GetCompleteType(type)) {
      const clang::CXXRecordDecl *cxx_record_decl =
          qual_type->getAsCXXRecordDecl();
      if (cxx_record_decl)
        count = cxx_record_decl->getNumBases();
    }
    break;

  case clang::Type::ObjCObjectPointer:
    count = GetPointeeType(type).GetNumDirectBaseClasses();
    break;

  case clang::Type::ObjCObject:
    if (GetCompleteType(type)) {
      const clang::ObjCObjectType *objc_class_type =
          qual_type->getAsObjCQualifiedInterfaceType();
      if (objc_class_type) {
        clang::ObjCInterfaceDecl *class_interface_decl =
            objc_class_type->getInterface();

        if (class_interface_decl && class_interface_decl->getSuperClass())
          count = 1;
      }
    }
    break;
  case clang::Type::ObjCInterface:
    if (GetCompleteType(type)) {
      const clang::ObjCInterfaceType *objc_interface_type =
          qual_type->getAs<clang::ObjCInterfaceType>();
      if (objc_interface_type) {
        clang::ObjCInterfaceDecl *class_interface_decl =
            objc_interface_type->getInterface();

        if (class_interface_decl && class_interface_decl->getSuperClass())
          count = 1;
      }
    }
    break;

  default:
    break;
  }
  return count;
}

uint32_t
TypeSystemClang::GetNumVirtualBaseClasses(lldb::opaque_compiler_type_t type) {
  uint32_t count = 0;
  clang::QualType qual_type = RemoveWrappingTypes(GetCanonicalQualType(type));
  const clang::Type::TypeClass type_class = qual_type->getTypeClass();
  switch (type_class) {
  case clang::Type::Record:
    if (GetCompleteType(type)) {
      const clang::CXXRecordDecl *cxx_record_decl =
          qual_type->getAsCXXRecordDecl();
      if (cxx_record_decl)
        count = cxx_record_decl->getNumVBases();
    }
    break;

  default:
    break;
  }
  return count;
}

CompilerType TypeSystemClang::GetDirectBaseClassAtIndex(
    lldb::opaque_compiler_type_t type, size_t idx, uint32_t *bit_offset_ptr) {
  clang::QualType qual_type = RemoveWrappingTypes(GetCanonicalQualType(type));
  const clang::Type::TypeClass type_class = qual_type->getTypeClass();
  switch (type_class) {
  case clang::Type::Record:
    if (GetCompleteType(type)) {
      const clang::CXXRecordDecl *cxx_record_decl =
          qual_type->getAsCXXRecordDecl();
      if (cxx_record_decl) {
        uint32_t curr_idx = 0;
        clang::CXXRecordDecl::base_class_const_iterator base_class,
            base_class_end;
        for (base_class = cxx_record_decl->bases_begin(),
            base_class_end = cxx_record_decl->bases_end();
             base_class != base_class_end; ++base_class, ++curr_idx) {
          if (curr_idx == idx) {
            if (bit_offset_ptr) {
              const clang::ASTRecordLayout &record_layout =
                  getASTContext().getASTRecordLayout(cxx_record_decl);
              const clang::CXXRecordDecl *base_class_decl =
                  llvm::cast<clang::CXXRecordDecl>(
                      base_class->getType()
                          ->castAs<clang::RecordType>()
                          ->getDecl());
              if (base_class->isVirtual())
                *bit_offset_ptr =
                    record_layout.getVBaseClassOffset(base_class_decl)
                        .getQuantity() *
                    8;
              else
                *bit_offset_ptr =
                    record_layout.getBaseClassOffset(base_class_decl)
                        .getQuantity() *
                    8;
            }
            return GetType(base_class->getType());
          }
        }
      }
    }
    break;

  case clang::Type::ObjCObjectPointer:
    return GetPointeeType(type).GetDirectBaseClassAtIndex(idx, bit_offset_ptr);

  case clang::Type::ObjCObject:
    if (idx == 0 && GetCompleteType(type)) {
      const clang::ObjCObjectType *objc_class_type =
          qual_type->getAsObjCQualifiedInterfaceType();
      if (objc_class_type) {
        clang::ObjCInterfaceDecl *class_interface_decl =
            objc_class_type->getInterface();

        if (class_interface_decl) {
          clang::ObjCInterfaceDecl *superclass_interface_decl =
              class_interface_decl->getSuperClass();
          if (superclass_interface_decl) {
            if (bit_offset_ptr)
              *bit_offset_ptr = 0;
            return GetType(getASTContext().getObjCInterfaceType(
                superclass_interface_decl));
          }
        }
      }
    }
    break;
  case clang::Type::ObjCInterface:
    if (idx == 0 && GetCompleteType(type)) {
      const clang::ObjCObjectType *objc_interface_type =
          qual_type->getAs<clang::ObjCInterfaceType>();
      if (objc_interface_type) {
        clang::ObjCInterfaceDecl *class_interface_decl =
            objc_interface_type->getInterface();

        if (class_interface_decl) {
          clang::ObjCInterfaceDecl *superclass_interface_decl =
              class_interface_decl->getSuperClass();
          if (superclass_interface_decl) {
            if (bit_offset_ptr)
              *bit_offset_ptr = 0;
            return GetType(getASTContext().getObjCInterfaceType(
                superclass_interface_decl));
          }
        }
      }
    }
    break;

  default:
    break;
  }
  return CompilerType();
}

CompilerType TypeSystemClang::GetVirtualBaseClassAtIndex(
    lldb::opaque_compiler_type_t type, size_t idx, uint32_t *bit_offset_ptr) {
  clang::QualType qual_type = RemoveWrappingTypes(GetCanonicalQualType(type));
  const clang::Type::TypeClass type_class = qual_type->getTypeClass();
  switch (type_class) {
  case clang::Type::Record:
    if (GetCompleteType(type)) {
      const clang::CXXRecordDecl *cxx_record_decl =
          qual_type->getAsCXXRecordDecl();
      if (cxx_record_decl) {
        uint32_t curr_idx = 0;
        clang::CXXRecordDecl::base_class_const_iterator base_class,
            base_class_end;
        for (base_class = cxx_record_decl->vbases_begin(),
            base_class_end = cxx_record_decl->vbases_end();
             base_class != base_class_end; ++base_class, ++curr_idx) {
          if (curr_idx == idx) {
            if (bit_offset_ptr) {
              const clang::ASTRecordLayout &record_layout =
                  getASTContext().getASTRecordLayout(cxx_record_decl);
              const clang::CXXRecordDecl *base_class_decl =
                  llvm::cast<clang::CXXRecordDecl>(
                      base_class->getType()
                          ->castAs<clang::RecordType>()
                          ->getDecl());
              *bit_offset_ptr =
                  record_layout.getVBaseClassOffset(base_class_decl)
                      .getQuantity() *
                  8;
            }
            return GetType(base_class->getType());
          }
        }
      }
    }
    break;

  default:
    break;
  }
  return CompilerType();
}

CompilerDecl
TypeSystemClang::GetStaticFieldWithName(lldb::opaque_compiler_type_t type,
                                        llvm::StringRef name) {
  clang::QualType qual_type = RemoveWrappingTypes(GetCanonicalQualType(type));
  switch (qual_type->getTypeClass()) {
  case clang::Type::Record: {
    if (!GetCompleteType(type))
      return CompilerDecl();

    const clang::RecordType *record_type =
        llvm::cast<clang::RecordType>(qual_type.getTypePtr());
    const clang::RecordDecl *record_decl = record_type->getDecl();

    clang::DeclarationName decl_name(&getASTContext().Idents.get(name));
    for (NamedDecl *decl : record_decl->lookup(decl_name)) {
      auto *var_decl = dyn_cast<clang::VarDecl>(decl);
      if (!var_decl || var_decl->getStorageClass() != clang::SC_Static)
        continue;

      return CompilerDecl(this, var_decl);
    }
    break;
  }

  default:
    break;
  }
  return CompilerDecl();
}

// If a pointer to a pointee type (the clang_type arg) says that it has no
// children, then we either need to trust it, or override it and return a
// different result. For example, an "int *" has one child that is an integer,
// but a function pointer doesn't have any children. Likewise if a Record type
// claims it has no children, then there really is nothing to show.
uint32_t TypeSystemClang::GetNumPointeeChildren(clang::QualType type) {
  if (type.isNull())
    return 0;

  clang::QualType qual_type = RemoveWrappingTypes(type.getCanonicalType());
  const clang::Type::TypeClass type_class = qual_type->getTypeClass();
  switch (type_class) {
  case clang::Type::Builtin:
    switch (llvm::cast<clang::BuiltinType>(qual_type)->getKind()) {
    case clang::BuiltinType::UnknownAny:
    case clang::BuiltinType::Void:
    case clang::BuiltinType::NullPtr:
    case clang::BuiltinType::OCLEvent:
    case clang::BuiltinType::OCLImage1dRO:
    case clang::BuiltinType::OCLImage1dWO:
    case clang::BuiltinType::OCLImage1dRW:
    case clang::BuiltinType::OCLImage1dArrayRO:
    case clang::BuiltinType::OCLImage1dArrayWO:
    case clang::BuiltinType::OCLImage1dArrayRW:
    case clang::BuiltinType::OCLImage1dBufferRO:
    case clang::BuiltinType::OCLImage1dBufferWO:
    case clang::BuiltinType::OCLImage1dBufferRW:
    case clang::BuiltinType::OCLImage2dRO:
    case clang::BuiltinType::OCLImage2dWO:
    case clang::BuiltinType::OCLImage2dRW:
    case clang::BuiltinType::OCLImage2dArrayRO:
    case clang::BuiltinType::OCLImage2dArrayWO:
    case clang::BuiltinType::OCLImage2dArrayRW:
    case clang::BuiltinType::OCLImage3dRO:
    case clang::BuiltinType::OCLImage3dWO:
    case clang::BuiltinType::OCLImage3dRW:
    case clang::BuiltinType::OCLSampler:
    case clang::BuiltinType::HLSLResource:
      return 0;
    case clang::BuiltinType::Bool:
    case clang::BuiltinType::Char_U:
    case clang::BuiltinType::UChar:
    case clang::BuiltinType::WChar_U:
    case clang::BuiltinType::Char16:
    case clang::BuiltinType::Char32:
    case clang::BuiltinType::UShort:
    case clang::BuiltinType::UInt:
    case clang::BuiltinType::ULong:
    case clang::BuiltinType::ULongLong:
    case clang::BuiltinType::UInt128:
    case clang::BuiltinType::Char_S:
    case clang::BuiltinType::SChar:
    case clang::BuiltinType::WChar_S:
    case clang::BuiltinType::Short:
    case clang::BuiltinType::Int:
    case clang::BuiltinType::Long:
    case clang::BuiltinType::LongLong:
    case clang::BuiltinType::Int128:
    case clang::BuiltinType::Float:
    case clang::BuiltinType::Double:
    case clang::BuiltinType::LongDouble:
    case clang::BuiltinType::Dependent:
    case clang::BuiltinType::Overload:
    case clang::BuiltinType::ObjCId:
    case clang::BuiltinType::ObjCClass:
    case clang::BuiltinType::ObjCSel:
    case clang::BuiltinType::BoundMember:
    case clang::BuiltinType::Half:
    case clang::BuiltinType::ARCUnbridgedCast:
    case clang::BuiltinType::PseudoObject:
    case clang::BuiltinType::BuiltinFn:
    case clang::BuiltinType::ArraySection:
      return 1;
    default:
      return 0;
    }
    break;

  case clang::Type::Complex:
    return 1;
  case clang::Type::Pointer:
    return 1;
  case clang::Type::BlockPointer:
    return 0; // If block pointers don't have debug info, then no children for
              // them
  case clang::Type::LValueReference:
    return 1;
  case clang::Type::RValueReference:
    return 1;
  case clang::Type::MemberPointer:
    return 0;
  case clang::Type::ConstantArray:
    return 0;
  case clang::Type::IncompleteArray:
    return 0;
  case clang::Type::VariableArray:
    return 0;
  case clang::Type::DependentSizedArray:
    return 0;
  case clang::Type::DependentSizedExtVector:
    return 0;
  case clang::Type::Vector:
    return 0;
  case clang::Type::ExtVector:
    return 0;
  case clang::Type::FunctionProto:
    return 0; // When we function pointers, they have no children...
  case clang::Type::FunctionNoProto:
    return 0; // When we function pointers, they have no children...
  case clang::Type::UnresolvedUsing:
    return 0;
  case clang::Type::Record:
    return 0;
  case clang::Type::Enum:
    return 1;
  case clang::Type::TemplateTypeParm:
    return 1;
  case clang::Type::SubstTemplateTypeParm:
    return 1;
  case clang::Type::TemplateSpecialization:
    return 1;
  case clang::Type::InjectedClassName:
    return 0;
  case clang::Type::DependentName:
    return 1;
  case clang::Type::DependentTemplateSpecialization:
    return 1;
  case clang::Type::ObjCObject:
    return 0;
  case clang::Type::ObjCInterface:
    return 0;
  case clang::Type::ObjCObjectPointer:
    return 1;
  default:
    break;
  }
  return 0;
}

llvm::Expected<CompilerType> TypeSystemClang::GetChildCompilerTypeAtIndex(
    lldb::opaque_compiler_type_t type, ExecutionContext *exe_ctx, size_t idx,
    bool transparent_pointers, bool omit_empty_base_classes,
    bool ignore_array_bounds, std::string &child_name,
    uint32_t &child_byte_size, int32_t &child_byte_offset,
    uint32_t &child_bitfield_bit_size, uint32_t &child_bitfield_bit_offset,
    bool &child_is_base_class, bool &child_is_deref_of_parent,
    ValueObject *valobj, uint64_t &language_flags) {
  if (!type)
    return CompilerType();

  auto get_exe_scope = [&exe_ctx]() {
    return exe_ctx ? exe_ctx->GetBestExecutionContextScope() : nullptr;
  };

  clang::QualType parent_qual_type(
      RemoveWrappingTypes(GetCanonicalQualType(type)));
  const clang::Type::TypeClass parent_type_class =
      parent_qual_type->getTypeClass();
  child_bitfield_bit_size = 0;
  child_bitfield_bit_offset = 0;
  child_is_base_class = false;
  language_flags = 0;

  auto num_children_or_err =
      GetNumChildren(type, omit_empty_base_classes, exe_ctx);
  if (!num_children_or_err)
    return num_children_or_err.takeError();

  const bool idx_is_valid = idx < *num_children_or_err;
  int32_t bit_offset;
  switch (parent_type_class) {
  case clang::Type::Builtin:
    if (idx_is_valid) {
      switch (llvm::cast<clang::BuiltinType>(parent_qual_type)->getKind()) {
      case clang::BuiltinType::ObjCId:
      case clang::BuiltinType::ObjCClass:
        child_name = "isa";
        child_byte_size =
            getASTContext().getTypeSize(getASTContext().ObjCBuiltinClassTy) /
            CHAR_BIT;
        return GetType(getASTContext().ObjCBuiltinClassTy);

      default:
        break;
      }
    }
    break;

  case clang::Type::Record:
    if (idx_is_valid && GetCompleteType(type)) {
      const clang::RecordType *record_type =
          llvm::cast<clang::RecordType>(parent_qual_type.getTypePtr());
      const clang::RecordDecl *record_decl = record_type->getDecl();
      assert(record_decl);
      const clang::ASTRecordLayout &record_layout =
          getASTContext().getASTRecordLayout(record_decl);
      uint32_t child_idx = 0;

      const clang::CXXRecordDecl *cxx_record_decl =
          llvm::dyn_cast<clang::CXXRecordDecl>(record_decl);
      if (cxx_record_decl) {
        // We might have base classes to print out first
        clang::CXXRecordDecl::base_class_const_iterator base_class,
            base_class_end;
        for (base_class = cxx_record_decl->bases_begin(),
            base_class_end = cxx_record_decl->bases_end();
             base_class != base_class_end; ++base_class) {
          const clang::CXXRecordDecl *base_class_decl = nullptr;

          // Skip empty base classes
          if (omit_empty_base_classes) {
            base_class_decl = llvm::cast<clang::CXXRecordDecl>(
                base_class->getType()->getAs<clang::RecordType>()->getDecl());
            if (!TypeSystemClang::RecordHasFields(base_class_decl))
              continue;
          }

          if (idx == child_idx) {
            if (base_class_decl == nullptr)
              base_class_decl = llvm::cast<clang::CXXRecordDecl>(
                  base_class->getType()->getAs<clang::RecordType>()->getDecl());

            if (base_class->isVirtual()) {
              bool handled = false;
              if (valobj) {
                clang::VTableContextBase *vtable_ctx =
                    getASTContext().getVTableContext();
                if (vtable_ctx)
                  handled = GetVBaseBitOffset(*vtable_ctx, *valobj,
                                              record_layout, cxx_record_decl,
                                              base_class_decl, bit_offset);
              }
              if (!handled)
                bit_offset = record_layout.getVBaseClassOffset(base_class_decl)
                                 .getQuantity() *
                             8;
            } else
              bit_offset = record_layout.getBaseClassOffset(base_class_decl)
                               .getQuantity() *
                           8;

            // Base classes should be a multiple of 8 bits in size
            child_byte_offset = bit_offset / 8;
            CompilerType base_class_clang_type = GetType(base_class->getType());
            child_name = base_class_clang_type.GetTypeName().AsCString("");
            std::optional<uint64_t> size =
                base_class_clang_type.GetBitSize(get_exe_scope());
            if (!size)
              return llvm::createStringError("no size info for base class");

            uint64_t base_class_clang_type_bit_size = *size;

            // Base classes bit sizes should be a multiple of 8 bits in size
            assert(base_class_clang_type_bit_size % 8 == 0);
            child_byte_size = base_class_clang_type_bit_size / 8;
            child_is_base_class = true;
            return base_class_clang_type;
          }
          // We don't increment the child index in the for loop since we might
          // be skipping empty base classes
          ++child_idx;
        }
      }
      // Make sure index is in range...
      uint32_t field_idx = 0;
      clang::RecordDecl::field_iterator field, field_end;
      for (field = record_decl->field_begin(),
          field_end = record_decl->field_end();
           field != field_end; ++field, ++field_idx, ++child_idx) {
        if (idx == child_idx) {
          // Print the member type if requested
          // Print the member name and equal sign
          child_name.assign(field->getNameAsString());

          // Figure out the type byte size (field_type_info.first) and
          // alignment (field_type_info.second) from the AST context.
          CompilerType field_clang_type = GetType(field->getType());
          assert(field_idx < record_layout.getFieldCount());
          std::optional<uint64_t> size =
              field_clang_type.GetByteSize(get_exe_scope());
          if (!size)
            return llvm::createStringError("no size info for field");

          child_byte_size = *size;
          const uint32_t child_bit_size = child_byte_size * 8;

          // Figure out the field offset within the current struct/union/class
          // type
          bit_offset = record_layout.getFieldOffset(field_idx);
          if (FieldIsBitfield(*field, child_bitfield_bit_size)) {
            child_bitfield_bit_offset = bit_offset % child_bit_size;
            const uint32_t child_bit_offset =
                bit_offset - child_bitfield_bit_offset;
            child_byte_offset = child_bit_offset / 8;
          } else {
            child_byte_offset = bit_offset / 8;
          }

          return field_clang_type;
        }
      }
    }
    break;

  case clang::Type::ObjCObject:
  case clang::Type::ObjCInterface:
    if (idx_is_valid && GetCompleteType(type)) {
      const clang::ObjCObjectType *objc_class_type =
          llvm::dyn_cast<clang::ObjCObjectType>(parent_qual_type.getTypePtr());
      assert(objc_class_type);
      if (objc_class_type) {
        uint32_t child_idx = 0;
        clang::ObjCInterfaceDecl *class_interface_decl =
            objc_class_type->getInterface();

        if (class_interface_decl) {

          const clang::ASTRecordLayout &interface_layout =
              getASTContext().getASTObjCInterfaceLayout(class_interface_decl);
          clang::ObjCInterfaceDecl *superclass_interface_decl =
              class_interface_decl->getSuperClass();
          if (superclass_interface_decl) {
            if (omit_empty_base_classes) {
              CompilerType base_class_clang_type =
                  GetType(getASTContext().getObjCInterfaceType(
                      superclass_interface_decl));
              if (llvm::expectedToStdOptional(
                      base_class_clang_type.GetNumChildren(
                          omit_empty_base_classes, exe_ctx))
                      .value_or(0) > 0) {
                if (idx == 0) {
                  clang::QualType ivar_qual_type(
                      getASTContext().getObjCInterfaceType(
                          superclass_interface_decl));

                  child_name.assign(
                      superclass_interface_decl->getNameAsString());

                  clang::TypeInfo ivar_type_info =
                      getASTContext().getTypeInfo(ivar_qual_type.getTypePtr());

                  child_byte_size = ivar_type_info.Width / 8;
                  child_byte_offset = 0;
                  child_is_base_class = true;

                  return GetType(ivar_qual_type);
                }

                ++child_idx;
              }
            } else
              ++child_idx;
          }

          const uint32_t superclass_idx = child_idx;

          if (idx < (child_idx + class_interface_decl->ivar_size())) {
            clang::ObjCInterfaceDecl::ivar_iterator ivar_pos,
                ivar_end = class_interface_decl->ivar_end();

            for (ivar_pos = class_interface_decl->ivar_begin();
                 ivar_pos != ivar_end; ++ivar_pos) {
              if (child_idx == idx) {
                clang::ObjCIvarDecl *ivar_decl = *ivar_pos;

                clang::QualType ivar_qual_type(ivar_decl->getType());

                child_name.assign(ivar_decl->getNameAsString());

                clang::TypeInfo ivar_type_info =
                    getASTContext().getTypeInfo(ivar_qual_type.getTypePtr());

                child_byte_size = ivar_type_info.Width / 8;

                // Figure out the field offset within the current
                // struct/union/class type For ObjC objects, we can't trust the
                // bit offset we get from the Clang AST, since that doesn't
                // account for the space taken up by unbacked properties, or
                // from the changing size of base classes that are newer than
                // this class. So if we have a process around that we can ask
                // about this object, do so.
                child_byte_offset = LLDB_INVALID_IVAR_OFFSET;
                Process *process = nullptr;
                if (exe_ctx)
                  process = exe_ctx->GetProcessPtr();
                if (process) {
                  ObjCLanguageRuntime *objc_runtime =
                      ObjCLanguageRuntime::Get(*process);
                  if (objc_runtime != nullptr) {
                    CompilerType parent_ast_type = GetType(parent_qual_type);
                    child_byte_offset = objc_runtime->GetByteOffsetForIvar(
                        parent_ast_type, ivar_decl->getNameAsString().c_str());
                  }
                }

                // Setting this to INT32_MAX to make sure we don't compute it
                // twice...
                bit_offset = INT32_MAX;

                if (child_byte_offset ==
                    static_cast<int32_t>(LLDB_INVALID_IVAR_OFFSET)) {
                  bit_offset = interface_layout.getFieldOffset(child_idx -
                                                               superclass_idx);
                  child_byte_offset = bit_offset / 8;
                }

                // Note, the ObjC Ivar Byte offset is just that, it doesn't
                // account for the bit offset of a bitfield within its
                // containing object.  So regardless of where we get the byte
                // offset from, we still need to get the bit offset for
                // bitfields from the layout.

                if (FieldIsBitfield(ivar_decl, child_bitfield_bit_size)) {
                  if (bit_offset == INT32_MAX)
                    bit_offset = interface_layout.getFieldOffset(
                        child_idx - superclass_idx);

                  child_bitfield_bit_offset = bit_offset % 8;
                }
                return GetType(ivar_qual_type);
              }
              ++child_idx;
            }
          }
        }
      }
    }
    break;

  case clang::Type::ObjCObjectPointer:
    if (idx_is_valid) {
      CompilerType pointee_clang_type(GetPointeeType(type));

      if (transparent_pointers && pointee_clang_type.IsAggregateType()) {
        child_is_deref_of_parent = false;
        bool tmp_child_is_deref_of_parent = false;
        return pointee_clang_type.GetChildCompilerTypeAtIndex(
            exe_ctx, idx, transparent_pointers, omit_empty_base_classes,
            ignore_array_bounds, child_name, child_byte_size, child_byte_offset,
            child_bitfield_bit_size, child_bitfield_bit_offset,
            child_is_base_class, tmp_child_is_deref_of_parent, valobj,
            language_flags);
      } else {
        child_is_deref_of_parent = true;
        const char *parent_name =
            valobj ? valobj->GetName().GetCString() : nullptr;
        if (parent_name) {
          child_name.assign(1, '*');
          child_name += parent_name;
        }

        // We have a pointer to an simple type
        if (idx == 0 && pointee_clang_type.GetCompleteType()) {
          if (std::optional<uint64_t> size =
                  pointee_clang_type.GetByteSize(get_exe_scope())) {
            child_byte_size = *size;
            child_byte_offset = 0;
            return pointee_clang_type;
          }
        }
      }
    }
    break;

  case clang::Type::Vector:
  case clang::Type::ExtVector:
    if (idx_is_valid) {
      const clang::VectorType *array =
          llvm::cast<clang::VectorType>(parent_qual_type.getTypePtr());
      if (array) {
        CompilerType element_type = GetType(array->getElementType());
        if (element_type.GetCompleteType()) {
          char element_name[64];
          ::snprintf(element_name, sizeof(element_name), "[%" PRIu64 "]",
                     static_cast<uint64_t>(idx));
          child_name.assign(element_name);
          if (std::optional<uint64_t> size =
                  element_type.GetByteSize(get_exe_scope())) {
            child_byte_size = *size;
            child_byte_offset = (int32_t)idx * (int32_t)child_byte_size;
            return element_type;
          }
        }
      }
    }
    break;

  case clang::Type::ConstantArray:
  case clang::Type::IncompleteArray:
    if (ignore_array_bounds || idx_is_valid) {
      const clang::ArrayType *array = GetQualType(type)->getAsArrayTypeUnsafe();
      if (array) {
        CompilerType element_type = GetType(array->getElementType());
        if (element_type.GetCompleteType()) {
          child_name = std::string(llvm::formatv("[{0}]", idx));
          if (std::optional<uint64_t> size =
                  element_type.GetByteSize(get_exe_scope())) {
            child_byte_size = *size;
            child_byte_offset = (int32_t)idx * (int32_t)child_byte_size;
            return element_type;
          }
        }
      }
    }
    break;

  case clang::Type::Pointer: {
    CompilerType pointee_clang_type(GetPointeeType(type));

    // Don't dereference "void *" pointers
    if (pointee_clang_type.IsVoidType())
      return CompilerType();

    if (transparent_pointers && pointee_clang_type.IsAggregateType()) {
      child_is_deref_of_parent = false;
      bool tmp_child_is_deref_of_parent = false;
      return pointee_clang_type.GetChildCompilerTypeAtIndex(
          exe_ctx, idx, transparent_pointers, omit_empty_base_classes,
          ignore_array_bounds, child_name, child_byte_size, child_byte_offset,
          child_bitfield_bit_size, child_bitfield_bit_offset,
          child_is_base_class, tmp_child_is_deref_of_parent, valobj,
          language_flags);
    } else {
      child_is_deref_of_parent = true;

      const char *parent_name =
          valobj ? valobj->GetName().GetCString() : nullptr;
      if (parent_name) {
        child_name.assign(1, '*');
        child_name += parent_name;
      }

      // We have a pointer to an simple type
      if (idx == 0) {
        if (std::optional<uint64_t> size =
                pointee_clang_type.GetByteSize(get_exe_scope())) {
          child_byte_size = *size;
          child_byte_offset = 0;
          return pointee_clang_type;
        }
      }
    }
    break;
  }

  case clang::Type::LValueReference:
  case clang::Type::RValueReference:
    if (idx_is_valid) {
      const clang::ReferenceType *reference_type =
          llvm::cast<clang::ReferenceType>(
              RemoveWrappingTypes(GetQualType(type)).getTypePtr());
      CompilerType pointee_clang_type =
          GetType(reference_type->getPointeeType());
      if (transparent_pointers && pointee_clang_type.IsAggregateType()) {
        child_is_deref_of_parent = false;
        bool tmp_child_is_deref_of_parent = false;
        return pointee_clang_type.GetChildCompilerTypeAtIndex(
            exe_ctx, idx, transparent_pointers, omit_empty_base_classes,
            ignore_array_bounds, child_name, child_byte_size, child_byte_offset,
            child_bitfield_bit_size, child_bitfield_bit_offset,
            child_is_base_class, tmp_child_is_deref_of_parent, valobj,
            language_flags);
      } else {
        const char *parent_name =
            valobj ? valobj->GetName().GetCString() : nullptr;
        if (parent_name) {
          child_name.assign(1, '&');
          child_name += parent_name;
        }

        // We have a pointer to an simple type
        if (idx == 0) {
          if (std::optional<uint64_t> size =
                  pointee_clang_type.GetByteSize(get_exe_scope())) {
            child_byte_size = *size;
            child_byte_offset = 0;
            return pointee_clang_type;
          }
        }
      }
    }
    break;

  default:
    break;
  }
  return CompilerType();
}

uint32_t TypeSystemClang::GetIndexForRecordBase(
    const clang::RecordDecl *record_decl,
    const clang::CXXBaseSpecifier *base_spec,
    bool omit_empty_base_classes) {
  uint32_t child_idx = 0;

  const clang::CXXRecordDecl *cxx_record_decl =
      llvm::dyn_cast<clang::CXXRecordDecl>(record_decl);

  if (cxx_record_decl) {
    clang::CXXRecordDecl::base_class_const_iterator base_class, base_class_end;
    for (base_class = cxx_record_decl->bases_begin(),
        base_class_end = cxx_record_decl->bases_end();
         base_class != base_class_end; ++base_class) {
      if (omit_empty_base_classes) {
        if (BaseSpecifierIsEmpty(base_class))
          continue;
      }

      if (base_class == base_spec)
        return child_idx;
      ++child_idx;
    }
  }

  return UINT32_MAX;
}

uint32_t TypeSystemClang::GetIndexForRecordChild(
    const clang::RecordDecl *record_decl, clang::NamedDecl *canonical_decl,
    bool omit_empty_base_classes) {
  uint32_t child_idx = TypeSystemClang::GetNumBaseClasses(
      llvm::dyn_cast<clang::CXXRecordDecl>(record_decl),
      omit_empty_base_classes);

  clang::RecordDecl::field_iterator field, field_end;
  for (field = record_decl->field_begin(), field_end = record_decl->field_end();
       field != field_end; ++field, ++child_idx) {
    if (field->getCanonicalDecl() == canonical_decl)
      return child_idx;
  }

  return UINT32_MAX;
}

// Look for a child member (doesn't include base classes, but it does include
// their members) in the type hierarchy. Returns an index path into
// "clang_type" on how to reach the appropriate member.
//
//    class A
//    {
//    public:
//        int m_a;
//        int m_b;
//    };
//
//    class B
//    {
//    };
//
//    class C :
//        public B,
//        public A
//    {
//    };
//
// If we have a clang type that describes "class C", and we wanted to looked
// "m_b" in it:
//
// With omit_empty_base_classes == false we would get an integer array back
// with: { 1,  1 } The first index 1 is the child index for "class A" within
// class C The second index 1 is the child index for "m_b" within class A
//
// With omit_empty_base_classes == true we would get an integer array back
// with: { 0,  1 } The first index 0 is the child index for "class A" within
// class C (since class B doesn't have any members it doesn't count) The second
// index 1 is the child index for "m_b" within class A

size_t TypeSystemClang::GetIndexOfChildMemberWithName(
    lldb::opaque_compiler_type_t type, llvm::StringRef name,
    bool omit_empty_base_classes, std::vector<uint32_t> &child_indexes) {
  if (type && !name.empty()) {
    clang::QualType qual_type = RemoveWrappingTypes(GetCanonicalQualType(type));
    const clang::Type::TypeClass type_class = qual_type->getTypeClass();
    switch (type_class) {
    case clang::Type::Record:
      if (GetCompleteType(type)) {
        const clang::RecordType *record_type =
            llvm::cast<clang::RecordType>(qual_type.getTypePtr());
        const clang::RecordDecl *record_decl = record_type->getDecl();

        assert(record_decl);
        uint32_t child_idx = 0;

        const clang::CXXRecordDecl *cxx_record_decl =
            llvm::dyn_cast<clang::CXXRecordDecl>(record_decl);

        // Try and find a field that matches NAME
        clang::RecordDecl::field_iterator field, field_end;
        for (field = record_decl->field_begin(),
            field_end = record_decl->field_end();
             field != field_end; ++field, ++child_idx) {
          llvm::StringRef field_name = field->getName();
          if (field_name.empty()) {
            CompilerType field_type = GetType(field->getType());
            std::vector<uint32_t> save_indices = child_indexes;
            child_indexes.push_back(child_idx);
            if (field_type.GetIndexOfChildMemberWithName(
                    name, omit_empty_base_classes, child_indexes))
              return child_indexes.size();
            child_indexes = std::move(save_indices);
          } else if (field_name == name) {
            // We have to add on the number of base classes to this index!
            child_indexes.push_back(
                child_idx + TypeSystemClang::GetNumBaseClasses(
                                cxx_record_decl, omit_empty_base_classes));
            return child_indexes.size();
          }
        }

        if (cxx_record_decl) {
          const clang::RecordDecl *parent_record_decl = cxx_record_decl;

          // Didn't find things easily, lets let clang do its thang...
          clang::IdentifierInfo &ident_ref = getASTContext().Idents.get(name);
          clang::DeclarationName decl_name(&ident_ref);

          clang::CXXBasePaths paths;
          if (cxx_record_decl->lookupInBases(
                  [decl_name](const clang::CXXBaseSpecifier *specifier,
                              clang::CXXBasePath &path) {
                    CXXRecordDecl *record =
                      specifier->getType()->getAsCXXRecordDecl();
                    auto r = record->lookup(decl_name);
                    path.Decls = r.begin();
                    return !r.empty();
                  },
                  paths)) {
            clang::CXXBasePaths::const_paths_iterator path,
                path_end = paths.end();
            for (path = paths.begin(); path != path_end; ++path) {
              const size_t num_path_elements = path->size();
              for (size_t e = 0; e < num_path_elements; ++e) {
                clang::CXXBasePathElement elem = (*path)[e];

                child_idx = GetIndexForRecordBase(parent_record_decl, elem.Base,
                                                  omit_empty_base_classes);
                if (child_idx == UINT32_MAX) {
                  child_indexes.clear();
                  return 0;
                } else {
                  child_indexes.push_back(child_idx);
                  parent_record_decl = llvm::cast<clang::RecordDecl>(
                      elem.Base->getType()
                          ->castAs<clang::RecordType>()
                          ->getDecl());
                }
              }
              for (clang::DeclContext::lookup_iterator I = path->Decls, E;
                   I != E; ++I) {
                child_idx = GetIndexForRecordChild(
                    parent_record_decl, *I, omit_empty_base_classes);
                if (child_idx == UINT32_MAX) {
                  child_indexes.clear();
                  return 0;
                } else {
                  child_indexes.push_back(child_idx);
                }
              }
            }
            return child_indexes.size();
          }
        }
      }
      break;

    case clang::Type::ObjCObject:
    case clang::Type::ObjCInterface:
      if (GetCompleteType(type)) {
        llvm::StringRef name_sref(name);
        const clang::ObjCObjectType *objc_class_type =
            llvm::dyn_cast<clang::ObjCObjectType>(qual_type.getTypePtr());
        assert(objc_class_type);
        if (objc_class_type) {
          uint32_t child_idx = 0;
          clang::ObjCInterfaceDecl *class_interface_decl =
              objc_class_type->getInterface();

          if (class_interface_decl) {
            clang::ObjCInterfaceDecl::ivar_iterator ivar_pos,
                ivar_end = class_interface_decl->ivar_end();
            clang::ObjCInterfaceDecl *superclass_interface_decl =
                class_interface_decl->getSuperClass();

            for (ivar_pos = class_interface_decl->ivar_begin();
                 ivar_pos != ivar_end; ++ivar_pos, ++child_idx) {
              const clang::ObjCIvarDecl *ivar_decl = *ivar_pos;

              if (ivar_decl->getName() == name_sref) {
                if ((!omit_empty_base_classes && superclass_interface_decl) ||
                    (omit_empty_base_classes &&
                     ObjCDeclHasIVars(superclass_interface_decl, true)))
                  ++child_idx;

                child_indexes.push_back(child_idx);
                return child_indexes.size();
              }
            }

            if (superclass_interface_decl) {
              // The super class index is always zero for ObjC classes, so we
              // push it onto the child indexes in case we find an ivar in our
              // superclass...
              child_indexes.push_back(0);

              CompilerType superclass_clang_type =
                  GetType(getASTContext().getObjCInterfaceType(
                      superclass_interface_decl));
              if (superclass_clang_type.GetIndexOfChildMemberWithName(
                      name, omit_empty_base_classes, child_indexes)) {
                // We did find an ivar in a superclass so just return the
                // results!
                return child_indexes.size();
              }

              // We didn't find an ivar matching "name" in our superclass, pop
              // the superclass zero index that we pushed on above.
              child_indexes.pop_back();
            }
          }
        }
      }
      break;

    case clang::Type::ObjCObjectPointer: {
      CompilerType objc_object_clang_type = GetType(
          llvm::cast<clang::ObjCObjectPointerType>(qual_type.getTypePtr())
              ->getPointeeType());
      return objc_object_clang_type.GetIndexOfChildMemberWithName(
          name, omit_empty_base_classes, child_indexes);
    } break;

    case clang::Type::ConstantArray: {
      //                const clang::ConstantArrayType *array =
      //                llvm::cast<clang::ConstantArrayType>(parent_qual_type.getTypePtr());
      //                const uint64_t element_count =
      //                array->getSize().getLimitedValue();
      //
      //                if (idx < element_count)
      //                {
      //                    std::pair<uint64_t, unsigned> field_type_info =
      //                    ast->getTypeInfo(array->getElementType());
      //
      //                    char element_name[32];
      //                    ::snprintf (element_name, sizeof (element_name),
      //                    "%s[%u]", parent_name ? parent_name : "", idx);
      //
      //                    child_name.assign(element_name);
      //                    assert(field_type_info.first % 8 == 0);
      //                    child_byte_size = field_type_info.first / 8;
      //                    child_byte_offset = idx * child_byte_size;
      //                    return array->getElementType().getAsOpaquePtr();
      //                }
    } break;

    //        case clang::Type::MemberPointerType:
    //            {
    //                MemberPointerType *mem_ptr_type =
    //                llvm::cast<MemberPointerType>(qual_type.getTypePtr());
    //                clang::QualType pointee_type =
    //                mem_ptr_type->getPointeeType();
    //
    //                if (TypeSystemClang::IsAggregateType
    //                (pointee_type.getAsOpaquePtr()))
    //                {
    //                    return GetIndexOfChildWithName (ast,
    //                                                    mem_ptr_type->getPointeeType().getAsOpaquePtr(),
    //                                                    name);
    //                }
    //            }
    //            break;
    //
    case clang::Type::LValueReference:
    case clang::Type::RValueReference: {
      const clang::ReferenceType *reference_type =
          llvm::cast<clang::ReferenceType>(qual_type.getTypePtr());
      clang::QualType pointee_type(reference_type->getPointeeType());
      CompilerType pointee_clang_type = GetType(pointee_type);

      if (pointee_clang_type.IsAggregateType()) {
        return pointee_clang_type.GetIndexOfChildMemberWithName(
            name, omit_empty_base_classes, child_indexes);
      }
    } break;

    case clang::Type::Pointer: {
      CompilerType pointee_clang_type(GetPointeeType(type));

      if (pointee_clang_type.IsAggregateType()) {
        return pointee_clang_type.GetIndexOfChildMemberWithName(
            name, omit_empty_base_classes, child_indexes);
      }
    } break;

    default:
      break;
    }
  }
  return 0;
}

// Get the index of the child of "clang_type" whose name matches. This function
// doesn't descend into the children, but only looks one level deep and name
// matches can include base class names.

uint32_t
TypeSystemClang::GetIndexOfChildWithName(lldb::opaque_compiler_type_t type,
                                         llvm::StringRef name,
                                         bool omit_empty_base_classes) {
  if (type && !name.empty()) {
    clang::QualType qual_type = RemoveWrappingTypes(GetCanonicalQualType(type));

    const clang::Type::TypeClass type_class = qual_type->getTypeClass();

    switch (type_class) {
    case clang::Type::Record:
      if (GetCompleteType(type)) {
        const clang::RecordType *record_type =
            llvm::cast<clang::RecordType>(qual_type.getTypePtr());
        const clang::RecordDecl *record_decl = record_type->getDecl();

        assert(record_decl);
        uint32_t child_idx = 0;

        const clang::CXXRecordDecl *cxx_record_decl =
            llvm::dyn_cast<clang::CXXRecordDecl>(record_decl);

        if (cxx_record_decl) {
          clang::CXXRecordDecl::base_class_const_iterator base_class,
              base_class_end;
          for (base_class = cxx_record_decl->bases_begin(),
              base_class_end = cxx_record_decl->bases_end();
               base_class != base_class_end; ++base_class) {
            // Skip empty base classes
            clang::CXXRecordDecl *base_class_decl =
                llvm::cast<clang::CXXRecordDecl>(
                    base_class->getType()
                        ->castAs<clang::RecordType>()
                        ->getDecl());
            if (omit_empty_base_classes &&
                !TypeSystemClang::RecordHasFields(base_class_decl))
              continue;

            CompilerType base_class_clang_type = GetType(base_class->getType());
            std::string base_class_type_name(
                base_class_clang_type.GetTypeName().AsCString(""));
            if (base_class_type_name == name)
              return child_idx;
            ++child_idx;
          }
        }

        // Try and find a field that matches NAME
        clang::RecordDecl::field_iterator field, field_end;
        for (field = record_decl->field_begin(),
            field_end = record_decl->field_end();
             field != field_end; ++field, ++child_idx) {
          if (field->getName() == name)
            return child_idx;
        }
      }
      break;

    case clang::Type::ObjCObject:
    case clang::Type::ObjCInterface:
      if (GetCompleteType(type)) {
        const clang::ObjCObjectType *objc_class_type =
            llvm::dyn_cast<clang::ObjCObjectType>(qual_type.getTypePtr());
        assert(objc_class_type);
        if (objc_class_type) {
          uint32_t child_idx = 0;
          clang::ObjCInterfaceDecl *class_interface_decl =
              objc_class_type->getInterface();

          if (class_interface_decl) {
            clang::ObjCInterfaceDecl::ivar_iterator ivar_pos,
                ivar_end = class_interface_decl->ivar_end();
            clang::ObjCInterfaceDecl *superclass_interface_decl =
                class_interface_decl->getSuperClass();

            for (ivar_pos = class_interface_decl->ivar_begin();
                 ivar_pos != ivar_end; ++ivar_pos, ++child_idx) {
              const clang::ObjCIvarDecl *ivar_decl = *ivar_pos;

              if (ivar_decl->getName() == name) {
                if ((!omit_empty_base_classes && superclass_interface_decl) ||
                    (omit_empty_base_classes &&
                     ObjCDeclHasIVars(superclass_interface_decl, true)))
                  ++child_idx;

                return child_idx;
              }
            }

            if (superclass_interface_decl) {
              if (superclass_interface_decl->getName() == name)
                return 0;
            }
          }
        }
      }
      break;

    case clang::Type::ObjCObjectPointer: {
      CompilerType pointee_clang_type = GetType(
          llvm::cast<clang::ObjCObjectPointerType>(qual_type.getTypePtr())
              ->getPointeeType());
      return pointee_clang_type.GetIndexOfChildWithName(
          name, omit_empty_base_classes);
    } break;

    case clang::Type::ConstantArray: {
      //                const clang::ConstantArrayType *array =
      //                llvm::cast<clang::ConstantArrayType>(parent_qual_type.getTypePtr());
      //                const uint64_t element_count =
      //                array->getSize().getLimitedValue();
      //
      //                if (idx < element_count)
      //                {
      //                    std::pair<uint64_t, unsigned> field_type_info =
      //                    ast->getTypeInfo(array->getElementType());
      //
      //                    char element_name[32];
      //                    ::snprintf (element_name, sizeof (element_name),
      //                    "%s[%u]", parent_name ? parent_name : "", idx);
      //
      //                    child_name.assign(element_name);
      //                    assert(field_type_info.first % 8 == 0);
      //                    child_byte_size = field_type_info.first / 8;
      //                    child_byte_offset = idx * child_byte_size;
      //                    return array->getElementType().getAsOpaquePtr();
      //                }
    } break;

    //        case clang::Type::MemberPointerType:
    //            {
    //                MemberPointerType *mem_ptr_type =
    //                llvm::cast<MemberPointerType>(qual_type.getTypePtr());
    //                clang::QualType pointee_type =
    //                mem_ptr_type->getPointeeType();
    //
    //                if (TypeSystemClang::IsAggregateType
    //                (pointee_type.getAsOpaquePtr()))
    //                {
    //                    return GetIndexOfChildWithName (ast,
    //                                                    mem_ptr_type->getPointeeType().getAsOpaquePtr(),
    //                                                    name);
    //                }
    //            }
    //            break;
    //
    case clang::Type::LValueReference:
    case clang::Type::RValueReference: {
      const clang::ReferenceType *reference_type =
          llvm::cast<clang::ReferenceType>(qual_type.getTypePtr());
      CompilerType pointee_type = GetType(reference_type->getPointeeType());

      if (pointee_type.IsAggregateType()) {
        return pointee_type.GetIndexOfChildWithName(name,
                                                    omit_empty_base_classes);
      }
    } break;

    case clang::Type::Pointer: {
      const clang::PointerType *pointer_type =
          llvm::cast<clang::PointerType>(qual_type.getTypePtr());
      CompilerType pointee_type = GetType(pointer_type->getPointeeType());

      if (pointee_type.IsAggregateType()) {
        return pointee_type.GetIndexOfChildWithName(name,
                                                    omit_empty_base_classes);
      } else {
        //                    if (parent_name)
        //                    {
        //                        child_name.assign(1, '*');
        //                        child_name += parent_name;
        //                    }
        //
        //                    // We have a pointer to an simple type
        //                    if (idx == 0)
        //                    {
        //                        std::pair<uint64_t, unsigned> clang_type_info
        //                        = ast->getTypeInfo(pointee_type);
        //                        assert(clang_type_info.first % 8 == 0);
        //                        child_byte_size = clang_type_info.first / 8;
        //                        child_byte_offset = 0;
        //                        return pointee_type.getAsOpaquePtr();
        //                    }
      }
    } break;

    default:
      break;
    }
  }
  return UINT32_MAX;
}

CompilerType
TypeSystemClang::GetDirectNestedTypeWithName(lldb::opaque_compiler_type_t type,
                                             llvm::StringRef name) {
  if (!type || name.empty())
    return CompilerType();

  clang::QualType qual_type = RemoveWrappingTypes(GetCanonicalQualType(type));
  const clang::Type::TypeClass type_class = qual_type->getTypeClass();

  switch (type_class) {
  case clang::Type::Record: {
    if (!GetCompleteType(type))
      return CompilerType();
    const clang::RecordType *record_type =
        llvm::cast<clang::RecordType>(qual_type.getTypePtr());
    const clang::RecordDecl *record_decl = record_type->getDecl();

    clang::DeclarationName decl_name(&getASTContext().Idents.get(name));
    for (NamedDecl *decl : record_decl->lookup(decl_name)) {
      if (auto *tag_decl = dyn_cast<clang::TagDecl>(decl))
        return GetType(getASTContext().getTagDeclType(tag_decl));
      if (auto *typedef_decl = dyn_cast<clang::TypedefNameDecl>(decl))
        return GetType(getASTContext().getTypedefType(typedef_decl));
    }
    break;
  }
  default:
    break;
  }
  return CompilerType();
}

bool TypeSystemClang::IsTemplateType(lldb::opaque_compiler_type_t type) {
  if (!type)
    return false;
  CompilerType ct(weak_from_this(), type);
  const clang::Type *clang_type = ClangUtil::GetQualType(ct).getTypePtr();
  if (auto *cxx_record_decl = dyn_cast<clang::TagType>(clang_type))
    return isa<clang::ClassTemplateSpecializationDecl>(
        cxx_record_decl->getDecl());
  return false;
}

size_t
TypeSystemClang::GetNumTemplateArguments(lldb::opaque_compiler_type_t type,
                                         bool expand_pack) {
  if (!type)
    return 0;

  clang::QualType qual_type = RemoveWrappingTypes(GetCanonicalQualType(type));
  const clang::Type::TypeClass type_class = qual_type->getTypeClass();
  switch (type_class) {
  case clang::Type::Record:
    if (GetCompleteType(type)) {
      const clang::CXXRecordDecl *cxx_record_decl =
          qual_type->getAsCXXRecordDecl();
      if (cxx_record_decl) {
        const clang::ClassTemplateSpecializationDecl *template_decl =
            llvm::dyn_cast<clang::ClassTemplateSpecializationDecl>(
                cxx_record_decl);
        if (template_decl) {
          const auto &template_arg_list = template_decl->getTemplateArgs();
          size_t num_args = template_arg_list.size();
          assert(num_args && "template specialization without any args");
          if (expand_pack && num_args) {
            const auto &pack = template_arg_list[num_args - 1];
            if (pack.getKind() == clang::TemplateArgument::Pack)
              num_args += pack.pack_size() - 1;
          }
          return num_args;
        }
      }
    }
    break;

  default:
    break;
  }

  return 0;
}

const clang::ClassTemplateSpecializationDecl *
TypeSystemClang::GetAsTemplateSpecialization(
    lldb::opaque_compiler_type_t type) {
  if (!type)
    return nullptr;

  clang::QualType qual_type(RemoveWrappingTypes(GetCanonicalQualType(type)));
  const clang::Type::TypeClass type_class = qual_type->getTypeClass();
  switch (type_class) {
  case clang::Type::Record: {
    if (! GetCompleteType(type))
      return nullptr;
    const clang::CXXRecordDecl *cxx_record_decl =
        qual_type->getAsCXXRecordDecl();
    if (!cxx_record_decl)
      return nullptr;
    return llvm::dyn_cast<clang::ClassTemplateSpecializationDecl>(
        cxx_record_decl);
  }

  default:
    return nullptr;
  }
}

const TemplateArgument *
GetNthTemplateArgument(const clang::ClassTemplateSpecializationDecl *decl,
                       size_t idx, bool expand_pack) {
  const auto &args = decl->getTemplateArgs();
  const size_t args_size = args.size();

  assert(args_size && "template specialization without any args");
  if (!args_size)
    return nullptr;

  const size_t last_idx = args_size - 1;

  // We're asked for a template argument that can't be a parameter pack, so
  // return it without worrying about 'expand_pack'.
  if (idx < last_idx)
    return &args[idx];

  // We're asked for the last template argument but we don't want/need to
  // expand it.
  if (!expand_pack || args[last_idx].getKind() != clang::TemplateArgument::Pack)
    return idx >= args.size() ? nullptr : &args[idx];

  // Index into the expanded pack.
  // Note that 'idx' counts from the beginning of all template arguments
  // (including the ones preceding the parameter pack).
  const auto &pack = args[last_idx];
  const size_t pack_idx = idx - last_idx;
  if (pack_idx >= pack.pack_size())
    return nullptr;
  return &pack.pack_elements()[pack_idx];
}

lldb::TemplateArgumentKind
TypeSystemClang::GetTemplateArgumentKind(lldb::opaque_compiler_type_t type,
                                         size_t arg_idx, bool expand_pack) {
  const clang::ClassTemplateSpecializationDecl *template_decl =
      GetAsTemplateSpecialization(type);
  if (!template_decl)
    return eTemplateArgumentKindNull;

  const auto *arg = GetNthTemplateArgument(template_decl, arg_idx, expand_pack);
  if (!arg)
    return eTemplateArgumentKindNull;

  switch (arg->getKind()) {
  case clang::TemplateArgument::Null:
    return eTemplateArgumentKindNull;

  case clang::TemplateArgument::NullPtr:
    return eTemplateArgumentKindNullPtr;

  case clang::TemplateArgument::Type:
    return eTemplateArgumentKindType;

  case clang::TemplateArgument::Declaration:
    return eTemplateArgumentKindDeclaration;

  case clang::TemplateArgument::Integral:
    return eTemplateArgumentKindIntegral;

  case clang::TemplateArgument::Template:
    return eTemplateArgumentKindTemplate;

  case clang::TemplateArgument::TemplateExpansion:
    return eTemplateArgumentKindTemplateExpansion;

  case clang::TemplateArgument::Expression:
    return eTemplateArgumentKindExpression;

  case clang::TemplateArgument::Pack:
    return eTemplateArgumentKindPack;

  case clang::TemplateArgument::StructuralValue:
    return eTemplateArgumentKindStructuralValue;
  }
  llvm_unreachable("Unhandled clang::TemplateArgument::ArgKind");
}

CompilerType
TypeSystemClang::GetTypeTemplateArgument(lldb::opaque_compiler_type_t type,
                                         size_t idx, bool expand_pack) {
  const clang::ClassTemplateSpecializationDecl *template_decl =
      GetAsTemplateSpecialization(type);
  if (!template_decl)
    return CompilerType();

  const auto *arg = GetNthTemplateArgument(template_decl, idx, expand_pack);
  if (!arg || arg->getKind() != clang::TemplateArgument::Type)
    return CompilerType();

  return GetType(arg->getAsType());
}

std::optional<CompilerType::IntegralTemplateArgument>
TypeSystemClang::GetIntegralTemplateArgument(lldb::opaque_compiler_type_t type,
                                             size_t idx, bool expand_pack) {
  const clang::ClassTemplateSpecializationDecl *template_decl =
      GetAsTemplateSpecialization(type);
  if (!template_decl)
    return std::nullopt;

  const auto *arg = GetNthTemplateArgument(template_decl, idx, expand_pack);
  if (!arg || arg->getKind() != clang::TemplateArgument::Integral)
    return std::nullopt;

  return {{arg->getAsIntegral(), GetType(arg->getIntegralType())}};
}

CompilerType TypeSystemClang::GetTypeForFormatters(void *type) {
  if (type)
    return ClangUtil::RemoveFastQualifiers(CompilerType(weak_from_this(), type));
  return CompilerType();
}

clang::EnumDecl *TypeSystemClang::GetAsEnumDecl(const CompilerType &type) {
  const clang::EnumType *enutype =
      llvm::dyn_cast<clang::EnumType>(ClangUtil::GetCanonicalQualType(type));
  if (enutype)
    return enutype->getDecl();
  return nullptr;
}

clang::RecordDecl *TypeSystemClang::GetAsRecordDecl(const CompilerType &type) {
  const clang::RecordType *record_type =
      llvm::dyn_cast<clang::RecordType>(ClangUtil::GetCanonicalQualType(type));
  if (record_type)
    return record_type->getDecl();
  return nullptr;
}

clang::TagDecl *TypeSystemClang::GetAsTagDecl(const CompilerType &type) {
  return ClangUtil::GetAsTagDecl(type);
}

clang::TypedefNameDecl *
TypeSystemClang::GetAsTypedefDecl(const CompilerType &type) {
  const clang::TypedefType *typedef_type =
      llvm::dyn_cast<clang::TypedefType>(ClangUtil::GetQualType(type));
  if (typedef_type)
    return typedef_type->getDecl();
  return nullptr;
}

clang::CXXRecordDecl *
TypeSystemClang::GetAsCXXRecordDecl(lldb::opaque_compiler_type_t type) {
  return GetCanonicalQualType(type)->getAsCXXRecordDecl();
}

clang::ObjCInterfaceDecl *
TypeSystemClang::GetAsObjCInterfaceDecl(const CompilerType &type) {
  const clang::ObjCObjectType *objc_class_type =
      llvm::dyn_cast<clang::ObjCObjectType>(
          ClangUtil::GetCanonicalQualType(type));
  if (objc_class_type)
    return objc_class_type->getInterface();
  return nullptr;
}

clang::FieldDecl *TypeSystemClang::AddFieldToRecordType(
    const CompilerType &type, llvm::StringRef name,
    const CompilerType &field_clang_type, AccessType access,
    uint32_t bitfield_bit_size) {
  if (!type.IsValid() || !field_clang_type.IsValid())
    return nullptr;
  auto ts = type.GetTypeSystem();
  auto ast = ts.dyn_cast_or_null<TypeSystemClang>();
  if (!ast)
    return nullptr;
  clang::ASTContext &clang_ast = ast->getASTContext();
  clang::IdentifierInfo *ident = nullptr;
  if (!name.empty())
    ident = &clang_ast.Idents.get(name);

  clang::FieldDecl *field = nullptr;

  clang::Expr *bit_width = nullptr;
  if (bitfield_bit_size != 0) {
    if (clang_ast.IntTy.isNull()) {
      LLDB_LOG(
          GetLog(LLDBLog::Expressions),
          "{0} failed: builtin ASTContext types have not been initialized");
      return nullptr;
    }

    llvm::APInt bitfield_bit_size_apint(clang_ast.getTypeSize(clang_ast.IntTy),
                                        bitfield_bit_size);
    bit_width = new (clang_ast)
        clang::IntegerLiteral(clang_ast, bitfield_bit_size_apint,
                              clang_ast.IntTy, clang::SourceLocation());
  }

  clang::RecordDecl *record_decl = ast->GetAsRecordDecl(type);
  if (record_decl) {
    field = clang::FieldDecl::CreateDeserialized(clang_ast, GlobalDeclID());
    field->setDeclContext(record_decl);
    field->setDeclName(ident);
    field->setType(ClangUtil::GetQualType(field_clang_type));
    if (bit_width)
      field->setBitWidth(bit_width);
    SetMemberOwningModule(field, record_decl);

    if (name.empty()) {
      // Determine whether this field corresponds to an anonymous struct or
      // union.
      if (const clang::TagType *TagT =
              field->getType()->getAs<clang::TagType>()) {
        if (clang::RecordDecl *Rec =
                llvm::dyn_cast<clang::RecordDecl>(TagT->getDecl()))
          if (!Rec->getDeclName()) {
            Rec->setAnonymousStructOrUnion(true);
            field->setImplicit();
          }
      }
    }

    if (field) {
      clang::AccessSpecifier access_specifier =
          TypeSystemClang::ConvertAccessTypeToAccessSpecifier(access);
      field->setAccess(access_specifier);

      if (clang::CXXRecordDecl *cxx_record_decl =
              llvm::dyn_cast<CXXRecordDecl>(record_decl)) {
        AddAccessSpecifierDecl(cxx_record_decl, ast->getASTContext(),
                               ast->GetCXXRecordDeclAccess(cxx_record_decl),
                               access_specifier);
        ast->SetCXXRecordDeclAccess(cxx_record_decl, access_specifier);
      }
      record_decl->addDecl(field);

      VerifyDecl(field);
    }
  } else {
    clang::ObjCInterfaceDecl *class_interface_decl =
        ast->GetAsObjCInterfaceDecl(type);

    if (class_interface_decl) {
      const bool is_synthesized = false;

      field_clang_type.GetCompleteType();

      auto *ivar =
          clang::ObjCIvarDecl::CreateDeserialized(clang_ast, GlobalDeclID());
      ivar->setDeclContext(class_interface_decl);
      ivar->setDeclName(ident);
      ivar->setType(ClangUtil::GetQualType(field_clang_type));
      ivar->setAccessControl(ConvertAccessTypeToObjCIvarAccessControl(access));
      if (bit_width)
        ivar->setBitWidth(bit_width);
      ivar->setSynthesize(is_synthesized);
      field = ivar;
      SetMemberOwningModule(field, class_interface_decl);

      if (field) {
        class_interface_decl->addDecl(field);

        VerifyDecl(field);
      }
    }
  }
  return field;
}

void TypeSystemClang::BuildIndirectFields(const CompilerType &type) {
  if (!type)
    return;

  auto ts = type.GetTypeSystem();
  auto ast = ts.dyn_cast_or_null<TypeSystemClang>();
  if (!ast)
    return;

  clang::RecordDecl *record_decl = ast->GetAsRecordDecl(type);

  if (!record_decl)
    return;

  typedef llvm::SmallVector<clang::IndirectFieldDecl *, 1> IndirectFieldVector;

  IndirectFieldVector indirect_fields;
  clang::RecordDecl::field_iterator field_pos;
  clang::RecordDecl::field_iterator field_end_pos = record_decl->field_end();
  clang::RecordDecl::field_iterator last_field_pos = field_end_pos;
  for (field_pos = record_decl->field_begin(); field_pos != field_end_pos;
       last_field_pos = field_pos++) {
    if (field_pos->isAnonymousStructOrUnion()) {
      clang::QualType field_qual_type = field_pos->getType();

      const clang::RecordType *field_record_type =
          field_qual_type->getAs<clang::RecordType>();

      if (!field_record_type)
        continue;

      clang::RecordDecl *field_record_decl = field_record_type->getDecl();

      if (!field_record_decl)
        continue;

      for (clang::RecordDecl::decl_iterator
               di = field_record_decl->decls_begin(),
               de = field_record_decl->decls_end();
           di != de; ++di) {
        if (clang::FieldDecl *nested_field_decl =
                llvm::dyn_cast<clang::FieldDecl>(*di)) {
          clang::NamedDecl **chain =
              new (ast->getASTContext()) clang::NamedDecl *[2];
          chain[0] = *field_pos;
          chain[1] = nested_field_decl;
          clang::IndirectFieldDecl *indirect_field =
              clang::IndirectFieldDecl::Create(
                  ast->getASTContext(), record_decl, clang::SourceLocation(),
                  nested_field_decl->getIdentifier(),
                  nested_field_decl->getType(), {chain, 2});
          SetMemberOwningModule(indirect_field, record_decl);

          indirect_field->setImplicit();

          indirect_field->setAccess(TypeSystemClang::UnifyAccessSpecifiers(
              field_pos->getAccess(), nested_field_decl->getAccess()));

          indirect_fields.push_back(indirect_field);
        } else if (clang::IndirectFieldDecl *nested_indirect_field_decl =
                       llvm::dyn_cast<clang::IndirectFieldDecl>(*di)) {
          size_t nested_chain_size =
              nested_indirect_field_decl->getChainingSize();
          clang::NamedDecl **chain = new (ast->getASTContext())
              clang::NamedDecl *[nested_chain_size + 1];
          chain[0] = *field_pos;

          int chain_index = 1;
          for (clang::IndirectFieldDecl::chain_iterator
                   nci = nested_indirect_field_decl->chain_begin(),
                   nce = nested_indirect_field_decl->chain_end();
               nci < nce; ++nci) {
            chain[chain_index] = *nci;
            chain_index++;
          }

          clang::IndirectFieldDecl *indirect_field =
              clang::IndirectFieldDecl::Create(
                  ast->getASTContext(), record_decl, clang::SourceLocation(),
                  nested_indirect_field_decl->getIdentifier(),
                  nested_indirect_field_decl->getType(),
                  {chain, nested_chain_size + 1});
          SetMemberOwningModule(indirect_field, record_decl);

          indirect_field->setImplicit();

          indirect_field->setAccess(TypeSystemClang::UnifyAccessSpecifiers(
              field_pos->getAccess(), nested_indirect_field_decl->getAccess()));

          indirect_fields.push_back(indirect_field);
        }
      }
    }
  }

  // Check the last field to see if it has an incomplete array type as its last
  // member and if it does, the tell the record decl about it
  if (last_field_pos != field_end_pos) {
    if (last_field_pos->getType()->isIncompleteArrayType())
      record_decl->hasFlexibleArrayMember();
  }

  for (IndirectFieldVector::iterator ifi = indirect_fields.begin(),
                                     ife = indirect_fields.end();
       ifi < ife; ++ifi) {
    record_decl->addDecl(*ifi);
  }
}

void TypeSystemClang::SetIsPacked(const CompilerType &type) {
  if (type) {
    auto ts = type.GetTypeSystem();
    auto ast = ts.dyn_cast_or_null<TypeSystemClang>();
    if (ast) {
      clang::RecordDecl *record_decl = GetAsRecordDecl(type);

      if (!record_decl)
        return;

      record_decl->addAttr(
          clang::PackedAttr::CreateImplicit(ast->getASTContext()));
    }
  }
}

clang::VarDecl *TypeSystemClang::AddVariableToRecordType(
    const CompilerType &type, llvm::StringRef name,
    const CompilerType &var_type, AccessType access) {
  if (!type.IsValid() || !var_type.IsValid())
    return nullptr;

  auto ts = type.GetTypeSystem();
  auto ast = ts.dyn_cast_or_null<TypeSystemClang>();
  if (!ast)
    return nullptr;

  clang::RecordDecl *record_decl = ast->GetAsRecordDecl(type);
  if (!record_decl)
    return nullptr;

  clang::VarDecl *var_decl = nullptr;
  clang::IdentifierInfo *ident = nullptr;
  if (!name.empty())
    ident = &ast->getASTContext().Idents.get(name);

  var_decl =
      clang::VarDecl::CreateDeserialized(ast->getASTContext(), GlobalDeclID());
  var_decl->setDeclContext(record_decl);
  var_decl->setDeclName(ident);
  var_decl->setType(ClangUtil::GetQualType(var_type));
  var_decl->setStorageClass(clang::SC_Static);
  SetMemberOwningModule(var_decl, record_decl);
  if (!var_decl)
    return nullptr;

  var_decl->setAccess(
      TypeSystemClang::ConvertAccessTypeToAccessSpecifier(access));
  record_decl->addDecl(var_decl);

  VerifyDecl(var_decl);

  return var_decl;
}

void TypeSystemClang::SetIntegerInitializerForVariable(
    VarDecl *var, const llvm::APInt &init_value) {
  assert(!var->hasInit() && "variable already initialized");

  clang::ASTContext &ast = var->getASTContext();
  QualType qt = var->getType();
  assert(qt->isIntegralOrEnumerationType() &&
         "only integer or enum types supported");
  // If the variable is an enum type, take the underlying integer type as
  // the type of the integer literal.
  if (const EnumType *enum_type = qt->getAs<EnumType>()) {
    const EnumDecl *enum_decl = enum_type->getDecl();
    qt = enum_decl->getIntegerType();
  }
  // Bools are handled separately because the clang AST printer handles bools
  // separately from other integral types.
  if (qt->isSpecificBuiltinType(BuiltinType::Bool)) {
    var->setInit(CXXBoolLiteralExpr::Create(
        ast, !init_value.isZero(), qt.getUnqualifiedType(), SourceLocation()));
  } else {
    var->setInit(IntegerLiteral::Create(
        ast, init_value, qt.getUnqualifiedType(), SourceLocation()));
  }
}

void TypeSystemClang::SetFloatingInitializerForVariable(
    clang::VarDecl *var, const llvm::APFloat &init_value) {
  assert(!var->hasInit() && "variable already initialized");

  clang::ASTContext &ast = var->getASTContext();
  QualType qt = var->getType();
  assert(qt->isFloatingType() && "only floating point types supported");
  var->setInit(FloatingLiteral::Create(
      ast, init_value, true, qt.getUnqualifiedType(), SourceLocation()));
}

clang::CXXMethodDecl *TypeSystemClang::AddMethodToCXXRecordType(
    lldb::opaque_compiler_type_t type, llvm::StringRef name,
    const char *mangled_name, const CompilerType &method_clang_type,
    lldb::AccessType access, bool is_virtual, bool is_static, bool is_inline,
    bool is_explicit, bool is_attr_used, bool is_artificial) {
  if (!type || !method_clang_type.IsValid() || name.empty())
    return nullptr;

  clang::QualType record_qual_type(GetCanonicalQualType(type));

  clang::CXXRecordDecl *cxx_record_decl =
      record_qual_type->getAsCXXRecordDecl();

  if (cxx_record_decl == nullptr)
    return nullptr;

  clang::QualType method_qual_type(ClangUtil::GetQualType(method_clang_type));

  clang::CXXMethodDecl *cxx_method_decl = nullptr;

  clang::DeclarationName decl_name(&getASTContext().Idents.get(name));

  const clang::FunctionType *function_type =
      llvm::dyn_cast<clang::FunctionType>(method_qual_type.getTypePtr());

  if (function_type == nullptr)
    return nullptr;

  const clang::FunctionProtoType *method_function_prototype(
      llvm::dyn_cast<clang::FunctionProtoType>(function_type));

  if (!method_function_prototype)
    return nullptr;

  unsigned int num_params = method_function_prototype->getNumParams();

  clang::CXXDestructorDecl *cxx_dtor_decl(nullptr);
  clang::CXXConstructorDecl *cxx_ctor_decl(nullptr);

  if (is_artificial)
    return nullptr; // skip everything artificial

  const clang::ExplicitSpecifier explicit_spec(
      nullptr /*expr*/, is_explicit ? clang::ExplicitSpecKind::ResolvedTrue
                                    : clang::ExplicitSpecKind::ResolvedFalse);

  if (name.starts_with("~")) {
    cxx_dtor_decl = clang::CXXDestructorDecl::CreateDeserialized(
        getASTContext(), GlobalDeclID());
    cxx_dtor_decl->setDeclContext(cxx_record_decl);
    cxx_dtor_decl->setDeclName(
        getASTContext().DeclarationNames.getCXXDestructorName(
            getASTContext().getCanonicalType(record_qual_type)));
    cxx_dtor_decl->setType(method_qual_type);
    cxx_dtor_decl->setImplicit(is_artificial);
    cxx_dtor_decl->setInlineSpecified(is_inline);
    cxx_dtor_decl->setConstexprKind(ConstexprSpecKind::Unspecified);
    cxx_method_decl = cxx_dtor_decl;
  } else if (decl_name == cxx_record_decl->getDeclName()) {
    cxx_ctor_decl = clang::CXXConstructorDecl::CreateDeserialized(
        getASTContext(), GlobalDeclID(), 0);
    cxx_ctor_decl->setDeclContext(cxx_record_decl);
    cxx_ctor_decl->setDeclName(
        getASTContext().DeclarationNames.getCXXConstructorName(
            getASTContext().getCanonicalType(record_qual_type)));
    cxx_ctor_decl->setType(method_qual_type);
    cxx_ctor_decl->setImplicit(is_artificial);
    cxx_ctor_decl->setInlineSpecified(is_inline);
    cxx_ctor_decl->setConstexprKind(ConstexprSpecKind::Unspecified);
    cxx_ctor_decl->setNumCtorInitializers(0);
    cxx_ctor_decl->setExplicitSpecifier(explicit_spec);
    cxx_method_decl = cxx_ctor_decl;
  } else {
    clang::StorageClass SC = is_static ? clang::SC_Static : clang::SC_None;
    clang::OverloadedOperatorKind op_kind = clang::NUM_OVERLOADED_OPERATORS;

    if (IsOperator(name, op_kind)) {
      if (op_kind != clang::NUM_OVERLOADED_OPERATORS) {
        // Check the number of operator parameters. Sometimes we have seen bad
        // DWARF that doesn't correctly describe operators and if we try to
        // create a method and add it to the class, clang will assert and
        // crash, so we need to make sure things are acceptable.
        const bool is_method = true;
        if (!TypeSystemClang::CheckOverloadedOperatorKindParameterCount(
                is_method, op_kind, num_params))
          return nullptr;
        cxx_method_decl = clang::CXXMethodDecl::CreateDeserialized(
            getASTContext(), GlobalDeclID());
        cxx_method_decl->setDeclContext(cxx_record_decl);
        cxx_method_decl->setDeclName(
            getASTContext().DeclarationNames.getCXXOperatorName(op_kind));
        cxx_method_decl->setType(method_qual_type);
        cxx_method_decl->setStorageClass(SC);
        cxx_method_decl->setInlineSpecified(is_inline);
        cxx_method_decl->setConstexprKind(ConstexprSpecKind::Unspecified);
      } else if (num_params == 0) {
        // Conversion operators don't take params...
        auto *cxx_conversion_decl =
            clang::CXXConversionDecl::CreateDeserialized(getASTContext(),
                                                         GlobalDeclID());
        cxx_conversion_decl->setDeclContext(cxx_record_decl);
        cxx_conversion_decl->setDeclName(
            getASTContext().DeclarationNames.getCXXConversionFunctionName(
                getASTContext().getCanonicalType(
                    function_type->getReturnType())));
        cxx_conversion_decl->setType(method_qual_type);
        cxx_conversion_decl->setInlineSpecified(is_inline);
        cxx_conversion_decl->setExplicitSpecifier(explicit_spec);
        cxx_conversion_decl->setConstexprKind(ConstexprSpecKind::Unspecified);
        cxx_method_decl = cxx_conversion_decl;
      }
    }

    if (cxx_method_decl == nullptr) {
      cxx_method_decl = clang::CXXMethodDecl::CreateDeserialized(
          getASTContext(), GlobalDeclID());
      cxx_method_decl->setDeclContext(cxx_record_decl);
      cxx_method_decl->setDeclName(decl_name);
      cxx_method_decl->setType(method_qual_type);
      cxx_method_decl->setInlineSpecified(is_inline);
      cxx_method_decl->setStorageClass(SC);
      cxx_method_decl->setConstexprKind(ConstexprSpecKind::Unspecified);
    }
  }
  SetMemberOwningModule(cxx_method_decl, cxx_record_decl);

  clang::AccessSpecifier access_specifier =
      TypeSystemClang::ConvertAccessTypeToAccessSpecifier(access);

  cxx_method_decl->setAccess(access_specifier);
  cxx_method_decl->setVirtualAsWritten(is_virtual);

  if (is_attr_used)
    cxx_method_decl->addAttr(clang::UsedAttr::CreateImplicit(getASTContext()));

  if (mangled_name != nullptr) {
    cxx_method_decl->addAttr(clang::AsmLabelAttr::CreateImplicit(
        getASTContext(), mangled_name, /*literal=*/false));
  }

  // Populate the method decl with parameter decls

  llvm::SmallVector<clang::ParmVarDecl *, 12> params;

  for (unsigned param_index = 0; param_index < num_params; ++param_index) {
    params.push_back(clang::ParmVarDecl::Create(
        getASTContext(), cxx_method_decl, clang::SourceLocation(),
        clang::SourceLocation(),
        nullptr, // anonymous
        method_function_prototype->getParamType(param_index), nullptr,
        clang::SC_None, nullptr));
  }

  cxx_method_decl->setParams(llvm::ArrayRef<clang::ParmVarDecl *>(params));

  AddAccessSpecifierDecl(cxx_record_decl, getASTContext(),
                         GetCXXRecordDeclAccess(cxx_record_decl),
                         access_specifier);
  SetCXXRecordDeclAccess(cxx_record_decl, access_specifier);

  cxx_record_decl->addDecl(cxx_method_decl);

  // Sometimes the debug info will mention a constructor (default/copy/move),
  // destructor, or assignment operator (copy/move) but there won't be any
  // version of this in the code. So we check if the function was artificially
  // generated and if it is trivial and this lets the compiler/backend know
  // that it can inline the IR for these when it needs to and we can avoid a
  // "missing function" error when running expressions.

  if (is_artificial) {
    if (cxx_ctor_decl && ((cxx_ctor_decl->isDefaultConstructor() &&
                           cxx_record_decl->hasTrivialDefaultConstructor()) ||
                          (cxx_ctor_decl->isCopyConstructor() &&
                           cxx_record_decl->hasTrivialCopyConstructor()) ||
                          (cxx_ctor_decl->isMoveConstructor() &&
                           cxx_record_decl->hasTrivialMoveConstructor()))) {
      cxx_ctor_decl->setDefaulted();
      cxx_ctor_decl->setTrivial(true);
    } else if (cxx_dtor_decl) {
      if (cxx_record_decl->hasTrivialDestructor()) {
        cxx_dtor_decl->setDefaulted();
        cxx_dtor_decl->setTrivial(true);
      }
    } else if ((cxx_method_decl->isCopyAssignmentOperator() &&
                cxx_record_decl->hasTrivialCopyAssignment()) ||
               (cxx_method_decl->isMoveAssignmentOperator() &&
                cxx_record_decl->hasTrivialMoveAssignment())) {
      cxx_method_decl->setDefaulted();
      cxx_method_decl->setTrivial(true);
    }
  }

  VerifyDecl(cxx_method_decl);

  return cxx_method_decl;
}

void TypeSystemClang::AddMethodOverridesForCXXRecordType(
    lldb::opaque_compiler_type_t type) {
  if (auto *record = GetAsCXXRecordDecl(type))
    for (auto *method : record->methods())
      addOverridesForMethod(method);
}

#pragma mark C++ Base Classes

std::unique_ptr<clang::CXXBaseSpecifier>
TypeSystemClang::CreateBaseClassSpecifier(lldb::opaque_compiler_type_t type,
                                          AccessType access, bool is_virtual,
                                          bool base_of_class) {
  if (!type)
    return nullptr;

  return std::make_unique<clang::CXXBaseSpecifier>(
      clang::SourceRange(), is_virtual, base_of_class,
      TypeSystemClang::ConvertAccessTypeToAccessSpecifier(access),
      getASTContext().getTrivialTypeSourceInfo(GetQualType(type)),
      clang::SourceLocation());
}

bool TypeSystemClang::TransferBaseClasses(
    lldb::opaque_compiler_type_t type,
    std::vector<std::unique_ptr<clang::CXXBaseSpecifier>> bases) {
  if (!type)
    return false;
  clang::CXXRecordDecl *cxx_record_decl = GetAsCXXRecordDecl(type);
  if (!cxx_record_decl)
    return false;
  std::vector<clang::CXXBaseSpecifier *> raw_bases;
  raw_bases.reserve(bases.size());

  // Clang will make a copy of them, so it's ok that we pass pointers that we're
  // about to destroy.
  for (auto &b : bases)
    raw_bases.push_back(b.get());
  cxx_record_decl->setBases(raw_bases.data(), raw_bases.size());
  return true;
}

bool TypeSystemClang::SetObjCSuperClass(
    const CompilerType &type, const CompilerType &superclass_clang_type) {
  auto ts = type.GetTypeSystem();
  auto ast = ts.dyn_cast_or_null<TypeSystemClang>();
  if (!ast)
    return false;
  clang::ASTContext &clang_ast = ast->getASTContext();

  if (type && superclass_clang_type.IsValid() &&
      superclass_clang_type.GetTypeSystem() == type.GetTypeSystem()) {
    clang::ObjCInterfaceDecl *class_interface_decl =
        GetAsObjCInterfaceDecl(type);
    clang::ObjCInterfaceDecl *super_interface_decl =
        GetAsObjCInterfaceDecl(superclass_clang_type);
    if (class_interface_decl && super_interface_decl) {
      class_interface_decl->setSuperClass(clang_ast.getTrivialTypeSourceInfo(
          clang_ast.getObjCInterfaceType(super_interface_decl)));
      return true;
    }
  }
  return false;
}

bool TypeSystemClang::AddObjCClassProperty(
    const CompilerType &type, const char *property_name,
    const CompilerType &property_clang_type, clang::ObjCIvarDecl *ivar_decl,
    const char *property_setter_name, const char *property_getter_name,
    uint32_t property_attributes, ClangASTMetadata metadata) {
  if (!type || !property_clang_type.IsValid() || property_name == nullptr ||
      property_name[0] == '\0')
    return false;
  auto ts = type.GetTypeSystem();
  auto ast = ts.dyn_cast_or_null<TypeSystemClang>();
  if (!ast)
    return false;
  clang::ASTContext &clang_ast = ast->getASTContext();

  clang::ObjCInterfaceDecl *class_interface_decl = GetAsObjCInterfaceDecl(type);
  if (!class_interface_decl)
    return false;

  CompilerType property_clang_type_to_access;

  if (property_clang_type.IsValid())
    property_clang_type_to_access = property_clang_type;
  else if (ivar_decl)
    property_clang_type_to_access = ast->GetType(ivar_decl->getType());

  if (!class_interface_decl || !property_clang_type_to_access.IsValid())
    return false;

  clang::TypeSourceInfo *prop_type_source;
  if (ivar_decl)
    prop_type_source = clang_ast.getTrivialTypeSourceInfo(ivar_decl->getType());
  else
    prop_type_source = clang_ast.getTrivialTypeSourceInfo(
        ClangUtil::GetQualType(property_clang_type));

  clang::ObjCPropertyDecl *property_decl =
      clang::ObjCPropertyDecl::CreateDeserialized(clang_ast, GlobalDeclID());
  property_decl->setDeclContext(class_interface_decl);
  property_decl->setDeclName(&clang_ast.Idents.get(property_name));
  property_decl->setType(ivar_decl
                             ? ivar_decl->getType()
                             : ClangUtil::GetQualType(property_clang_type),
                         prop_type_source);
  SetMemberOwningModule(property_decl, class_interface_decl);

  if (!property_decl)
    return false;

  ast->SetMetadata(property_decl, metadata);

  class_interface_decl->addDecl(property_decl);

  clang::Selector setter_sel, getter_sel;

  if (property_setter_name) {
    std::string property_setter_no_colon(property_setter_name,
                                         strlen(property_setter_name) - 1);
    const clang::IdentifierInfo *setter_ident =
        &clang_ast.Idents.get(property_setter_no_colon);
    setter_sel = clang_ast.Selectors.getSelector(1, &setter_ident);
  } else if (!(property_attributes & DW_APPLE_PROPERTY_readonly)) {
    std::string setter_sel_string("set");
    setter_sel_string.push_back(::toupper(property_name[0]));
    setter_sel_string.append(&property_name[1]);
    const clang::IdentifierInfo *setter_ident =
        &clang_ast.Idents.get(setter_sel_string);
    setter_sel = clang_ast.Selectors.getSelector(1, &setter_ident);
  }
  property_decl->setSetterName(setter_sel);
  property_decl->setPropertyAttributes(ObjCPropertyAttribute::kind_setter);

  if (property_getter_name != nullptr) {
    const clang::IdentifierInfo *getter_ident =
        &clang_ast.Idents.get(property_getter_name);
    getter_sel = clang_ast.Selectors.getSelector(0, &getter_ident);
  } else {
    const clang::IdentifierInfo *getter_ident =
        &clang_ast.Idents.get(property_name);
    getter_sel = clang_ast.Selectors.getSelector(0, &getter_ident);
  }
  property_decl->setGetterName(getter_sel);
  property_decl->setPropertyAttributes(ObjCPropertyAttribute::kind_getter);

  if (ivar_decl)
    property_decl->setPropertyIvarDecl(ivar_decl);

  if (property_attributes & DW_APPLE_PROPERTY_readonly)
    property_decl->setPropertyAttributes(ObjCPropertyAttribute::kind_readonly);
  if (property_attributes & DW_APPLE_PROPERTY_readwrite)
    property_decl->setPropertyAttributes(ObjCPropertyAttribute::kind_readwrite);
  if (property_attributes & DW_APPLE_PROPERTY_assign)
    property_decl->setPropertyAttributes(ObjCPropertyAttribute::kind_assign);
  if (property_attributes & DW_APPLE_PROPERTY_retain)
    property_decl->setPropertyAttributes(ObjCPropertyAttribute::kind_retain);
  if (property_attributes & DW_APPLE_PROPERTY_copy)
    property_decl->setPropertyAttributes(ObjCPropertyAttribute::kind_copy);
  if (property_attributes & DW_APPLE_PROPERTY_nonatomic)
    property_decl->setPropertyAttributes(ObjCPropertyAttribute::kind_nonatomic);
  if (property_attributes & ObjCPropertyAttribute::kind_nullability)
    property_decl->setPropertyAttributes(
        ObjCPropertyAttribute::kind_nullability);
  if (property_attributes & ObjCPropertyAttribute::kind_null_resettable)
    property_decl->setPropertyAttributes(
        ObjCPropertyAttribute::kind_null_resettable);
  if (property_attributes & ObjCPropertyAttribute::kind_class)
    property_decl->setPropertyAttributes(ObjCPropertyAttribute::kind_class);

  const bool isInstance =
      (property_attributes & ObjCPropertyAttribute::kind_class) == 0;

  clang::ObjCMethodDecl *getter = nullptr;
  if (!getter_sel.isNull())
    getter = isInstance ? class_interface_decl->lookupInstanceMethod(getter_sel)
                        : class_interface_decl->lookupClassMethod(getter_sel);
  if (!getter_sel.isNull() && !getter) {
    const bool isVariadic = false;
    const bool isPropertyAccessor = true;
    const bool isSynthesizedAccessorStub = false;
    const bool isImplicitlyDeclared = true;
    const bool isDefined = false;
    const clang::ObjCImplementationControl impControl =
        clang::ObjCImplementationControl::None;
    const bool HasRelatedResultType = false;

    getter =
        clang::ObjCMethodDecl::CreateDeserialized(clang_ast, GlobalDeclID());
    getter->setDeclName(getter_sel);
    getter->setReturnType(ClangUtil::GetQualType(property_clang_type_to_access));
    getter->setDeclContext(class_interface_decl);
    getter->setInstanceMethod(isInstance);
    getter->setVariadic(isVariadic);
    getter->setPropertyAccessor(isPropertyAccessor);
    getter->setSynthesizedAccessorStub(isSynthesizedAccessorStub);
    getter->setImplicit(isImplicitlyDeclared);
    getter->setDefined(isDefined);
    getter->setDeclImplementation(impControl);
    getter->setRelatedResultType(HasRelatedResultType);
    SetMemberOwningModule(getter, class_interface_decl);

    if (getter) {
      ast->SetMetadata(getter, metadata);

      getter->setMethodParams(clang_ast, llvm::ArrayRef<clang::ParmVarDecl *>(),
                              llvm::ArrayRef<clang::SourceLocation>());
      class_interface_decl->addDecl(getter);
    }
  }
  if (getter) {
    getter->setPropertyAccessor(true);
    property_decl->setGetterMethodDecl(getter);
  }

  clang::ObjCMethodDecl *setter = nullptr;
    setter = isInstance ? class_interface_decl->lookupInstanceMethod(setter_sel)
                        : class_interface_decl->lookupClassMethod(setter_sel);
  if (!setter_sel.isNull() && !setter) {
    clang::QualType result_type = clang_ast.VoidTy;
    const bool isVariadic = false;
    const bool isPropertyAccessor = true;
    const bool isSynthesizedAccessorStub = false;
    const bool isImplicitlyDeclared = true;
    const bool isDefined = false;
    const clang::ObjCImplementationControl impControl =
        clang::ObjCImplementationControl::None;
    const bool HasRelatedResultType = false;

    setter =
        clang::ObjCMethodDecl::CreateDeserialized(clang_ast, GlobalDeclID());
    setter->setDeclName(setter_sel);
    setter->setReturnType(result_type);
    setter->setDeclContext(class_interface_decl);
    setter->setInstanceMethod(isInstance);
    setter->setVariadic(isVariadic);
    setter->setPropertyAccessor(isPropertyAccessor);
    setter->setSynthesizedAccessorStub(isSynthesizedAccessorStub);
    setter->setImplicit(isImplicitlyDeclared);
    setter->setDefined(isDefined);
    setter->setDeclImplementation(impControl);
    setter->setRelatedResultType(HasRelatedResultType);
    SetMemberOwningModule(setter, class_interface_decl);

    if (setter) {
      ast->SetMetadata(setter, metadata);

      llvm::SmallVector<clang::ParmVarDecl *, 1> params;
      params.push_back(clang::ParmVarDecl::Create(
          clang_ast, setter, clang::SourceLocation(), clang::SourceLocation(),
          nullptr, // anonymous
          ClangUtil::GetQualType(property_clang_type_to_access), nullptr,
          clang::SC_Auto, nullptr));

      setter->setMethodParams(clang_ast,
                              llvm::ArrayRef<clang::ParmVarDecl *>(params),
                              llvm::ArrayRef<clang::SourceLocation>());

      class_interface_decl->addDecl(setter);
    }
  }
  if (setter) {
    setter->setPropertyAccessor(true);
    property_decl->setSetterMethodDecl(setter);
  }

  return true;
}

bool TypeSystemClang::IsObjCClassTypeAndHasIVars(const CompilerType &type,
                                                 bool check_superclass) {
  clang::ObjCInterfaceDecl *class_interface_decl = GetAsObjCInterfaceDecl(type);
  if (class_interface_decl)
    return ObjCDeclHasIVars(class_interface_decl, check_superclass);
  return false;
}

clang::ObjCMethodDecl *TypeSystemClang::AddMethodToObjCObjectType(
    const CompilerType &type,
    const char *name, // the full symbol name as seen in the symbol table
                      // (lldb::opaque_compiler_type_t type, "-[NString
                      // stringWithCString:]")
    const CompilerType &method_clang_type, bool is_artificial, bool is_variadic,
    bool is_objc_direct_call) {
  if (!type || !method_clang_type.IsValid())
    return nullptr;

  clang::ObjCInterfaceDecl *class_interface_decl = GetAsObjCInterfaceDecl(type);

  if (class_interface_decl == nullptr)
    return nullptr;
  auto ts = type.GetTypeSystem();
  auto lldb_ast = ts.dyn_cast_or_null<TypeSystemClang>();
  if (lldb_ast == nullptr)
    return nullptr;
  clang::ASTContext &ast = lldb_ast->getASTContext();

  const char *selector_start = ::strchr(name, ' ');
  if (selector_start == nullptr)
    return nullptr;

  selector_start++;
  llvm::SmallVector<const clang::IdentifierInfo *, 12> selector_idents;

  size_t len = 0;
  const char *start;

  unsigned num_selectors_with_args = 0;
  for (start = selector_start; start && *start != '\0' && *start != ']';
       start += len) {
    len = ::strcspn(start, ":]");
    bool has_arg = (start[len] == ':');
    if (has_arg)
      ++num_selectors_with_args;
    selector_idents.push_back(&ast.Idents.get(llvm::StringRef(start, len)));
    if (has_arg)
      len += 1;
  }

  if (selector_idents.size() == 0)
    return nullptr;

  clang::Selector method_selector = ast.Selectors.getSelector(
      num_selectors_with_args ? selector_idents.size() : 0,
      selector_idents.data());

  clang::QualType method_qual_type(ClangUtil::GetQualType(method_clang_type));

  // Populate the method decl with parameter decls
  const clang::Type *method_type(method_qual_type.getTypePtr());

  if (method_type == nullptr)
    return nullptr;

  const clang::FunctionProtoType *method_function_prototype(
      llvm::dyn_cast<clang::FunctionProtoType>(method_type));

  if (!method_function_prototype)
    return nullptr;

  const bool isInstance = (name[0] == '-');
  const bool isVariadic = is_variadic;
  const bool isPropertyAccessor = false;
  const bool isSynthesizedAccessorStub = false;
  /// Force this to true because we don't have source locations.
  const bool isImplicitlyDeclared = true;
  const bool isDefined = false;
  const clang::ObjCImplementationControl impControl =
      clang::ObjCImplementationControl::None;
  const bool HasRelatedResultType = false;

  const unsigned num_args = method_function_prototype->getNumParams();

  if (num_args != num_selectors_with_args)
    return nullptr; // some debug information is corrupt.  We are not going to
                    // deal with it.

  auto *objc_method_decl =
      clang::ObjCMethodDecl::CreateDeserialized(ast, GlobalDeclID());
  objc_method_decl->setDeclName(method_selector);
  objc_method_decl->setReturnType(method_function_prototype->getReturnType());
  objc_method_decl->setDeclContext(
      lldb_ast->GetDeclContextForType(ClangUtil::GetQualType(type)));
  objc_method_decl->setInstanceMethod(isInstance);
  objc_method_decl->setVariadic(isVariadic);
  objc_method_decl->setPropertyAccessor(isPropertyAccessor);
  objc_method_decl->setSynthesizedAccessorStub(isSynthesizedAccessorStub);
  objc_method_decl->setImplicit(isImplicitlyDeclared);
  objc_method_decl->setDefined(isDefined);
  objc_method_decl->setDeclImplementation(impControl);
  objc_method_decl->setRelatedResultType(HasRelatedResultType);
  SetMemberOwningModule(objc_method_decl, class_interface_decl);

  if (objc_method_decl == nullptr)
    return nullptr;

  if (num_args > 0) {
    llvm::SmallVector<clang::ParmVarDecl *, 12> params;

    for (unsigned param_index = 0; param_index < num_args; ++param_index) {
      params.push_back(clang::ParmVarDecl::Create(
          ast, objc_method_decl, clang::SourceLocation(),
          clang::SourceLocation(),
          nullptr, // anonymous
          method_function_prototype->getParamType(param_index), nullptr,
          clang::SC_Auto, nullptr));
    }

    objc_method_decl->setMethodParams(
        ast, llvm::ArrayRef<clang::ParmVarDecl *>(params),
        llvm::ArrayRef<clang::SourceLocation>());
  }

  if (is_objc_direct_call) {
    // Add a the objc_direct attribute to the declaration we generate that
    // we generate a direct method call for this ObjCMethodDecl.
    objc_method_decl->addAttr(
        clang::ObjCDirectAttr::CreateImplicit(ast, SourceLocation()));
    // Usually Sema is creating implicit parameters (e.g., self) when it
    // parses the method. We don't have a parsing Sema when we build our own
    // AST here so we manually need to create these implicit parameters to
    // make the direct call code generation happy.
    objc_method_decl->createImplicitParams(ast, class_interface_decl);
  }

  class_interface_decl->addDecl(objc_method_decl);

  VerifyDecl(objc_method_decl);

  return objc_method_decl;
}

bool TypeSystemClang::SetHasExternalStorage(lldb::opaque_compiler_type_t type,
                                            bool has_extern) {
  if (!type)
    return false;

  clang::QualType qual_type(RemoveWrappingTypes(GetCanonicalQualType(type)));

  const clang::Type::TypeClass type_class = qual_type->getTypeClass();
  switch (type_class) {
  case clang::Type::Record: {
    clang::CXXRecordDecl *cxx_record_decl = qual_type->getAsCXXRecordDecl();
    if (cxx_record_decl) {
      cxx_record_decl->setHasExternalLexicalStorage(has_extern);
      cxx_record_decl->setHasExternalVisibleStorage(has_extern);
      return true;
    }
  } break;

  case clang::Type::Enum: {
    clang::EnumDecl *enum_decl =
        llvm::cast<clang::EnumType>(qual_type)->getDecl();
    if (enum_decl) {
      enum_decl->setHasExternalLexicalStorage(has_extern);
      enum_decl->setHasExternalVisibleStorage(has_extern);
      return true;
    }
  } break;

  case clang::Type::ObjCObject:
  case clang::Type::ObjCInterface: {
    const clang::ObjCObjectType *objc_class_type =
        llvm::dyn_cast<clang::ObjCObjectType>(qual_type.getTypePtr());
    assert(objc_class_type);
    if (objc_class_type) {
      clang::ObjCInterfaceDecl *class_interface_decl =
          objc_class_type->getInterface();

      if (class_interface_decl) {
        class_interface_decl->setHasExternalLexicalStorage(has_extern);
        class_interface_decl->setHasExternalVisibleStorage(has_extern);
        return true;
      }
    }
  } break;

  default:
    break;
  }
  return false;
}

#pragma mark TagDecl

bool TypeSystemClang::StartTagDeclarationDefinition(const CompilerType &type) {
  clang::QualType qual_type(ClangUtil::GetQualType(type));
  if (!qual_type.isNull()) {
    const clang::TagType *tag_type = qual_type->getAs<clang::TagType>();
    if (tag_type) {
      clang::TagDecl *tag_decl = tag_type->getDecl();
      if (tag_decl) {
        tag_decl->startDefinition();
        return true;
      }
    }

    const clang::ObjCObjectType *object_type =
        qual_type->getAs<clang::ObjCObjectType>();
    if (object_type) {
      clang::ObjCInterfaceDecl *interface_decl = object_type->getInterface();
      if (interface_decl) {
        interface_decl->startDefinition();
        return true;
      }
    }
  }
  return false;
}

bool TypeSystemClang::CompleteTagDeclarationDefinition(
    const CompilerType &type) {
  clang::QualType qual_type(ClangUtil::GetQualType(type));
  if (qual_type.isNull())
    return false;

  auto ts = type.GetTypeSystem();
  auto lldb_ast = ts.dyn_cast_or_null<TypeSystemClang>();
  if (lldb_ast == nullptr)
    return false;

  // Make sure we use the same methodology as
  // TypeSystemClang::StartTagDeclarationDefinition() as to how we start/end
  // the definition.
  const clang::TagType *tag_type = qual_type->getAs<clang::TagType>();
  if (tag_type) {
    clang::TagDecl *tag_decl = tag_type->getDecl();

    if (auto *cxx_record_decl = llvm::dyn_cast<CXXRecordDecl>(tag_decl)) {
      // If we have a move constructor declared but no copy constructor we
      // need to explicitly mark it as deleted. Usually Sema would do this for
      // us in Sema::DeclareImplicitCopyConstructor but we don't have a Sema
      // when building an AST from debug information.
      // See also:
      // C++11 [class.copy]p7, p18:
      //  If the class definition declares a move constructor or move assignment
      //  operator, an implicitly declared copy constructor or copy assignment
      //  operator is defined as deleted.
      if (cxx_record_decl->hasUserDeclaredMoveConstructor() ||
          cxx_record_decl->hasUserDeclaredMoveAssignment()) {
        if (cxx_record_decl->needsImplicitCopyConstructor())
          cxx_record_decl->setImplicitCopyConstructorIsDeleted();
        if (cxx_record_decl->needsImplicitCopyAssignment())
          cxx_record_decl->setImplicitCopyAssignmentIsDeleted();
      }

      if (!cxx_record_decl->isCompleteDefinition())
        cxx_record_decl->completeDefinition();
      cxx_record_decl->setHasLoadedFieldsFromExternalStorage(true);
      cxx_record_decl->setHasExternalLexicalStorage(false);
      cxx_record_decl->setHasExternalVisibleStorage(false);
      lldb_ast->SetCXXRecordDeclAccess(cxx_record_decl,
                                       clang::AccessSpecifier::AS_none);
      return true;
    }
  }

  const clang::EnumType *enutype = qual_type->getAs<clang::EnumType>();

  if (!enutype)
    return false;
  clang::EnumDecl *enum_decl = enutype->getDecl();

  if (enum_decl->isCompleteDefinition())
    return true;

  clang::ASTContext &ast = lldb_ast->getASTContext();

  /// TODO This really needs to be fixed.

  QualType integer_type(enum_decl->getIntegerType());
  if (!integer_type.isNull()) {
    unsigned NumPositiveBits = 1;
    unsigned NumNegativeBits = 0;

    clang::QualType promotion_qual_type;
    // If the enum integer type is less than an integer in bit width,
    // then we must promote it to an integer size.
    if (ast.getTypeSize(enum_decl->getIntegerType()) <
        ast.getTypeSize(ast.IntTy)) {
      if (enum_decl->getIntegerType()->isSignedIntegerType())
        promotion_qual_type = ast.IntTy;
      else
        promotion_qual_type = ast.UnsignedIntTy;
    } else
      promotion_qual_type = enum_decl->getIntegerType();

    enum_decl->completeDefinition(enum_decl->getIntegerType(),
                                  promotion_qual_type, NumPositiveBits,
                                  NumNegativeBits);
  }
  return true;
}

clang::EnumConstantDecl *TypeSystemClang::AddEnumerationValueToEnumerationType(
    const CompilerType &enum_type, const Declaration &decl, const char *name,
    const llvm::APSInt &value) {

  if (!enum_type || ConstString(name).IsEmpty())
    return nullptr;

  lldbassert(enum_type.GetTypeSystem().GetSharedPointer().get() ==
             static_cast<TypeSystem *>(this));

  lldb::opaque_compiler_type_t enum_opaque_compiler_type =
      enum_type.GetOpaqueQualType();

  if (!enum_opaque_compiler_type)
    return nullptr;

  clang::QualType enum_qual_type(
      GetCanonicalQualType(enum_opaque_compiler_type));

  const clang::Type *clang_type = enum_qual_type.getTypePtr();

  if (!clang_type)
    return nullptr;

  const clang::EnumType *enutype = llvm::dyn_cast<clang::EnumType>(clang_type);

  if (!enutype)
    return nullptr;

  clang::EnumConstantDecl *enumerator_decl =
      clang::EnumConstantDecl::CreateDeserialized(getASTContext(),
                                                  GlobalDeclID());
  enumerator_decl->setDeclContext(enutype->getDecl());
  if (name && name[0])
    enumerator_decl->setDeclName(&getASTContext().Idents.get(name));
  enumerator_decl->setType(clang::QualType(enutype, 0));
  enumerator_decl->setInitVal(getASTContext(), value);
  SetMemberOwningModule(enumerator_decl, enutype->getDecl());

  if (!enumerator_decl)
    return nullptr;

  enutype->getDecl()->addDecl(enumerator_decl);

  VerifyDecl(enumerator_decl);
  return enumerator_decl;
}

clang::EnumConstantDecl *TypeSystemClang::AddEnumerationValueToEnumerationType(
    const CompilerType &enum_type, const Declaration &decl, const char *name,
    int64_t enum_value, uint32_t enum_value_bit_size) {
  CompilerType underlying_type = GetEnumerationIntegerType(enum_type);
  bool is_signed = false;
  underlying_type.IsIntegerType(is_signed);

  llvm::APSInt value(enum_value_bit_size, is_signed);
  value = enum_value;

  return AddEnumerationValueToEnumerationType(enum_type, decl, name, value);
}

CompilerType TypeSystemClang::GetEnumerationIntegerType(CompilerType type) {
  clang::QualType qt(ClangUtil::GetQualType(type));
  const clang::Type *clang_type = qt.getTypePtrOrNull();
  const auto *enum_type = llvm::dyn_cast_or_null<clang::EnumType>(clang_type);
  if (!enum_type)
    return CompilerType();

  return GetType(enum_type->getDecl()->getIntegerType());
}

CompilerType
TypeSystemClang::CreateMemberPointerType(const CompilerType &type,
                                         const CompilerType &pointee_type) {
  if (type && pointee_type.IsValid() &&
      type.GetTypeSystem() == pointee_type.GetTypeSystem()) {
    auto ts = type.GetTypeSystem();
    auto ast = ts.dyn_cast_or_null<TypeSystemClang>();
    if (!ast)
      return CompilerType();
    return ast->GetType(ast->getASTContext().getMemberPointerType(
        ClangUtil::GetQualType(pointee_type),
        ClangUtil::GetQualType(type).getTypePtr()));
  }
  return CompilerType();
}

// Dumping types
#define DEPTH_INCREMENT 2

#ifndef NDEBUG
LLVM_DUMP_METHOD void
TypeSystemClang::dump(lldb::opaque_compiler_type_t type) const {
  if (!type)
    return;
  clang::QualType qual_type(GetQualType(type));
  qual_type.dump();
}
#endif

void TypeSystemClang::Dump(llvm::raw_ostream &output) {
  GetTranslationUnitDecl()->dump(output);
}

void TypeSystemClang::DumpFromSymbolFile(Stream &s,
                                         llvm::StringRef symbol_name) {
  SymbolFile *symfile = GetSymbolFile();

  if (!symfile)
    return;

  lldb_private::TypeList type_list;
  symfile->GetTypes(nullptr, eTypeClassAny, type_list);
  size_t ntypes = type_list.GetSize();

  for (size_t i = 0; i < ntypes; ++i) {
    TypeSP type = type_list.GetTypeAtIndex(i);

    if (!symbol_name.empty())
      if (symbol_name != type->GetName().GetStringRef())
        continue;

    s << type->GetName().AsCString() << "\n";

    CompilerType full_type = type->GetFullCompilerType();
    if (clang::TagDecl *tag_decl = GetAsTagDecl(full_type)) {
      tag_decl->dump(s.AsRawOstream());
      continue;
    }
    if (clang::TypedefNameDecl *typedef_decl = GetAsTypedefDecl(full_type)) {
      typedef_decl->dump(s.AsRawOstream());
      continue;
    }
    if (auto *objc_obj = llvm::dyn_cast<clang::ObjCObjectType>(
            ClangUtil::GetQualType(full_type).getTypePtr())) {
      if (clang::ObjCInterfaceDecl *interface_decl = objc_obj->getInterface()) {
        interface_decl->dump(s.AsRawOstream());
        continue;
      }
    }
    GetCanonicalQualType(full_type.GetOpaqueQualType())
        .dump(s.AsRawOstream(), getASTContext());
  }
}

static bool DumpEnumValue(const clang::QualType &qual_type, Stream &s,
                          const DataExtractor &data, lldb::offset_t byte_offset,
                          size_t byte_size, uint32_t bitfield_bit_offset,
                          uint32_t bitfield_bit_size) {
  const clang::EnumType *enutype =
      llvm::cast<clang::EnumType>(qual_type.getTypePtr());
  const clang::EnumDecl *enum_decl = enutype->getDecl();
  assert(enum_decl);
  lldb::offset_t offset = byte_offset;
  bool qual_type_is_signed = qual_type->isSignedIntegerOrEnumerationType();
  const uint64_t enum_svalue =
      qual_type_is_signed
          ? data.GetMaxS64Bitfield(&offset, byte_size, bitfield_bit_size,
                                   bitfield_bit_offset)
          : data.GetMaxU64Bitfield(&offset, byte_size, bitfield_bit_size,
                                   bitfield_bit_offset);
  bool can_be_bitfield = true;
  uint64_t covered_bits = 0;
  int num_enumerators = 0;

  // Try to find an exact match for the value.
  // At the same time, we're applying a heuristic to determine whether we want
  // to print this enum as a bitfield. We're likely dealing with a bitfield if
  // every enumerator is either a one bit value or a superset of the previous
  // enumerators. Also 0 doesn't make sense when the enumerators are used as
  // flags.
  clang::EnumDecl::enumerator_range enumerators = enum_decl->enumerators();
  if (enumerators.empty())
    can_be_bitfield = false;
  else {
    for (auto *enumerator : enumerators) {
      llvm::APSInt init_val = enumerator->getInitVal();
      uint64_t val = qual_type_is_signed ? init_val.getSExtValue()
                                         : init_val.getZExtValue();
      if (qual_type_is_signed)
        val = llvm::SignExtend64(val, 8 * byte_size);
      if (llvm::popcount(val) != 1 && (val & ~covered_bits) != 0)
        can_be_bitfield = false;
      covered_bits |= val;
      ++num_enumerators;
      if (val == enum_svalue) {
        // Found an exact match, that's all we need to do.
        s.PutCString(enumerator->getNameAsString());
        return true;
      }
    }
  }

  // Unsigned values make more sense for flags.
  offset = byte_offset;
  const uint64_t enum_uvalue = data.GetMaxU64Bitfield(
      &offset, byte_size, bitfield_bit_size, bitfield_bit_offset);

  // No exact match, but we don't think this is a bitfield. Print the value as
  // decimal.
  if (!can_be_bitfield) {
    if (qual_type_is_signed)
      s.Printf("%" PRIi64, enum_svalue);
    else
      s.Printf("%" PRIu64, enum_uvalue);
    return true;
  }

  if (!enum_uvalue) {
    // This is a bitfield enum, but the value is 0 so we know it won't match
    // with any of the enumerators.
    s.Printf("0x%" PRIx64, enum_uvalue);
    return true;
  }

  uint64_t remaining_value = enum_uvalue;
  std::vector<std::pair<uint64_t, llvm::StringRef>> values;
  values.reserve(num_enumerators);
  for (auto *enumerator : enum_decl->enumerators())
    if (auto val = enumerator->getInitVal().getZExtValue())
      values.emplace_back(val, enumerator->getName());

  // Sort in reverse order of the number of the population count,  so that in
  // `enum {A, B, ALL = A|B }` we visit ALL first. Use a stable sort so that
  // A | C where A is declared before C is displayed in this order.
  std::stable_sort(values.begin(), values.end(),
                   [](const auto &a, const auto &b) {
                     return llvm::popcount(a.first) > llvm::popcount(b.first);
                   });

  for (const auto &val : values) {
    if ((remaining_value & val.first) != val.first)
      continue;
    remaining_value &= ~val.first;
    s.PutCString(val.second);
    if (remaining_value)
      s.PutCString(" | ");
  }

  // If there is a remainder that is not covered by the value, print it as
  // hex.
  if (remaining_value)
    s.Printf("0x%" PRIx64, remaining_value);

  return true;
}

bool TypeSystemClang::DumpTypeValue(
    lldb::opaque_compiler_type_t type, Stream &s, lldb::Format format,
    const lldb_private::DataExtractor &data, lldb::offset_t byte_offset,
    size_t byte_size, uint32_t bitfield_bit_size, uint32_t bitfield_bit_offset,
    ExecutionContextScope *exe_scope) {
  if (!type)
    return false;
  if (IsAggregateType(type)) {
    return false;
  } else {
    clang::QualType qual_type(GetQualType(type));

    const clang::Type::TypeClass type_class = qual_type->getTypeClass();

    if (type_class == clang::Type::Elaborated) {
      qual_type = llvm::cast<clang::ElaboratedType>(qual_type)->getNamedType();
      return DumpTypeValue(qual_type.getAsOpaquePtr(), s, format, data, byte_offset, byte_size,
                           bitfield_bit_size, bitfield_bit_offset, exe_scope);
    }

    switch (type_class) {
    case clang::Type::Typedef: {
      clang::QualType typedef_qual_type =
          llvm::cast<clang::TypedefType>(qual_type)
              ->getDecl()
              ->getUnderlyingType();
      CompilerType typedef_clang_type = GetType(typedef_qual_type);
      if (format == eFormatDefault)
        format = typedef_clang_type.GetFormat();
      clang::TypeInfo typedef_type_info =
          getASTContext().getTypeInfo(typedef_qual_type);
      uint64_t typedef_byte_size = typedef_type_info.Width / 8;

      return typedef_clang_type.DumpTypeValue(
          &s,
          format,            // The format with which to display the element
          data,              // Data buffer containing all bytes for this type
          byte_offset,       // Offset into "data" where to grab value from
          typedef_byte_size, // Size of this type in bytes
          bitfield_bit_size, // Size in bits of a bitfield value, if zero don't
                             // treat as a bitfield
          bitfield_bit_offset, // Offset in bits of a bitfield value if
                               // bitfield_bit_size != 0
          exe_scope);
    } break;

    case clang::Type::Enum:
      // If our format is enum or default, show the enumeration value as its
      // enumeration string value, else just display it as requested.
      if ((format == eFormatEnum || format == eFormatDefault) &&
          GetCompleteType(type))
        return DumpEnumValue(qual_type, s, data, byte_offset, byte_size,
                             bitfield_bit_offset, bitfield_bit_size);
      // format was not enum, just fall through and dump the value as
      // requested....
      [[fallthrough]];

    default:
      // We are down to a scalar type that we just need to display.
      {
        uint32_t item_count = 1;
        // A few formats, we might need to modify our size and count for
        // depending
        // on how we are trying to display the value...
        switch (format) {
        default:
        case eFormatBoolean:
        case eFormatBinary:
        case eFormatComplex:
        case eFormatCString: // NULL terminated C strings
        case eFormatDecimal:
        case eFormatEnum:
        case eFormatHex:
        case eFormatHexUppercase:
        case eFormatFloat:
        case eFormatOctal:
        case eFormatOSType:
        case eFormatUnsigned:
        case eFormatPointer:
        case eFormatVectorOfChar:
        case eFormatVectorOfSInt8:
        case eFormatVectorOfUInt8:
        case eFormatVectorOfSInt16:
        case eFormatVectorOfUInt16:
        case eFormatVectorOfSInt32:
        case eFormatVectorOfUInt32:
        case eFormatVectorOfSInt64:
        case eFormatVectorOfUInt64:
        case eFormatVectorOfFloat32:
        case eFormatVectorOfFloat64:
        case eFormatVectorOfUInt128:
          break;

        case eFormatChar:
        case eFormatCharPrintable:
        case eFormatCharArray:
        case eFormatBytes:
        case eFormatUnicode8:
        case eFormatBytesWithASCII:
          item_count = byte_size;
          byte_size = 1;
          break;

        case eFormatUnicode16:
          item_count = byte_size / 2;
          byte_size = 2;
          break;

        case eFormatUnicode32:
          item_count = byte_size / 4;
          byte_size = 4;
          break;
        }
        return DumpDataExtractor(data, &s, byte_offset, format, byte_size,
                                 item_count, UINT32_MAX, LLDB_INVALID_ADDRESS,
                                 bitfield_bit_size, bitfield_bit_offset,
                                 exe_scope);
      }
      break;
    }
  }
  return false;
}

void TypeSystemClang::DumpTypeDescription(lldb::opaque_compiler_type_t type,
                                          lldb::DescriptionLevel level) {
  StreamFile s(stdout, false);
  DumpTypeDescription(type, s, level);

  CompilerType ct(weak_from_this(), type);
  const clang::Type *clang_type = ClangUtil::GetQualType(ct).getTypePtr();
  if (std::optional<ClangASTMetadata> metadata = GetMetadata(clang_type)) {
    metadata->Dump(&s);
  }
}

void TypeSystemClang::DumpTypeDescription(lldb::opaque_compiler_type_t type,
                                          Stream &s,
                                          lldb::DescriptionLevel level) {
  if (type) {
    clang::QualType qual_type =
        RemoveWrappingTypes(GetQualType(type), {clang::Type::Typedef});

    llvm::SmallVector<char, 1024> buf;
    llvm::raw_svector_ostream llvm_ostrm(buf);

    const clang::Type::TypeClass type_class = qual_type->getTypeClass();
    switch (type_class) {
    case clang::Type::ObjCObject:
    case clang::Type::ObjCInterface: {
      GetCompleteType(type);

      auto *objc_class_type =
          llvm::dyn_cast<clang::ObjCObjectType>(qual_type.getTypePtr());
      assert(objc_class_type);
      if (!objc_class_type)
        break;
      clang::ObjCInterfaceDecl *class_interface_decl =
            objc_class_type->getInterface();
      if (!class_interface_decl)
        break;
      if (level == eDescriptionLevelVerbose)
        class_interface_decl->dump(llvm_ostrm);
      else
        class_interface_decl->print(llvm_ostrm,
                                    getASTContext().getPrintingPolicy(),
                                    s.GetIndentLevel());
    } break;

    case clang::Type::Typedef: {
      auto *typedef_type = qual_type->getAs<clang::TypedefType>();
      if (!typedef_type)
        break;
      const clang::TypedefNameDecl *typedef_decl = typedef_type->getDecl();
      if (level == eDescriptionLevelVerbose)
        typedef_decl->dump(llvm_ostrm);
      else {
        std::string clang_typedef_name(GetTypeNameForDecl(typedef_decl));
        if (!clang_typedef_name.empty()) {
          s.PutCString("typedef ");
          s.PutCString(clang_typedef_name);
        }
      }
    } break;

    case clang::Type::Record: {
      GetCompleteType(type);

      auto *record_type = llvm::cast<clang::RecordType>(qual_type.getTypePtr());
      const clang::RecordDecl *record_decl = record_type->getDecl();
      if (level == eDescriptionLevelVerbose)
        record_decl->dump(llvm_ostrm);
      else {
        record_decl->print(llvm_ostrm, getASTContext().getPrintingPolicy(),
                           s.GetIndentLevel());
      }
    } break;

    default: {
      if (auto *tag_type =
              llvm::dyn_cast<clang::TagType>(qual_type.getTypePtr())) {
        if (clang::TagDecl *tag_decl = tag_type->getDecl()) {
          if (level == eDescriptionLevelVerbose)
            tag_decl->dump(llvm_ostrm);
          else
            tag_decl->print(llvm_ostrm, 0);
        }
      } else {
        if (level == eDescriptionLevelVerbose)
          qual_type->dump(llvm_ostrm, getASTContext());
        else {
          std::string clang_type_name(qual_type.getAsString());
          if (!clang_type_name.empty())
            s.PutCString(clang_type_name);
        }
      }
    }
    }

    if (buf.size() > 0) {
      s.Write(buf.data(), buf.size());
    }
}
}

void TypeSystemClang::DumpTypeName(const CompilerType &type) {
  if (ClangUtil::IsClangType(type)) {
    clang::QualType qual_type(
        ClangUtil::GetCanonicalQualType(ClangUtil::RemoveFastQualifiers(type)));

    const clang::Type::TypeClass type_class = qual_type->getTypeClass();
    switch (type_class) {
    case clang::Type::Record: {
      const clang::CXXRecordDecl *cxx_record_decl =
          qual_type->getAsCXXRecordDecl();
      if (cxx_record_decl)
        printf("class %s", cxx_record_decl->getName().str().c_str());
    } break;

    case clang::Type::Enum: {
      clang::EnumDecl *enum_decl =
          llvm::cast<clang::EnumType>(qual_type)->getDecl();
      if (enum_decl) {
        printf("enum %s", enum_decl->getName().str().c_str());
      }
    } break;

    case clang::Type::ObjCObject:
    case clang::Type::ObjCInterface: {
      const clang::ObjCObjectType *objc_class_type =
          llvm::dyn_cast<clang::ObjCObjectType>(qual_type);
      if (objc_class_type) {
        clang::ObjCInterfaceDecl *class_interface_decl =
            objc_class_type->getInterface();
        // We currently can't complete objective C types through the newly
        // added ASTContext because it only supports TagDecl objects right
        // now...
        if (class_interface_decl)
          printf("@class %s", class_interface_decl->getName().str().c_str());
      }
    } break;

    case clang::Type::Typedef:
      printf("typedef %s", llvm::cast<clang::TypedefType>(qual_type)
                               ->getDecl()
                               ->getName()
                               .str()
                               .c_str());
      break;

    case clang::Type::Auto:
      printf("auto ");
      return DumpTypeName(CompilerType(type.GetTypeSystem(),
                                       llvm::cast<clang::AutoType>(qual_type)
                                           ->getDeducedType()
                                           .getAsOpaquePtr()));

    case clang::Type::Elaborated:
      printf("elaborated ");
      return DumpTypeName(CompilerType(
          type.GetTypeSystem(), llvm::cast<clang::ElaboratedType>(qual_type)
                                    ->getNamedType()
                                    .getAsOpaquePtr()));

    case clang::Type::Paren:
      printf("paren ");
      return DumpTypeName(CompilerType(
          type.GetTypeSystem(),
          llvm::cast<clang::ParenType>(qual_type)->desugar().getAsOpaquePtr()));

    default:
      printf("TypeSystemClang::DumpTypeName() type_class = %u", type_class);
      break;
    }
  }
}

clang::ClassTemplateDecl *TypeSystemClang::ParseClassTemplateDecl(
    clang::DeclContext *decl_ctx, OptionalClangModuleID owning_module,
    lldb::AccessType access_type, const char *parent_name, int tag_decl_kind,
    const TypeSystemClang::TemplateParameterInfos &template_param_infos) {
  if (template_param_infos.IsValid()) {
    std::string template_basename(parent_name);
    // With -gsimple-template-names we may omit template parameters in the name.
    if (auto i = template_basename.find('<'); i != std::string::npos)
      template_basename.erase(i);

    return CreateClassTemplateDecl(decl_ctx, owning_module, access_type,
                                   template_basename.c_str(), tag_decl_kind,
                                   template_param_infos);
  }
  return nullptr;
}

void TypeSystemClang::CompleteTagDecl(clang::TagDecl *decl) {
  SymbolFile *sym_file = GetSymbolFile();
  if (sym_file) {
    CompilerType clang_type = GetTypeForDecl(decl);
    if (clang_type)
      sym_file->CompleteType(clang_type);
  }
}

void TypeSystemClang::CompleteObjCInterfaceDecl(
    clang::ObjCInterfaceDecl *decl) {
  SymbolFile *sym_file = GetSymbolFile();
  if (sym_file) {
    CompilerType clang_type = GetTypeForDecl(decl);
    if (clang_type)
      sym_file->CompleteType(clang_type);
  }
}

DWARFASTParser *TypeSystemClang::GetDWARFParser() {
  if (!m_dwarf_ast_parser_up)
    m_dwarf_ast_parser_up = std::make_unique<DWARFASTParserClang>(*this);
  return m_dwarf_ast_parser_up.get();
}

PDBASTParser *TypeSystemClang::GetPDBParser() {
  if (!m_pdb_ast_parser_up)
    m_pdb_ast_parser_up = std::make_unique<PDBASTParser>(*this);
  return m_pdb_ast_parser_up.get();
}

npdb::PdbAstBuilder *TypeSystemClang::GetNativePDBParser() {
  if (!m_native_pdb_ast_parser_up)
    m_native_pdb_ast_parser_up = std::make_unique<npdb::PdbAstBuilder>(*this);
  return m_native_pdb_ast_parser_up.get();
}

bool TypeSystemClang::LayoutRecordType(
    const clang::RecordDecl *record_decl, uint64_t &bit_size,
    uint64_t &alignment,
    llvm::DenseMap<const clang::FieldDecl *, uint64_t> &field_offsets,
    llvm::DenseMap<const clang::CXXRecordDecl *, clang::CharUnits>
        &base_offsets,
    llvm::DenseMap<const clang::CXXRecordDecl *, clang::CharUnits>
        &vbase_offsets) {
  lldb_private::ClangASTImporter *importer = nullptr;
  if (m_dwarf_ast_parser_up)
    importer = &m_dwarf_ast_parser_up->GetClangASTImporter();
  if (!importer && m_pdb_ast_parser_up)
    importer = &m_pdb_ast_parser_up->GetClangASTImporter();
  if (!importer && m_native_pdb_ast_parser_up)
    importer = &m_native_pdb_ast_parser_up->GetClangASTImporter();
  if (!importer)
    return false;

  return importer->LayoutRecordType(record_decl, bit_size, alignment,
                                    field_offsets, base_offsets, vbase_offsets);
}

// CompilerDecl override functions

ConstString TypeSystemClang::DeclGetName(void *opaque_decl) {
  if (opaque_decl) {
    clang::NamedDecl *nd =
        llvm::dyn_cast<NamedDecl>((clang::Decl *)opaque_decl);
    if (nd != nullptr)
      return ConstString(GetTypeNameForDecl(nd, /*qualified=*/false));
  }
  return ConstString();
}

ConstString TypeSystemClang::DeclGetMangledName(void *opaque_decl) {
  if (opaque_decl) {
    clang::NamedDecl *nd =
        llvm::dyn_cast<clang::NamedDecl>((clang::Decl *)opaque_decl);
    if (nd != nullptr && !llvm::isa<clang::ObjCMethodDecl>(nd)) {
      clang::MangleContext *mc = getMangleContext();
      if (mc && mc->shouldMangleCXXName(nd)) {
        llvm::SmallVector<char, 1024> buf;
        llvm::raw_svector_ostream llvm_ostrm(buf);
        if (llvm::isa<clang::CXXConstructorDecl>(nd)) {
          mc->mangleName(
              clang::GlobalDecl(llvm::dyn_cast<clang::CXXConstructorDecl>(nd),
                                Ctor_Complete),
              llvm_ostrm);
        } else if (llvm::isa<clang::CXXDestructorDecl>(nd)) {
          mc->mangleName(
              clang::GlobalDecl(llvm::dyn_cast<clang::CXXDestructorDecl>(nd),
                                Dtor_Complete),
              llvm_ostrm);
        } else {
          mc->mangleName(nd, llvm_ostrm);
        }
        if (buf.size() > 0)
          return ConstString(buf.data(), buf.size());
      }
    }
  }
  return ConstString();
}

CompilerDeclContext TypeSystemClang::DeclGetDeclContext(void *opaque_decl) {
  if (opaque_decl)
    return CreateDeclContext(((clang::Decl *)opaque_decl)->getDeclContext());
  return CompilerDeclContext();
}

CompilerType TypeSystemClang::DeclGetFunctionReturnType(void *opaque_decl) {
  if (clang::FunctionDecl *func_decl =
          llvm::dyn_cast<clang::FunctionDecl>((clang::Decl *)opaque_decl))
    return GetType(func_decl->getReturnType());
  if (clang::ObjCMethodDecl *objc_method =
          llvm::dyn_cast<clang::ObjCMethodDecl>((clang::Decl *)opaque_decl))
    return GetType(objc_method->getReturnType());
  else
    return CompilerType();
}

size_t TypeSystemClang::DeclGetFunctionNumArguments(void *opaque_decl) {
  if (clang::FunctionDecl *func_decl =
          llvm::dyn_cast<clang::FunctionDecl>((clang::Decl *)opaque_decl))
    return func_decl->param_size();
  if (clang::ObjCMethodDecl *objc_method =
          llvm::dyn_cast<clang::ObjCMethodDecl>((clang::Decl *)opaque_decl))
    return objc_method->param_size();
  else
    return 0;
}

static CompilerContextKind GetCompilerKind(clang::Decl::Kind clang_kind,
                                           clang::DeclContext const *decl_ctx) {
  switch (clang_kind) {
  case Decl::TranslationUnit:
    return CompilerContextKind::TranslationUnit;
  case Decl::Namespace:
    return CompilerContextKind::Namespace;
  case Decl::Var:
    return CompilerContextKind::Variable;
  case Decl::Enum:
    return CompilerContextKind::Enum;
  case Decl::Typedef:
    return CompilerContextKind::Typedef;
  default:
    // Many other kinds have multiple values
    if (decl_ctx) {
      if (decl_ctx->isFunctionOrMethod())
        return CompilerContextKind::Function;
      if (decl_ctx->isRecord())
        return CompilerContextKind::ClassOrStruct | CompilerContextKind::Union;
    }
    break;
  }
  return CompilerContextKind::Any;
}

static void
InsertCompilerContext(TypeSystemClang *ts, clang::DeclContext *decl_ctx,
                      std::vector<lldb_private::CompilerContext> &context) {
  if (decl_ctx == nullptr)
    return;
  InsertCompilerContext(ts, decl_ctx->getParent(), context);
  clang::Decl::Kind clang_kind = decl_ctx->getDeclKind();
  if (clang_kind == Decl::TranslationUnit)
    return; // Stop at the translation unit.
  const CompilerContextKind compiler_kind =
      GetCompilerKind(clang_kind, decl_ctx);
  ConstString decl_ctx_name = ts->DeclContextGetName(decl_ctx);
  context.push_back({compiler_kind, decl_ctx_name});
}

std::vector<lldb_private::CompilerContext>
TypeSystemClang::DeclGetCompilerContext(void *opaque_decl) {
  std::vector<lldb_private::CompilerContext> context;
  ConstString decl_name = DeclGetName(opaque_decl);
  if (decl_name) {
    clang::Decl *decl = (clang::Decl *)opaque_decl;
    // Add the entire decl context first
    clang::DeclContext *decl_ctx = decl->getDeclContext();
    InsertCompilerContext(this, decl_ctx, context);
    // Now add the decl information
    auto compiler_kind =
        GetCompilerKind(decl->getKind(), dyn_cast<DeclContext>(decl));
    context.push_back({compiler_kind, decl_name});
  }
  return context;
}

CompilerType TypeSystemClang::DeclGetFunctionArgumentType(void *opaque_decl,
                                                          size_t idx) {
  if (clang::FunctionDecl *func_decl =
          llvm::dyn_cast<clang::FunctionDecl>((clang::Decl *)opaque_decl)) {
    if (idx < func_decl->param_size()) {
      ParmVarDecl *var_decl = func_decl->getParamDecl(idx);
      if (var_decl)
        return GetType(var_decl->getOriginalType());
    }
  } else if (clang::ObjCMethodDecl *objc_method =
                 llvm::dyn_cast<clang::ObjCMethodDecl>(
                     (clang::Decl *)opaque_decl)) {
    if (idx < objc_method->param_size())
      return GetType(objc_method->parameters()[idx]->getOriginalType());
  }
  return CompilerType();
}

Scalar TypeSystemClang::DeclGetConstantValue(void *opaque_decl) {
  clang::Decl *decl = static_cast<clang::Decl *>(opaque_decl);
  clang::VarDecl *var_decl = llvm::dyn_cast<clang::VarDecl>(decl);
  if (!var_decl)
    return Scalar();
  clang::Expr *init_expr = var_decl->getInit();
  if (!init_expr)
    return Scalar();
  std::optional<llvm::APSInt> value =
      init_expr->getIntegerConstantExpr(getASTContext());
  if (!value)
    return Scalar();
  return Scalar(*value);
}

// CompilerDeclContext functions

std::vector<CompilerDecl> TypeSystemClang::DeclContextFindDeclByName(
    void *opaque_decl_ctx, ConstString name, const bool ignore_using_decls) {
  std::vector<CompilerDecl> found_decls;
  SymbolFile *symbol_file = GetSymbolFile();
  if (opaque_decl_ctx && symbol_file) {
    DeclContext *root_decl_ctx = (DeclContext *)opaque_decl_ctx;
    std::set<DeclContext *> searched;
    std::multimap<DeclContext *, DeclContext *> search_queue;

    for (clang::DeclContext *decl_context = root_decl_ctx;
         decl_context != nullptr && found_decls.empty();
         decl_context = decl_context->getParent()) {
      search_queue.insert(std::make_pair(decl_context, decl_context));

      for (auto it = search_queue.find(decl_context); it != search_queue.end();
           it++) {
        if (!searched.insert(it->second).second)
          continue;
        symbol_file->ParseDeclsForContext(
            CreateDeclContext(it->second));

        for (clang::Decl *child : it->second->decls()) {
          if (clang::UsingDirectiveDecl *ud =
                  llvm::dyn_cast<clang::UsingDirectiveDecl>(child)) {
            if (ignore_using_decls)
              continue;
            clang::DeclContext *from = ud->getCommonAncestor();
            if (searched.find(ud->getNominatedNamespace()) == searched.end())
              search_queue.insert(
                  std::make_pair(from, ud->getNominatedNamespace()));
          } else if (clang::UsingDecl *ud =
                         llvm::dyn_cast<clang::UsingDecl>(child)) {
            if (ignore_using_decls)
              continue;
            for (clang::UsingShadowDecl *usd : ud->shadows()) {
              clang::Decl *target = usd->getTargetDecl();
              if (clang::NamedDecl *nd =
                      llvm::dyn_cast<clang::NamedDecl>(target)) {
                IdentifierInfo *ii = nd->getIdentifier();
                if (ii != nullptr && ii->getName() == name.AsCString(nullptr))
                  found_decls.push_back(GetCompilerDecl(nd));
              }
            }
          } else if (clang::NamedDecl *nd =
                         llvm::dyn_cast<clang::NamedDecl>(child)) {
            IdentifierInfo *ii = nd->getIdentifier();
            if (ii != nullptr && ii->getName() == name.AsCString(nullptr))
              found_decls.push_back(GetCompilerDecl(nd));
          }
        }
      }
    }
  }
  return found_decls;
}

// Look for child_decl_ctx's lookup scope in frame_decl_ctx and its parents,
// and return the number of levels it took to find it, or
// LLDB_INVALID_DECL_LEVEL if not found.  If the decl was imported via a using
// declaration, its name and/or type, if set, will be used to check that the
// decl found in the scope is a match.
//
// The optional name is required by languages (like C++) to handle using
// declarations like:
//
//     void poo();
//     namespace ns {
//         void foo();
//         void goo();
//     }
//     void bar() {
//         using ns::foo;
//         // CountDeclLevels returns 0 for 'foo', 1 for 'poo', and
//         // LLDB_INVALID_DECL_LEVEL for 'goo'.
//     }
//
// The optional type is useful in the case that there's a specific overload
// that we're looking for that might otherwise be shadowed, like:
//
//     void foo(int);
//     namespace ns {
//         void foo();
//     }
//     void bar() {
//         using ns::foo;
//         // CountDeclLevels returns 0 for { 'foo', void() },
//         // 1 for { 'foo', void(int) }, and
//         // LLDB_INVALID_DECL_LEVEL for { 'foo', void(int, int) }.
//     }
//
// NOTE: Because file statics are at the TranslationUnit along with globals, a
// function at file scope will return the same level as a function at global
// scope. Ideally we'd like to treat the file scope as an additional scope just
// below the global scope.  More work needs to be done to recognise that, if
// the decl we're trying to look up is static, we should compare its source
// file with that of the current scope and return a lower number for it.
uint32_t TypeSystemClang::CountDeclLevels(clang::DeclContext *frame_decl_ctx,
                                          clang::DeclContext *child_decl_ctx,
                                          ConstString *child_name,
                                          CompilerType *child_type) {
  SymbolFile *symbol_file = GetSymbolFile();
  if (frame_decl_ctx && symbol_file) {
    std::set<DeclContext *> searched;
    std::multimap<DeclContext *, DeclContext *> search_queue;

    // Get the lookup scope for the decl we're trying to find.
    clang::DeclContext *parent_decl_ctx = child_decl_ctx->getParent();

    // Look for it in our scope's decl context and its parents.
    uint32_t level = 0;
    for (clang::DeclContext *decl_ctx = frame_decl_ctx; decl_ctx != nullptr;
         decl_ctx = decl_ctx->getParent()) {
      if (!decl_ctx->isLookupContext())
        continue;
      if (decl_ctx == parent_decl_ctx)
        // Found it!
        return level;
      search_queue.insert(std::make_pair(decl_ctx, decl_ctx));
      for (auto it = search_queue.find(decl_ctx); it != search_queue.end();
           it++) {
        if (searched.find(it->second) != searched.end())
          continue;

        // Currently DWARF has one shared translation unit for all Decls at top
        // level, so this would erroneously find using statements anywhere.  So
        // don't look at the top-level translation unit.
        // TODO fix this and add a testcase that depends on it.

        if (llvm::isa<clang::TranslationUnitDecl>(it->second))
          continue;

        searched.insert(it->second);
        symbol_file->ParseDeclsForContext(
            CreateDeclContext(it->second));

        for (clang::Decl *child : it->second->decls()) {
          if (clang::UsingDirectiveDecl *ud =
                  llvm::dyn_cast<clang::UsingDirectiveDecl>(child)) {
            clang::DeclContext *ns = ud->getNominatedNamespace();
            if (ns == parent_decl_ctx)
              // Found it!
              return level;
            clang::DeclContext *from = ud->getCommonAncestor();
            if (searched.find(ns) == searched.end())
              search_queue.insert(std::make_pair(from, ns));
          } else if (child_name) {
            if (clang::UsingDecl *ud =
                    llvm::dyn_cast<clang::UsingDecl>(child)) {
              for (clang::UsingShadowDecl *usd : ud->shadows()) {
                clang::Decl *target = usd->getTargetDecl();
                clang::NamedDecl *nd = llvm::dyn_cast<clang::NamedDecl>(target);
                if (!nd)
                  continue;
                // Check names.
                IdentifierInfo *ii = nd->getIdentifier();
                if (ii == nullptr ||
                    ii->getName() != child_name->AsCString(nullptr))
                  continue;
                // Check types, if one was provided.
                if (child_type) {
                  CompilerType clang_type = GetTypeForDecl(nd);
                  if (!AreTypesSame(clang_type, *child_type,
                                    /*ignore_qualifiers=*/true))
                    continue;
                }
                // Found it!
                return level;
              }
            }
          }
        }
      }
      ++level;
    }
  }
  return LLDB_INVALID_DECL_LEVEL;
}

ConstString TypeSystemClang::DeclContextGetName(void *opaque_decl_ctx) {
  if (opaque_decl_ctx) {
    clang::NamedDecl *named_decl =
        llvm::dyn_cast<clang::NamedDecl>((clang::DeclContext *)opaque_decl_ctx);
    if (named_decl) {
      std::string name;
      llvm::raw_string_ostream stream{name};
      auto policy = GetTypePrintingPolicy();
      policy.AlwaysIncludeTypeForTemplateArgument = true;
      named_decl->getNameForDiagnostic(stream, policy, /*qualified=*/false);
      return ConstString(name);
    }
  }
  return ConstString();
}

ConstString
TypeSystemClang::DeclContextGetScopeQualifiedName(void *opaque_decl_ctx) {
  if (opaque_decl_ctx) {
    clang::NamedDecl *named_decl =
        llvm::dyn_cast<clang::NamedDecl>((clang::DeclContext *)opaque_decl_ctx);
    if (named_decl)
      return ConstString(GetTypeNameForDecl(named_decl));
  }
  return ConstString();
}

bool TypeSystemClang::DeclContextIsClassMethod(void *opaque_decl_ctx) {
  if (!opaque_decl_ctx)
    return false;

  clang::DeclContext *decl_ctx = (clang::DeclContext *)opaque_decl_ctx;
  if (llvm::isa<clang::ObjCMethodDecl>(decl_ctx)) {
    return true;
  } else if (llvm::isa<clang::CXXMethodDecl>(decl_ctx)) {
    return true;
  } else if (clang::FunctionDecl *fun_decl =
                 llvm::dyn_cast<clang::FunctionDecl>(decl_ctx)) {
    if (std::optional<ClangASTMetadata> metadata = GetMetadata(fun_decl))
      return metadata->HasObjectPtr();
  }

  return false;
}

std::vector<lldb_private::CompilerContext>
TypeSystemClang::DeclContextGetCompilerContext(void *opaque_decl_ctx) {
  auto *decl_ctx = (clang::DeclContext *)opaque_decl_ctx;
  std::vector<lldb_private::CompilerContext> context;
  InsertCompilerContext(this, decl_ctx, context);
  return context;
}

bool TypeSystemClang::DeclContextIsContainedInLookup(
    void *opaque_decl_ctx, void *other_opaque_decl_ctx) {
  auto *decl_ctx = (clang::DeclContext *)opaque_decl_ctx;
  auto *other = (clang::DeclContext *)other_opaque_decl_ctx;

  // If we have an inline or anonymous namespace, then the lookup of the
  // parent context also includes those namespace contents.
  auto is_transparent_lookup_allowed = [](clang::DeclContext *DC) {
    if (DC->isInlineNamespace())
      return true;

    if (auto const *NS = dyn_cast<NamespaceDecl>(DC))
      return NS->isAnonymousNamespace();

    return false;
  };

  do {
    // A decl context always includes its own contents in its lookup.
    if (decl_ctx == other)
      return true;
  } while (is_transparent_lookup_allowed(other) &&
           (other = other->getParent()));

  return false;
}

lldb::LanguageType
TypeSystemClang::DeclContextGetLanguage(void *opaque_decl_ctx) {
  if (!opaque_decl_ctx)
    return eLanguageTypeUnknown;

  auto *decl_ctx = (clang::DeclContext *)opaque_decl_ctx;
  if (llvm::isa<clang::ObjCMethodDecl>(decl_ctx)) {
    return eLanguageTypeObjC;
  } else if (llvm::isa<clang::CXXMethodDecl>(decl_ctx)) {
    return eLanguageTypeC_plus_plus;
  } else if (auto *fun_decl = llvm::dyn_cast<clang::FunctionDecl>(decl_ctx)) {
    if (std::optional<ClangASTMetadata> metadata = GetMetadata(fun_decl))
      return metadata->GetObjectPtrLanguage();
  }

  return eLanguageTypeUnknown;
}

static bool IsClangDeclContext(const CompilerDeclContext &dc) {
  return dc.IsValid() && isa<TypeSystemClang>(dc.GetTypeSystem());
}

clang::DeclContext *
TypeSystemClang::DeclContextGetAsDeclContext(const CompilerDeclContext &dc) {
  if (IsClangDeclContext(dc))
    return (clang::DeclContext *)dc.GetOpaqueDeclContext();
  return nullptr;
}

ObjCMethodDecl *
TypeSystemClang::DeclContextGetAsObjCMethodDecl(const CompilerDeclContext &dc) {
  if (IsClangDeclContext(dc))
    return llvm::dyn_cast<clang::ObjCMethodDecl>(
        (clang::DeclContext *)dc.GetOpaqueDeclContext());
  return nullptr;
}

CXXMethodDecl *
TypeSystemClang::DeclContextGetAsCXXMethodDecl(const CompilerDeclContext &dc) {
  if (IsClangDeclContext(dc))
    return llvm::dyn_cast<clang::CXXMethodDecl>(
        (clang::DeclContext *)dc.GetOpaqueDeclContext());
  return nullptr;
}

clang::FunctionDecl *
TypeSystemClang::DeclContextGetAsFunctionDecl(const CompilerDeclContext &dc) {
  if (IsClangDeclContext(dc))
    return llvm::dyn_cast<clang::FunctionDecl>(
        (clang::DeclContext *)dc.GetOpaqueDeclContext());
  return nullptr;
}

clang::NamespaceDecl *
TypeSystemClang::DeclContextGetAsNamespaceDecl(const CompilerDeclContext &dc) {
  if (IsClangDeclContext(dc))
    return llvm::dyn_cast<clang::NamespaceDecl>(
        (clang::DeclContext *)dc.GetOpaqueDeclContext());
  return nullptr;
}

std::optional<ClangASTMetadata>
TypeSystemClang::DeclContextGetMetaData(const CompilerDeclContext &dc,
                                        const Decl *object) {
  TypeSystemClang *ast = llvm::cast<TypeSystemClang>(dc.GetTypeSystem());
  return ast->GetMetadata(object);
}

clang::ASTContext *
TypeSystemClang::DeclContextGetTypeSystemClang(const CompilerDeclContext &dc) {
  TypeSystemClang *ast =
      llvm::dyn_cast_or_null<TypeSystemClang>(dc.GetTypeSystem());
  if (ast)
    return &ast->getASTContext();
  return nullptr;
}

void TypeSystemClang::RequireCompleteType(CompilerType type) {
  // Technically, enums can be incomplete too, but we don't handle those as they
  // are emitted even under -flimit-debug-info.
  if (!TypeSystemClang::IsCXXClassType(type))
    return;

  if (type.GetCompleteType())
    return;

  // No complete definition in this module.  Mark the class as complete to
  // satisfy local ast invariants, but make a note of the fact that
  // it is not _really_ complete so we can later search for a definition in a
  // different module.
  // Since we provide layout assistance, layouts of types containing this class
  // will be correct even if we  are not able to find the definition elsewhere.
  bool started = TypeSystemClang::StartTagDeclarationDefinition(type);
  lldbassert(started && "Unable to start a class type definition.");
  TypeSystemClang::CompleteTagDeclarationDefinition(type);
  const clang::TagDecl *td = ClangUtil::GetAsTagDecl(type);
  auto ts = type.GetTypeSystem().dyn_cast_or_null<TypeSystemClang>();
  if (ts)
    ts->SetDeclIsForcefullyCompleted(td);
}

namespace {
/// A specialized scratch AST used within ScratchTypeSystemClang.
/// These are the ASTs backing the different IsolatedASTKinds. They behave
/// like a normal ScratchTypeSystemClang but they don't own their own
/// persistent  storage or target reference.
class SpecializedScratchAST : public TypeSystemClang {
public:
  /// \param name The display name of the TypeSystemClang instance.
  /// \param triple The triple used for the TypeSystemClang instance.
  /// \param ast_source The ClangASTSource that should be used to complete
  ///                   type information.
  SpecializedScratchAST(llvm::StringRef name, llvm::Triple triple,
                        std::unique_ptr<ClangASTSource> ast_source)
      : TypeSystemClang(name, triple),
        m_scratch_ast_source_up(std::move(ast_source)) {
    // Setup the ClangASTSource to complete this AST.
    m_scratch_ast_source_up->InstallASTContext(*this);
    llvm::IntrusiveRefCntPtr<clang::ExternalASTSource> proxy_ast_source(
        m_scratch_ast_source_up->CreateProxy());
    SetExternalSource(proxy_ast_source);
  }

  /// The ExternalASTSource that performs lookups and completes types.
  std::unique_ptr<ClangASTSource> m_scratch_ast_source_up;
};
} // namespace

char ScratchTypeSystemClang::ID;
const std::nullopt_t ScratchTypeSystemClang::DefaultAST = std::nullopt;

ScratchTypeSystemClang::ScratchTypeSystemClang(Target &target,
                                               llvm::Triple triple)
    : TypeSystemClang("scratch ASTContext", triple), m_triple(triple),
      m_target_wp(target.shared_from_this()),
      m_persistent_variables(
          new ClangPersistentVariables(target.shared_from_this())) {
  m_scratch_ast_source_up = CreateASTSource();
  m_scratch_ast_source_up->InstallASTContext(*this);
  llvm::IntrusiveRefCntPtr<clang::ExternalASTSource> proxy_ast_source(
      m_scratch_ast_source_up->CreateProxy());
  SetExternalSource(proxy_ast_source);
}

void ScratchTypeSystemClang::Finalize() {
  TypeSystemClang::Finalize();
  m_scratch_ast_source_up.reset();
}

TypeSystemClangSP
ScratchTypeSystemClang::GetForTarget(Target &target,
                                     std::optional<IsolatedASTKind> ast_kind,
                                     bool create_on_demand) {
  auto type_system_or_err = target.GetScratchTypeSystemForLanguage(
      lldb::eLanguageTypeC, create_on_demand);
  if (auto err = type_system_or_err.takeError()) {
    LLDB_LOG_ERROR(GetLog(LLDBLog::Target), std::move(err),
                   "Couldn't get scratch TypeSystemClang: {0}");
    return nullptr;
  }
  auto ts_sp = *type_system_or_err;
  ScratchTypeSystemClang *scratch_ast =
      llvm::dyn_cast_or_null<ScratchTypeSystemClang>(ts_sp.get());
  if (!scratch_ast)
    return nullptr;
  // If no dedicated sub-AST was requested, just return the main AST.
  if (ast_kind == DefaultAST)
    return std::static_pointer_cast<TypeSystemClang>(ts_sp);
  // Search the sub-ASTs.
  return std::static_pointer_cast<TypeSystemClang>(
      scratch_ast->GetIsolatedAST(*ast_kind).shared_from_this());
}

/// Returns a human-readable name that uniquely identifiers the sub-AST kind.
static llvm::StringRef
GetNameForIsolatedASTKind(ScratchTypeSystemClang::IsolatedASTKind kind) {
  switch (kind) {
  case ScratchTypeSystemClang::IsolatedASTKind::CppModules:
    return "C++ modules";
  }
  llvm_unreachable("Unimplemented IsolatedASTKind?");
}

void ScratchTypeSystemClang::Dump(llvm::raw_ostream &output) {
  // First dump the main scratch AST.
  output << "State of scratch Clang type system:\n";
  TypeSystemClang::Dump(output);

  // Now sort the isolated sub-ASTs.
  typedef std::pair<IsolatedASTKey, TypeSystem *> KeyAndTS;
  std::vector<KeyAndTS> sorted_typesystems;
  for (const auto &a : m_isolated_asts)
    sorted_typesystems.emplace_back(a.first, a.second.get());
  llvm::stable_sort(sorted_typesystems, llvm::less_first());

  // Dump each sub-AST too.
  for (const auto &a : sorted_typesystems) {
    IsolatedASTKind kind =
        static_cast<ScratchTypeSystemClang::IsolatedASTKind>(a.first);
    output << "State of scratch Clang type subsystem "
           << GetNameForIsolatedASTKind(kind) << ":\n";
    a.second->Dump(output);
  }
}

UserExpression *ScratchTypeSystemClang::GetUserExpression(
    llvm::StringRef expr, llvm::StringRef prefix, SourceLanguage language,
    Expression::ResultType desired_type,
    const EvaluateExpressionOptions &options, ValueObject *ctx_obj) {
  TargetSP target_sp = m_target_wp.lock();
  if (!target_sp)
    return nullptr;

  return new ClangUserExpression(*target_sp.get(), expr, prefix, language,
                                 desired_type, options, ctx_obj);
}

FunctionCaller *ScratchTypeSystemClang::GetFunctionCaller(
    const CompilerType &return_type, const Address &function_address,
    const ValueList &arg_value_list, const char *name) {
  TargetSP target_sp = m_target_wp.lock();
  if (!target_sp)
    return nullptr;

  Process *process = target_sp->GetProcessSP().get();
  if (!process)
    return nullptr;

  return new ClangFunctionCaller(*process, return_type, function_address,
                                 arg_value_list, name);
}

std::unique_ptr<UtilityFunction>
ScratchTypeSystemClang::CreateUtilityFunction(std::string text,
                                              std::string name) {
  TargetSP target_sp = m_target_wp.lock();
  if (!target_sp)
    return {};

  return std::make_unique<ClangUtilityFunction>(
      *target_sp.get(), std::move(text), std::move(name),
      target_sp->GetDebugUtilityExpression());
}

PersistentExpressionState *
ScratchTypeSystemClang::GetPersistentExpressionState() {
  return m_persistent_variables.get();
}

void ScratchTypeSystemClang::ForgetSource(ASTContext *src_ctx,
                                          ClangASTImporter &importer) {
  // Remove it as a source from the main AST.
  importer.ForgetSource(&getASTContext(), src_ctx);
  // Remove it as a source from all created sub-ASTs.
  for (const auto &a : m_isolated_asts)
    importer.ForgetSource(&a.second->getASTContext(), src_ctx);
}

std::unique_ptr<ClangASTSource> ScratchTypeSystemClang::CreateASTSource() {
  return std::make_unique<ClangASTSource>(
      m_target_wp.lock()->shared_from_this(),
      m_persistent_variables->GetClangASTImporter());
}

static llvm::StringRef
GetSpecializedASTName(ScratchTypeSystemClang::IsolatedASTKind feature) {
  switch (feature) {
  case ScratchTypeSystemClang::IsolatedASTKind::CppModules:
    return "scratch ASTContext for C++ module types";
  }
  llvm_unreachable("Unimplemented ASTFeature kind?");
}

TypeSystemClang &ScratchTypeSystemClang::GetIsolatedAST(
    ScratchTypeSystemClang::IsolatedASTKind feature) {
  auto found_ast = m_isolated_asts.find(feature);
  if (found_ast != m_isolated_asts.end())
    return *found_ast->second;

  // Couldn't find the requested sub-AST, so create it now.
  std::shared_ptr<TypeSystemClang> new_ast_sp =
      std::make_shared<SpecializedScratchAST>(GetSpecializedASTName(feature),
                                              m_triple, CreateASTSource());
  m_isolated_asts.insert({feature, new_ast_sp});
  return *new_ast_sp;
}

bool TypeSystemClang::IsForcefullyCompleted(lldb::opaque_compiler_type_t type) {
  if (type) {
    clang::QualType qual_type(GetQualType(type));
    const clang::RecordType *record_type =
        llvm::dyn_cast<clang::RecordType>(qual_type.getTypePtr());
    if (record_type) {
      const clang::RecordDecl *record_decl = record_type->getDecl();
      assert(record_decl);
      if (std::optional<ClangASTMetadata> metadata = GetMetadata(record_decl))
        return metadata->IsForcefullyCompleted();
    }
  }
  return false;
}

bool TypeSystemClang::SetDeclIsForcefullyCompleted(const clang::TagDecl *td) {
  if (td == nullptr)
    return false;
  std::optional<ClangASTMetadata> metadata = GetMetadata(td);
  if (!metadata)
    return false;
  m_has_forcefully_completed_types = true;
  metadata->SetIsForcefullyCompleted();
  SetMetadata(td, *metadata);

  return true;
}

void TypeSystemClang::LogCreation() const {
  if (auto *log = GetLog(LLDBLog::Expressions))
    LLDB_LOG(log, "Created new TypeSystem for (ASTContext*){0:x} '{1}'",
             &getASTContext(), getDisplayName());
}<|MERGE_RESOLUTION|>--- conflicted
+++ resolved
@@ -5022,67 +5022,8 @@
       break;
 
     // ARM -- Scalable Vector Extension
-<<<<<<< HEAD
-    case clang::BuiltinType::SveBool:
-    case clang::BuiltinType::SveBoolx2:
-    case clang::BuiltinType::SveBoolx4:
-    case clang::BuiltinType::SveCount:
-    case clang::BuiltinType::SveInt8:
-    case clang::BuiltinType::SveInt8x2:
-    case clang::BuiltinType::SveInt8x3:
-    case clang::BuiltinType::SveInt8x4:
-    case clang::BuiltinType::SveInt16:
-    case clang::BuiltinType::SveInt16x2:
-    case clang::BuiltinType::SveInt16x3:
-    case clang::BuiltinType::SveInt16x4:
-    case clang::BuiltinType::SveInt32:
-    case clang::BuiltinType::SveInt32x2:
-    case clang::BuiltinType::SveInt32x3:
-    case clang::BuiltinType::SveInt32x4:
-    case clang::BuiltinType::SveInt64:
-    case clang::BuiltinType::SveInt64x2:
-    case clang::BuiltinType::SveInt64x3:
-    case clang::BuiltinType::SveInt64x4:
-    case clang::BuiltinType::SveUint8:
-    case clang::BuiltinType::SveUint8x2:
-    case clang::BuiltinType::SveUint8x3:
-    case clang::BuiltinType::SveUint8x4:
-    case clang::BuiltinType::SveUint16:
-    case clang::BuiltinType::SveUint16x2:
-    case clang::BuiltinType::SveUint16x3:
-    case clang::BuiltinType::SveUint16x4:
-    case clang::BuiltinType::SveUint32:
-    case clang::BuiltinType::SveUint32x2:
-    case clang::BuiltinType::SveUint32x3:
-    case clang::BuiltinType::SveUint32x4:
-    case clang::BuiltinType::SveUint64:
-    case clang::BuiltinType::SveUint64x2:
-    case clang::BuiltinType::SveUint64x3:
-    case clang::BuiltinType::SveUint64x4:
-    case clang::BuiltinType::SveMFloat8:
-    case clang::BuiltinType::SveMFloat8x2:
-    case clang::BuiltinType::SveMFloat8x3:
-    case clang::BuiltinType::SveMFloat8x4:
-    case clang::BuiltinType::SveFloat16:
-    case clang::BuiltinType::SveBFloat16:
-    case clang::BuiltinType::SveBFloat16x2:
-    case clang::BuiltinType::SveBFloat16x3:
-    case clang::BuiltinType::SveBFloat16x4:
-    case clang::BuiltinType::SveFloat16x2:
-    case clang::BuiltinType::SveFloat16x3:
-    case clang::BuiltinType::SveFloat16x4:
-    case clang::BuiltinType::SveFloat32:
-    case clang::BuiltinType::SveFloat32x2:
-    case clang::BuiltinType::SveFloat32x3:
-    case clang::BuiltinType::SveFloat32x4:
-    case clang::BuiltinType::SveFloat64:
-    case clang::BuiltinType::SveFloat64x2:
-    case clang::BuiltinType::SveFloat64x3:
-    case clang::BuiltinType::SveFloat64x4:
-=======
 #define SVE_TYPE(Name, Id, SingletonId) case clang::BuiltinType::Id:
 #include "clang/Basic/AArch64SVEACLETypes.def"
->>>>>>> ce7c17d5
       break;
 
     // RISC-V V builtin types.
