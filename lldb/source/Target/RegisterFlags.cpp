//===-- RegisterFlags.cpp -------------------------------------------------===//
//
// Part of the LLVM Project, under the Apache License v2.0 with LLVM Exceptions.
// See https://llvm.org/LICENSE.txt for license information.
// SPDX-License-Identifier: Apache-2.0 WITH LLVM-exception
//
//===----------------------------------------------------------------------===//

#include "lldb/Target/RegisterFlags.h"
#include "lldb/Utility/Log.h"
#include "lldb/Utility/StreamString.h"

#include "llvm/ADT/StringExtras.h"

#include <numeric>
#include <optional>

using namespace lldb_private;

RegisterFlags::Field::Field(std::string name, unsigned start, unsigned end)
    : m_name(std::move(name)), m_start(start), m_end(end) {
  assert(m_start <= m_end && "Start bit must be <= end bit.");
}

<<<<<<< HEAD
void RegisterFlags::Field::log(Log *log) const {
=======
RegisterFlags::Field::Field(std::string name, unsigned bit_position)
    : m_name(std::move(name)), m_start(bit_position), m_end(bit_position),
      m_enum_type(nullptr) {}

RegisterFlags::Field::Field(std::string name, unsigned start, unsigned end,
                            const FieldEnum *enum_type)
    : m_name(std::move(name)), m_start(start), m_end(end),
      m_enum_type(enum_type) {
  if (m_enum_type) {
    // Check that all values fit into this field. The XML parser will also
    // do this check so at runtime nothing should fail this check.
    // We can also make enums in C++ at compile time, which might fail this
    // check, so we catch them before it makes it into a release.
    uint64_t max_value = GetMaxValue();
    UNUSED_IF_ASSERT_DISABLED(max_value);
    for (const auto &enumerator : m_enum_type->GetEnumerators()) {
      UNUSED_IF_ASSERT_DISABLED(enumerator);
      assert(enumerator.m_value <= max_value &&
             "Enumerator value exceeds maximum value for this field");
    }
  }
}

void RegisterFlags::Field::DumpToLog(Log *log) const {
>>>>>>> 4ae23bcc
  LLDB_LOG(log, "  Name: \"{0}\" Start: {1} End: {2}", m_name.c_str(), m_start,
           m_end);
}

bool RegisterFlags::Field::Overlaps(const Field &other) const {
  unsigned overlap_start = std::max(GetStart(), other.GetStart());
  unsigned overlap_end = std::min(GetEnd(), other.GetEnd());
  return overlap_start <= overlap_end;
}

unsigned RegisterFlags::Field::PaddingDistance(const Field &other) const {
  assert(!Overlaps(other) &&
         "Cannot get padding distance for overlapping fields.");
  assert((other < (*this)) && "Expected fields in MSB to LSB order.");

  // If they don't overlap they are either next to each other or separated
  // by some number of bits.

  // Where left will be the MSB and right will be the LSB.
  unsigned lhs_start = GetStart();
  unsigned rhs_end = other.GetStart() + other.GetSizeInBits() - 1;

  if (*this < other) {
    lhs_start = other.GetStart();
    rhs_end = GetStart() + GetSizeInBits() - 1;
  }

  return lhs_start - rhs_end - 1;
}

void RegisterFlags::SetFields(const std::vector<Field> &fields) {
  // We expect that these are unsorted but do not overlap.
  // They could fill the register but may have gaps.
  std::vector<Field> provided_fields = fields;

  m_fields.clear();
  m_fields.reserve(provided_fields.size());

  // ProcessGDBRemote should have sorted these in descending order already.
  assert(std::is_sorted(provided_fields.rbegin(), provided_fields.rend()));

  // Build a new list of fields that includes anonymous (empty name) fields
  // wherever there is a gap. This will simplify processing later.
  std::optional<Field> previous_field;
  unsigned register_msb = (m_size * 8) - 1;
  for (auto field : provided_fields) {
    if (previous_field) {
      unsigned padding = previous_field->PaddingDistance(field);
      if (padding) {
        // -1 to end just before the previous field.
        unsigned end = previous_field->GetStart() - 1;
        // +1 because if you want to pad 1 bit you want to start and end
        // on the same bit.
        m_fields.push_back(Field("", field.GetEnd() + 1, end));
      }
    } else {
      // This is the first field. Check that it starts at the register's MSB.
      if (field.GetEnd() != register_msb)
        m_fields.push_back(Field("", field.GetEnd() + 1, register_msb));
    }
    m_fields.push_back(field);
    previous_field = field;
  }

  // The last field may not extend all the way to bit 0.
  if (previous_field && previous_field->GetStart() != 0)
    m_fields.push_back(Field("", 0, previous_field->GetStart() - 1));
}

RegisterFlags::RegisterFlags(std::string id, unsigned size,
                             const std::vector<Field> &fields)
    : m_id(std::move(id)), m_size(size) {
  SetFields(fields);
}

void RegisterFlags::DumpToLog(Log *log) const {
  LLDB_LOG(log, "ID: \"{0}\" Size: {1}", m_id.c_str(), m_size);
  for (const Field &field : m_fields)
    field.DumpToLog(log);
}

static StreamString FormatCell(const StreamString &content,
                               unsigned column_width) {
  unsigned pad = column_width - content.GetString().size();
  std::string pad_l;
  std::string pad_r;
  if (pad) {
    pad_l = std::string(pad / 2, ' ');
    pad_r = std::string((pad / 2) + (pad % 2), ' ');
  }

  StreamString aligned;
  aligned.Printf("|%s%s%s", pad_l.c_str(), content.GetString().data(),
                 pad_r.c_str());
  return aligned;
}

static void EmitTable(std::string &out, std::array<std::string, 3> &table) {
  // Close the table.
  for (std::string &line : table)
    line += '|';

  out += std::accumulate(table.begin() + 1, table.end(), table.front(),
                         [](std::string lhs, const auto &rhs) {
                           return std::move(lhs) + "\n" + rhs;
                         });
}

std::string RegisterFlags::AsTable(uint32_t max_width) const {
  std::string table;
  // position / gridline / name
  std::array<std::string, 3> lines;
  uint32_t current_width = 0;

  for (const RegisterFlags::Field &field : m_fields) {
    StreamString position;
    if (field.GetEnd() == field.GetStart())
      position.Printf(" %d ", field.GetEnd());
    else
      position.Printf(" %d-%d ", field.GetEnd(), field.GetStart());

    StreamString name;
    name.Printf(" %s ", field.GetName().c_str());

    unsigned column_width = position.GetString().size();
    unsigned name_width = name.GetString().size();
    if (name_width > column_width)
      column_width = name_width;

    // If the next column would overflow and we have already formatted at least
    // one column, put out what we have and move to a new table on the next line
    // (+1 here because we need to cap the ends with '|'). If this is the first
    // column, just let it overflow and we'll wrap next time around. There's not
    // much we can do with a very small terminal.
    if (current_width && ((current_width + column_width + 1) >= max_width)) {
      EmitTable(table, lines);
      // Blank line between each.
      table += "\n\n";

      for (std::string &line : lines)
        line.clear();
      current_width = 0;
    }

    StreamString aligned_position = FormatCell(position, column_width);
    lines[0] += aligned_position.GetString();
    StreamString grid;
    grid << '|' << std::string(column_width, '-');
    lines[1] += grid.GetString();
    StreamString aligned_name = FormatCell(name, column_width);
    lines[2] += aligned_name.GetString();

    // +1 for the left side '|'.
    current_width += column_width + 1;
  }

  // If we didn't overflow and still have table to print out.
  if (lines[0].size())
    EmitTable(table, lines);

  return table;
}

<<<<<<< HEAD
=======
// Print enums as:
// value = name, value2 = name2
// Subject to the limits of the terminal width.
static void DumpEnumerators(StreamString &strm, size_t indent,
                            size_t current_width, uint32_t max_width,
                            const FieldEnum::Enumerators &enumerators) {
  for (auto it = enumerators.cbegin(); it != enumerators.cend(); ++it) {
    StreamString enumerator_strm;
    // The first enumerator of a line doesn't need to be separated.
    if (current_width != indent)
      enumerator_strm << ' ';

    enumerator_strm.Printf("%" PRIu64 " = %s", it->m_value, it->m_name.c_str());

    // Don't put "," after the last enumerator.
    if (std::next(it) != enumerators.cend())
      enumerator_strm << ",";

    llvm::StringRef enumerator_string = enumerator_strm.GetString();
    // If printing the next enumerator would take us over the width, start
    // a new line. However, if we're printing the first enumerator of this
    // line, don't start a new one. Resulting in there being at least one per
    // line.
    //
    // This means for very small widths we get:
    // A: 0 = foo,
    //    1 = bar
    // Instead of:
    // A:
    //    0 = foo,
    //    1 = bar
    if ((current_width + enumerator_string.size() > max_width) &&
        current_width != indent) {
      current_width = indent;
      strm << '\n' << std::string(indent, ' ');
      // We're going to a new line so we don't need a space before the
      // name of the enumerator.
      enumerator_string = enumerator_string.drop_front();
    }

    current_width += enumerator_string.size();
    strm << enumerator_string;
  }
}

std::string RegisterFlags::DumpEnums(uint32_t max_width) const {
  StreamString strm;
  bool printed_enumerators_once = false;

  for (const auto &field : m_fields) {
    const FieldEnum *enum_type = field.GetEnum();
    if (!enum_type)
      continue;

    const FieldEnum::Enumerators &enumerators = enum_type->GetEnumerators();
    if (enumerators.empty())
      continue;

    // Break between enumerators of different fields.
    if (printed_enumerators_once)
      strm << "\n\n";
    else
      printed_enumerators_once = true;

    std::string name_string = field.GetName() + ": ";
    size_t indent = name_string.size();
    size_t current_width = indent;

    strm << name_string;

    DumpEnumerators(strm, indent, current_width, max_width, enumerators);
  }

  return strm.GetString().str();
}

void RegisterFlags::EnumsToXML(Stream &strm, llvm::StringSet<> &seen) const {
  for (const Field &field : m_fields)
    if (const FieldEnum *enum_type = field.GetEnum()) {
      const std::string &id = enum_type->GetID();
      if (!seen.contains(id)) {
        enum_type->ToXML(strm, GetSize());
        seen.insert(id);
      }
    }
}

void FieldEnum::ToXML(Stream &strm, unsigned size) const {
  // Example XML:
  // <enum id="foo" size="4">
  //  <evalue name="bar" value="1"/>
  // </enum>
  // Note that "size" is only emitted for GDB compatibility, LLDB does not need
  // it.

  strm.Indent();
  strm << "<enum id=\"" << GetID() << "\" ";
  // This is the size of the underlying enum type if this were a C type.
  // In other words, the size of the register in bytes.
  strm.Printf("size=\"%d\"", size);

  const Enumerators &enumerators = GetEnumerators();
  if (enumerators.empty()) {
    strm << "/>\n";
    return;
  }

  strm << ">\n";
  strm.IndentMore();
  for (const auto &enumerator : enumerators) {
    strm.Indent();
    enumerator.ToXML(strm);
    strm.PutChar('\n');
  }
  strm.IndentLess();
  strm.Indent("</enum>\n");
}

void FieldEnum::Enumerator::ToXML(Stream &strm) const {
  std::string escaped_name;
  llvm::raw_string_ostream escape_strm(escaped_name);
  llvm::printHTMLEscaped(m_name, escape_strm);
  strm.Printf("<evalue name=\"%s\" value=\"%" PRIu64 "\"/>",
              escaped_name.c_str(), m_value);
}

void FieldEnum::Enumerator::DumpToLog(Log *log) const {
  LLDB_LOG(log, "  Name: \"{0}\" Value: {1}", m_name.c_str(), m_value);
}

void FieldEnum::DumpToLog(Log *log) const {
  LLDB_LOG(log, "ID: \"{0}\"", m_id.c_str());
  for (const auto &enumerator : GetEnumerators())
    enumerator.DumpToLog(log);
}

>>>>>>> 4ae23bcc
void RegisterFlags::ToXML(Stream &strm) const {
  // Example XML:
  // <flags id="cpsr_flags" size="4">
  //   <field name="incorrect" start="0" end="0"/>
  // </flags>
  strm.Indent();
  strm << "<flags id=\"" << GetID() << "\" ";
  strm.Printf("size=\"%d\"", GetSize());
  strm << ">";
  for (const Field &field : m_fields) {
    // Skip padding fields.
    if (field.GetName().empty())
      continue;

    strm << "\n";
    strm.IndentMore();
    field.ToXML(strm);
    strm.IndentLess();
  }
  strm.PutChar('\n');
  strm.Indent("</flags>\n");
}

void RegisterFlags::Field::ToXML(Stream &strm) const {
  // Example XML:
  // <field name="correct" start="0" end="0"/>
  strm.Indent();
  strm << "<field name=\"";

  std::string escaped_name;
  llvm::raw_string_ostream escape_strm(escaped_name);
  llvm::printHTMLEscaped(GetName(), escape_strm);
  strm << escaped_name << "\" ";

  strm.Printf("start=\"%d\" end=\"%d\"", GetStart(), GetEnd());
  strm << "/>";
}<|MERGE_RESOLUTION|>--- conflicted
+++ resolved
@@ -12,19 +12,18 @@
 
 #include "llvm/ADT/StringExtras.h"
 
+#include <limits>
 #include <numeric>
 #include <optional>
 
 using namespace lldb_private;
 
 RegisterFlags::Field::Field(std::string name, unsigned start, unsigned end)
-    : m_name(std::move(name)), m_start(start), m_end(end) {
+    : m_name(std::move(name)), m_start(start), m_end(end),
+      m_enum_type(nullptr) {
   assert(m_start <= m_end && "Start bit must be <= end bit.");
 }
 
-<<<<<<< HEAD
-void RegisterFlags::Field::log(Log *log) const {
-=======
 RegisterFlags::Field::Field(std::string name, unsigned bit_position)
     : m_name(std::move(name)), m_start(bit_position), m_end(bit_position),
       m_enum_type(nullptr) {}
@@ -49,7 +48,6 @@
 }
 
 void RegisterFlags::Field::DumpToLog(Log *log) const {
->>>>>>> 4ae23bcc
   LLDB_LOG(log, "  Name: \"{0}\" Start: {1} End: {2}", m_name.c_str(), m_start,
            m_end);
 }
@@ -78,6 +76,35 @@
   }
 
   return lhs_start - rhs_end - 1;
+}
+
+unsigned RegisterFlags::Field::GetSizeInBits(unsigned start, unsigned end) {
+  return end - start + 1;
+}
+
+unsigned RegisterFlags::Field::GetSizeInBits() const {
+  return GetSizeInBits(m_start, m_end);
+}
+
+uint64_t RegisterFlags::Field::GetMaxValue(unsigned start, unsigned end) {
+  uint64_t max = std::numeric_limits<uint64_t>::max();
+  unsigned bits = GetSizeInBits(start, end);
+  // If the field is >= 64 bits the shift below would be undefined.
+  // We assume the GDB client has discarded any field that would fail this
+  // assert, it's only to check information we define directly in C++.
+  assert(bits <= 64 && "Cannot handle field with size > 64 bits");
+  if (bits < 64) {
+    max = ((uint64_t)1 << bits) - 1;
+  }
+  return max;
+}
+
+uint64_t RegisterFlags::Field::GetMaxValue() const {
+  return GetMaxValue(m_start, m_end);
+}
+
+uint64_t RegisterFlags::Field::GetMask() const {
+  return GetMaxValue() << m_start;
 }
 
 void RegisterFlags::SetFields(const std::vector<Field> &fields) {
@@ -213,8 +240,6 @@
   return table;
 }
 
-<<<<<<< HEAD
-=======
 // Print enums as:
 // value = name, value2 = name2
 // Subject to the limits of the terminal width.
@@ -351,7 +376,6 @@
     enumerator.DumpToLog(log);
 }
 
->>>>>>> 4ae23bcc
 void RegisterFlags::ToXML(Stream &strm) const {
   // Example XML:
   // <flags id="cpsr_flags" size="4">
@@ -376,7 +400,9 @@
 }
 
 void RegisterFlags::Field::ToXML(Stream &strm) const {
-  // Example XML:
+  // Example XML with an enum:
+  // <field name="correct" start="0" end="0" type="some_enum">
+  // Without:
   // <field name="correct" start="0" end="0"/>
   strm.Indent();
   strm << "<field name=\"";
@@ -387,5 +413,17 @@
   strm << escaped_name << "\" ";
 
   strm.Printf("start=\"%d\" end=\"%d\"", GetStart(), GetEnd());
+
+  if (const FieldEnum *enum_type = GetEnum())
+    strm << " type=\"" << enum_type->GetID() << "\"";
+
   strm << "/>";
+}
+
+FieldEnum::FieldEnum(std::string id, const Enumerators &enumerators)
+    : m_id(id), m_enumerators(enumerators) {
+  for (const auto &enumerator : m_enumerators) {
+    UNUSED_IF_ASSERT_DISABLED(enumerator);
+    assert(enumerator.m_name.size() && "Enumerator name cannot be empty");
+  }
 }