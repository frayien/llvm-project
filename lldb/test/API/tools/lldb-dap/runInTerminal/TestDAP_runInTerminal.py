"""
Test lldb-dap runInTerminal reverse request
"""


import dap_server
from lldbsuite.test.decorators import *
from lldbsuite.test.lldbtest import *
from lldbsuite.test import lldbutil
import lldbdap_testcase
import time
import os
import subprocess
import shutil
import json
from threading import Thread


class TestDAP_runInTerminal(lldbdap_testcase.DAPTestCaseBase):
    def readPidMessage(self, fifo_file):
        with open(fifo_file, "r") as file:
            self.assertIn("pid", file.readline())

    def sendDidAttachMessage(self, fifo_file):
        with open(fifo_file, "w") as file:
            file.write(json.dumps({"kind": "didAttach"}) + "\n")

    def readErrorMessage(self, fifo_file):
        with open(fifo_file, "r") as file:
            return file.readline()

    def isTestSupported(self):
        # For some strange reason, this test fails on python3.6
        if not (sys.version_info.major == 3 and sys.version_info.minor >= 7):
            return False
        try:
            # We skip this test for debug builds because it takes too long parsing lldb's own
            # debug info. Release builds are fine.
            # Checking the size of the lldb-dap binary seems to be a decent proxy for a quick
            # detection. It should be far less than 1 MB in Release builds.
            if os.path.getsize(os.environ["LLDBDAP_EXEC"]) < 1000000:
                return True
        except:
            return False

    @skipIfWindows
    @skipIf(archs=no_match(["x86_64"]))
    def test_runInTerminal(self):
        if not self.isTestSupported():
            return
        """
            Tests the "runInTerminal" reverse request. It makes sure that the IDE can
            launch the inferior with the correct environment variables and arguments.
        """
        program = self.getBuildArtifact("a.out")
        source = "main.c"
        self.build_and_launch(
            program, runInTerminal=True, args=["foobar"], env=["FOO=bar"]
        )

        self.assertEqual(
            len(self.dap_server.reverse_requests),
            1,
            "make sure we got a reverse request",
        )

        request = self.dap_server.reverse_requests[0]
        self.assertIn(self.lldbDAPExec, request["arguments"]["args"])
        self.assertIn(program, request["arguments"]["args"])
        self.assertIn("foobar", request["arguments"]["args"])
        self.assertIn("FOO", request["arguments"]["env"])

        breakpoint_line = line_number(source, "// breakpoint")

        self.set_source_breakpoints(source, [breakpoint_line])
        self.continue_to_next_stop()

        # We verify we actually stopped inside the loop
        counter = int(self.dap_server.get_local_variable_value("counter"))
        self.assertGreater(counter, 0)

        # We verify we were able to set the launch arguments
        argc = int(self.dap_server.get_local_variable_value("argc"))
        self.assertEqual(argc, 2)

        argv1 = self.dap_server.request_evaluate("argv[1]")["body"]["result"]
        self.assertIn("foobar", argv1)

        # We verify we were able to set the environment
        env = self.dap_server.request_evaluate("foo")["body"]["result"]
        self.assertIn("bar", env)

<<<<<<< HEAD
=======
    @skipIf(archs=no_match(["x86_64"]))
>>>>>>> dd326b12
    def test_runInTerminalWithObjectEnv(self):
        if not self.isTestSupported():
            return
        """
            Tests the "runInTerminal" reverse request. It makes sure that the IDE can
            launch the inferior with the correct environment variables using an object.
        """
        program = self.getBuildArtifact("a.out")
        self.build_and_launch(program, runInTerminal=True, env={"FOO": "BAR"})

        self.assertEqual(
            len(self.dap_server.reverse_requests),
            1,
            "make sure we got a reverse request",
        )

        request = self.dap_server.reverse_requests[0]
        request_envs = request["arguments"]["env"]

        self.assertIn("FOO", request_envs)
        self.assertEqual("BAR", request_envs["FOO"])

    @skipIfWindows
    @skipIf(archs=no_match(["x86_64"]))
    def test_runInTerminalInvalidTarget(self):
        if not self.isTestSupported():
            return
        self.build_and_create_debug_adaptor()
        response = self.launch(
            "INVALIDPROGRAM",
            runInTerminal=True,
            args=["foobar"],
            env=["FOO=bar"],
            expectFailure=True,
        )
        self.assertFalse(response["success"])
        self.assertIn(
            "Could not create a target for a program 'INVALIDPROGRAM': 'INVALIDPROGRAM' does not exist",
            response["message"],
        )

    @skipIfWindows
    @skipIf(archs=no_match(["x86_64"]))
    def test_missingArgInRunInTerminalLauncher(self):
        if not self.isTestSupported():
            return
        proc = subprocess.run(
            [self.lldbDAPExec, "--launch-target", "INVALIDPROGRAM"],
            capture_output=True,
            universal_newlines=True,
        )
        self.assertNotEqual(proc.returncode, 0)
        self.assertIn(
            '"--launch-target" requires "--comm-file" to be specified', proc.stderr
        )

    @skipIfWindows
    @skipIf(archs=no_match(["x86_64"]))
    def test_FakeAttachedRunInTerminalLauncherWithInvalidProgram(self):
        if not self.isTestSupported():
            return
        comm_file = os.path.join(self.getBuildDir(), "comm-file")
        os.mkfifo(comm_file)

        proc = subprocess.Popen(
            [
                self.lldbDAPExec,
                "--comm-file",
                comm_file,
                "--launch-target",
                "INVALIDPROGRAM",
            ],
            universal_newlines=True,
            stderr=subprocess.PIPE,
        )

        self.readPidMessage(comm_file)
        self.sendDidAttachMessage(comm_file)
        self.assertIn("No such file or directory", self.readErrorMessage(comm_file))

        _, stderr = proc.communicate()
        self.assertIn("No such file or directory", stderr)

    @skipIfWindows
    @skipIf(archs=no_match(["x86_64"]))
    def test_FakeAttachedRunInTerminalLauncherWithValidProgram(self):
        if not self.isTestSupported():
            return
        comm_file = os.path.join(self.getBuildDir(), "comm-file")
        os.mkfifo(comm_file)

        proc = subprocess.Popen(
            [
                self.lldbDAPExec,
                "--comm-file",
                comm_file,
                "--launch-target",
                "echo",
                "foo",
            ],
            universal_newlines=True,
            stdout=subprocess.PIPE,
        )

        self.readPidMessage(comm_file)
        self.sendDidAttachMessage(comm_file)

        stdout, _ = proc.communicate()
        self.assertIn("foo", stdout)

    @skipIfWindows
    @skipIf(archs=no_match(["x86_64"]))
    def test_FakeAttachedRunInTerminalLauncherAndCheckEnvironment(self):
        if not self.isTestSupported():
            return
        comm_file = os.path.join(self.getBuildDir(), "comm-file")
        os.mkfifo(comm_file)

        proc = subprocess.Popen(
            [self.lldbDAPExec, "--comm-file", comm_file, "--launch-target", "env"],
            universal_newlines=True,
            stdout=subprocess.PIPE,
            env={**os.environ, "FOO": "BAR"},
        )

        self.readPidMessage(comm_file)
        self.sendDidAttachMessage(comm_file)

        stdout, _ = proc.communicate()
        self.assertIn("FOO=BAR", stdout)

    @skipIfWindows
    @skipIf(archs=no_match(["x86_64"]))
    def test_NonAttachedRunInTerminalLauncher(self):
        if not self.isTestSupported():
            return
        comm_file = os.path.join(self.getBuildDir(), "comm-file")
        os.mkfifo(comm_file)

        proc = subprocess.Popen(
            [
                self.lldbDAPExec,
                "--comm-file",
                comm_file,
                "--launch-target",
                "echo",
                "foo",
            ],
            universal_newlines=True,
            stderr=subprocess.PIPE,
            env={**os.environ, "LLDB_DAP_RIT_TIMEOUT_IN_MS": "1000"},
        )

        self.readPidMessage(comm_file)

        _, stderr = proc.communicate()
        self.assertIn("Timed out trying to get messages from the debug adaptor", stderr)<|MERGE_RESOLUTION|>--- conflicted
+++ resolved
@@ -90,10 +90,7 @@
         env = self.dap_server.request_evaluate("foo")["body"]["result"]
         self.assertIn("bar", env)
 
-<<<<<<< HEAD
-=======
-    @skipIf(archs=no_match(["x86_64"]))
->>>>>>> dd326b12
+    @skipIf(archs=no_match(["x86_64"]))
     def test_runInTerminalWithObjectEnv(self):
         if not self.isTestSupported():
             return
