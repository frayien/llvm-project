#include "LibcGpuBenchmark.h"
#include "src/__support/CPP/algorithm.h"
#include "src/__support/CPP/array.h"
#include "src/__support/CPP/atomic.h"
#include "src/__support/CPP/string.h"
#include "src/__support/FPUtil/sqrt.h"
#include "src/__support/GPU/utils.h"
#include "src/__support/fixedvector.h"
#include "src/__support/macros/config.h"
#include "src/time/gpu/time_utils.h"

namespace LIBC_NAMESPACE_DECL {
namespace benchmarks {

FixedVector<Benchmark *, 64> benchmarks;

void Benchmark::add_benchmark(Benchmark *benchmark) {
  benchmarks.push_back(benchmark);
}

struct AtomicBenchmarkSums {
  cpp::Atomic<uint64_t> cycles_sum = 0;
  cpp::Atomic<uint64_t> standard_deviation_sum = 0;
  cpp::Atomic<uint64_t> min = UINT64_MAX;
  cpp::Atomic<uint64_t> max = 0;
  cpp::Atomic<uint32_t> samples_sum = 0;
  cpp::Atomic<uint32_t> iterations_sum = 0;
  cpp::Atomic<clock_t> time_sum = 0;
  cpp::Atomic<uint64_t> active_threads = 0;

  void reset() {
    cpp::atomic_thread_fence(cpp::MemoryOrder::RELEASE);
    active_threads.store(0, cpp::MemoryOrder::RELAXED);
    cycles_sum.store(0, cpp::MemoryOrder::RELAXED);
    standard_deviation_sum.store(0, cpp::MemoryOrder::RELAXED);
    min.store(UINT64_MAX, cpp::MemoryOrder::RELAXED);
    max.store(0, cpp::MemoryOrder::RELAXED);
    samples_sum.store(0, cpp::MemoryOrder::RELAXED);
    iterations_sum.store(0, cpp::MemoryOrder::RELAXED);
    time_sum.store(0, cpp::MemoryOrder::RELAXED);
    cpp::atomic_thread_fence(cpp::MemoryOrder::RELEASE);
  }

  void update(const BenchmarkResult &result) {
    cpp::atomic_thread_fence(cpp::MemoryOrder::RELEASE);
    active_threads.fetch_add(1, cpp::MemoryOrder::RELAXED);

    cycles_sum.fetch_add(result.cycles, cpp::MemoryOrder::RELAXED);
    standard_deviation_sum.fetch_add(
        static_cast<uint64_t>(result.standard_deviation),
        cpp::MemoryOrder::RELAXED);

    // Perform a CAS loop to atomically update the min
    uint64_t orig_min = min.load(cpp::MemoryOrder::RELAXED);
    while (!min.compare_exchange_strong(
        orig_min, cpp::min(orig_min, result.min), cpp::MemoryOrder::ACQUIRE,
        cpp::MemoryOrder::RELAXED))
      ;

    // Perform a CAS loop to atomically update the max
    uint64_t orig_max = max.load(cpp::MemoryOrder::RELAXED);
    while (!max.compare_exchange_strong(
        orig_max, cpp::max(orig_max, result.max), cpp::MemoryOrder::ACQUIRE,
        cpp::MemoryOrder::RELAXED))
      ;

    samples_sum.fetch_add(result.samples, cpp::MemoryOrder::RELAXED);
    iterations_sum.fetch_add(result.total_iterations,
                             cpp::MemoryOrder::RELAXED);
    time_sum.fetch_add(result.total_time, cpp::MemoryOrder::RELAXED);
    cpp::atomic_thread_fence(cpp::MemoryOrder::RELEASE);
  }
};

AtomicBenchmarkSums all_results;

void print_results(Benchmark *b) {
  constexpr auto GREEN = "\033[32m";
  constexpr auto RESET = "\033[0m";

  BenchmarkResult result;
  cpp::atomic_thread_fence(cpp::MemoryOrder::RELEASE);
  int num_threads = all_results.active_threads.load(cpp::MemoryOrder::RELAXED);
  result.cycles =
      all_results.cycles_sum.load(cpp::MemoryOrder::RELAXED) / num_threads;
  result.standard_deviation =
      all_results.standard_deviation_sum.load(cpp::MemoryOrder::RELAXED) /
      num_threads;
  result.min = all_results.min.load(cpp::MemoryOrder::RELAXED);
  result.max = all_results.max.load(cpp::MemoryOrder::RELAXED);
  result.samples =
      all_results.samples_sum.load(cpp::MemoryOrder::RELAXED) / num_threads;
  result.total_iterations =
      all_results.iterations_sum.load(cpp::MemoryOrder::RELAXED) / num_threads;
  result.total_time =
      all_results.time_sum.load(cpp::MemoryOrder::RELAXED) / num_threads;
  cpp::atomic_thread_fence(cpp::MemoryOrder::RELEASE);

  log << GREEN << "[ RUN      ] " << RESET << b->get_name() << '\n';
  log << GREEN << "[       OK ] " << RESET << b->get_name() << ": "
      << result.cycles << " cycles, " << result.min << " min, " << result.max
      << " max, " << result.total_iterations << " iterations, "
      << result.total_time << " ns, "
      << static_cast<uint64_t>(result.standard_deviation)
      << " stddev (num threads: " << num_threads << ")\n";
}

void Benchmark::run_benchmarks() {
  uint64_t id = gpu::get_thread_id();
  gpu::sync_threads();

  for (Benchmark *b : benchmarks) {
    if (id == 0)
      all_results.reset();

    gpu::sync_threads();
<<<<<<< HEAD
    auto current_result = b->run();
    all_results.update(current_result);
=======
    if (!b->flags ||
        ((b->flags & BenchmarkFlags::SINGLE_THREADED) && id == 0) ||
        ((b->flags & BenchmarkFlags::SINGLE_WAVE) &&
         id < gpu::get_lane_size())) {
      auto current_result = b->run();
      all_results.update(current_result);
    }
>>>>>>> 49ef0a8d
    gpu::sync_threads();

    if (id == 0)
      print_results(b);
  }
  gpu::sync_threads();
}

BenchmarkResult benchmark(const BenchmarkOptions &options,
                          cpp::function<uint64_t(void)> wrapper_func) {
  BenchmarkResult result;
  RuntimeEstimationProgression rep;
  uint32_t total_iterations = 0;
  uint32_t iterations = options.initial_iterations;
  if (iterations < 1u)
    iterations = 1;

  uint32_t samples = 0;
  uint64_t total_time = 0;
  uint64_t best_guess = 0;
  uint64_t cycles_squared = 0;
  uint64_t min = UINT64_MAX;
  uint64_t max = 0;

  uint64_t overhead = UINT64_MAX;
  int overhead_iterations = 10;
  for (int i = 0; i < overhead_iterations; i++)
    overhead = cpp::min(overhead, LIBC_NAMESPACE::overhead());

  for (int64_t time_budget = options.max_duration; time_budget >= 0;) {
    uint64_t sample_cycles = 0;
    const clock_t start = static_cast<double>(clock());
    for (uint32_t i = 0; i < iterations; i++) {
      auto wrapper_intermediate = wrapper_func();
      uint64_t current_result = wrapper_intermediate - overhead;
      max = cpp::max(max, current_result);
      min = cpp::min(min, current_result);
      sample_cycles += current_result;
    }
    const clock_t end = clock();
    const clock_t duration_ns =
        ((end - start) * 1000 * 1000 * 1000) / CLOCKS_PER_SEC;
    total_time += duration_ns;
    time_budget -= duration_ns;
    samples++;
    cycles_squared += sample_cycles * sample_cycles;

    total_iterations += iterations;
    const double change_ratio =
        rep.compute_improvement({iterations, sample_cycles});
    best_guess = rep.current_estimation;

    if (samples >= options.max_samples || iterations >= options.max_iterations)
      break;
    if (total_time >= options.min_duration && samples >= options.min_samples &&
        change_ratio < options.epsilon)
      break;

    iterations *= options.scaling_factor;
  }
  result.cycles = best_guess;
  result.standard_deviation = fputil::sqrt<double>(
      static_cast<double>(cycles_squared) / total_iterations -
      static_cast<double>(best_guess * best_guess));
  result.min = min;
  result.max = max;
  result.samples = samples;
  result.total_iterations = total_iterations;
  result.total_time = total_time;
  return result;
};

} // namespace benchmarks
} // namespace LIBC_NAMESPACE_DECL<|MERGE_RESOLUTION|>--- conflicted
+++ resolved
@@ -114,10 +114,6 @@
       all_results.reset();
 
     gpu::sync_threads();
-<<<<<<< HEAD
-    auto current_result = b->run();
-    all_results.update(current_result);
-=======
     if (!b->flags ||
         ((b->flags & BenchmarkFlags::SINGLE_THREADED) && id == 0) ||
         ((b->flags & BenchmarkFlags::SINGLE_WAVE) &&
@@ -125,7 +121,6 @@
       auto current_result = b->run();
       all_results.update(current_result);
     }
->>>>>>> 49ef0a8d
     gpu::sync_threads();
 
     if (id == 0)
