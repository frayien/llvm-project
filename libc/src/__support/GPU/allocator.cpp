//===-- GPU memory allocator implementation ---------------------*- C++ -*-===//
//
// Part of the LLVM Project, under the Apache License v2.0 with LLVM Exceptions.
// See https://llvm.org/LICENSE.txt for license information.
// SPDX-License-Identifier: Apache-2.0 WITH LLVM-exception
//
//===----------------------------------------------------------------------===//

#include "allocator.h"

#include "src/__support/GPU/utils.h"
#include "src/__support/RPC/rpc_client.h"
#include "src/__support/macros/config.h"

namespace LIBC_NAMESPACE_DECL {
namespace {

void *rpc_allocate(uint64_t size) {
  void *ptr = nullptr;
<<<<<<< HEAD
  rpc::Client::Port port = rpc::client.open<RPC_MALLOC>();
=======
  rpc::Client::Port port = rpc::client.open<LIBC_MALLOC>();
>>>>>>> ce7c17d5
  port.send_and_recv(
      [=](rpc::Buffer *buffer, uint32_t) { buffer->data[0] = size; },
      [&](rpc::Buffer *buffer, uint32_t) {
        ptr = reinterpret_cast<void *>(buffer->data[0]);
      });
  port.close();
  return ptr;
}

void rpc_free(void *ptr) {
<<<<<<< HEAD
  rpc::Client::Port port = rpc::client.open<RPC_FREE>();
=======
  rpc::Client::Port port = rpc::client.open<LIBC_FREE>();
>>>>>>> ce7c17d5
  port.send([=](rpc::Buffer *buffer, uint32_t) {
    buffer->data[0] = reinterpret_cast<uintptr_t>(ptr);
  });
  port.close();
}

} // namespace

namespace gpu {

void *allocate(uint64_t size) { return rpc_allocate(size); }

void deallocate(void *ptr) { rpc_free(ptr); }

} // namespace gpu
} // namespace LIBC_NAMESPACE_DECL<|MERGE_RESOLUTION|>--- conflicted
+++ resolved
@@ -17,11 +17,7 @@
 
 void *rpc_allocate(uint64_t size) {
   void *ptr = nullptr;
-<<<<<<< HEAD
-  rpc::Client::Port port = rpc::client.open<RPC_MALLOC>();
-=======
   rpc::Client::Port port = rpc::client.open<LIBC_MALLOC>();
->>>>>>> ce7c17d5
   port.send_and_recv(
       [=](rpc::Buffer *buffer, uint32_t) { buffer->data[0] = size; },
       [&](rpc::Buffer *buffer, uint32_t) {
@@ -32,11 +28,7 @@
 }
 
 void rpc_free(void *ptr) {
-<<<<<<< HEAD
-  rpc::Client::Port port = rpc::client.open<RPC_FREE>();
-=======
   rpc::Client::Port port = rpc::client.open<LIBC_FREE>();
->>>>>>> ce7c17d5
   port.send([=](rpc::Buffer *buffer, uint32_t) {
     buffer->data[0] = reinterpret_cast<uintptr_t>(ptr);
   });
