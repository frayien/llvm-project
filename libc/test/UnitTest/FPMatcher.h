--- conflicted
+++ resolved
@@ -124,23 +124,6 @@
 
   bool match(T actualValue) {
     actual = actualValue;
-<<<<<<< HEAD
-    if (cpp::is_complex_type_same<T, _Complex float>())
-      return matchComplex<float>();
-    else if (cpp::is_complex_type_same<T, _Complex double>())
-      return matchComplex<double>();
-    else if (cpp::is_complex_type_same<T, _Complex long double>())
-      return matchComplex<long double>();
-  }
-
-  void explainError() override {
-    if (cpp::is_complex_type_same<T, _Complex float>())
-      return explainErrorComplex<float>();
-    else if (cpp::is_complex_type_same<T, _Complex double>())
-      return explainErrorComplex<double>();
-    else if (cpp::is_complex_type_same<T, _Complex long double>())
-      return explainErrorComplex<long double>();
-=======
     if constexpr (cpp::is_complex_type_same<T, _Complex float>())
       return matchComplex<float>();
     else if constexpr (cpp::is_complex_type_same<T, _Complex double>())
@@ -172,7 +155,6 @@
     else if constexpr (cpp::is_complex_type_same<T, cfloat128>)
       return explainErrorComplex<float128>();
 #endif
->>>>>>> f791cfc8
   }
 };
 
