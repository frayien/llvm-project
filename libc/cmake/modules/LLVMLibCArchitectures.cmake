# ------------------------------------------------------------------------------
# Architecture and OS definitions.
#
# The correct target OS and architecture to build the libc for is deduced here.
# When possible, we also setup appropriate compile options for the target
# platform.
# ------------------------------------------------------------------------------

if(LIBC_GPU_BUILD)
  # We set the generic target and OS to "gpu" here. More specific defintions
  # for the exact target GPU are set up in prepare_libc_gpu_build.cmake.
  set(LIBC_TARGET_OS "gpu")
  set(LIBC_TARGET_ARCHITECTURE_IS_GPU TRUE)
  set(LIBC_TARGET_ARCHITECTURE "gpu")
  if(LIBC_TARGET_TRIPLE)
    message(WARNING "LIBC_TARGET_TRIPLE is ignored as LIBC_GPU_BUILD is on. ")
  endif()
  return()
endif()

if(MSVC)
  # If the compiler is visual c++ or equivalent, we will assume a host build.
  set(LIBC_TARGET_OS ${CMAKE_HOST_SYSTEM_NAME})
  string(TOLOWER ${LIBC_TARGET_OS} LIBC_TARGET_OS)
  set(LIBC_TARGET_ARCHITECTURE ${CMAKE_HOST_SYSTEM_PROCESSOR})
  if(LIBC_TARGET_TRIPLE)
    message(WARNING "libc build: Detected MSVC or equivalent compiler; "
                    "LIBC_TARGET_TRIPLE is ignored and a host build is assumed.")
  endif()
  return()
endif()

# A helper function to get the architecture and system components from a target
# triple.
function(get_arch_and_system_from_triple triple arch_var sys_var)
  string(REPLACE "-" ";" triple_comps ${triple})
  list(LENGTH triple_comps triple_size)
  if(triple_size LESS "3")
    return()
  endif()
  math(EXPR system_index "${triple_size} - 2")
  list(GET triple_comps 0 target_arch)
  # The target_arch string can have sub-architecture suffixes which we want to
  # remove. So, we regex-match the string and set target_arch to a cleaner
  # value.
  if(target_arch MATCHES "^mips")
    set(target_arch "mips")
  elseif(target_arch MATCHES "^arm")
    set(target_arch "arm")
  elseif(target_arch MATCHES "^aarch64")
    set(target_arch "aarch64")
  elseif(target_arch MATCHES "(x86_64)|(AMD64|amd64)|(^i.86$)")
    set(target_arch "x86_64")
  elseif(target_arch MATCHES "^(powerpc|ppc)")
    set(target_arch "power")
  else()
    return()
  endif()

  set(${arch_var} ${target_arch} PARENT_SCOPE)
  list(GET triple_comps ${system_index} target_sys)
  set(${sys_var} ${target_sys} PARENT_SCOPE)
endfunction(get_arch_and_system_from_triple)

# Query the default target triple of the compiler.
set(target_triple_option "-print-target-triple")
if(CMAKE_COMPILER_IS_GNUCXX)
  # GCC does not support the "-print-target-triple" option but supports
  # "-print-multiarch" which clang does not support for all targets.
  set(target_triple_option "-print-multiarch")
endif()
execute_process(COMMAND ${CMAKE_CXX_COMPILER} ${target_triple_option}
                RESULT_VARIABLE libc_compiler_triple_check
                OUTPUT_VARIABLE libc_compiler_triple)
if(NOT (libc_compiler_triple_check EQUAL "0"))
  message(FATAL_ERROR "libc build: error querying target triple from the "
                      "compiler: ${libc_compiler_triple}")
endif()
get_arch_and_system_from_triple(${libc_compiler_triple}
                                compiler_arch compiler_sys)
if(NOT compiler_arch)
  message(FATAL_ERROR
          "libc build: Invalid or unknown libc compiler target triple: "
          "${libc_compiler_triple}")
endif()

set(LIBC_TARGET_ARCHITECTURE ${compiler_arch})
set(LIBC_TARGET_OS ${compiler_sys})
<<<<<<< HEAD

# The libc's target architecture and OS are set to match the compiler's default
# target triple above. However, one can explicitly set LIBC_TARGET_TRIPLE. If it
# is and does not match the compiler's target triple, then we will use it set up
# libc's target architecture and OS.
if(LIBC_TARGET_TRIPLE)
  get_arch_and_system_from_triple(${LIBC_TARGET_TRIPLE} libc_arch libc_sys)
  if(NOT libc_arch)
    message(FATAL_ERROR
            "libc build: Invalid or unknown triple in LIBC_TARGET_TRIPLE: "
            "${LIBC_TARGET_TRIPLE}")
=======
set(LIBC_CROSSBUILD FALSE)

# One should not set LLVM_RUNTIMES_TARGET and LIBC_TARGET_TRIPLE
if(LLVM_RUNTIMES_TARGET AND LIBC_TARGET_TRIPLE)
  message(FATAL_ERROR
          "libc build: Specify only LLVM_RUNTIMES_TARGET if you are doing a "
          "runtimes/bootstrap build. If you are doing a standalone build, "
          "specify only LIBC_TARGET_TRIPLE.")
endif()

set(explicit_target_triple)
if(LLVM_RUNTIMES_TARGET)
  set(explicit_target_triple ${LLVM_RUNTIMES_TARGET})
elseif(LIBC_TARGET_TRIPLE)
  set(explicit_target_triple ${LIBC_TARGET_TRIPLE})
endif()

# The libc's target architecture and OS are set to match the compiler's default
# target triple above. However, one can explicitly set LIBC_TARGET_TRIPLE or
# LLVM_RUNTIMES_TARGET (for runtimes/bootstrap build). If one of them is set,
# then we will use that target triple to deduce libc's target OS and
# architecture.
if(explicit_target_triple)
  get_arch_and_system_from_triple(${explicit_target_triple} libc_arch libc_sys)
  if(NOT libc_arch)
    message(FATAL_ERROR
            "libc build: Invalid or unknown triple: ${explicit_target_triple}")
>>>>>>> e1acf65b
  endif()
  set(LIBC_TARGET_ARCHITECTURE ${libc_arch})
  set(LIBC_TARGET_OS ${libc_sys})
endif()

if((LIBC_TARGET_OS STREQUAL "unknown") OR (LIBC_TARGET_OS STREQUAL "none"))
  # We treat "unknown" and "none" systems as baremetal targets.
  set(LIBC_TARGET_OS "baremetal")
endif()

# Set up some convenient vars to make conditionals easy to use in other parts of
# the libc CMake infrastructure. Also, this is where we also check if the target
# architecture is currently supported.
if(LIBC_TARGET_ARCHITECTURE STREQUAL "arm")
<<<<<<< HEAD
  set(LIBC_LIBC_TARGET_ARCHITECTUREITECTURE_IS_ARM TRUE)
elseif(LIBC_TARGET_ARCHITECTURE STREQUAL "aarch64")
  set(LIBC_LIBC_TARGET_ARCHITECTUREITECTURE_IS_AARCH64 TRUE)
elseif(LIBC_TARGET_ARCHITECTURE STREQUAL "x86_64")
  set(LIBC_LIBC_TARGET_ARCHITECTUREITECTURE_IS_X86 TRUE)
else()
  message(FATAL_ERROR
          "Unsupported libc target architecture ${LIBC_TARGET_ARCHITECTURE}")
endif()

if(LIBC_TARGET_OS STREQUAL "baremetal")
  set(LIBC_TARGET_OS_IS_BAREMETAL TRUE)
elseif(LIBC_TARGET_OS STREQUAL "linux")
  set(LIBC_TARGET_OS_IS_LINUX TRUE)
elseif(LIBC_TARGET_OS STREQUAL "darwin")
  set(LIBC_TARGET_OS_IS_DARWIN TRUE)
elseif(LIBC_TARGET_OS STREQUAL "windows")
  set(LIBC_TARGET_OS_IS_WINDOWS TRUE)
else()
  message(FATAL_ERROR
=======
  set(LIBC_TARGET_ARCHITECTURE_IS_ARM TRUE)
elseif(LIBC_TARGET_ARCHITECTURE STREQUAL "aarch64")
  set(LIBC_TARGET_ARCHITECTURE_IS_AARCH64 TRUE)
elseif(LIBC_TARGET_ARCHITECTURE STREQUAL "x86_64")
  set(LIBC_TARGET_ARCHITECTURE_IS_X86 TRUE)
else()
  message(FATAL_ERROR
          "Unsupported libc target architecture ${LIBC_TARGET_ARCHITECTURE}")
endif()

if(LIBC_TARGET_OS STREQUAL "baremetal")
  set(LIBC_TARGET_OS_IS_BAREMETAL TRUE)
elseif(LIBC_TARGET_OS STREQUAL "linux")
  set(LIBC_TARGET_OS_IS_LINUX TRUE)
elseif(LIBC_TARGET_OS STREQUAL "darwin")
  set(LIBC_TARGET_OS_IS_DARWIN TRUE)
elseif(LIBC_TARGET_OS STREQUAL "windows")
  set(LIBC_TARGET_OS_IS_WINDOWS TRUE)
else()
  message(FATAL_ERROR
>>>>>>> e1acf65b
          "Unsupported libc target operating system ${LIBC_TARGET_OS}")
endif()


# If the compiler target triple is not the same as the triple specified by
<<<<<<< HEAD
# LIBC_TARGET_TRIPLE, we will add a --target option if the compiler is clang.
# If the compiler is GCC we just error out as there is no equivalent of an
# option like --target.
if(LIBC_TARGET_TRIPLE AND
   (NOT (libc_compiler_triple STREQUAL LIBC_TARGET_TRIPLE)))
  if(CMAKE_COMPILER_IS_GNUCXX)
    message(FATAL_ERROR
            "GCC target triple and LIBC_TARGET_TRIPLE do not match.")
  else()
    list(APPEND LIBC_COMPILE_OPTIONS_DEFAULT "--target=${LIBC_TARGET_TRIPLE}")
=======
# LIBC_TARGET_TRIPLE or LLVM_RUNTIMES_TARGET, we will add a --target option
# if the compiler is clang. If the compiler is GCC we just error out as there
# is no equivalent of an option like --target.
if(explicit_target_triple AND
   (NOT (libc_compiler_triple STREQUAL explicit_target_triple)))
  set(LIBC_CROSSBUILD TRUE)
  if(CMAKE_COMPILER_IS_GNUCXX)
    message(FATAL_ERROR
            "GCC target triple and the explicity specified target triple do "
            "not match.")
  else()
    list(APPEND
         LIBC_COMPILE_OPTIONS_DEFAULT "--target=${explicit_target_triple}")
>>>>>>> e1acf65b
  endif()
endif()

message(STATUS
        "Building libc for ${LIBC_TARGET_ARCHITECTURE} on ${LIBC_TARGET_OS}")<|MERGE_RESOLUTION|>--- conflicted
+++ resolved
@@ -86,19 +86,6 @@
 
 set(LIBC_TARGET_ARCHITECTURE ${compiler_arch})
 set(LIBC_TARGET_OS ${compiler_sys})
-<<<<<<< HEAD
-
-# The libc's target architecture and OS are set to match the compiler's default
-# target triple above. However, one can explicitly set LIBC_TARGET_TRIPLE. If it
-# is and does not match the compiler's target triple, then we will use it set up
-# libc's target architecture and OS.
-if(LIBC_TARGET_TRIPLE)
-  get_arch_and_system_from_triple(${LIBC_TARGET_TRIPLE} libc_arch libc_sys)
-  if(NOT libc_arch)
-    message(FATAL_ERROR
-            "libc build: Invalid or unknown triple in LIBC_TARGET_TRIPLE: "
-            "${LIBC_TARGET_TRIPLE}")
-=======
 set(LIBC_CROSSBUILD FALSE)
 
 # One should not set LLVM_RUNTIMES_TARGET and LIBC_TARGET_TRIPLE
@@ -126,7 +113,6 @@
   if(NOT libc_arch)
     message(FATAL_ERROR
             "libc build: Invalid or unknown triple: ${explicit_target_triple}")
->>>>>>> e1acf65b
   endif()
   set(LIBC_TARGET_ARCHITECTURE ${libc_arch})
   set(LIBC_TARGET_OS ${libc_sys})
@@ -141,28 +127,6 @@
 # the libc CMake infrastructure. Also, this is where we also check if the target
 # architecture is currently supported.
 if(LIBC_TARGET_ARCHITECTURE STREQUAL "arm")
-<<<<<<< HEAD
-  set(LIBC_LIBC_TARGET_ARCHITECTUREITECTURE_IS_ARM TRUE)
-elseif(LIBC_TARGET_ARCHITECTURE STREQUAL "aarch64")
-  set(LIBC_LIBC_TARGET_ARCHITECTUREITECTURE_IS_AARCH64 TRUE)
-elseif(LIBC_TARGET_ARCHITECTURE STREQUAL "x86_64")
-  set(LIBC_LIBC_TARGET_ARCHITECTUREITECTURE_IS_X86 TRUE)
-else()
-  message(FATAL_ERROR
-          "Unsupported libc target architecture ${LIBC_TARGET_ARCHITECTURE}")
-endif()
-
-if(LIBC_TARGET_OS STREQUAL "baremetal")
-  set(LIBC_TARGET_OS_IS_BAREMETAL TRUE)
-elseif(LIBC_TARGET_OS STREQUAL "linux")
-  set(LIBC_TARGET_OS_IS_LINUX TRUE)
-elseif(LIBC_TARGET_OS STREQUAL "darwin")
-  set(LIBC_TARGET_OS_IS_DARWIN TRUE)
-elseif(LIBC_TARGET_OS STREQUAL "windows")
-  set(LIBC_TARGET_OS_IS_WINDOWS TRUE)
-else()
-  message(FATAL_ERROR
-=======
   set(LIBC_TARGET_ARCHITECTURE_IS_ARM TRUE)
 elseif(LIBC_TARGET_ARCHITECTURE STREQUAL "aarch64")
   set(LIBC_TARGET_ARCHITECTURE_IS_AARCH64 TRUE)
@@ -183,24 +147,11 @@
   set(LIBC_TARGET_OS_IS_WINDOWS TRUE)
 else()
   message(FATAL_ERROR
->>>>>>> e1acf65b
           "Unsupported libc target operating system ${LIBC_TARGET_OS}")
 endif()
 
 
 # If the compiler target triple is not the same as the triple specified by
-<<<<<<< HEAD
-# LIBC_TARGET_TRIPLE, we will add a --target option if the compiler is clang.
-# If the compiler is GCC we just error out as there is no equivalent of an
-# option like --target.
-if(LIBC_TARGET_TRIPLE AND
-   (NOT (libc_compiler_triple STREQUAL LIBC_TARGET_TRIPLE)))
-  if(CMAKE_COMPILER_IS_GNUCXX)
-    message(FATAL_ERROR
-            "GCC target triple and LIBC_TARGET_TRIPLE do not match.")
-  else()
-    list(APPEND LIBC_COMPILE_OPTIONS_DEFAULT "--target=${LIBC_TARGET_TRIPLE}")
-=======
 # LIBC_TARGET_TRIPLE or LLVM_RUNTIMES_TARGET, we will add a --target option
 # if the compiler is clang. If the compiler is GCC we just error out as there
 # is no equivalent of an option like --target.
@@ -214,7 +165,6 @@
   else()
     list(APPEND
          LIBC_COMPILE_OPTIONS_DEFAULT "--target=${explicit_target_triple}")
->>>>>>> e1acf65b
   endif()
 endif()
 
