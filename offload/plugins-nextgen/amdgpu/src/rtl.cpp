--- conflicted
+++ resolved
@@ -3375,19 +3375,6 @@
   if (auto Err = AMDGPUDevice.getStream(AsyncInfoWrapper, Stream))
     return Err;
 
-<<<<<<< HEAD
-  // Set the COV5+ implicit arguments to the appropriate values.
-  ImplArgs->BlockCountX = NumBlocks[0];
-  ImplArgs->BlockCountY = NumBlocks[1];
-  ImplArgs->BlockCountZ = NumBlocks[2];
-  ImplArgs->GroupSizeX = NumThreads[0];
-  ImplArgs->GroupSizeY = NumThreads[1];
-  ImplArgs->GroupSizeZ = NumThreads[2];
-  ImplArgs->GridDims = NumBlocks[2] * NumThreads[2] > 1
-                           ? 3
-                           : 1 + (NumBlocks[1] * NumThreads[1] != 1);
-  ImplArgs->DynamicLdsSize = KernelArgs.DynCGroupMem;
-=======
   hsa_utils::AMDGPUImplicitArgsTy *ImplArgs = nullptr;
   if (ArgsSize == LaunchParams.Size + getImplicitArgsSize()) {
     ImplArgs = reinterpret_cast<hsa_utils::AMDGPUImplicitArgsTy *>(
@@ -3406,7 +3393,6 @@
                              : 1 + (NumBlocks[1] * NumThreads[1] != 1);
     ImplArgs->DynamicLdsSize = KernelArgs.DynCGroupMem;
   }
->>>>>>> 64046e9d
 
   // Push the kernel launch into the stream.
   return Stream->pushKernelLaunch(*this, AllArgs, NumThreads, NumBlocks,
