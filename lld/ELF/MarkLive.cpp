//===- MarkLive.cpp -------------------------------------------------------===//
//
// Part of the LLVM Project, under the Apache License v2.0 with LLVM Exceptions.
// See https://llvm.org/LICENSE.txt for license information.
// SPDX-License-Identifier: Apache-2.0 WITH LLVM-exception
//
//===----------------------------------------------------------------------===//
//
// This file implements --gc-sections, which is a feature to remove unused
// sections from output. Unused sections are sections that are not reachable
// from known GC-root symbols or sections. Naturally the feature is
// implemented as a mark-sweep garbage collector.
//
// Here's how it works. Each InputSectionBase has a "Live" bit. The bit is off
// by default. Starting with GC-root symbols or sections, markLive function
// defined in this file visits all reachable sections to set their Live
// bits. Writer will then ignore sections whose Live bits are off, so that
// such sections are not included into output.
//
//===----------------------------------------------------------------------===//

#include "MarkLive.h"
#include "InputFiles.h"
#include "InputSection.h"
#include "LinkerScript.h"
#include "SymbolTable.h"
#include "Symbols.h"
#include "SyntheticSections.h"
#include "Target.h"
#include "lld/Common/CommonLinkerContext.h"
#include "lld/Common/Strings.h"
#include "llvm/ADT/STLExtras.h"
#include "llvm/Object/ELF.h"
#include "llvm/Support/TimeProfiler.h"
#include <vector>

using namespace llvm;
using namespace llvm::ELF;
using namespace llvm::object;
using namespace llvm::support::endian;
using namespace lld;
using namespace lld::elf;

namespace {
template <class ELFT> class MarkLive {
public:
  MarkLive(Ctx &ctx, unsigned partition) : ctx(ctx), partition(partition) {}

  void run();
  void moveToMain();

private:
  void enqueue(InputSectionBase *sec, uint64_t offset);
  void markSymbol(Symbol *sym);
  void mark();

  template <class RelTy>
  void resolveReloc(InputSectionBase &sec, RelTy &rel, bool fromFDE);

  template <class RelTy>
  void scanEhFrameSection(EhInputSection &eh, ArrayRef<RelTy> rels);

  Ctx &ctx;
  // The index of the partition that we are currently processing.
  unsigned partition;

  // A list of sections to visit.
  SmallVector<InputSection *, 0> queue;

  // There are normally few input sections whose names are valid C
  // identifiers, so we just store a SmallVector instead of a multimap.
  DenseMap<StringRef, SmallVector<InputSectionBase *, 0>> cNamedSections;
};
} // namespace

template <class ELFT>
static uint64_t getAddend(Ctx &ctx, InputSectionBase &sec,
                          const typename ELFT::Rel &rel) {
  return ctx.target->getImplicitAddend(sec.content().begin() + rel.r_offset,
                                       rel.getType(ctx.arg.isMips64EL));
}

template <class ELFT>
static uint64_t getAddend(Ctx &, InputSectionBase &sec,
                          const typename ELFT::Rela &rel) {
  return rel.r_addend;
}

// Currently, we assume all input CREL relocations have an explicit addend.
template <class ELFT>
static uint64_t getAddend(Ctx &, InputSectionBase &sec,
                          const typename ELFT::Crel &rel) {
  return rel.r_addend;
}

template <class ELFT>
template <class RelTy>
void MarkLive<ELFT>::resolveReloc(InputSectionBase &sec, RelTy &rel,
                                  bool fromFDE) {
  // If a symbol is referenced in a live section, it is used.
  Symbol &sym = sec.file->getRelocTargetSym(rel);
  sym.used = true;

  if (auto *d = dyn_cast<Defined>(&sym)) {
    auto *relSec = dyn_cast_or_null<InputSectionBase>(d->section);
    if (!relSec)
      return;

    uint64_t offset = d->value;
    if (d->isSection())
      offset += getAddend<ELFT>(ctx, sec, rel);

    // fromFDE being true means this is referenced by a FDE in a .eh_frame
    // piece. The relocation points to the described function or to a LSDA. We
    // only need to keep the LSDA live, so ignore anything that points to
    // executable sections. If the LSDA is in a section group or has the
    // SHF_LINK_ORDER flag, we ignore the relocation as well because (a) if the
    // associated text section is live, the LSDA will be retained due to section
    // group/SHF_LINK_ORDER rules (b) if the associated text section should be
    // discarded, marking the LSDA will unnecessarily retain the text section.
    if (!(fromFDE && ((relSec->flags & (SHF_EXECINSTR | SHF_LINK_ORDER)) ||
                      relSec->nextInSectionGroup)))
      enqueue(relSec, offset);
    return;
  }

  if (auto *ss = dyn_cast<SharedSymbol>(&sym))
    if (!ss->isWeak())
      cast<SharedFile>(ss->file)->isNeeded = true;

  for (InputSectionBase *sec : cNamedSections.lookup(sym.getName()))
    enqueue(sec, 0);
}

// The .eh_frame section is an unfortunate special case.
// The section is divided in CIEs and FDEs and the relocations it can have are
// * CIEs can refer to a personality function.
// * FDEs can refer to a LSDA
// * FDEs refer to the function they contain information about
// The last kind of relocation cannot keep the referred section alive, or they
// would keep everything alive in a common object file. In fact, each FDE is
// alive if the section it refers to is alive.
// To keep things simple, in here we just ignore the last relocation kind. The
// other two keep the referred section alive.
//
// A possible improvement would be to fully process .eh_frame in the middle of
// the gc pass. With that we would be able to also gc some sections holding
// LSDAs and personality functions if we found that they were unused.
template <class ELFT>
template <class RelTy>
void MarkLive<ELFT>::scanEhFrameSection(EhInputSection &eh,
                                        ArrayRef<RelTy> rels) {
  for (const EhSectionPiece &cie : eh.cies)
    if (cie.firstRelocation != unsigned(-1))
      resolveReloc(eh, rels[cie.firstRelocation], false);
  for (const EhSectionPiece &fde : eh.fdes) {
    size_t firstRelI = fde.firstRelocation;
    if (firstRelI == (unsigned)-1)
      continue;
    uint64_t pieceEnd = fde.inputOff + fde.size;
    for (size_t j = firstRelI, end2 = rels.size();
         j < end2 && rels[j].r_offset < pieceEnd; ++j)
      resolveReloc(eh, rels[j], true);
  }
}

// Some sections are used directly by the loader, so they should never be
// garbage-collected. This function returns true if a given section is such
// section.
static bool isReserved(InputSectionBase *sec) {
  switch (sec->type) {
  case SHT_FINI_ARRAY:
  case SHT_INIT_ARRAY:
  case SHT_PREINIT_ARRAY:
    return true;
  case SHT_NOTE:
    // SHT_NOTE sections in a group are subject to garbage collection.
    return !sec->nextInSectionGroup;
  default:
    // Support SHT_PROGBITS .init_array (https://golang.org/issue/50295) and
    // .init_array.N (https://github.com/rust-lang/rust/issues/92181) for a
    // while.
    StringRef s = sec->name;
    return s == ".init" || s == ".fini" || s.starts_with(".init_array") ||
           s == ".jcr" || s.starts_with(".ctors") || s.starts_with(".dtors");
  }
}

template <class ELFT>
void MarkLive<ELFT>::enqueue(InputSectionBase *sec, uint64_t offset) {
  // Usually, a whole section is marked as live or dead, but in mergeable
  // (splittable) sections, each piece of data has independent liveness bit.
  // So we explicitly tell it which offset is in use.
  if (auto *ms = dyn_cast<MergeInputSection>(sec))
    ms->getSectionPiece(offset).live = true;

  // Set Sec->Partition to the meet (i.e. the "minimum") of Partition and
  // Sec->Partition in the following lattice: 1 < other < 0. If Sec->Partition
  // doesn't change, we don't need to do anything.
  if (sec->partition == 1 || sec->partition == partition)
    return;
  sec->partition = sec->partition ? 1 : partition;

  // Add input section to the queue.
  if (InputSection *s = dyn_cast<InputSection>(sec))
    queue.push_back(s);
}

template <class ELFT> void MarkLive<ELFT>::markSymbol(Symbol *sym) {
  if (auto *d = dyn_cast_or_null<Defined>(sym))
    if (auto *isec = dyn_cast_or_null<InputSectionBase>(d->section))
      enqueue(isec, d->value);
}

// This is the main function of the garbage collector.
// Starting from GC-root sections, this function visits all reachable
// sections to set their "Live" bits.
template <class ELFT> void MarkLive<ELFT>::run() {
  // Add GC root symbols.

  // Preserve externally-visible symbols if the symbols defined by this
  // file can interpose other ELF file's symbols at runtime.
  for (Symbol *sym : ctx.symtab->getSymbols())
<<<<<<< HEAD
    if (sym->includeInDynsym(ctx) && sym->partition == partition)
=======
    if (sym->isExported && sym->partition == partition)
>>>>>>> ce7c17d5
      markSymbol(sym);

  // If this isn't the main partition, that's all that we need to preserve.
  if (partition != 1) {
    mark();
    return;
  }

  markSymbol(ctx.symtab->find(ctx.arg.entry));
  markSymbol(ctx.symtab->find(ctx.arg.init));
  markSymbol(ctx.symtab->find(ctx.arg.fini));
  for (StringRef s : ctx.arg.undefined)
    markSymbol(ctx.symtab->find(s));
  for (StringRef s : ctx.script->referencedSymbols)
    markSymbol(ctx.symtab->find(s));
  for (auto [symName, _] : ctx.symtab->cmseSymMap) {
    markSymbol(ctx.symtab->cmseSymMap[symName].sym);
    markSymbol(ctx.symtab->cmseSymMap[symName].acleSeSym);
  }

  // Mark .eh_frame sections as live because there are usually no relocations
  // that point to .eh_frames. Otherwise, the garbage collector would drop
  // all of them. We also want to preserve personality routines and LSDA
  // referenced by .eh_frame sections, so we scan them for that here.
  for (EhInputSection *eh : ctx.ehInputSections) {
    const RelsOrRelas<ELFT> rels =
        eh->template relsOrRelas<ELFT>(/*supportsCrel=*/false);
    if (rels.areRelocsRel())
      scanEhFrameSection(*eh, rels.rels);
    else if (rels.relas.size())
      scanEhFrameSection(*eh, rels.relas);
  }
  for (InputSectionBase *sec : ctx.inputSections) {
    if (sec->flags & SHF_GNU_RETAIN) {
      enqueue(sec, 0);
      continue;
    }
    if (sec->flags & SHF_LINK_ORDER)
      continue;

    // Usually, non-SHF_ALLOC sections are not removed even if they are
    // unreachable through relocations because reachability is not a good signal
    // whether they are garbage or not (e.g. there is usually no section
    // referring to a .comment section, but we want to keep it.) When a
    // non-SHF_ALLOC section is retained, we also retain sections dependent on
    // it.
    //
    // Note on SHF_LINK_ORDER: Such sections contain metadata and they
    // have a reverse dependency on the InputSection they are linked with.
    // We are able to garbage collect them.
    //
    // Note on SHF_REL{,A}: Such sections reach here only when -r
    // or --emit-reloc were given. And they are subject of garbage
    // collection because, if we remove a text section, we also
    // remove its relocation section.
    //
    // Note on nextInSectionGroup: The ELF spec says that group sections are
    // included or omitted as a unit. We take the interpretation that:
    //
    // - Group members (nextInSectionGroup != nullptr) are subject to garbage
    //   collection.
    // - Groups members are retained or discarded as a unit.
    if (!(sec->flags & SHF_ALLOC)) {
      if (!isStaticRelSecType(sec->type) && !sec->nextInSectionGroup) {
        sec->markLive();
        for (InputSection *isec : sec->dependentSections)
          isec->markLive();
      }
    }

    // Preserve special sections and those which are specified in linker
    // script KEEP command.
    if (isReserved(sec) || ctx.script->shouldKeep(sec)) {
      enqueue(sec, 0);
    } else if ((!ctx.arg.zStartStopGC || sec->name.starts_with("__libc_")) &&
               isValidCIdentifier(sec->name)) {
      // As a workaround for glibc libc.a before 2.34
      // (https://sourceware.org/PR27492), retain __libc_atexit and similar
      // sections regardless of zStartStopGC.
      cNamedSections[ctx.saver.save("__start_" + sec->name)].push_back(sec);
      cNamedSections[ctx.saver.save("__stop_" + sec->name)].push_back(sec);
    }
  }

  mark();
}

template <class ELFT> void MarkLive<ELFT>::mark() {
  // Mark all reachable sections.
  while (!queue.empty()) {
    InputSectionBase &sec = *queue.pop_back_val();

    const RelsOrRelas<ELFT> rels = sec.template relsOrRelas<ELFT>();
    for (const typename ELFT::Rel &rel : rels.rels)
      resolveReloc(sec, rel, false);
    for (const typename ELFT::Rela &rel : rels.relas)
      resolveReloc(sec, rel, false);
    for (const typename ELFT::Crel &rel : rels.crels)
      resolveReloc(sec, rel, false);

    for (InputSectionBase *isec : sec.dependentSections)
      enqueue(isec, 0);

    // Mark the next group member.
    if (sec.nextInSectionGroup)
      enqueue(sec.nextInSectionGroup, 0);
  }
}

// Move the sections for some symbols to the main partition, specifically ifuncs
// (because they can result in an IRELATIVE being added to the main partition's
// GOT, which means that the ifunc must be available when the main partition is
// loaded) and TLS symbols (because we only know how to correctly process TLS
// relocations for the main partition).
//
// We also need to move sections whose names are C identifiers that are referred
// to from __start_/__stop_ symbols because there will only be one set of
// symbols for the whole program.
template <class ELFT> void MarkLive<ELFT>::moveToMain() {
  for (ELFFileBase *file : ctx.objectFiles)
    for (Symbol *s : file->getSymbols())
      if (auto *d = dyn_cast<Defined>(s))
        if ((d->type == STT_GNU_IFUNC || d->type == STT_TLS) && d->section &&
            d->section->isLive())
          markSymbol(s);

  for (InputSectionBase *sec : ctx.inputSections) {
    if (!sec->isLive() || !isValidCIdentifier(sec->name))
      continue;
    if (ctx.symtab->find(("__start_" + sec->name).str()) ||
        ctx.symtab->find(("__stop_" + sec->name).str()))
      enqueue(sec, 0);
  }

  mark();
}

// Before calling this function, Live bits are off for all
// input sections. This function make some or all of them on
// so that they are emitted to the output file.
template <class ELFT> void elf::markLive(Ctx &ctx) {
  llvm::TimeTraceScope timeScope("markLive");
  // If --gc-sections is not given, retain all input sections.
  if (!ctx.arg.gcSections) {
    // If a DSO defines a symbol referenced in a regular object, it is needed.
    for (Symbol *sym : ctx.symtab->getSymbols())
      if (auto *s = dyn_cast<SharedSymbol>(sym))
        if (s->isUsedInRegularObj && !s->isWeak())
          cast<SharedFile>(s->file)->isNeeded = true;
    return;
  }

  for (InputSectionBase *sec : ctx.inputSections)
    sec->markDead();

  // Follow the graph to mark all live sections.
  for (unsigned i = 1, e = ctx.partitions.size(); i <= e; ++i)
    MarkLive<ELFT>(ctx, i).run();

  // If we have multiple partitions, some sections need to live in the main
  // partition even if they were allocated to a loadable partition. Move them
  // there now.
  if (ctx.partitions.size() != 1)
    MarkLive<ELFT>(ctx, 1).moveToMain();

  // Report garbage-collected sections.
  if (ctx.arg.printGcSections)
    for (InputSectionBase *sec : ctx.inputSections)
      if (!sec->isLive())
        Msg(ctx) << "removing unused section " << sec;
}

template void elf::markLive<ELF32LE>(Ctx &);
template void elf::markLive<ELF32BE>(Ctx &);
template void elf::markLive<ELF64LE>(Ctx &);
template void elf::markLive<ELF64BE>(Ctx &);<|MERGE_RESOLUTION|>--- conflicted
+++ resolved
@@ -221,11 +221,7 @@
   // Preserve externally-visible symbols if the symbols defined by this
   // file can interpose other ELF file's symbols at runtime.
   for (Symbol *sym : ctx.symtab->getSymbols())
-<<<<<<< HEAD
-    if (sym->includeInDynsym(ctx) && sym->partition == partition)
-=======
     if (sym->isExported && sym->partition == partition)
->>>>>>> ce7c17d5
       markSymbol(sym);
 
   // If this isn't the main partition, that's all that we need to preserve.
