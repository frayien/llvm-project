//===- MipsArchTree.cpp --------------------------------------------------===//
//
// Part of the LLVM Project, under the Apache License v2.0 with LLVM Exceptions.
// See https://llvm.org/LICENSE.txt for license information.
// SPDX-License-Identifier: Apache-2.0 WITH LLVM-exception
//
//===---------------------------------------------------------------------===//
//
// This file contains a helper function for the Writer.
//
//===---------------------------------------------------------------------===//

#include "InputFiles.h"
#include "SymbolTable.h"
#include "Target.h"
#include "Writer.h"

#include "lld/Common/ErrorHandler.h"
#include "llvm/BinaryFormat/ELF.h"
#include "llvm/Support/MipsABIFlags.h"

using namespace llvm;
using namespace llvm::object;
using namespace llvm::ELF;

using namespace lld;
using namespace lld::elf;

namespace {
struct ArchTreeEdge {
  uint32_t child;
  uint32_t parent;
};

struct FileFlags {
  InputFile *file;
  uint32_t flags;
};
} // namespace

static StringRef getAbiName(uint32_t flags) {
  switch (flags) {
  case 0:
    return "n64";
  case EF_MIPS_ABI2:
    return "n32";
  case EF_MIPS_ABI_O32:
    return "o32";
  case EF_MIPS_ABI_O64:
    return "o64";
  case EF_MIPS_ABI_EABI32:
    return "eabi32";
  case EF_MIPS_ABI_EABI64:
    return "eabi64";
  default:
    return "unknown";
  }
}

static StringRef getNanName(bool isNan2008) {
  return isNan2008 ? "2008" : "legacy";
}

static StringRef getFpName(bool isFp64) { return isFp64 ? "64" : "32"; }

static void checkFlags(Ctx &ctx, ArrayRef<FileFlags> files) {
  assert(!files.empty() && "expected non-empty file list");

  uint32_t abi = files[0].flags & (EF_MIPS_ABI | EF_MIPS_ABI2);
  bool nan = files[0].flags & EF_MIPS_NAN2008;
  bool fp = files[0].flags & EF_MIPS_FP64;

  for (const FileFlags &f : files) {
    if (ctx.arg.is64 && f.flags & EF_MIPS_MICROMIPS)
      Err(ctx) << f.file << ": microMIPS 64-bit is not supported";

    uint32_t abi2 = f.flags & (EF_MIPS_ABI | EF_MIPS_ABI2);
    if (abi != abi2)
      Err(ctx) << f.file << ": ABI '" << getAbiName(abi2)
               << "' is incompatible with target ABI '" << getAbiName(abi)
               << "'";

    bool nan2 = f.flags & EF_MIPS_NAN2008;
    if (nan != nan2)
      Err(ctx) << f.file << ": -mnan=" << getNanName(nan2)
               << " is incompatible with target -mnan=" << getNanName(nan);

    bool fp2 = f.flags & EF_MIPS_FP64;
    if (fp != fp2)
      Err(ctx) << f.file << ": -mfp" << getFpName(fp2)
               << " is incompatible with target -mfp" << getFpName(fp);
  }
}

static uint32_t getMiscFlags(ArrayRef<FileFlags> files) {
  uint32_t ret = 0;
  for (const FileFlags &f : files)
    ret |= f.flags &
           (EF_MIPS_ABI | EF_MIPS_ABI2 | EF_MIPS_ARCH_ASE | EF_MIPS_NOREORDER |
            EF_MIPS_MICROMIPS | EF_MIPS_NAN2008 | EF_MIPS_32BITMODE);
  return ret;
}

static uint32_t getPicFlags(Ctx &ctx, ArrayRef<FileFlags> files) {
  // Check PIC/non-PIC compatibility.
  bool isPic = files[0].flags & (EF_MIPS_PIC | EF_MIPS_CPIC);
  for (const FileFlags &f : files.slice(1)) {
    bool isPic2 = f.flags & (EF_MIPS_PIC | EF_MIPS_CPIC);
    if (isPic && !isPic2)
      Warn(ctx) << f.file << ": linking non-abicalls code with abicalls code "
                << files[0].file;
    if (!isPic && isPic2)
      Warn(ctx) << f.file << ": linking abicalls code with non-abicalls code "
                << files[0].file;
  }

  // Compute the result PIC/non-PIC flag.
  uint32_t ret = files[0].flags & (EF_MIPS_PIC | EF_MIPS_CPIC);
  for (const FileFlags &f : files.slice(1))
    ret &= f.flags & (EF_MIPS_PIC | EF_MIPS_CPIC);

  // PIC code is inherently CPIC and may not set CPIC flag explicitly.
  if (ret & EF_MIPS_PIC)
    ret |= EF_MIPS_CPIC;
  return ret;
}

static ArchTreeEdge archTree[] = {
    // MIPS32R6 and MIPS64R6 are not compatible with other extensions
    // MIPS64R2 extensions.
    {EF_MIPS_ARCH_64R2 | EF_MIPS_MACH_OCTEON3, EF_MIPS_ARCH_64R2},
    {EF_MIPS_ARCH_64R2 | EF_MIPS_MACH_OCTEON2, EF_MIPS_ARCH_64R2},
    {EF_MIPS_ARCH_64R2 | EF_MIPS_MACH_OCTEON, EF_MIPS_ARCH_64R2},
    {EF_MIPS_ARCH_64R2 | EF_MIPS_MACH_LS3A, EF_MIPS_ARCH_64R2},
    // MIPS64 extensions.
    {EF_MIPS_ARCH_64 | EF_MIPS_MACH_SB1, EF_MIPS_ARCH_64},
    {EF_MIPS_ARCH_64 | EF_MIPS_MACH_XLR, EF_MIPS_ARCH_64},
    {EF_MIPS_ARCH_64R2, EF_MIPS_ARCH_64},
    // MIPS V extensions.
    {EF_MIPS_ARCH_64, EF_MIPS_ARCH_5},
    // R5000 extensions.
    {EF_MIPS_ARCH_4 | EF_MIPS_MACH_5500, EF_MIPS_ARCH_4 | EF_MIPS_MACH_5400},
    // MIPS IV extensions.
    {EF_MIPS_ARCH_4 | EF_MIPS_MACH_5400, EF_MIPS_ARCH_4},
    {EF_MIPS_ARCH_4 | EF_MIPS_MACH_9000, EF_MIPS_ARCH_4},
    {EF_MIPS_ARCH_5, EF_MIPS_ARCH_4},
    // VR4100 extensions.
    {EF_MIPS_ARCH_3 | EF_MIPS_MACH_4111, EF_MIPS_ARCH_3 | EF_MIPS_MACH_4100},
    {EF_MIPS_ARCH_3 | EF_MIPS_MACH_4120, EF_MIPS_ARCH_3 | EF_MIPS_MACH_4100},
    // MIPS III extensions.
    {EF_MIPS_ARCH_3 | EF_MIPS_MACH_4010, EF_MIPS_ARCH_3},
    {EF_MIPS_ARCH_3 | EF_MIPS_MACH_4100, EF_MIPS_ARCH_3},
    {EF_MIPS_ARCH_3 | EF_MIPS_MACH_4650, EF_MIPS_ARCH_3},
    {EF_MIPS_ARCH_3 | EF_MIPS_MACH_5900, EF_MIPS_ARCH_3},
    {EF_MIPS_ARCH_3 | EF_MIPS_MACH_LS2E, EF_MIPS_ARCH_3},
    {EF_MIPS_ARCH_3 | EF_MIPS_MACH_LS2F, EF_MIPS_ARCH_3},
    {EF_MIPS_ARCH_4, EF_MIPS_ARCH_3},
    // MIPS32 extensions.
    {EF_MIPS_ARCH_32R2, EF_MIPS_ARCH_32},
    // MIPS II extensions.
    {EF_MIPS_ARCH_3, EF_MIPS_ARCH_2},
    {EF_MIPS_ARCH_32, EF_MIPS_ARCH_2},
    // MIPS I extensions.
    {EF_MIPS_ARCH_1 | EF_MIPS_MACH_3900, EF_MIPS_ARCH_1},
    {EF_MIPS_ARCH_2, EF_MIPS_ARCH_1},
};

static bool isArchMatched(uint32_t newFlags, uint32_t res) {
  if (newFlags == res)
    return true;
  if (newFlags == EF_MIPS_ARCH_32 && isArchMatched(EF_MIPS_ARCH_64, res))
    return true;
  if (newFlags == EF_MIPS_ARCH_32R2 && isArchMatched(EF_MIPS_ARCH_64R2, res))
    return true;
  for (const auto &edge : archTree) {
    if (res == edge.child) {
      res = edge.parent;
      if (res == newFlags)
        return true;
    }
  }
  return false;
}

static StringRef getMachName(uint32_t flags) {
  switch (flags & EF_MIPS_MACH) {
  case EF_MIPS_MACH_NONE:
    return "";
  case EF_MIPS_MACH_3900:
    return "r3900";
  case EF_MIPS_MACH_4010:
    return "r4010";
  case EF_MIPS_MACH_4100:
    return "r4100";
  case EF_MIPS_MACH_4650:
    return "r4650";
  case EF_MIPS_MACH_4120:
    return "r4120";
  case EF_MIPS_MACH_4111:
    return "r4111";
  case EF_MIPS_MACH_5400:
    return "vr5400";
  case EF_MIPS_MACH_5900:
    return "vr5900";
  case EF_MIPS_MACH_5500:
    return "vr5500";
  case EF_MIPS_MACH_9000:
    return "rm9000";
  case EF_MIPS_MACH_LS2E:
    return "loongson2e";
  case EF_MIPS_MACH_LS2F:
    return "loongson2f";
  case EF_MIPS_MACH_LS3A:
    return "loongson3a";
  case EF_MIPS_MACH_OCTEON:
    return "octeon";
  case EF_MIPS_MACH_OCTEON2:
    return "octeon2";
  case EF_MIPS_MACH_OCTEON3:
    return "octeon3";
  case EF_MIPS_MACH_SB1:
    return "sb1";
  case EF_MIPS_MACH_XLR:
    return "xlr";
  default:
    return "unknown machine";
  }
}

static StringRef getArchName(uint32_t flags) {
  switch (flags & EF_MIPS_ARCH) {
  case EF_MIPS_ARCH_1:
    return "mips1";
  case EF_MIPS_ARCH_2:
    return "mips2";
  case EF_MIPS_ARCH_3:
    return "mips3";
  case EF_MIPS_ARCH_4:
    return "mips4";
  case EF_MIPS_ARCH_5:
    return "mips5";
  case EF_MIPS_ARCH_32:
    return "mips32";
  case EF_MIPS_ARCH_64:
    return "mips64";
  case EF_MIPS_ARCH_32R2:
    return "mips32r2";
  case EF_MIPS_ARCH_64R2:
    return "mips64r2";
  case EF_MIPS_ARCH_32R6:
    return "mips32r6";
  case EF_MIPS_ARCH_64R6:
    return "mips64r6";
  default:
    return "unknown arch";
  }
}

static std::string getFullArchName(uint32_t flags) {
  StringRef arch = getArchName(flags);
  StringRef mach = getMachName(flags);
  if (mach.empty())
    return arch.str();
  return (arch + " (" + mach + ")").str();
}

// There are (arguably too) many MIPS ISAs out there. Their relationships
// can be represented as a forest. If all input files have ISAs which
// reachable by repeated proceeding from the single child to the parent,
// these input files are compatible. In that case we need to return "highest"
// ISA. If there are incompatible input files, we show an error.
// For example, mips1 is a "parent" of mips2 and such files are compatible.
// Output file gets EF_MIPS_ARCH_2 flag. From the other side mips3 and mips32
// are incompatible because nor mips3 is a parent for misp32, nor mips32
// is a parent for mips3.
static uint32_t getArchFlags(Ctx &ctx, ArrayRef<FileFlags> files) {
  uint32_t ret = files[0].flags & (EF_MIPS_ARCH | EF_MIPS_MACH);

  for (const FileFlags &f : files.slice(1)) {
    uint32_t newFlags = f.flags & (EF_MIPS_ARCH | EF_MIPS_MACH);

    // Check ISA compatibility.
    if (isArchMatched(newFlags, ret))
      continue;
    if (!isArchMatched(ret, newFlags)) {
      Err(ctx) << "incompatible target ISA:\n>>> " << files[0].file << ": "
               << getFullArchName(ret) << "\n>>> " << f.file << ": "
               << getFullArchName(newFlags);
      return 0;
    }
    ret = newFlags;
  }
  return ret;
}

template <class ELFT> uint32_t elf::calcMipsEFlags(Ctx &ctx) {
  std::vector<FileFlags> v;
  for (InputFile *f : ctx.objectFiles)
    v.push_back({f, cast<ObjFile<ELFT>>(f)->getObj().getHeader().e_flags});
  if (v.empty()) {
    // If we don't have any input files, we'll have to rely on the information
    // we can derive from emulation information, since this at least gets us
    // ABI.
    if (ctx.arg.emulation.empty() || ctx.arg.is64)
      return 0;
    return ctx.arg.mipsN32Abi ? EF_MIPS_ABI2 : EF_MIPS_ABI_O32;
  }
  checkFlags(ctx, v);
<<<<<<< HEAD
  return getMiscFlags(v) | getPicFlags(v) | getArchFlags(v);
=======
  return getMiscFlags(v) | getPicFlags(ctx, v) | getArchFlags(ctx, v);
>>>>>>> ce7c17d5
}

static int compareMipsFpAbi(uint8_t fpA, uint8_t fpB) {
  if (fpA == fpB)
    return 0;
  if (fpB == Mips::Val_GNU_MIPS_ABI_FP_ANY)
    return 1;
  if (fpB == Mips::Val_GNU_MIPS_ABI_FP_64A &&
      fpA == Mips::Val_GNU_MIPS_ABI_FP_64)
    return 1;
  if (fpB != Mips::Val_GNU_MIPS_ABI_FP_XX)
    return -1;
  if (fpA == Mips::Val_GNU_MIPS_ABI_FP_DOUBLE ||
      fpA == Mips::Val_GNU_MIPS_ABI_FP_64 ||
      fpA == Mips::Val_GNU_MIPS_ABI_FP_64A)
    return 1;
  return -1;
}

static StringRef getMipsFpAbiName(uint8_t fpAbi) {
  switch (fpAbi) {
  case Mips::Val_GNU_MIPS_ABI_FP_ANY:
    return "any";
  case Mips::Val_GNU_MIPS_ABI_FP_DOUBLE:
    return "-mdouble-float";
  case Mips::Val_GNU_MIPS_ABI_FP_SINGLE:
    return "-msingle-float";
  case Mips::Val_GNU_MIPS_ABI_FP_SOFT:
    return "-msoft-float";
  case Mips::Val_GNU_MIPS_ABI_FP_OLD_64:
    return "-mgp32 -mfp64 (old)";
  case Mips::Val_GNU_MIPS_ABI_FP_XX:
    return "-mfpxx";
  case Mips::Val_GNU_MIPS_ABI_FP_64:
    return "-mgp32 -mfp64";
  case Mips::Val_GNU_MIPS_ABI_FP_64A:
    return "-mgp32 -mfp64 -mno-odd-spreg";
  default:
    return "unknown";
  }
}

uint8_t elf::getMipsFpAbiFlag(Ctx &ctx, InputFile *file, uint8_t oldFlag,
                              uint8_t newFlag) {
  if (compareMipsFpAbi(newFlag, oldFlag) >= 0)
    return newFlag;
  if (compareMipsFpAbi(oldFlag, newFlag) < 0)
    Err(ctx) << file << ": floating point ABI '" << getMipsFpAbiName(newFlag)
             << "' is incompatible with target floating point ABI '"
             << getMipsFpAbiName(oldFlag) << "'";
  return oldFlag;
}

template <class ELFT> static bool isN32Abi(const InputFile &f) {
  if (auto *ef = dyn_cast<ELFFileBase>(&f))
    return ef->template getObj<ELFT>().getHeader().e_flags & EF_MIPS_ABI2;
  return false;
}

bool elf::isMipsN32Abi(Ctx &ctx, const InputFile &f) {
  switch (ctx.arg.ekind) {
  case ELF32LEKind:
    return isN32Abi<ELF32LE>(f);
  case ELF32BEKind:
    return isN32Abi<ELF32BE>(f);
  case ELF64LEKind:
    return isN32Abi<ELF64LE>(f);
  case ELF64BEKind:
    return isN32Abi<ELF64BE>(f);
  default:
    llvm_unreachable("unknown ctx.arg.ekind");
  }
}

bool elf::isMicroMips(Ctx &ctx) { return ctx.arg.eflags & EF_MIPS_MICROMIPS; }

bool elf::isMipsR6(Ctx &ctx) {
  uint32_t arch = ctx.arg.eflags & EF_MIPS_ARCH;
  return arch == EF_MIPS_ARCH_32R6 || arch == EF_MIPS_ARCH_64R6;
}

template uint32_t elf::calcMipsEFlags<ELF32LE>(Ctx &);
template uint32_t elf::calcMipsEFlags<ELF32BE>(Ctx &);
template uint32_t elf::calcMipsEFlags<ELF64LE>(Ctx &);
template uint32_t elf::calcMipsEFlags<ELF64BE>(Ctx &);<|MERGE_RESOLUTION|>--- conflicted
+++ resolved
@@ -306,11 +306,7 @@
     return ctx.arg.mipsN32Abi ? EF_MIPS_ABI2 : EF_MIPS_ABI_O32;
   }
   checkFlags(ctx, v);
-<<<<<<< HEAD
-  return getMiscFlags(v) | getPicFlags(v) | getArchFlags(v);
-=======
   return getMiscFlags(v) | getPicFlags(ctx, v) | getArchFlags(ctx, v);
->>>>>>> ce7c17d5
 }
 
 static int compareMipsFpAbi(uint8_t fpA, uint8_t fpB) {
