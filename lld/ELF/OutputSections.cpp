--- conflicted
+++ resolved
@@ -328,31 +328,12 @@
 
 // Compress certain non-SHF_ALLOC sections:
 //
-<<<<<<< HEAD
-// * (--compress-debug-sections is specified) non-empty .debug_* sections
-// * (--compress-nonalloc-sections is specified) matched sections
-=======
 // * (if --compress-debug-sections is specified) non-empty .debug_* sections
 // * (if --compress-sections is specified) matched sections
->>>>>>> 65f07b80
 template <class ELFT> void OutputSection::maybeCompress() {
   using Elf_Chdr = typename ELFT::Chdr;
   (void)sizeof(Elf_Chdr);
-  if (flags & SHF_ALLOC)
-    return;
-
-<<<<<<< HEAD
-  DebugCompressionType type = DebugCompressionType::None;
-  if (config->compressDebugSections != DebugCompressionType::None &&
-      name.starts_with(".debug_") && size) {
-    type = config->compressDebugSections;
-  } else {
-    for (auto &[glob, t] : config->compressNonAllocSections)
-      if (glob.match(name))
-        type = t;
-  }
-  if (type == DebugCompressionType::None)
-=======
+
   DebugCompressionType ctype = DebugCompressionType::None;
   for (auto &[glob, t] : config->compressSections)
     if (glob.match(name))
@@ -365,7 +346,6 @@
   if (flags & SHF_ALLOC) {
     errorOrWarn("--compress-sections: section '" + name +
                 "' with the SHF_ALLOC flag cannot be compressed");
->>>>>>> 65f07b80
     return;
   }
 
@@ -388,11 +368,7 @@
   // Use ZSTD's streaming compression API which permits parallel workers working
   // on the stream. See http://facebook.github.io/zstd/zstd_manual.html
   // "Streaming compression - HowTo".
-<<<<<<< HEAD
-  if (type == DebugCompressionType::Zstd) {
-=======
   if (ctype == DebugCompressionType::Zstd) {
->>>>>>> 65f07b80
     // Allocate a buffer of half of the input size, and grow it by 1.5x if
     // insufficient.
     compressed.type = ELFCOMPRESS_ZSTD;
