//===- ARMErrataFix.cpp ---------------------------------------------------===//
//
// Part of the LLVM Project, under the Apache License v2.0 with LLVM Exceptions.
// See https://llvm.org/LICENSE.txt for license information.
// SPDX-License-Identifier: Apache-2.0 WITH LLVM-exception
//
//===----------------------------------------------------------------------===//
// This file implements Section Patching for the purpose of working around the
// Cortex-a8 erratum 657417 "A 32bit branch instruction that spans 2 4K regions
// can result in an incorrect instruction fetch or processor deadlock." The
// erratum affects all but r1p7, r2p5, r2p6, r3p1 and r3p2 revisions of the
// Cortex-A8. A high level description of the patching technique is given in
// the opening comment of AArch64ErrataFix.cpp.
//===----------------------------------------------------------------------===//

#include "ARMErrataFix.h"
#include "InputFiles.h"
#include "LinkerScript.h"
#include "OutputSections.h"
#include "Relocations.h"
#include "Symbols.h"
#include "SyntheticSections.h"
#include "Target.h"
#include "lld/Common/CommonLinkerContext.h"
#include "lld/Common/Strings.h"
#include "llvm/Support/Endian.h"
#include <algorithm>

using namespace llvm;
using namespace llvm::ELF;
using namespace llvm::object;
using namespace llvm::support;
using namespace llvm::support::endian;
using namespace lld;
using namespace lld::elf;

// The documented title for Erratum 657417 is:
// "A 32bit branch instruction that spans two 4K regions can result in an
// incorrect instruction fetch or processor deadlock". Graphically using a
// 32-bit B.w instruction encoded as a pair of halfwords 0xf7fe 0xbfff
// xxxxxx000 // Memory region 1 start
// target:
// ...
// xxxxxxffe f7fe // First halfword of branch to target:
// xxxxxx000 // Memory region 2 start
// xxxxxx002 bfff // Second halfword of branch to target:
//
// The specific trigger conditions that can be detected at link time are:
// - There is a 32-bit Thumb-2 branch instruction with an address of the form
//   xxxxxxFFE. The first 2 bytes of the instruction are in 4KiB region 1, the
//   second 2 bytes are in region 2.
// - The branch instruction is one of BLX, BL, B.w BCC.w
// - The instruction preceding the branch is a 32-bit non-branch instruction.
// - The target of the branch is in region 1.
//
// The linker mitigation for the fix is to redirect any branch that meets the
// erratum conditions to a patch section containing a branch to the target.
//
// As adding patch sections may move branches onto region boundaries the patch
// must iterate until no more patches are added.
//
// Example, before:
// 00000FFA func: NOP.w      // 32-bit Thumb function
// 00000FFE       B.W func   // 32-bit branch spanning 2 regions, dest in 1st.
// Example, after:
// 00000FFA func: NOP.w      // 32-bit Thumb function
// 00000FFE       B.w __CortexA8657417_00000FFE
// 00001002       2 - bytes padding
// 00001004 __CortexA8657417_00000FFE: B.w func

class elf::Patch657417Section final : public SyntheticSection {
public:
  Patch657417Section(Ctx &, InputSection *p, uint64_t off, uint32_t instr,
                     bool isARM);

  void writeTo(uint8_t *buf) override;

  size_t getSize() const override { return 4; }

  // Get the virtual address of the branch instruction at patcheeOffset.
  uint64_t getBranchAddr() const;

  static bool classof(const SectionBase *d) {
    return d->kind() == InputSectionBase::Synthetic && d->name ==".text.patch";
  }

  // The Section we are patching.
  const InputSection *patchee;
  // The offset of the instruction in the Patchee section we are patching.
  uint64_t patcheeOffset;
  // A label for the start of the Patch that we can use as a relocation target.
  Symbol *patchSym;
  // A decoding of the branch instruction at patcheeOffset.
  uint32_t instr;
  // True If the patch is to be written in ARM state, otherwise the patch will
  // be written in Thumb state.
  bool isARM;
};

// Return true if the half-word, when taken as the first of a pair of halfwords
// is the first half of a 32-bit instruction.
// Reference from ARM Architecture Reference Manual ARMv7-A and ARMv7-R edition
// section A6.3: 32-bit Thumb instruction encoding
// |             HW1                   |               HW2                |
// | 1 1 1 | op1 (2) | op2 (7) | x (4) |op|           x (15)              |
// With op1 == 0b00, a 16-bit instruction is encoded.
//
// We test only the first halfword, looking for op != 0b00.
static bool is32bitInstruction(uint16_t hw) {
  return (hw & 0xe000) == 0xe000 && (hw & 0x1800) != 0x0000;
}

// Reference from ARM Architecture Reference Manual ARMv7-A and ARMv7-R edition
// section A6.3.4 Branches and miscellaneous control.
// |             HW1              |               HW2                |
// | 1 1 1 | 1 0 | op (7) | x (4) | 1 | op1 (3) | op2 (4) | imm8 (8) |
// op1 == 0x0 op != x111xxx | Conditional branch (Bcc.W)
// op1 == 0x1               | Branch (B.W)
// op1 == 1x0               | Branch with Link and Exchange (BLX.w)
// op1 == 1x1               | Branch with Link (BL.W)

static bool isBcc(uint32_t instr) {
  return (instr & 0xf800d000) == 0xf0008000 &&
         (instr & 0x03800000) != 0x03800000;
}

static bool isB(uint32_t instr) { return (instr & 0xf800d000) == 0xf0009000; }

static bool isBLX(uint32_t instr) { return (instr & 0xf800d000) == 0xf000c000; }

static bool isBL(uint32_t instr) { return (instr & 0xf800d000) == 0xf000d000; }

static bool is32bitBranch(uint32_t instr) {
  return isBcc(instr) || isB(instr) || isBL(instr) || isBLX(instr);
}

Patch657417Section::Patch657417Section(Ctx &ctx, InputSection *p, uint64_t off,
                                       uint32_t instr, bool isARM)
<<<<<<< HEAD
    : SyntheticSection(ctx, SHF_ALLOC | SHF_EXECINSTR, SHT_PROGBITS, 4,
                       ".text.patch"),
      patchee(p), patcheeOffset(off), instr(instr), isARM(isARM) {
  parent = p->getParent();
  patchSym = addSyntheticLocal(
      ctx, saver().save("__CortexA8657417_" + utohexstr(getBranchAddr())),
      STT_FUNC, isARM ? 0 : 1, getSize(), *this);
  addSyntheticLocal(ctx, saver().save(isARM ? "$a" : "$t"), STT_NOTYPE, 0, 0,
=======
    : SyntheticSection(ctx, ".text.patch", SHT_PROGBITS,
                       SHF_ALLOC | SHF_EXECINSTR, 4),
      patchee(p), patcheeOffset(off), instr(instr), isARM(isARM) {
  parent = p->getParent();
  patchSym = addSyntheticLocal(
      ctx, ctx.saver.save("__CortexA8657417_" + utohexstr(getBranchAddr())),
      STT_FUNC, isARM ? 0 : 1, getSize(), *this);
  addSyntheticLocal(ctx, ctx.saver.save(isARM ? "$a" : "$t"), STT_NOTYPE, 0, 0,
>>>>>>> ce7c17d5
                    *this);
}

uint64_t Patch657417Section::getBranchAddr() const {
  return patchee->getVA(patcheeOffset);
}

// Given a branch instruction instr at sourceAddr work out its destination
// address. This is only used when the branch instruction has no relocation.
static uint64_t getThumbDestAddr(Ctx &ctx, uint64_t sourceAddr,
                                 uint32_t instr) {
  uint8_t buf[4];
  write16le(buf, instr >> 16);
  write16le(buf + 2, instr & 0x0000ffff);
  int64_t offset;
  if (isBcc(instr))
    offset = ctx.target->getImplicitAddend(buf, R_ARM_THM_JUMP19);
  else if (isB(instr))
    offset = ctx.target->getImplicitAddend(buf, R_ARM_THM_JUMP24);
  else
    offset = ctx.target->getImplicitAddend(buf, R_ARM_THM_CALL);
  // A BLX instruction from Thumb to Arm may have an address that is
  // not 4-byte aligned. As Arm instructions are always 4-byte aligned
  // the instruction is calculated (from Arm ARM):
  // targetAddress = Align(PC, 4) + imm32
  // where
  //   Align(x, y) = y * (x Div y)
  // which corresponds to alignDown.
  if (isBLX(instr))
    sourceAddr = alignDown(sourceAddr, 4);
  return sourceAddr + offset + 4;
}

void Patch657417Section::writeTo(uint8_t *buf) {
  // The base instruction of the patch is always a 32-bit unconditional branch.
  if (isARM)
    write32le(buf, 0xea000000);
  else
    write32le(buf, 0x9000f000);
  // If we have a relocation then apply it.
  if (!relocs().empty()) {
    ctx.target->relocateAlloc(*this, buf);
    return;
  }

  // If we don't have a relocation then we must calculate and write the offset
  // ourselves.
  // Get the destination offset from the addend in the branch instruction.
  // We cannot use the instruction in the patchee section as this will have
  // been altered to point to us!
  uint64_t s = getThumbDestAddr(ctx, getBranchAddr(), instr);
  // A BLX changes the state of the branch in the patch to Arm state, which
  // has a PC Bias of 8, whereas in all other cases the branch is in Thumb
  // state with a PC Bias of 4.
  uint64_t pcBias = isBLX(instr) ? 8 : 4;
  uint64_t p = getVA(pcBias);
  ctx.target->relocateNoSym(buf, isARM ? R_ARM_JUMP24 : R_ARM_THM_JUMP24,
                            s - p);
}

// Given a branch instruction spanning two 4KiB regions, at offset off from the
// start of isec, return true if the destination of the branch is within the
// first of the two 4Kib regions.
static bool branchDestInFirstRegion(Ctx &ctx, const InputSection *isec,
                                    uint64_t off, uint32_t instr,
                                    const Relocation *r) {
  uint64_t sourceAddr = isec->getVA(0) + off;
  assert((sourceAddr & 0xfff) == 0xffe);
  uint64_t destAddr;
  // If there is a branch relocation at the same offset we must use this to
  // find the destination address as the branch could be indirected via a thunk
  // or the PLT.
  if (r) {
    uint64_t dst =
<<<<<<< HEAD
        (r->expr == R_PLT_PC) ? r->sym->getPltVA(ctx) : r->sym->getVA();
=======
        r->expr == R_PLT_PC ? r->sym->getPltVA(ctx) : r->sym->getVA(ctx);
>>>>>>> ce7c17d5
    // Account for Thumb PC bias, usually cancelled to 0 by addend of -4.
    destAddr = dst + r->addend + 4;
  } else {
    // If there is no relocation, we must have an intra-section branch
    // We must extract the offset from the addend manually.
    destAddr = getThumbDestAddr(ctx, sourceAddr, instr);
  }

  return (destAddr & 0xfffff000) == (sourceAddr & 0xfffff000);
}

// Return true if a branch can reach a patch section placed after isec.
// The Bcc.w instruction has a range of 1 MiB, all others have 16 MiB.
static bool patchInRange(Ctx &ctx, const InputSection *isec, uint64_t off,
                         uint32_t instr) {

  // We need the branch at source to reach a patch section placed immediately
  // after isec. As there can be more than one patch in the patch section we
  // add 0x100 as contingency to account for worst case of 1 branch every 4KiB
  // for a 1 MiB range.
  return ctx.target->inBranchRange(
      isBcc(instr) ? R_ARM_THM_JUMP19 : R_ARM_THM_JUMP24, isec->getVA(off),
      isec->getVA() + isec->getSize() + 0x100);
}

struct ScanResult {
  // Offset of branch within its InputSection.
  uint64_t off;
  // Cached decoding of the branch instruction.
  uint32_t instr;
  // Branch relocation at off. Will be nullptr if no relocation exists.
  Relocation *rel;
};

// Detect the erratum sequence, returning the offset of the branch instruction
// and a decoding of the branch. If the erratum sequence is not found then
// return an offset of 0 for the branch. 0 is a safe value to use for no patch
// as there must be at least one 32-bit non-branch instruction before the
// branch so the minimum offset for a patch is 4.
static ScanResult scanCortexA8Errata657417(InputSection *isec, uint64_t &off,
                                           uint64_t limit) {
  Ctx &ctx = isec->getCtx();
  uint64_t isecAddr = isec->getVA(0);
  // Advance Off so that (isecAddr + off) modulo 0x1000 is at least 0xffa. We
  // need to check for a 32-bit instruction immediately before a 32-bit branch
  // at 0xffe modulo 0x1000.
  off = alignTo(isecAddr + off, 0x1000, 0xffa) - isecAddr;
  if (off >= limit || limit - off < 8) {
    // Need at least 2 4-byte sized instructions to trigger erratum.
    off = limit;
    return {0, 0, nullptr};
  }

  ScanResult scanRes = {0, 0, nullptr};
  const uint8_t *buf = isec->content().begin();
  // ARMv7-A Thumb 32-bit instructions are encoded 2 consecutive
  // little-endian halfwords.
  const ulittle16_t *instBuf = reinterpret_cast<const ulittle16_t *>(buf + off);
  uint16_t hw11 = *instBuf++;
  uint16_t hw12 = *instBuf++;
  uint16_t hw21 = *instBuf++;
  uint16_t hw22 = *instBuf++;
  if (is32bitInstruction(hw11) && is32bitInstruction(hw21)) {
    uint32_t instr1 = (hw11 << 16) | hw12;
    uint32_t instr2 = (hw21 << 16) | hw22;
    if (!is32bitBranch(instr1) && is32bitBranch(instr2)) {
      // Find a relocation for the branch if it exists. This will be used
      // to determine the target.
      uint64_t branchOff = off + 4;
      auto relIt = llvm::find_if(isec->relocs(), [=](const Relocation &r) {
        return r.offset == branchOff &&
               (r.type == R_ARM_THM_JUMP19 || r.type == R_ARM_THM_JUMP24 ||
                r.type == R_ARM_THM_CALL);
      });
      if (relIt != isec->relocs().end())
        scanRes.rel = &(*relIt);
      if (branchDestInFirstRegion(ctx, isec, branchOff, instr2, scanRes.rel)) {
        if (patchInRange(ctx, isec, branchOff, instr2)) {
          scanRes.off = branchOff;
          scanRes.instr = instr2;
        } else {
          Warn(ctx) << isec->file
                    << ": skipping cortex-a8 657417 erratum sequence, section "
                    << isec->name << " is too large to patch";
        }
      }
    }
  }
  off += 0x1000;
  return scanRes;
}

void ARMErr657417Patcher::init() {
  // The Arm ABI permits a mix of ARM, Thumb and Data in the same
  // InputSection. We must only scan Thumb instructions to avoid false
  // matches. We use the mapping symbols in the InputObjects to identify this
  // data, caching the results in sectionMap so we don't have to recalculate
  // it each pass.

  // The ABI Section 4.5.5 Mapping symbols; defines local symbols that describe
  // half open intervals [Symbol Value, Next Symbol Value) of code and data
  // within sections. If there is no next symbol then the half open interval is
  // [Symbol Value, End of section). The type, code or data, is determined by
  // the mapping symbol name, $a for Arm code, $t for Thumb code, $d for data.
  auto isArmMapSymbol = [](const Symbol *s) {
    return s->getName() == "$a" || s->getName().starts_with("$a.");
  };
  auto isThumbMapSymbol = [](const Symbol *s) {
    return s->getName() == "$t" || s->getName().starts_with("$t.");
  };
  auto isDataMapSymbol = [](const Symbol *s) {
    return s->getName() == "$d" || s->getName().starts_with("$d.");
  };

  // Collect mapping symbols for every executable InputSection.
  for (ELFFileBase *file : ctx.objectFiles) {
    for (Symbol *s : file->getLocalSymbols()) {
      auto *def = dyn_cast<Defined>(s);
      if (!def)
        continue;
      if (!isArmMapSymbol(def) && !isThumbMapSymbol(def) &&
          !isDataMapSymbol(def))
        continue;
      if (auto *sec = dyn_cast_or_null<InputSection>(def->section))
        if (sec->flags & SHF_EXECINSTR)
          sectionMap[sec].push_back(def);
    }
  }
  // For each InputSection make sure the mapping symbols are in sorted in
  // ascending order and are in alternating Thumb, non-Thumb order.
  for (auto &kv : sectionMap) {
    std::vector<const Defined *> &mapSyms = kv.second;
    llvm::stable_sort(mapSyms, [](const Defined *a, const Defined *b) {
      return a->value < b->value;
    });
    mapSyms.erase(std::unique(mapSyms.begin(), mapSyms.end(),
                              [=](const Defined *a, const Defined *b) {
                                return (isThumbMapSymbol(a) ==
                                        isThumbMapSymbol(b));
                              }),
                  mapSyms.end());
    // Always start with a Thumb Mapping Symbol
    if (!mapSyms.empty() && !isThumbMapSymbol(mapSyms.front()))
      mapSyms.erase(mapSyms.begin());
  }
  initialized = true;
}

void ARMErr657417Patcher::insertPatches(
    InputSectionDescription &isd, std::vector<Patch657417Section *> &patches) {
  uint64_t spacing = 0x100000 - 0x7500;
  uint64_t isecLimit;
  uint64_t prevIsecLimit = isd.sections.front()->outSecOff;
  uint64_t patchUpperBound = prevIsecLimit + spacing;
  uint64_t outSecAddr = isd.sections.front()->getParent()->addr;

  // Set the outSecOff of patches to the place where we want to insert them.
  // We use a similar strategy to initial thunk placement, using 1 MiB as the
  // range of the Thumb-2 conditional branch with a contingency accounting for
  // thunk generation.
  auto patchIt = patches.begin();
  auto patchEnd = patches.end();
  for (const InputSection *isec : isd.sections) {
    isecLimit = isec->outSecOff + isec->getSize();
    if (isecLimit > patchUpperBound) {
      for (; patchIt != patchEnd; ++patchIt) {
        if ((*patchIt)->getBranchAddr() - outSecAddr >= prevIsecLimit)
          break;
        (*patchIt)->outSecOff = prevIsecLimit;
      }
      patchUpperBound = prevIsecLimit + spacing;
    }
    prevIsecLimit = isecLimit;
  }
  for (; patchIt != patchEnd; ++patchIt)
    (*patchIt)->outSecOff = isecLimit;

  // Merge all patch sections. We use the outSecOff assigned above to
  // determine the insertion point. This is ok as we only merge into an
  // InputSectionDescription once per pass, and at the end of the pass
  // assignAddresses() will recalculate all the outSecOff values.
  SmallVector<InputSection *, 0> tmp;
  tmp.reserve(isd.sections.size() + patches.size());
  auto mergeCmp = [](const InputSection *a, const InputSection *b) {
    if (a->outSecOff != b->outSecOff)
      return a->outSecOff < b->outSecOff;
    return isa<Patch657417Section>(a) && !isa<Patch657417Section>(b);
  };
  std::merge(isd.sections.begin(), isd.sections.end(), patches.begin(),
             patches.end(), std::back_inserter(tmp), mergeCmp);
  isd.sections = std::move(tmp);
}

// Given a branch instruction described by ScanRes redirect it to a patch
// section containing an unconditional branch instruction to the target.
// Ensure that this patch section is 4-byte aligned so that the branch cannot
// span two 4 KiB regions. Place the patch section so that it is always after
// isec so the branch we are patching always goes forwards.
static void implementPatch(ScanResult sr, InputSection *isec,
                           std::vector<Patch657417Section *> &patches) {
  Ctx &ctx = isec->getCtx();
<<<<<<< HEAD
  log("detected cortex-a8-657419 erratum sequence starting at " +
      utohexstr(isec->getVA(sr.off)) + " in unpatched output.");
=======
  Log(ctx) << "detected cortex-a8-657419 erratum sequence starting at " <<
      utohexstr(isec->getVA(sr.off)) << " in unpatched output";
>>>>>>> ce7c17d5
  Patch657417Section *psec;
  // We have two cases to deal with.
  // Case 1. There is a relocation at patcheeOffset to a symbol. The
  // unconditional branch in the patch must have a relocation so that any
  // further redirection via the PLT or a Thunk happens as normal. At
  // patcheeOffset we redirect the existing relocation to a Symbol defined at
  // the start of the patch section.
  //
  // Case 2. There is no relocation at patcheeOffset. We are unlikely to have
  // a symbol that we can use as a target for a relocation in the patch section.
  // Luckily we know that the destination cannot be indirected via the PLT or
  // a Thunk so we can just write the destination directly.
  if (sr.rel) {
    // Case 1. We have an existing relocation to redirect to patch and a
    // Symbol target.

    // Create a branch relocation for the unconditional branch in the patch.
    // This can be redirected via the PLT or Thunks.
    RelType patchRelType = R_ARM_THM_JUMP24;
    int64_t patchRelAddend = sr.rel->addend;
    bool destIsARM = false;
    if (isBL(sr.instr) || isBLX(sr.instr)) {
      // The final target of the branch may be ARM or Thumb, if the target
      // is ARM then we write the patch in ARM state to avoid a state change
      // Thunk from the patch to the target.
      uint64_t dstSymAddr = (sr.rel->expr == R_PLT_PC)
                                ? sr.rel->sym->getPltVA(ctx)
<<<<<<< HEAD
                                : sr.rel->sym->getVA();
=======
                                : sr.rel->sym->getVA(ctx);
>>>>>>> ce7c17d5
      destIsARM = (dstSymAddr & 1) == 0;
    }
    psec = make<Patch657417Section>(ctx, isec, sr.off, sr.instr, destIsARM);
    if (destIsARM) {
      // The patch will be in ARM state. Use an ARM relocation and account for
      // the larger ARM PC-bias of 8 rather than Thumb's 4.
      patchRelType = R_ARM_JUMP24;
      patchRelAddend -= 4;
    }
    psec->addReloc(
        Relocation{sr.rel->expr, patchRelType, 0, patchRelAddend, sr.rel->sym});
    // Redirect the existing branch relocation to the patch.
    sr.rel->expr = R_PC;
    sr.rel->addend = -4;
    sr.rel->sym = psec->patchSym;
  } else {
    // Case 2. We do not have a relocation to the patch. Add a relocation of the
    // appropriate type to the patch at patcheeOffset.

    // The destination is ARM if we have a BLX.
    psec =
        make<Patch657417Section>(ctx, isec, sr.off, sr.instr, isBLX(sr.instr));
    RelType type;
    if (isBcc(sr.instr))
      type = R_ARM_THM_JUMP19;
    else if (isB(sr.instr))
      type = R_ARM_THM_JUMP24;
    else
      type = R_ARM_THM_CALL;
    isec->addReloc(Relocation{R_PC, type, sr.off, -4, psec->patchSym});
  }
  patches.push_back(psec);
}

// Scan all the instructions in InputSectionDescription, for each instance of
// the erratum sequence create a Patch657417Section. We return the list of
// Patch657417Sections that need to be applied to the InputSectionDescription.
std::vector<Patch657417Section *>
ARMErr657417Patcher::patchInputSectionDescription(
    InputSectionDescription &isd) {
  std::vector<Patch657417Section *> patches;
  for (InputSection *isec : isd.sections) {
    // LLD doesn't use the erratum sequence in SyntheticSections.
    if (isa<SyntheticSection>(isec))
      continue;
    // Use sectionMap to make sure we only scan Thumb code and not Arm or inline
    // data. We have already sorted mapSyms in ascending order and removed
    // consecutive mapping symbols of the same type. Our range of executable
    // instructions to scan is therefore [thumbSym->value, nonThumbSym->value)
    // or [thumbSym->value, section size).
    std::vector<const Defined *> &mapSyms = sectionMap[isec];

    auto thumbSym = mapSyms.begin();
    while (thumbSym != mapSyms.end()) {
      auto nonThumbSym = std::next(thumbSym);
      uint64_t off = (*thumbSym)->value;
      uint64_t limit = nonThumbSym == mapSyms.end() ? isec->content().size()
                                                    : (*nonThumbSym)->value;

      while (off < limit) {
        ScanResult sr = scanCortexA8Errata657417(isec, off, limit);
        if (sr.off)
          implementPatch(sr, isec, patches);
      }
      if (nonThumbSym == mapSyms.end())
        break;
      thumbSym = std::next(nonThumbSym);
    }
  }
  return patches;
}

bool ARMErr657417Patcher::createFixes() {
  if (!initialized)
    init();

  bool addressesChanged = false;
  for (OutputSection *os : ctx.outputSections) {
    if (!(os->flags & SHF_ALLOC) || !(os->flags & SHF_EXECINSTR))
      continue;
    for (SectionCommand *cmd : os->commands)
      if (auto *isd = dyn_cast<InputSectionDescription>(cmd)) {
        std::vector<Patch657417Section *> patches =
            patchInputSectionDescription(*isd);
        if (!patches.empty()) {
          insertPatches(*isd, patches);
          addressesChanged = true;
        }
      }
  }
  return addressesChanged;
}<|MERGE_RESOLUTION|>--- conflicted
+++ resolved
@@ -136,16 +136,6 @@
 
 Patch657417Section::Patch657417Section(Ctx &ctx, InputSection *p, uint64_t off,
                                        uint32_t instr, bool isARM)
-<<<<<<< HEAD
-    : SyntheticSection(ctx, SHF_ALLOC | SHF_EXECINSTR, SHT_PROGBITS, 4,
-                       ".text.patch"),
-      patchee(p), patcheeOffset(off), instr(instr), isARM(isARM) {
-  parent = p->getParent();
-  patchSym = addSyntheticLocal(
-      ctx, saver().save("__CortexA8657417_" + utohexstr(getBranchAddr())),
-      STT_FUNC, isARM ? 0 : 1, getSize(), *this);
-  addSyntheticLocal(ctx, saver().save(isARM ? "$a" : "$t"), STT_NOTYPE, 0, 0,
-=======
     : SyntheticSection(ctx, ".text.patch", SHT_PROGBITS,
                        SHF_ALLOC | SHF_EXECINSTR, 4),
       patchee(p), patcheeOffset(off), instr(instr), isARM(isARM) {
@@ -154,7 +144,6 @@
       ctx, ctx.saver.save("__CortexA8657417_" + utohexstr(getBranchAddr())),
       STT_FUNC, isARM ? 0 : 1, getSize(), *this);
   addSyntheticLocal(ctx, ctx.saver.save(isARM ? "$a" : "$t"), STT_NOTYPE, 0, 0,
->>>>>>> ce7c17d5
                     *this);
 }
 
@@ -229,11 +218,7 @@
   // or the PLT.
   if (r) {
     uint64_t dst =
-<<<<<<< HEAD
-        (r->expr == R_PLT_PC) ? r->sym->getPltVA(ctx) : r->sym->getVA();
-=======
         r->expr == R_PLT_PC ? r->sym->getPltVA(ctx) : r->sym->getVA(ctx);
->>>>>>> ce7c17d5
     // Account for Thumb PC bias, usually cancelled to 0 by addend of -4.
     destAddr = dst + r->addend + 4;
   } else {
@@ -435,13 +420,8 @@
 static void implementPatch(ScanResult sr, InputSection *isec,
                            std::vector<Patch657417Section *> &patches) {
   Ctx &ctx = isec->getCtx();
-<<<<<<< HEAD
-  log("detected cortex-a8-657419 erratum sequence starting at " +
-      utohexstr(isec->getVA(sr.off)) + " in unpatched output.");
-=======
   Log(ctx) << "detected cortex-a8-657419 erratum sequence starting at " <<
       utohexstr(isec->getVA(sr.off)) << " in unpatched output";
->>>>>>> ce7c17d5
   Patch657417Section *psec;
   // We have two cases to deal with.
   // Case 1. There is a relocation at patcheeOffset to a symbol. The
@@ -469,11 +449,7 @@
       // Thunk from the patch to the target.
       uint64_t dstSymAddr = (sr.rel->expr == R_PLT_PC)
                                 ? sr.rel->sym->getPltVA(ctx)
-<<<<<<< HEAD
-                                : sr.rel->sym->getVA();
-=======
                                 : sr.rel->sym->getVA(ctx);
->>>>>>> ce7c17d5
       destIsARM = (dstSymAddr & 1) == 0;
     }
     psec = make<Patch657417Section>(ctx, isec, sr.off, sr.instr, destIsARM);
