//===- ConvertFromLLVMIR.cpp - MLIR to LLVM IR conversion -----------------===//
//
// Part of the LLVM Project, under the Apache License v2.0 with LLVM Exceptions.
// See https://llvm.org/LICENSE.txt for license information.
// SPDX-License-Identifier: Apache-2.0 WITH LLVM-exception
//
//===----------------------------------------------------------------------===//
//
// This file implements the function that registers the translation between
// LLVM IR and the MLIR LLVM dialect.
//
//===----------------------------------------------------------------------===//

<<<<<<< HEAD
#include "mlir/IR/BuiltinOps.h"
=======
#include "mlir/Dialect/DLTI/DLTI.h"
#include "mlir/IR/BuiltinOps.h"
#include "mlir/Target/LLVMIR/Dialect/All.h"
>>>>>>> e1acf65b
#include "mlir/Target/LLVMIR/Import.h"
#include "mlir/Tools/mlir-translate/Translation.h"
#include "llvm/IR/Module.h"
#include "llvm/IRReader/IRReader.h"
#include "llvm/Support/SourceMgr.h"

using namespace mlir;

namespace mlir {
void registerFromLLVMIRTranslation() {
  TranslateToMLIRRegistration registration(
<<<<<<< HEAD
      "import-llvm", "translate mlir to llvmir",
=======
      "import-llvm", "translate llvmir to mlir",
>>>>>>> e1acf65b
      [](llvm::SourceMgr &sourceMgr,
         MLIRContext *context) -> OwningOpRef<Operation *> {
        llvm::SMDiagnostic err;
        llvm::LLVMContext llvmContext;
        std::unique_ptr<llvm::Module> llvmModule =
            llvm::parseIR(*sourceMgr.getMemoryBuffer(sourceMgr.getMainFileID()),
                          err, llvmContext);
        if (!llvmModule) {
          std::string errStr;
          llvm::raw_string_ostream errStream(errStr);
          err.print(/*ProgName=*/"", errStream);
          emitError(UnknownLoc::get(context)) << errStream.str();
          return {};
        }
        return translateLLVMIRToModule(std::move(llvmModule), context);
<<<<<<< HEAD
=======
      },
      [](DialectRegistry &registry) {
        // Register the DLTI dialect used to express the data layout
        // specification of the imported module.
        registry.insert<DLTIDialect>();
        // Register all dialects that implement the LLVMImportDialectInterface
        // including the LLVM dialect.
        registerAllFromLLVMIRTranslations(registry);
>>>>>>> e1acf65b
      });
}
} // namespace mlir<|MERGE_RESOLUTION|>--- conflicted
+++ resolved
@@ -11,13 +11,9 @@
 //
 //===----------------------------------------------------------------------===//
 
-<<<<<<< HEAD
-#include "mlir/IR/BuiltinOps.h"
-=======
 #include "mlir/Dialect/DLTI/DLTI.h"
 #include "mlir/IR/BuiltinOps.h"
 #include "mlir/Target/LLVMIR/Dialect/All.h"
->>>>>>> e1acf65b
 #include "mlir/Target/LLVMIR/Import.h"
 #include "mlir/Tools/mlir-translate/Translation.h"
 #include "llvm/IR/Module.h"
@@ -29,11 +25,7 @@
 namespace mlir {
 void registerFromLLVMIRTranslation() {
   TranslateToMLIRRegistration registration(
-<<<<<<< HEAD
-      "import-llvm", "translate mlir to llvmir",
-=======
       "import-llvm", "translate llvmir to mlir",
->>>>>>> e1acf65b
       [](llvm::SourceMgr &sourceMgr,
          MLIRContext *context) -> OwningOpRef<Operation *> {
         llvm::SMDiagnostic err;
@@ -49,8 +41,6 @@
           return {};
         }
         return translateLLVMIRToModule(std::move(llvmModule), context);
-<<<<<<< HEAD
-=======
       },
       [](DialectRegistry &registry) {
         // Register the DLTI dialect used to express the data layout
@@ -59,7 +49,6 @@
         // Register all dialects that implement the LLVMImportDialectInterface
         // including the LLVM dialect.
         registerAllFromLLVMIRTranslations(registry);
->>>>>>> e1acf65b
       });
 }
 } // namespace mlir