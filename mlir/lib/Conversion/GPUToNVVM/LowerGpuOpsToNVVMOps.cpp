//===- LowerGpuOpsToNVVMOps.cpp - MLIR GPU to NVVM lowering passes --------===//
//
// Part of the LLVM Project, under the Apache License v2.0 with LLVM Exceptions.
// See https://llvm.org/LICENSE.txt for license information.
// SPDX-License-Identifier: Apache-2.0 WITH LLVM-exception
//
//===----------------------------------------------------------------------===//
//
// This file implements a pass to generate NVVMIR operations for higher-level
// GPU operations.
//
//===----------------------------------------------------------------------===//

#include "mlir/Conversion/GPUToNVVM/GPUToNVVMPass.h"

#include "mlir/Conversion/ArithToLLVM/ArithToLLVM.h"
#include "mlir/Conversion/ControlFlowToLLVM/ControlFlowToLLVM.h"
#include "mlir/Conversion/FuncToLLVM/ConvertFuncToLLVM.h"
#include "mlir/Conversion/LLVMCommon/ConversionTarget.h"
#include "mlir/Conversion/LLVMCommon/LoweringOptions.h"
#include "mlir/Conversion/LLVMCommon/TypeConverter.h"
#include "mlir/Conversion/MemRefToLLVM/MemRefToLLVM.h"
#include "mlir/Dialect/ControlFlow/IR/ControlFlow.h"
#include "mlir/Dialect/Func/IR/FuncOps.h"
#include "mlir/Dialect/GPU/IR/GPUDialect.h"
#include "mlir/Dialect/GPU/Transforms/Passes.h"
#include "mlir/Dialect/LLVMIR/NVVMDialect.h"
#include "mlir/Dialect/Math/IR/Math.h"
#include "mlir/Dialect/MemRef/IR/MemRef.h"
#include "mlir/Transforms/DialectConversion.h"
#include "mlir/Transforms/GreedyPatternRewriteDriver.h"

#include "../GPUCommon/GPUOpsLowering.h"
#include "../GPUCommon/IndexIntrinsicsOpLowering.h"
#include "../GPUCommon/OpToFuncCallLowering.h"

namespace mlir {
#define GEN_PASS_DEF_CONVERTGPUOPSTONVVMOPS
#include "mlir/Conversion/Passes.h.inc"
} // namespace mlir

using namespace mlir;

namespace {

/// Convert gpu dialect shfl mode enum to the equivalent nvvm one.
static NVVM::ShflKind convertShflKind(gpu::ShuffleMode mode) {
  switch (mode) {
  case gpu::ShuffleMode::XOR:
    return NVVM::ShflKind::bfly;
  case gpu::ShuffleMode::UP:
    return NVVM::ShflKind::up;
  case gpu::ShuffleMode::DOWN:
    return NVVM::ShflKind::down;
  case gpu::ShuffleMode::IDX:
    return NVVM::ShflKind::idx;
  }
  llvm_unreachable("unknown shuffle mode");
}

static Optional<NVVM::ReduxKind>
convertReduxKind(gpu::AllReduceOperation mode) {
  switch (mode) {
  case gpu::AllReduceOperation::ADD:
    return NVVM::ReduxKind::ADD;
  case gpu::AllReduceOperation::AND:
    return NVVM::ReduxKind::AND;
  case gpu::AllReduceOperation::MAX:
    return NVVM::ReduxKind::MAX;
  case gpu::AllReduceOperation::MIN:
    return NVVM::ReduxKind::MIN;
  case gpu::AllReduceOperation::OR:
    return NVVM::ReduxKind::OR;
  case gpu::AllReduceOperation::XOR:
    return NVVM::ReduxKind::XOR;
  case gpu::AllReduceOperation::MUL:
    return std::nullopt;
  }
  return std::nullopt;
}

/// This pass lowers gpu.subgroup_reduce op into to the nvvm.redux op. The op
/// must be run by the entire subgroup, otherwise it is undefined behaviour.
struct GPUSubgroupReduceOpLowering
    : public ConvertOpToLLVMPattern<gpu::SubgroupReduceOp> {
  using ConvertOpToLLVMPattern<gpu::SubgroupReduceOp>::ConvertOpToLLVMPattern;
  LogicalResult

  matchAndRewrite(gpu::SubgroupReduceOp op, OpAdaptor adaptor,
                  ConversionPatternRewriter &rewriter) const override {
    if (!op.getUniform())
      return rewriter.notifyMatchFailure(
          op, "cannot be lowered to redux as the op must be run "
              "uniformly (entire subgroup).");
    if (!op.getValue().getType().isInteger(32))
      return rewriter.notifyMatchFailure(op, "unsupported data type");

    Optional<NVVM::ReduxKind> mode = convertReduxKind(op.getOp());
    if (!mode.has_value())
      return rewriter.notifyMatchFailure(
          op, "unsupported reduction mode for redux");

    Location loc = op->getLoc();
    auto int32Type = IntegerType::get(rewriter.getContext(), 32);
    Value offset = rewriter.create<LLVM::ConstantOp>(loc, int32Type, -1);

    auto reduxOp = rewriter.create<NVVM::ReduxOp>(loc, int32Type, op.getValue(),
                                                  mode.value(), offset);

    rewriter.replaceOp(op, reduxOp->getResult(0));
    return success();
  }
};

struct GPUShuffleOpLowering : public ConvertOpToLLVMPattern<gpu::ShuffleOp> {
  using ConvertOpToLLVMPattern<gpu::ShuffleOp>::ConvertOpToLLVMPattern;

  /// Lowers a shuffle to the corresponding NVVM op.
  ///
  /// Convert the `width` argument into an activeMask (a bitmask which specifies
  /// which threads participate in the shuffle) and a maskAndClamp (specifying
  /// the highest lane which participates in the shuffle).
  ///
  ///     %one = llvm.constant(1 : i32) : i32
  ///     %minus_one = llvm.constant(-1 : i32) : i32
  ///     %thirty_two = llvm.constant(32 : i32) : i32
  ///     %num_lanes = llvm.sub %thirty_two, %width : i32
  ///     %active_mask = llvm.lshr %minus_one, %num_lanes : i32
  ///     %mask_and_clamp = llvm.sub %width, %one : i32
  ///     %shfl = nvvm.shfl.sync.bfly %active_mask, %value, %offset,
  ///         %mask_and_clamp : !llvm<"{ float, i1 }">
  ///     %shfl_value = llvm.extractvalue %shfl[0] :
  ///         !llvm<"{ float, i1 }">
  ///     %shfl_pred = llvm.extractvalue %shfl[1] :
  ///         !llvm<"{ float, i1 }">
  LogicalResult
  matchAndRewrite(gpu::ShuffleOp op, OpAdaptor adaptor,
                  ConversionPatternRewriter &rewriter) const override {
    Location loc = op->getLoc();

    auto valueTy = adaptor.getValue().getType();
    auto int32Type = IntegerType::get(rewriter.getContext(), 32);
    auto predTy = IntegerType::get(rewriter.getContext(), 1);
    auto resultTy = LLVM::LLVMStructType::getLiteral(rewriter.getContext(),
                                                     {valueTy, predTy});

    Value one = rewriter.create<LLVM::ConstantOp>(loc, int32Type, 1);
    Value minusOne = rewriter.create<LLVM::ConstantOp>(loc, int32Type, -1);
    Value thirtyTwo = rewriter.create<LLVM::ConstantOp>(loc, int32Type, 32);
    Value numLeadInactiveLane = rewriter.create<LLVM::SubOp>(
        loc, int32Type, thirtyTwo, adaptor.getWidth());
    // Bit mask of active lanes: `(-1) >> (32 - activeWidth)`.
    Value activeMask = rewriter.create<LLVM::LShrOp>(loc, int32Type, minusOne,
                                                     numLeadInactiveLane);
    Value maskAndClamp;
    if (op.getMode() == gpu::ShuffleMode::UP) {
      // Clamp lane: `32 - activeWidth`
      maskAndClamp = numLeadInactiveLane;
    } else {
      // Clamp lane: `activeWidth - 1`
      maskAndClamp =
          rewriter.create<LLVM::SubOp>(loc, int32Type, adaptor.getWidth(), one);
    }

    auto returnValueAndIsValidAttr = rewriter.getUnitAttr();
    Value shfl = rewriter.create<NVVM::ShflOp>(
        loc, resultTy, activeMask, adaptor.getValue(), adaptor.getOffset(),
        maskAndClamp, convertShflKind(op.getMode()), returnValueAndIsValidAttr);
    Value shflValue = rewriter.create<LLVM::ExtractValueOp>(loc, shfl, 0);
    Value isActiveSrcLane = rewriter.create<LLVM::ExtractValueOp>(loc, shfl, 1);

    rewriter.replaceOp(op, {shflValue, isActiveSrcLane});
    return success();
  }
};

struct GPULaneIdOpToNVVM : ConvertOpToLLVMPattern<gpu::LaneIdOp> {
  using ConvertOpToLLVMPattern<gpu::LaneIdOp>::ConvertOpToLLVMPattern;

  LogicalResult
  matchAndRewrite(gpu::LaneIdOp op, gpu::LaneIdOp::Adaptor adaptor,
                  ConversionPatternRewriter &rewriter) const override {
    auto loc = op->getLoc();
    MLIRContext *context = rewriter.getContext();
    Value newOp = rewriter.create<NVVM::LaneIdOp>(loc, rewriter.getI32Type());
    // Truncate or extend the result depending on the index bitwidth specified
    // by the LLVMTypeConverter options.
    const unsigned indexBitwidth = getTypeConverter()->getIndexTypeBitwidth();
    if (indexBitwidth > 32) {
      newOp = rewriter.create<LLVM::SExtOp>(
          loc, IntegerType::get(context, indexBitwidth), newOp);
    } else if (indexBitwidth < 32) {
      newOp = rewriter.create<LLVM::TruncOp>(
          loc, IntegerType::get(context, indexBitwidth), newOp);
    }
    rewriter.replaceOp(op, {newOp});
    return success();
  }
};

/// Import the GPU Ops to NVVM Patterns.
#include "GPUToNVVM.cpp.inc"

/// A pass that replaces all occurrences of GPU device operations with their
/// corresponding NVVM equivalent.
///
/// This pass only handles device code and is not meant to be run on GPU host
/// code.
struct LowerGpuOpsToNVVMOpsPass
    : public impl::ConvertGpuOpsToNVVMOpsBase<LowerGpuOpsToNVVMOpsPass> {
  LowerGpuOpsToNVVMOpsPass() = default;
  LowerGpuOpsToNVVMOpsPass(unsigned indexBitwidth, bool hasRedux = false) {
    this->indexBitwidth = indexBitwidth;
    this->hasRedux = hasRedux;
  }

  void runOnOperation() override {
    gpu::GPUModuleOp m = getOperation();

    // Request C wrapper emission.
    for (auto func : m.getOps<func::FuncOp>()) {
      func->setAttr(LLVM::LLVMDialect::getEmitCWrapperAttrName(),
                    UnitAttr::get(&getContext()));
    }

    // Customize the bitwidth used for the device side index computations.
    LowerToLLVMOptions options(
        m.getContext(),
        DataLayout(cast<DataLayoutOpInterface>(m.getOperation())));
    if (indexBitwidth != kDeriveIndexBitwidthFromDataLayout)
      options.overrideIndexBitwidth(indexBitwidth);

    // Apply in-dialect lowering. In-dialect lowering will replace
    // ops which need to be lowered further, which is not supported by a
    // single conversion pass.
    {
      RewritePatternSet patterns(m.getContext());
      populateGpuRewritePatterns(patterns);
      if (failed(applyPatternsAndFoldGreedily(m, std::move(patterns))))
        return signalPassFailure();
    }

    // MemRef conversion for GPU to NVVM lowering.
    {
      RewritePatternSet patterns(m.getContext());
      TypeConverter typeConverter;
      typeConverter.addConversion([](Type t) { return t; });
      // NVVM uses alloca in the default address space to represent private
      // memory allocations, so drop private annotations. NVVM uses address
      // space 3 for shared memory. NVVM uses the default address space to
      // represent global memory.
      gpu::populateMemorySpaceAttributeTypeConversions(
          typeConverter, [](gpu::AddressSpace space) -> unsigned {
            switch (space) {
            case gpu::AddressSpace::Global:
              return static_cast<unsigned>(
                  NVVM::NVVMMemorySpace::kGlobalMemorySpace);
            case gpu::AddressSpace::Workgroup:
              return static_cast<unsigned>(
                  NVVM::NVVMMemorySpace::kSharedMemorySpace);
            case gpu::AddressSpace::Private:
              return 0;
            }
            llvm_unreachable("unknown address space enum value");
            return 0;
          });
      gpu::populateMemorySpaceLoweringPatterns(typeConverter, patterns);
      ConversionTarget target(getContext());
      gpu::populateLowerMemorySpaceOpLegality(target);
      if (failed(applyFullConversion(m, target, std::move(patterns))))
        return signalPassFailure();
    }

    LLVMTypeConverter converter(m.getContext(), options);
<<<<<<< HEAD
    converter.addConversion([&](MemRefType type) -> std::optional<Type> {
      if (type.getMemorySpaceAsInt() !=
          gpu::GPUDialect::getPrivateAddressSpace())
        return std::nullopt;
      return converter.convertType(MemRefType::Builder(type).setMemorySpace(
          IntegerAttr::get(IntegerType::get(m.getContext(), 64), 0)));
    });
=======
>>>>>>> e1acf65b
    // Lowering for MMAMatrixType.
    converter.addConversion([&](gpu::MMAMatrixType type) -> Type {
      return convertMMAToLLVMType(type);
    });
    RewritePatternSet llvmPatterns(m.getContext());

    arith::populateArithToLLVMConversionPatterns(converter, llvmPatterns);
    cf::populateControlFlowToLLVMConversionPatterns(converter, llvmPatterns);
    populateFuncToLLVMConversionPatterns(converter, llvmPatterns);
    populateMemRefToLLVMConversionPatterns(converter, llvmPatterns);
    populateGpuToNVVMConversionPatterns(converter, llvmPatterns);
    populateGpuWMMAToNVVMConversionPatterns(converter, llvmPatterns);
    if (this->hasRedux)
      populateGpuSubgroupReduceOpLoweringPattern(converter, llvmPatterns);
    LLVMConversionTarget target(getContext());
    configureGpuToNVVMConversionLegality(target);
    if (failed(applyPartialConversion(m, target, std::move(llvmPatterns))))
      signalPassFailure();
  }
};

} // namespace

void mlir::configureGpuToNVVMConversionLegality(ConversionTarget &target) {
  target.addIllegalOp<func::FuncOp>();
  target.addLegalDialect<::mlir::LLVM::LLVMDialect>();
  target.addLegalDialect<::mlir::NVVM::NVVMDialect>();
  target.addIllegalDialect<gpu::GPUDialect>();
  target.addIllegalOp<LLVM::CosOp, LLVM::ExpOp, LLVM::Exp2Op, LLVM::FAbsOp,
                      LLVM::FCeilOp, LLVM::FFloorOp, LLVM::LogOp, LLVM::Log10Op,
                      LLVM::Log2Op, LLVM::PowOp, LLVM::SinOp, LLVM::SqrtOp>();

  // TODO: Remove once we support replacing non-root ops.
  target.addLegalOp<gpu::YieldOp, gpu::GPUModuleOp, gpu::ModuleEndOp>();
}

template <typename OpTy>
static void populateOpPatterns(LLVMTypeConverter &converter,
                               RewritePatternSet &patterns, StringRef f32Func,
                               StringRef f64Func) {
  patterns.add<ScalarizeVectorOpLowering<OpTy>>(converter);
  patterns.add<OpToFuncCallLowering<OpTy>>(converter, f32Func, f64Func);
}

void mlir::populateGpuSubgroupReduceOpLoweringPattern(
    LLVMTypeConverter &converter, RewritePatternSet &patterns) {
  patterns.add<GPUSubgroupReduceOpLowering>(converter);
}

void mlir::populateGpuToNVVMConversionPatterns(LLVMTypeConverter &converter,
                                               RewritePatternSet &patterns) {
  populateWithGenerated(patterns);
  patterns.add<GPUPrintfOpToVPrintfLowering>(converter);
  patterns
      .add<GPUIndexIntrinsicOpLowering<gpu::ThreadIdOp, NVVM::ThreadIdXOp,
                                       NVVM::ThreadIdYOp, NVVM::ThreadIdZOp>,
           GPUIndexIntrinsicOpLowering<gpu::BlockDimOp, NVVM::BlockDimXOp,
                                       NVVM::BlockDimYOp, NVVM::BlockDimZOp>,
           GPUIndexIntrinsicOpLowering<gpu::BlockIdOp, NVVM::BlockIdXOp,
                                       NVVM::BlockIdYOp, NVVM::BlockIdZOp>,
           GPUIndexIntrinsicOpLowering<gpu::GridDimOp, NVVM::GridDimXOp,
                                       NVVM::GridDimYOp, NVVM::GridDimZOp>,
           GPULaneIdOpToNVVM, GPUShuffleOpLowering, GPUReturnOpLowering>(
          converter);

  // Explicitly drop memory space when lowering private memory
  // attributions since NVVM models it as `alloca`s in the default
  // memory space and does not support `alloca`s with addrspace(5).
  patterns.add<GPUFuncOpLowering>(
      converter, /*allocaAddrSpace=*/0,
      /*workgroupAddrSpace=*/
      static_cast<unsigned>(NVVM::NVVMMemorySpace::kSharedMemorySpace),
      StringAttr::get(&converter.getContext(),
                      NVVM::NVVMDialect::getKernelFuncAttrName()));

  populateOpPatterns<math::AbsFOp>(converter, patterns, "__nv_fabsf",
                                   "__nv_fabs");
  populateOpPatterns<math::AtanOp>(converter, patterns, "__nv_atanf",
                                   "__nv_atan");
  populateOpPatterns<math::Atan2Op>(converter, patterns, "__nv_atan2f",
                                    "__nv_atan2");
  populateOpPatterns<math::CbrtOp>(converter, patterns, "__nv_cbrtf",
                                   "__nv_cbrt");
  populateOpPatterns<math::CeilOp>(converter, patterns, "__nv_ceilf",
                                   "__nv_ceil");
  populateOpPatterns<math::CosOp>(converter, patterns, "__nv_cosf", "__nv_cos");
  populateOpPatterns<math::ExpOp>(converter, patterns, "__nv_expf", "__nv_exp");
  populateOpPatterns<math::Exp2Op>(converter, patterns, "__nv_exp2f",
                                   "__nv_exp2");
  populateOpPatterns<math::ExpM1Op>(converter, patterns, "__nv_expm1f",
                                    "__nv_expm1");
  populateOpPatterns<math::FloorOp>(converter, patterns, "__nv_floorf",
                                    "__nv_floor");
  populateOpPatterns<math::LogOp>(converter, patterns, "__nv_logf", "__nv_log");
  populateOpPatterns<math::Log1pOp>(converter, patterns, "__nv_log1pf",
                                    "__nv_log1p");
  populateOpPatterns<math::Log10Op>(converter, patterns, "__nv_log10f",
                                    "__nv_log10");
  populateOpPatterns<math::Log2Op>(converter, patterns, "__nv_log2f",
                                   "__nv_log2");
  populateOpPatterns<math::PowFOp>(converter, patterns, "__nv_powf",
                                   "__nv_pow");
  populateOpPatterns<math::RsqrtOp>(converter, patterns, "__nv_rsqrtf",
                                    "__nv_rsqrt");
  populateOpPatterns<math::SinOp>(converter, patterns, "__nv_sinf", "__nv_sin");
  populateOpPatterns<math::SqrtOp>(converter, patterns, "__nv_sqrtf",
                                   "__nv_sqrt");
  populateOpPatterns<math::TanhOp>(converter, patterns, "__nv_tanhf",
                                   "__nv_tanh");
  populateOpPatterns<math::TanOp>(converter, patterns, "__nv_tanf", "__nv_tan");
}

std::unique_ptr<OperationPass<gpu::GPUModuleOp>>
mlir::createLowerGpuOpsToNVVMOpsPass(unsigned indexBitwidth, bool hasRedux) {
  return std::make_unique<LowerGpuOpsToNVVMOpsPass>(indexBitwidth, hasRedux);
}<|MERGE_RESOLUTION|>--- conflicted
+++ resolved
@@ -272,16 +272,6 @@
     }
 
     LLVMTypeConverter converter(m.getContext(), options);
-<<<<<<< HEAD
-    converter.addConversion([&](MemRefType type) -> std::optional<Type> {
-      if (type.getMemorySpaceAsInt() !=
-          gpu::GPUDialect::getPrivateAddressSpace())
-        return std::nullopt;
-      return converter.convertType(MemRefType::Builder(type).setMemorySpace(
-          IntegerAttr::get(IntegerType::get(m.getContext(), 64), 0)));
-    });
-=======
->>>>>>> e1acf65b
     // Lowering for MMAMatrixType.
     converter.addConversion([&](gpu::MMAMatrixType type) -> Type {
       return convertMMAToLLVMType(type);
