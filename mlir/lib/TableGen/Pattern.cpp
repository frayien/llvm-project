//===- Pattern.cpp - Pattern wrapper class --------------------------------===//
//
// Part of the LLVM Project, under the Apache License v2.0 with LLVM Exceptions.
// See https://llvm.org/LICENSE.txt for license information.
// SPDX-License-Identifier: Apache-2.0 WITH LLVM-exception
//
//===----------------------------------------------------------------------===//
//
// Pattern wrapper class to simplify using TableGen Record defining a MLIR
// Pattern.
//
//===----------------------------------------------------------------------===//

#include <utility>

#include "mlir/TableGen/Pattern.h"
#include "llvm/ADT/StringExtras.h"
#include "llvm/ADT/Twine.h"
#include "llvm/Support/Debug.h"
#include "llvm/Support/FormatVariadic.h"
#include "llvm/TableGen/Error.h"
#include "llvm/TableGen/Record.h"

#define DEBUG_TYPE "mlir-tblgen-pattern"

using namespace mlir;
using namespace tblgen;

using llvm::DagInit;
using llvm::dbgs;
using llvm::DefInit;
using llvm::formatv;
using llvm::IntInit;
using llvm::Record;

//===----------------------------------------------------------------------===//
// DagLeaf
//===----------------------------------------------------------------------===//

bool DagLeaf::isUnspecified() const {
  return isa_and_nonnull<llvm::UnsetInit>(def);
}

bool DagLeaf::isOperandMatcher() const {
  // Operand matchers specify a type constraint.
  return isSubClassOf("TypeConstraint");
}

bool DagLeaf::isAttrMatcher() const {
  // Attribute matchers specify an attribute constraint.
  return isSubClassOf("AttrConstraint");
}

bool DagLeaf::isNativeCodeCall() const {
  return isSubClassOf("NativeCodeCall");
}

bool DagLeaf::isConstantAttr() const { return isSubClassOf("ConstantAttr"); }

bool DagLeaf::isEnumAttrCase() const {
  return isSubClassOf("EnumAttrCaseInfo");
}

bool DagLeaf::isStringAttr() const { return isa<llvm::StringInit>(def); }

Constraint DagLeaf::getAsConstraint() const {
  assert((isOperandMatcher() || isAttrMatcher()) &&
         "the DAG leaf must be operand or attribute");
  return Constraint(cast<DefInit>(def)->getDef());
}

ConstantAttr DagLeaf::getAsConstantAttr() const {
  assert(isConstantAttr() && "the DAG leaf must be constant attribute");
  return ConstantAttr(cast<DefInit>(def));
}

EnumAttrCase DagLeaf::getAsEnumAttrCase() const {
  assert(isEnumAttrCase() && "the DAG leaf must be an enum attribute case");
  return EnumAttrCase(cast<DefInit>(def));
}

std::string DagLeaf::getConditionTemplate() const {
  return getAsConstraint().getConditionTemplate();
}

StringRef DagLeaf::getNativeCodeTemplate() const {
  assert(isNativeCodeCall() && "the DAG leaf must be NativeCodeCall");
  return cast<DefInit>(def)->getDef()->getValueAsString("expression");
}

int DagLeaf::getNumReturnsOfNativeCode() const {
  assert(isNativeCodeCall() && "the DAG leaf must be NativeCodeCall");
  return cast<DefInit>(def)->getDef()->getValueAsInt("numReturns");
}

std::string DagLeaf::getStringAttr() const {
  assert(isStringAttr() && "the DAG leaf must be string attribute");
  return def->getAsUnquotedString();
}
bool DagLeaf::isSubClassOf(StringRef superclass) const {
  if (auto *defInit = dyn_cast_or_null<DefInit>(def))
    return defInit->getDef()->isSubClassOf(superclass);
  return false;
}

void DagLeaf::print(raw_ostream &os) const {
  if (def)
    def->print(os);
}

//===----------------------------------------------------------------------===//
// DagNode
//===----------------------------------------------------------------------===//

bool DagNode::isNativeCodeCall() const {
  if (auto *defInit = dyn_cast_or_null<DefInit>(node->getOperator()))
    return defInit->getDef()->isSubClassOf("NativeCodeCall");
  return false;
}

bool DagNode::isOperation() const {
  return !isNativeCodeCall() && !isReplaceWithValue() &&
         !isLocationDirective() && !isReturnTypeDirective() && !isEither() &&
         !isVariadic();
}

StringRef DagNode::getNativeCodeTemplate() const {
  assert(isNativeCodeCall() && "the DAG leaf must be NativeCodeCall");
  return cast<DefInit>(node->getOperator())
      ->getDef()
      ->getValueAsString("expression");
}

int DagNode::getNumReturnsOfNativeCode() const {
  assert(isNativeCodeCall() && "the DAG leaf must be NativeCodeCall");
  return cast<DefInit>(node->getOperator())
      ->getDef()
      ->getValueAsInt("numReturns");
}

StringRef DagNode::getSymbol() const { return node->getNameStr(); }

Operator &DagNode::getDialectOp(RecordOperatorMap *mapper) const {
  const Record *opDef = cast<DefInit>(node->getOperator())->getDef();
  auto [it, inserted] = mapper->try_emplace(opDef);
  if (inserted)
    it->second = std::make_unique<Operator>(opDef);
  return *it->second;
}

int DagNode::getNumOps() const {
  // We want to get number of operations recursively involved in the DAG tree.
  // All other directives should be excluded.
  int count = isOperation() ? 1 : 0;
  for (int i = 0, e = getNumArgs(); i != e; ++i) {
    if (auto child = getArgAsNestedDag(i))
      count += child.getNumOps();
  }
  return count;
}

int DagNode::getNumArgs() const { return node->getNumArgs(); }

bool DagNode::isNestedDagArg(unsigned index) const {
  return isa<DagInit>(node->getArg(index));
}

DagNode DagNode::getArgAsNestedDag(unsigned index) const {
  return DagNode(dyn_cast_or_null<DagInit>(node->getArg(index)));
}

DagLeaf DagNode::getArgAsLeaf(unsigned index) const {
  assert(!isNestedDagArg(index));
  return DagLeaf(node->getArg(index));
}

StringRef DagNode::getArgName(unsigned index) const {
  return node->getArgNameStr(index);
}

bool DagNode::isReplaceWithValue() const {
  auto *dagOpDef = cast<DefInit>(node->getOperator())->getDef();
  return dagOpDef->getName() == "replaceWithValue";
}

bool DagNode::isLocationDirective() const {
  auto *dagOpDef = cast<DefInit>(node->getOperator())->getDef();
  return dagOpDef->getName() == "location";
}

bool DagNode::isReturnTypeDirective() const {
  auto *dagOpDef = cast<DefInit>(node->getOperator())->getDef();
  return dagOpDef->getName() == "returnType";
}

bool DagNode::isEither() const {
  auto *dagOpDef = cast<DefInit>(node->getOperator())->getDef();
  return dagOpDef->getName() == "either";
}

bool DagNode::isVariadic() const {
  auto *dagOpDef = cast<DefInit>(node->getOperator())->getDef();
  return dagOpDef->getName() == "variadic";
}

void DagNode::print(raw_ostream &os) const {
  if (node)
    node->print(os);
}

//===----------------------------------------------------------------------===//
// SymbolInfoMap
//===----------------------------------------------------------------------===//

StringRef SymbolInfoMap::getValuePackName(StringRef symbol, int *index) {
  int idx = -1;
  auto [name, indexStr] = symbol.rsplit("__");

  if (indexStr.consumeInteger(10, idx)) {
    // The second part is not an index; we return the whole symbol as-is.
    return symbol;
  }
  if (index) {
    *index = idx;
  }
  return name;
}

SymbolInfoMap::SymbolInfo::SymbolInfo(
    const Operator *op, SymbolInfo::Kind kind,
    std::optional<DagAndConstant> dagAndConstant)
    : op(op), kind(kind), dagAndConstant(dagAndConstant) {}

int SymbolInfoMap::SymbolInfo::getStaticValueCount() const {
  switch (kind) {
  case Kind::Attr:
  case Kind::Operand:
  case Kind::Value:
    return 1;
  case Kind::Result:
    return op->getNumResults();
  case Kind::MultipleValues:
    return getSize();
  }
  llvm_unreachable("unknown kind");
}

std::string SymbolInfoMap::SymbolInfo::getVarName(StringRef name) const {
  return alternativeName ? *alternativeName : name.str();
}

std::string SymbolInfoMap::SymbolInfo::getVarTypeStr(StringRef name) const {
  LLVM_DEBUG(dbgs() << "getVarTypeStr for '" << name << "': ");
  switch (kind) {
  case Kind::Attr: {
    if (op)
      return op->getArg(getArgIndex())
          .get<NamedAttribute *>()
          ->attr.getStorageType()
          .str();
    // TODO(suderman): Use a more exact type when available.
    return "::mlir::Attribute";
  }
  case Kind::Operand: {
    // Use operand range for captured operands (to support potential variadic
    // operands).
    return "::mlir::Operation::operand_range";
  }
  case Kind::Value: {
    return "::mlir::Value";
  }
  case Kind::MultipleValues: {
    return "::mlir::ValueRange";
  }
  case Kind::Result: {
    // Use the op itself for captured results.
    return op->getQualCppClassName();
  }
  }
  llvm_unreachable("unknown kind");
}

std::string SymbolInfoMap::SymbolInfo::getVarDecl(StringRef name) const {
  LLVM_DEBUG(dbgs() << "getVarDecl for '" << name << "': ");
  std::string varInit = kind == Kind::Operand ? "(op0->getOperands())" : "";
  return std::string(
      formatv("{0} {1}{2};\n", getVarTypeStr(name), getVarName(name), varInit));
}

std::string SymbolInfoMap::SymbolInfo::getArgDecl(StringRef name) const {
  LLVM_DEBUG(dbgs() << "getArgDecl for '" << name << "': ");
  return std::string(
      formatv("{0} &{1}", getVarTypeStr(name), getVarName(name)));
}

std::string SymbolInfoMap::SymbolInfo::getValueAndRangeUse(
    StringRef name, int index, const char *fmt, const char *separator) const {
  LLVM_DEBUG(dbgs() << "getValueAndRangeUse for '" << name << "': ");
  switch (kind) {
  case Kind::Attr: {
    assert(index < 0);
    auto repl = formatv(fmt, name);
    LLVM_DEBUG(dbgs() << repl << " (Attr)\n");
    return std::string(repl);
  }
  case Kind::Operand: {
    assert(index < 0);
    auto *operand = op->getArg(getArgIndex()).get<NamedTypeConstraint *>();
    // If this operand is variadic and this SymbolInfo doesn't have a range
    // index, then return the full variadic operand_range. Otherwise, return
    // the value itself.
    if (operand->isVariableLength() && !getVariadicSubIndex().has_value()) {
      auto repl = formatv(fmt, name);
      LLVM_DEBUG(dbgs() << repl << " (VariadicOperand)\n");
      return std::string(repl);
    }
    auto repl = formatv(fmt, formatv("(*{0}.begin())", name));
    LLVM_DEBUG(dbgs() << repl << " (SingleOperand)\n");
    return std::string(repl);
  }
  case Kind::Result: {
    // If `index` is greater than zero, then we are referencing a specific
    // result of a multi-result op. The result can still be variadic.
    if (index >= 0) {
      std::string v =
          std::string(formatv("{0}.getODSResults({1})", name, index));
      if (!op->getResult(index).isVariadic())
        v = std::string(formatv("(*{0}.begin())", v));
      auto repl = formatv(fmt, v);
      LLVM_DEBUG(dbgs() << repl << " (SingleResult)\n");
      return std::string(repl);
    }

    // If this op has no result at all but still we bind a symbol to it, it
    // means we want to capture the op itself.
    if (op->getNumResults() == 0) {
      LLVM_DEBUG(dbgs() << name << " (Op)\n");
      return formatv(fmt, name);
    }

    // We are referencing all results of the multi-result op. A specific result
    // can either be a value or a range. Then join them with `separator`.
    SmallVector<std::string, 4> values;
    values.reserve(op->getNumResults());

    for (int i = 0, e = op->getNumResults(); i < e; ++i) {
      std::string v = std::string(formatv("{0}.getODSResults({1})", name, i));
      if (!op->getResult(i).isVariadic()) {
        v = std::string(formatv("(*{0}.begin())", v));
      }
      values.push_back(std::string(formatv(fmt, v)));
    }
    auto repl = llvm::join(values, separator);
    LLVM_DEBUG(dbgs() << repl << " (VariadicResult)\n");
    return repl;
  }
  case Kind::Value: {
    assert(index < 0);
    assert(op == nullptr);
    auto repl = formatv(fmt, name);
    LLVM_DEBUG(dbgs() << repl << " (Value)\n");
    return std::string(repl);
  }
  case Kind::MultipleValues: {
    assert(op == nullptr);
    assert(index < getSize());
    if (index >= 0) {
      std::string repl =
          formatv(fmt, std::string(formatv("{0}[{1}]", name, index)));
      LLVM_DEBUG(dbgs() << repl << " (MultipleValues)\n");
      return repl;
    }
    // If it doesn't specify certain element, unpack them all.
    auto repl =
        formatv(fmt, std::string(formatv("{0}.begin(), {0}.end()", name)));
    LLVM_DEBUG(dbgs() << repl << " (MultipleValues)\n");
    return std::string(repl);
  }
  }
  llvm_unreachable("unknown kind");
}

std::string SymbolInfoMap::SymbolInfo::getAllRangeUse(
    StringRef name, int index, const char *fmt, const char *separator) const {
  LLVM_DEBUG(dbgs() << "getAllRangeUse for '" << name << "': ");
  switch (kind) {
  case Kind::Attr:
  case Kind::Operand: {
    assert(index < 0 && "only allowed for symbol bound to result");
    auto repl = formatv(fmt, name);
    LLVM_DEBUG(dbgs() << repl << " (Operand/Attr)\n");
    return std::string(repl);
  }
  case Kind::Result: {
    if (index >= 0) {
      auto repl = formatv(fmt, formatv("{0}.getODSResults({1})", name, index));
      LLVM_DEBUG(dbgs() << repl << " (SingleResult)\n");
      return std::string(repl);
    }

    // We are referencing all results of the multi-result op. Each result should
    // have a value range, and then join them with `separator`.
    SmallVector<std::string, 4> values;
    values.reserve(op->getNumResults());

    for (int i = 0, e = op->getNumResults(); i < e; ++i) {
      values.push_back(std::string(
          formatv(fmt, formatv("{0}.getODSResults({1})", name, i))));
    }
    auto repl = llvm::join(values, separator);
    LLVM_DEBUG(dbgs() << repl << " (VariadicResult)\n");
    return repl;
  }
  case Kind::Value: {
    assert(index < 0 && "only allowed for symbol bound to result");
    assert(op == nullptr);
    auto repl = formatv(fmt, formatv("{{{0}}", name));
    LLVM_DEBUG(dbgs() << repl << " (Value)\n");
    return std::string(repl);
  }
  case Kind::MultipleValues: {
    assert(op == nullptr);
    assert(index < getSize());
    if (index >= 0) {
      std::string repl =
          formatv(fmt, std::string(formatv("{0}[{1}]", name, index)));
      LLVM_DEBUG(dbgs() << repl << " (MultipleValues)\n");
      return repl;
    }
    auto repl =
        formatv(fmt, std::string(formatv("{0}.begin(), {0}.end()", name)));
    LLVM_DEBUG(dbgs() << repl << " (MultipleValues)\n");
    return std::string(repl);
  }
  }
  llvm_unreachable("unknown kind");
}

bool SymbolInfoMap::bindOpArgument(DagNode node, StringRef symbol,
                                   const Operator &op, int argIndex,
                                   std::optional<int> variadicSubIndex) {
  StringRef name = getValuePackName(symbol);
  if (name != symbol) {
    auto error = formatv(
        "symbol '{0}' with trailing index cannot bind to op argument", symbol);
    PrintFatalError(loc, error);
  }

  auto symInfo =
      op.getArg(argIndex).is<NamedAttribute *>()
          ? SymbolInfo::getAttr(&op, argIndex)
          : SymbolInfo::getOperand(node, &op, argIndex, variadicSubIndex);

  std::string key = symbol.str();
  if (symbolInfoMap.count(key)) {
    // Only non unique name for the operand is supported.
    if (symInfo.kind != SymbolInfo::Kind::Operand) {
      return false;
    }

    // Cannot add new operand if there is already non operand with the same
    // name.
    if (symbolInfoMap.find(key)->second.kind != SymbolInfo::Kind::Operand) {
      return false;
    }
  }

  symbolInfoMap.emplace(key, symInfo);
  return true;
}

bool SymbolInfoMap::bindOpResult(StringRef symbol, const Operator &op) {
  std::string name = getValuePackName(symbol).str();
  auto inserted = symbolInfoMap.emplace(name, SymbolInfo::getResult(&op));

  return symbolInfoMap.count(inserted->first) == 1;
}

bool SymbolInfoMap::bindValues(StringRef symbol, int numValues) {
  std::string name = getValuePackName(symbol).str();
  if (numValues > 1)
    return bindMultipleValues(name, numValues);
  return bindValue(name);
}

bool SymbolInfoMap::bindValue(StringRef symbol) {
  auto inserted = symbolInfoMap.emplace(symbol.str(), SymbolInfo::getValue());
  return symbolInfoMap.count(inserted->first) == 1;
}

bool SymbolInfoMap::bindMultipleValues(StringRef symbol, int numValues) {
  std::string name = getValuePackName(symbol).str();
  auto inserted =
      symbolInfoMap.emplace(name, SymbolInfo::getMultipleValues(numValues));
  return symbolInfoMap.count(inserted->first) == 1;
}

bool SymbolInfoMap::bindAttr(StringRef symbol) {
  auto inserted = symbolInfoMap.emplace(symbol.str(), SymbolInfo::getAttr());
  return symbolInfoMap.count(inserted->first) == 1;
}

bool SymbolInfoMap::contains(StringRef symbol) const {
  return find(symbol) != symbolInfoMap.end();
}

SymbolInfoMap::const_iterator SymbolInfoMap::find(StringRef key) const {
  std::string name = getValuePackName(key).str();

  return symbolInfoMap.find(name);
}

SymbolInfoMap::const_iterator
SymbolInfoMap::findBoundSymbol(StringRef key, DagNode node, const Operator &op,
                               int argIndex,
                               std::optional<int> variadicSubIndex) const {
  return findBoundSymbol(
      key, SymbolInfo::getOperand(node, &op, argIndex, variadicSubIndex));
}

SymbolInfoMap::const_iterator
SymbolInfoMap::findBoundSymbol(StringRef key,
                               const SymbolInfo &symbolInfo) const {
  std::string name = getValuePackName(key).str();
  auto range = symbolInfoMap.equal_range(name);

  for (auto it = range.first; it != range.second; ++it)
    if (it->second.dagAndConstant == symbolInfo.dagAndConstant)
      return it;

  return symbolInfoMap.end();
}

std::pair<SymbolInfoMap::iterator, SymbolInfoMap::iterator>
SymbolInfoMap::getRangeOfEqualElements(StringRef key) {
  std::string name = getValuePackName(key).str();

  return symbolInfoMap.equal_range(name);
}

int SymbolInfoMap::count(StringRef key) const {
  std::string name = getValuePackName(key).str();
  return symbolInfoMap.count(name);
}

int SymbolInfoMap::getStaticValueCount(StringRef symbol) const {
  StringRef name = getValuePackName(symbol);
  if (name != symbol) {
    // If there is a trailing index inside symbol, it references just one
    // static value.
    return 1;
  }
  // Otherwise, find how many it represents by querying the symbol's info.
  return find(name)->second.getStaticValueCount();
}

std::string SymbolInfoMap::getValueAndRangeUse(StringRef symbol,
                                               const char *fmt,
                                               const char *separator) const {
  int index = -1;
  StringRef name = getValuePackName(symbol, &index);

  auto it = symbolInfoMap.find(name.str());
  if (it == symbolInfoMap.end()) {
    auto error = formatv("referencing unbound symbol '{0}'", symbol);
    PrintFatalError(loc, error);
  }

  return it->second.getValueAndRangeUse(name, index, fmt, separator);
}

std::string SymbolInfoMap::getAllRangeUse(StringRef symbol, const char *fmt,
                                          const char *separator) const {
  int index = -1;
  StringRef name = getValuePackName(symbol, &index);

  auto it = symbolInfoMap.find(name.str());
  if (it == symbolInfoMap.end()) {
    auto error = formatv("referencing unbound symbol '{0}'", symbol);
    PrintFatalError(loc, error);
  }

  return it->second.getAllRangeUse(name, index, fmt, separator);
}

void SymbolInfoMap::assignUniqueAlternativeNames() {
  llvm::StringSet<> usedNames;

  for (auto symbolInfoIt = symbolInfoMap.begin();
       symbolInfoIt != symbolInfoMap.end();) {
    auto range = symbolInfoMap.equal_range(symbolInfoIt->first);
    auto startRange = range.first;
    auto endRange = range.second;

    auto operandName = symbolInfoIt->first;
    int startSearchIndex = 0;
    for (++startRange; startRange != endRange; ++startRange) {
      // Current operand name is not unique, find a unique one
      // and set the alternative name.
      for (int i = startSearchIndex;; ++i) {
        std::string alternativeName = operandName + std::to_string(i);
        if (!usedNames.contains(alternativeName) &&
            symbolInfoMap.count(alternativeName) == 0) {
          usedNames.insert(alternativeName);
          startRange->second.alternativeName = alternativeName;
          startSearchIndex = i + 1;

          break;
        }
      }
    }

    symbolInfoIt = endRange;
  }
}

//===----------------------------------------------------------------------===//
// Pattern
//==----------------------------------------------------------------------===//

Pattern::Pattern(const Record *def, RecordOperatorMap *mapper)
    : def(*def), recordOpMap(mapper) {}

DagNode Pattern::getSourcePattern() const {
  return DagNode(def.getValueAsDag("sourcePattern"));
}

int Pattern::getNumResultPatterns() const {
  auto *results = def.getValueAsListInit("resultPatterns");
  return results->size();
}

DagNode Pattern::getResultPattern(unsigned index) const {
  auto *results = def.getValueAsListInit("resultPatterns");
  return DagNode(cast<DagInit>(results->getElement(index)));
}

void Pattern::collectSourcePatternBoundSymbols(SymbolInfoMap &infoMap) {
  LLVM_DEBUG(dbgs() << "start collecting source pattern bound symbols\n");
  collectBoundSymbols(getSourcePattern(), infoMap, /*isSrcPattern=*/true);
  LLVM_DEBUG(dbgs() << "done collecting source pattern bound symbols\n");

  LLVM_DEBUG(dbgs() << "start assigning alternative names for symbols\n");
  infoMap.assignUniqueAlternativeNames();
  LLVM_DEBUG(dbgs() << "done assigning alternative names for symbols\n");
}

void Pattern::collectResultPatternBoundSymbols(SymbolInfoMap &infoMap) {
  LLVM_DEBUG(dbgs() << "start collecting result pattern bound symbols\n");
  for (int i = 0, e = getNumResultPatterns(); i < e; ++i) {
    auto pattern = getResultPattern(i);
    collectBoundSymbols(pattern, infoMap, /*isSrcPattern=*/false);
  }
  LLVM_DEBUG(dbgs() << "done collecting result pattern bound symbols\n");
}

const Operator &Pattern::getSourceRootOp() {
  return getSourcePattern().getDialectOp(recordOpMap);
}

Operator &Pattern::getDialectOp(DagNode node) {
  return node.getDialectOp(recordOpMap);
}

std::vector<AppliedConstraint> Pattern::getConstraints() const {
  auto *listInit = def.getValueAsListInit("constraints");
  std::vector<AppliedConstraint> ret;
  ret.reserve(listInit->size());

  for (auto *it : *listInit) {
    auto *dagInit = dyn_cast<DagInit>(it);
    if (!dagInit)
      PrintFatalError(&def, "all elements in Pattern multi-entity "
                            "constraints should be DAG nodes");

    std::vector<std::string> entities;
    entities.reserve(dagInit->arg_size());
    for (auto *argName : dagInit->getArgNames()) {
      if (!argName) {
        PrintFatalError(
            &def,
            "operands to additional constraints can only be symbol references");
      }
      entities.emplace_back(argName->getValue());
    }

    ret.emplace_back(cast<DefInit>(dagInit->getOperator())->getDef(),
                     dagInit->getNameStr(), std::move(entities));
  }
  return ret;
}

int Pattern::getNumSupplementalPatterns() const {
  auto *results = def.getValueAsListInit("supplementalPatterns");
  return results->size();
}

DagNode Pattern::getSupplementalPattern(unsigned index) const {
  auto *results = def.getValueAsListInit("supplementalPatterns");
  return DagNode(cast<DagInit>(results->getElement(index)));
}

int Pattern::getBenefit() const {
  // The initial benefit value is a heuristic with number of ops in the source
  // pattern.
  int initBenefit = getSourcePattern().getNumOps();
<<<<<<< HEAD
  const llvm::DagInit *delta = def.getValueAsDag("benefitDelta");
  if (delta->getNumArgs() != 1 || !isa<llvm::IntInit>(delta->getArg(0))) {
=======
  const DagInit *delta = def.getValueAsDag("benefitDelta");
  if (delta->getNumArgs() != 1 || !isa<IntInit>(delta->getArg(0))) {
>>>>>>> f791cfc8
    PrintFatalError(&def,
                    "The 'addBenefit' takes and only takes one integer value");
  }
  return initBenefit + dyn_cast<IntInit>(delta->getArg(0))->getValue();
}

std::vector<Pattern::IdentifierLine> Pattern::getLocation() const {
  std::vector<std::pair<StringRef, unsigned>> result;
  result.reserve(def.getLoc().size());
  for (auto loc : def.getLoc()) {
    unsigned buf = llvm::SrcMgr.FindBufferContainingLoc(loc);
    assert(buf && "invalid source location");
    result.emplace_back(
        llvm::SrcMgr.getBufferInfo(buf).Buffer->getBufferIdentifier(),
        llvm::SrcMgr.getLineAndColumn(loc, buf).first);
  }
  return result;
}

void Pattern::verifyBind(bool result, StringRef symbolName) {
  if (!result) {
    auto err = formatv("symbol '{0}' bound more than once", symbolName);
    PrintFatalError(&def, err);
  }
}

void Pattern::collectBoundSymbols(DagNode tree, SymbolInfoMap &infoMap,
                                  bool isSrcPattern) {
  auto treeName = tree.getSymbol();
  auto numTreeArgs = tree.getNumArgs();

  if (tree.isNativeCodeCall()) {
    if (!treeName.empty()) {
      if (!isSrcPattern) {
        LLVM_DEBUG(dbgs() << "found symbol bound to NativeCodeCall: "
                          << treeName << '\n');
        verifyBind(
            infoMap.bindValues(treeName, tree.getNumReturnsOfNativeCode()),
            treeName);
      } else {
        PrintFatalError(&def,
                        formatv("binding symbol '{0}' to NativecodeCall in "
                                "MatchPattern is not supported",
                                treeName));
      }
    }

    for (int i = 0; i != numTreeArgs; ++i) {
      if (auto treeArg = tree.getArgAsNestedDag(i)) {
        // This DAG node argument is a DAG node itself. Go inside recursively.
        collectBoundSymbols(treeArg, infoMap, isSrcPattern);
        continue;
      }

      if (!isSrcPattern)
        continue;

      // We can only bind symbols to arguments in source pattern. Those
      // symbols are referenced in result patterns.
      auto treeArgName = tree.getArgName(i);

      // `$_` is a special symbol meaning ignore the current argument.
      if (!treeArgName.empty() && treeArgName != "_") {
        DagLeaf leaf = tree.getArgAsLeaf(i);

        // In (NativeCodeCall<"Foo($_self, $0, $1, $2)"> I8Attr:$a, I8:$b, $c),
        if (leaf.isUnspecified()) {
          // This is case of $c, a Value without any constraints.
          verifyBind(infoMap.bindValue(treeArgName), treeArgName);
        } else {
          auto constraint = leaf.getAsConstraint();
          bool isAttr = leaf.isAttrMatcher() || leaf.isEnumAttrCase() ||
                        leaf.isConstantAttr() ||
                        constraint.getKind() == Constraint::Kind::CK_Attr;

          if (isAttr) {
            // This is case of $a, a binding to a certain attribute.
            verifyBind(infoMap.bindAttr(treeArgName), treeArgName);
            continue;
          }

          // This is case of $b, a binding to a certain type.
          verifyBind(infoMap.bindValue(treeArgName), treeArgName);
        }
      }
    }

    return;
  }

  if (tree.isOperation()) {
    auto &op = getDialectOp(tree);
    auto numOpArgs = op.getNumArgs();
    int numEither = 0;

    // We need to exclude the trailing directives and `either` directive groups
    // two operands of the operation.
    int numDirectives = 0;
    for (int i = numTreeArgs - 1; i >= 0; --i) {
      if (auto dagArg = tree.getArgAsNestedDag(i)) {
        if (dagArg.isLocationDirective() || dagArg.isReturnTypeDirective())
          ++numDirectives;
        else if (dagArg.isEither())
          ++numEither;
      }
    }

    if (numOpArgs != numTreeArgs - numDirectives + numEither) {
      auto err =
          formatv("op '{0}' argument number mismatch: "
                  "{1} in pattern vs. {2} in definition",
                  op.getOperationName(), numTreeArgs + numEither, numOpArgs);
      PrintFatalError(&def, err);
    }

    // The name attached to the DAG node's operator is for representing the
    // results generated from this op. It should be remembered as bound results.
    if (!treeName.empty()) {
      LLVM_DEBUG(dbgs() << "found symbol bound to op result: " << treeName
                        << '\n');
      verifyBind(infoMap.bindOpResult(treeName, op), treeName);
    }

    // The operand in `either` DAG should be bound to the operation in the
    // parent DagNode.
    auto collectSymbolInEither = [&](DagNode parent, DagNode tree,
                                     int opArgIdx) {
      for (int i = 0; i < tree.getNumArgs(); ++i, ++opArgIdx) {
        if (DagNode subTree = tree.getArgAsNestedDag(i)) {
          collectBoundSymbols(subTree, infoMap, isSrcPattern);
        } else {
          auto argName = tree.getArgName(i);
          if (!argName.empty() && argName != "_") {
            verifyBind(infoMap.bindOpArgument(parent, argName, op, opArgIdx),
                       argName);
          }
        }
      }
    };

    // The operand in `variadic` DAG should be bound to the operation in the
    // parent DagNode. The range index must be included as well to distinguish
    // (potentially) repeating argName within the `variadic` DAG.
    auto collectSymbolInVariadic = [&](DagNode parent, DagNode tree,
                                       int opArgIdx) {
      auto treeName = tree.getSymbol();
      if (!treeName.empty()) {
        // If treeName is specified, bind to the full variadic operand_range.
        verifyBind(infoMap.bindOpArgument(parent, treeName, op, opArgIdx,
                                          std::nullopt),
                   treeName);
      }

      for (int i = 0; i < tree.getNumArgs(); ++i) {
        if (DagNode subTree = tree.getArgAsNestedDag(i)) {
          collectBoundSymbols(subTree, infoMap, isSrcPattern);
        } else {
          auto argName = tree.getArgName(i);
          if (!argName.empty() && argName != "_") {
            verifyBind(infoMap.bindOpArgument(parent, argName, op, opArgIdx,
                                              /*variadicSubIndex=*/i),
                       argName);
          }
        }
      }
    };

    for (int i = 0, opArgIdx = 0; i != numTreeArgs; ++i, ++opArgIdx) {
      if (auto treeArg = tree.getArgAsNestedDag(i)) {
        if (treeArg.isEither()) {
          collectSymbolInEither(tree, treeArg, opArgIdx);
          // `either` DAG is *flattened*. For example,
          //
          //  (FooOp (either arg0, arg1), arg2)
          //
          //  can be viewed as:
          //
          //  (FooOp arg0, arg1, arg2)
          ++opArgIdx;
        } else if (treeArg.isVariadic()) {
          collectSymbolInVariadic(tree, treeArg, opArgIdx);
        } else {
          // This DAG node argument is a DAG node itself. Go inside recursively.
          collectBoundSymbols(treeArg, infoMap, isSrcPattern);
        }
        continue;
      }

      if (isSrcPattern) {
        // We can only bind symbols to op arguments in source pattern. Those
        // symbols are referenced in result patterns.
        auto treeArgName = tree.getArgName(i);
        // `$_` is a special symbol meaning ignore the current argument.
        if (!treeArgName.empty() && treeArgName != "_") {
          LLVM_DEBUG(dbgs() << "found symbol bound to op argument: "
                            << treeArgName << '\n');
          verifyBind(infoMap.bindOpArgument(tree, treeArgName, op, opArgIdx),
                     treeArgName);
        }
      }
    }
    return;
  }

  if (!treeName.empty()) {
    PrintFatalError(
        &def, formatv("binding symbol '{0}' to non-operation/native code call "
                      "unsupported right now",
                      treeName));
  }
}<|MERGE_RESOLUTION|>--- conflicted
+++ resolved
@@ -704,13 +704,8 @@
   // The initial benefit value is a heuristic with number of ops in the source
   // pattern.
   int initBenefit = getSourcePattern().getNumOps();
-<<<<<<< HEAD
-  const llvm::DagInit *delta = def.getValueAsDag("benefitDelta");
-  if (delta->getNumArgs() != 1 || !isa<llvm::IntInit>(delta->getArg(0))) {
-=======
   const DagInit *delta = def.getValueAsDag("benefitDelta");
   if (delta->getNumArgs() != 1 || !isa<IntInit>(delta->getArg(0))) {
->>>>>>> f791cfc8
     PrintFatalError(&def,
                     "The 'addBenefit' takes and only takes one integer value");
   }
