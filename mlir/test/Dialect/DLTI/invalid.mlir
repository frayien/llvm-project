--- conflicted
+++ resolved
@@ -36,7 +36,7 @@
 
 // -----
 
-// expected-error@below {{unknown attrribute type: unknown}}
+// expected-error@below {{unknown attribute `unknown` in dialect `dlti`}}
 "test.unknown_op"() { test.unknown_attr = #dlti.unknown } : () -> ()
 
 // -----
@@ -89,9 +89,6 @@
   // expected-error@below {{data layout does not combine with layouts of enclosing ops}}
   // expected-note@above {{enclosing op with data layout}}
   "test.op_with_data_layout"() { dlti.dl_spec = #dlti.dl_spec<#dlti.dl_entry<"unknown.unknown", 32>>} : () -> ()
-<<<<<<< HEAD
-}
-=======
 }
 
 // -----
@@ -157,5 +154,4 @@
     "CPU": #dlti.target_device_spec<
             #dlti.dl_entry<"L1_cache_size_in_bytes", 4096>,
             #dlti.dl_entry<"L1_cache_size_in_bytes", 8192>>
-  >} {}
->>>>>>> 4ae23bcc
+  >} {}