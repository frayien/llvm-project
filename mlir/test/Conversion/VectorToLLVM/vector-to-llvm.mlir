--- conflicted
+++ resolved
@@ -2685,11 +2685,7 @@
 
 // -----
 
-<<<<<<< HEAD
-func.func @genbool_0d_f() -> vector<i1> {
-=======
 func.func @constant_mask_0d_f() -> vector<i1> {
->>>>>>> f791cfc8
   %0 = vector.constant_mask [0] : vector<i1>
   return %0 : vector<i1>
 }
