//===-- asan_descriptions.cpp -----------------------------------*- C++ -*-===//
//
// Part of the LLVM Project, under the Apache License v2.0 with LLVM Exceptions.
// See https://llvm.org/LICENSE.txt for license information.
// SPDX-License-Identifier: Apache-2.0 WITH LLVM-exception
//
//===----------------------------------------------------------------------===//
//
// This file is a part of AddressSanitizer, an address sanity checker.
//
// ASan functions for getting information about an address and/or printing it.
//===----------------------------------------------------------------------===//

#include "asan_descriptions.h"
#include "asan_mapping.h"
#include "asan_report.h"
#include "asan_stack.h"
#include "sanitizer_common/sanitizer_stackdepot.h"

namespace __asan {

AsanThreadIdAndName::AsanThreadIdAndName(AsanThreadContext *t) {
  if (!t) {
    internal_snprintf(name, sizeof(name), "T-1");
    return;
  }
  int len = internal_snprintf(name, sizeof(name), "T%llu", t->unique_id);
  CHECK(((unsigned int)len) < sizeof(name));
  if (internal_strlen(t->name))
    internal_snprintf(&name[len], sizeof(name) - len, " (%s)", t->name);
}

AsanThreadIdAndName::AsanThreadIdAndName(u32 tid)
    : AsanThreadIdAndName(
          tid == kInvalidTid ? nullptr : GetThreadContextByTidLocked(tid)) {
  asanThreadRegistry().CheckLocked();
}

void DescribeThread(AsanThreadContext *context) {
  CHECK(context);
  asanThreadRegistry().CheckLocked();
  // No need to announce the main thread.
  if (context->tid == kMainTid || context->announced) {
    return;
  }
  context->announced = true;

<<<<<<< HEAD
  AsanThreadContext *parent_context =
      context->parent_tid == kInvalidTid
          ? nullptr
          : GetThreadContextByTidLocked(context->parent_tid);

  // `context->parent_tid` may point to reused slot. Check `unique_id` which
  // is always smaller for the parent, always greater for a new user.
  if (context->unique_id <= parent_context->unique_id)
    parent_context = nullptr;

  InternalScopedString str;
  str.AppendF("Thread %s", AsanThreadIdAndName(context).c_str());
  if (!parent_context) {
=======
  InternalScopedString str;
  str.AppendF("Thread %s", AsanThreadIdAndName(context).c_str());

  AsanThreadContext *parent_context =
      context->parent_tid == kInvalidTid
          ? nullptr
          : GetThreadContextByTidLocked(context->parent_tid);

  // `context->parent_tid` may point to reused slot. Check `unique_id` which
  // is always smaller for the parent, always greater for a new user.
  if (!parent_context || context->unique_id <= parent_context->unique_id) {
>>>>>>> ce7c17d5
    str.Append(" created by unknown thread\n");
    Printf("%s", str.data());
    return;
  }
  str.AppendF(" created by %s here:\n",
              AsanThreadIdAndName(context->parent_tid).c_str());
  Printf("%s", str.data());
  StackDepotGet(context->stack_id).Print();
  // Recursively described parent thread if needed.
  if (flags()->print_full_thread_history)
    DescribeThread(parent_context);
}

// Shadow descriptions
static bool GetShadowKind(uptr addr, ShadowKind *shadow_kind) {
  CHECK(!AddrIsInMem(addr));
  if (AddrIsInShadowGap(addr)) {
    *shadow_kind = kShadowKindGap;
  } else if (AddrIsInHighShadow(addr)) {
    *shadow_kind = kShadowKindHigh;
  } else if (AddrIsInLowShadow(addr)) {
    *shadow_kind = kShadowKindLow;
  } else {
    return false;
  }
  return true;
}

bool DescribeAddressIfShadow(uptr addr) {
  ShadowAddressDescription descr;
  if (!GetShadowAddressInformation(addr, &descr)) return false;
  descr.Print();
  return true;
}

bool GetShadowAddressInformation(uptr addr, ShadowAddressDescription *descr) {
  if (AddrIsInMem(addr)) return false;
  ShadowKind shadow_kind;
  if (!GetShadowKind(addr, &shadow_kind)) return false;
  if (shadow_kind != kShadowKindGap) descr->shadow_byte = *(u8 *)addr;
  descr->addr = addr;
  descr->kind = shadow_kind;
  return true;
}

// Heap descriptions
static void GetAccessToHeapChunkInformation(ChunkAccess *descr,
                                            AsanChunkView chunk, uptr addr,
                                            uptr access_size) {
  descr->bad_addr = addr;
  if (chunk.AddrIsAtLeft(addr, access_size, &descr->offset)) {
    descr->access_type = kAccessTypeLeft;
  } else if (chunk.AddrIsAtRight(addr, access_size, &descr->offset)) {
    descr->access_type = kAccessTypeRight;
    if (descr->offset < 0) {
      descr->bad_addr -= descr->offset;
      descr->offset = 0;
    }
  } else if (chunk.AddrIsInside(addr, access_size, &descr->offset)) {
    descr->access_type = kAccessTypeInside;
  } else {
    descr->access_type = kAccessTypeUnknown;
  }
  descr->chunk_begin = chunk.Beg();
  descr->chunk_size = chunk.UsedSize();
  descr->user_requested_alignment = chunk.UserRequestedAlignment();
  descr->alloc_type = chunk.GetAllocType();
}

static void PrintHeapChunkAccess(uptr addr, const ChunkAccess &descr) {
  Decorator d;
  InternalScopedString str;
  str.Append(d.Location());
  switch (descr.access_type) {
    case kAccessTypeLeft:
      str.AppendF("%p is located %zd bytes before", (void *)descr.bad_addr,
                  descr.offset);
      break;
    case kAccessTypeRight:
      str.AppendF("%p is located %zd bytes after", (void *)descr.bad_addr,
                  descr.offset);
      break;
    case kAccessTypeInside:
      str.AppendF("%p is located %zd bytes inside of", (void *)descr.bad_addr,
                  descr.offset);
      break;
    case kAccessTypeUnknown:
      str.AppendF(
          "%p is located somewhere around (this is AddressSanitizer bug!)",
          (void *)descr.bad_addr);
  }
  str.AppendF(" %zu-byte region [%p,%p)\n", descr.chunk_size,
              (void *)descr.chunk_begin,
              (void *)(descr.chunk_begin + descr.chunk_size));
  str.Append(d.Default());
  Printf("%s", str.data());
}

bool GetHeapAddressInformation(uptr addr, uptr access_size,
                               HeapAddressDescription *descr) {
  AsanChunkView chunk = FindHeapChunkByAddress(addr);
  if (!chunk.IsValid()) {
    return false;
  }
  descr->addr = addr;
  GetAccessToHeapChunkInformation(&descr->chunk_access, chunk, addr,
                                  access_size);
  CHECK_NE(chunk.AllocTid(), kInvalidTid);
  descr->alloc_tid = chunk.AllocTid();
  descr->alloc_stack_id = chunk.GetAllocStackId();
  descr->free_tid = chunk.FreeTid();
  if (descr->free_tid != kInvalidTid)
    descr->free_stack_id = chunk.GetFreeStackId();
  return true;
}

static StackTrace GetStackTraceFromId(u32 id) {
  CHECK(id);
  StackTrace res = StackDepotGet(id);
  CHECK(res.trace);
  return res;
}

bool DescribeAddressIfHeap(uptr addr, uptr access_size) {
  HeapAddressDescription descr;
  if (!GetHeapAddressInformation(addr, access_size, &descr)) {
    Printf(
        "AddressSanitizer can not describe address in more detail "
        "(wild memory access suspected).\n");
    return false;
  }
  descr.Print();
  return true;
}

// Stack descriptions
bool GetStackAddressInformation(uptr addr, uptr access_size,
                                StackAddressDescription *descr) {
  AsanThread *t = FindThreadByStackAddress(addr);
  if (!t) return false;

  descr->addr = addr;
  descr->tid = t->tid();
  // Try to fetch precise stack frame for this access.
  AsanThread::StackFrameAccess access;
  if (!t->GetStackFrameAccessByAddr(addr, &access)) {
    descr->frame_descr = nullptr;
    return true;
  }

  descr->offset = access.offset;
  descr->access_size = access_size;
  descr->frame_pc = access.frame_pc;
  descr->frame_descr = access.frame_descr;

#if SANITIZER_PPC64V1
  // On PowerPC64 ELFv1, the address of a function actually points to a
  // three-doubleword data structure with the first field containing
  // the address of the function's code.
  descr->frame_pc = *reinterpret_cast<uptr *>(descr->frame_pc);
#endif
  descr->frame_pc += 16;

  return true;
}

static void PrintAccessAndVarIntersection(const StackVarDescr &var, uptr addr,
                                          uptr access_size, uptr prev_var_end,
                                          uptr next_var_beg) {
  uptr var_end = var.beg + var.size;
  uptr addr_end = addr + access_size;
  const char *pos_descr = nullptr;
  // If the variable [var.beg, var_end) is the nearest variable to the
  // current memory access, indicate it in the log.
  if (addr >= var.beg) {
    if (addr_end <= var_end)
      pos_descr = "is inside";  // May happen if this is a use-after-return.
    else if (addr < var_end)
      pos_descr = "partially overflows";
    else if (addr_end <= next_var_beg &&
             next_var_beg - addr_end >= addr - var_end)
      pos_descr = "overflows";
  } else {
    if (addr_end > var.beg)
      pos_descr = "partially underflows";
    else if (addr >= prev_var_end && addr - prev_var_end >= var.beg - addr_end)
      pos_descr = "underflows";
  }
  InternalScopedString str;
  str.AppendF("    [%zd, %zd)", var.beg, var_end);
  // Render variable name.
  str.Append(" '");
  for (uptr i = 0; i < var.name_len; ++i) {
    str.AppendF("%c", var.name_pos[i]);
  }
  str.Append("'");
  if (var.line > 0) {
    str.AppendF(" (line %zd)", var.line);
  }
  if (pos_descr) {
    Decorator d;
    // FIXME: we may want to also print the size of the access here,
    // but in case of accesses generated by memset it may be confusing.
    str.AppendF("%s <== Memory access at offset %zd %s this variable%s\n",
                d.Location(), addr, pos_descr, d.Default());
  } else {
    str.Append("\n");
  }
  Printf("%s", str.data());
}

bool DescribeAddressIfStack(uptr addr, uptr access_size) {
  StackAddressDescription descr;
  if (!GetStackAddressInformation(addr, access_size, &descr)) return false;
  descr.Print();
  return true;
}

// Global descriptions
static void DescribeAddressRelativeToGlobal(uptr addr, uptr access_size,
                                            const __asan_global &g) {
  InternalScopedString str;
  Decorator d;
  str.Append(d.Location());
  if (addr < g.beg) {
    str.AppendF("%p is located %zd bytes before", (void *)addr, g.beg - addr);
  } else if (addr + access_size > g.beg + g.size) {
    if (addr < g.beg + g.size) addr = g.beg + g.size;
    str.AppendF("%p is located %zd bytes after", (void *)addr,
                addr - (g.beg + g.size));
  } else {
    // Can it happen?
    str.AppendF("%p is located %zd bytes inside of", (void *)addr,
                addr - g.beg);
  }
  str.AppendF(" global variable '%s' defined in '",
              MaybeDemangleGlobalName(g.name));
  PrintGlobalLocation(&str, g, /*print_module_name=*/false);
  str.AppendF("' (%p) of size %zu\n", (void *)g.beg, g.size);
  str.Append(d.Default());
  PrintGlobalNameIfASCII(&str, g);
  Printf("%s", str.data());
}

bool GetGlobalAddressInformation(uptr addr, uptr access_size,
                                 GlobalAddressDescription *descr) {
  descr->addr = addr;
  int globals_num = GetGlobalsForAddress(addr, descr->globals, descr->reg_sites,
                                         ARRAY_SIZE(descr->globals));
  descr->size = globals_num;
  descr->access_size = access_size;
  return globals_num != 0;
}

bool DescribeAddressIfGlobal(uptr addr, uptr access_size,
                             const char *bug_type) {
  GlobalAddressDescription descr;
  if (!GetGlobalAddressInformation(addr, access_size, &descr)) return false;

  descr.Print(bug_type);
  return true;
}

void ShadowAddressDescription::Print() const {
  Printf("Address %p is located in the %s area.\n", (void *)addr,
         ShadowNames[kind]);
}

void GlobalAddressDescription::Print(const char *bug_type) const {
  for (int i = 0; i < size; i++) {
    DescribeAddressRelativeToGlobal(addr, access_size, globals[i]);
    if (bug_type &&
        0 == internal_strcmp(bug_type, "initialization-order-fiasco") &&
        reg_sites[i]) {
      Printf("  registered at:\n");
      StackDepotGet(reg_sites[i]).Print();
    }
  }
}

bool GlobalAddressDescription::PointsInsideTheSameVariable(
    const GlobalAddressDescription &other) const {
  if (size == 0 || other.size == 0) return false;

  for (uptr i = 0; i < size; i++) {
    const __asan_global &a = globals[i];
    for (uptr j = 0; j < other.size; j++) {
      const __asan_global &b = other.globals[j];
      if (a.beg == b.beg &&
          a.beg <= addr &&
          b.beg <= other.addr &&
          (addr + access_size) < (a.beg + a.size) &&
          (other.addr + other.access_size) < (b.beg + b.size))
        return true;
    }
  }

  return false;
}

void StackAddressDescription::Print() const {
  Decorator d;
  Printf("%s", d.Location());
  Printf("Address %p is located in stack of thread %s", (void *)addr,
         AsanThreadIdAndName(tid).c_str());

  if (!frame_descr) {
    Printf("%s\n", d.Default());
    return;
  }
  Printf(" at offset %zu in frame%s\n", offset, d.Default());

  // Now we print the frame where the alloca has happened.
  // We print this frame as a stack trace with one element.
  // The symbolizer may print more than one frame if inlining was involved.
  // The frame numbers may be different than those in the stack trace printed
  // previously. That's unfortunate, but I have no better solution,
  // especially given that the alloca may be from entirely different place
  // (e.g. use-after-scope, or different thread's stack).
  Printf("%s", d.Default());
  StackTrace alloca_stack(&frame_pc, 1);
  alloca_stack.Print();

  InternalMmapVector<StackVarDescr> vars;
  vars.reserve(16);
  if (!ParseFrameDescription(frame_descr, &vars)) {
    Printf(
        "AddressSanitizer can't parse the stack frame "
        "descriptor: |%s|\n",
        frame_descr);
    // 'addr' is a stack address, so return true even if we can't parse frame
    return;
  }
  uptr n_objects = vars.size();
  // Report the number of stack objects.
  Printf("  This frame has %zu object(s):\n", n_objects);

  // Report all objects in this frame.
  for (uptr i = 0; i < n_objects; i++) {
    uptr prev_var_end = i ? vars[i - 1].beg + vars[i - 1].size : 0;
    uptr next_var_beg = i + 1 < n_objects ? vars[i + 1].beg : ~(0UL);
    PrintAccessAndVarIntersection(vars[i], offset, access_size, prev_var_end,
                                  next_var_beg);
  }
  Printf(
      "HINT: this may be a false positive if your program uses "
      "some custom stack unwind mechanism, swapcontext or vfork\n");
  if (SANITIZER_WINDOWS)
    Printf("      (longjmp, SEH and C++ exceptions *are* supported)\n");
  else
    Printf("      (longjmp and C++ exceptions *are* supported)\n");

  DescribeThread(GetThreadContextByTidLocked(tid));
}

void HeapAddressDescription::Print() const {
  PrintHeapChunkAccess(addr, chunk_access);

  asanThreadRegistry().CheckLocked();
  AsanThreadContext *alloc_thread = GetThreadContextByTidLocked(alloc_tid);
  StackTrace alloc_stack = GetStackTraceFromId(alloc_stack_id);

  Decorator d;
  AsanThreadContext *free_thread = nullptr;
  if (free_tid != kInvalidTid) {
    free_thread = GetThreadContextByTidLocked(free_tid);
    Printf("%sfreed by thread %s here:%s\n", d.Allocation(),
           AsanThreadIdAndName(free_thread).c_str(), d.Default());
    StackTrace free_stack = GetStackTraceFromId(free_stack_id);
    free_stack.Print();
    Printf("%spreviously allocated by thread %s here:%s\n", d.Allocation(),
           AsanThreadIdAndName(alloc_thread).c_str(), d.Default());
  } else {
    Printf("%sallocated by thread %s here:%s\n", d.Allocation(),
           AsanThreadIdAndName(alloc_thread).c_str(), d.Default());
  }
  alloc_stack.Print();
  DescribeThread(GetCurrentThread());
  if (free_thread) DescribeThread(free_thread);
  DescribeThread(alloc_thread);
}

AddressDescription::AddressDescription(uptr addr, uptr access_size,
                                       bool shouldLockThreadRegistry) {
  if (GetShadowAddressInformation(addr, &data.shadow)) {
    data.kind = kAddressKindShadow;
    return;
  }
  if (GetHeapAddressInformation(addr, access_size, &data.heap)) {
    data.kind = kAddressKindHeap;
    return;
  }

  bool isStackMemory = false;
  if (shouldLockThreadRegistry) {
    ThreadRegistryLock l(&asanThreadRegistry());
    isStackMemory = GetStackAddressInformation(addr, access_size, &data.stack);
  } else {
    isStackMemory = GetStackAddressInformation(addr, access_size, &data.stack);
  }
  if (isStackMemory) {
    data.kind = kAddressKindStack;
    return;
  }

  if (GetGlobalAddressInformation(addr, access_size, &data.global)) {
    data.kind = kAddressKindGlobal;
    return;
  }
  data.kind = kAddressKindWild;
  data.wild.addr = addr;
  data.wild.access_size = access_size;
}

void WildAddressDescription::Print() const {
  Printf("Address %p is a wild pointer inside of access range of size %p.\n",
         (void *)addr, (void *)access_size);
}

void PrintAddressDescription(uptr addr, uptr access_size,
                             const char *bug_type) {
  ShadowAddressDescription shadow_descr;
  if (GetShadowAddressInformation(addr, &shadow_descr)) {
    shadow_descr.Print();
    return;
  }

  GlobalAddressDescription global_descr;
  if (GetGlobalAddressInformation(addr, access_size, &global_descr)) {
    global_descr.Print(bug_type);
    return;
  }

  StackAddressDescription stack_descr;
  if (GetStackAddressInformation(addr, access_size, &stack_descr)) {
    stack_descr.Print();
    return;
  }

  HeapAddressDescription heap_descr;
  if (GetHeapAddressInformation(addr, access_size, &heap_descr)) {
    heap_descr.Print();
    return;
  }

  // We exhausted our possibilities. Bail out.
  Printf(
      "AddressSanitizer can not describe address in more detail "
      "(wild memory access suspected).\n");
}
}  // namespace __asan<|MERGE_RESOLUTION|>--- conflicted
+++ resolved
@@ -45,7 +45,9 @@
   }
   context->announced = true;
 
-<<<<<<< HEAD
+  InternalScopedString str;
+  str.AppendF("Thread %s", AsanThreadIdAndName(context).c_str());
+
   AsanThreadContext *parent_context =
       context->parent_tid == kInvalidTid
           ? nullptr
@@ -53,25 +55,7 @@
 
   // `context->parent_tid` may point to reused slot. Check `unique_id` which
   // is always smaller for the parent, always greater for a new user.
-  if (context->unique_id <= parent_context->unique_id)
-    parent_context = nullptr;
-
-  InternalScopedString str;
-  str.AppendF("Thread %s", AsanThreadIdAndName(context).c_str());
-  if (!parent_context) {
-=======
-  InternalScopedString str;
-  str.AppendF("Thread %s", AsanThreadIdAndName(context).c_str());
-
-  AsanThreadContext *parent_context =
-      context->parent_tid == kInvalidTid
-          ? nullptr
-          : GetThreadContextByTidLocked(context->parent_tid);
-
-  // `context->parent_tid` may point to reused slot. Check `unique_id` which
-  // is always smaller for the parent, always greater for a new user.
   if (!parent_context || context->unique_id <= parent_context->unique_id) {
->>>>>>> ce7c17d5
     str.Append(" created by unknown thread\n");
     Printf("%s", str.data());
     return;
