--- conflicted
+++ resolved
@@ -838,77 +838,6 @@
   return 0;
 }
 #elif defined(__aarch64__)
-<<<<<<< HEAD
-// CPUFeatures must correspond to the same AArch64 features in
-// AArch64TargetParser.h
-enum CPUFeatures {
-  FEAT_RNG,
-  FEAT_FLAGM,
-  FEAT_FLAGM2,
-  FEAT_FP16FML,
-  FEAT_DOTPROD,
-  FEAT_SM4,
-  FEAT_RDM,
-  FEAT_LSE,
-  FEAT_FP,
-  FEAT_SIMD,
-  FEAT_CRC,
-  FEAT_SHA1,
-  FEAT_SHA2,
-  FEAT_SHA3,
-  FEAT_AES,
-  FEAT_PMULL,
-  FEAT_FP16,
-  FEAT_DIT,
-  FEAT_DPB,
-  FEAT_DPB2,
-  FEAT_JSCVT,
-  FEAT_FCMA,
-  FEAT_RCPC,
-  FEAT_RCPC2,
-  FEAT_FRINTTS,
-  FEAT_DGH,
-  FEAT_I8MM,
-  FEAT_BF16,
-  FEAT_EBF16,
-  FEAT_RPRES,
-  FEAT_SVE,
-  FEAT_SVE_BF16,
-  FEAT_SVE_EBF16,
-  FEAT_SVE_I8MM,
-  FEAT_SVE_F32MM,
-  FEAT_SVE_F64MM,
-  FEAT_SVE2,
-  FEAT_SVE_AES,
-  FEAT_SVE_PMULL128,
-  FEAT_SVE_BITPERM,
-  FEAT_SVE_SHA3,
-  FEAT_SVE_SM4,
-  FEAT_SME,
-  FEAT_MEMTAG,
-  FEAT_MEMTAG2,
-  FEAT_MEMTAG3,
-  FEAT_SB,
-  FEAT_PREDRES,
-  FEAT_SSBS,
-  FEAT_SSBS2,
-  FEAT_BTI,
-  FEAT_LS64,
-  FEAT_LS64_V,
-  FEAT_LS64_ACCDATA,
-  FEAT_WFXT,
-  FEAT_SME_F64,
-  FEAT_SME_I64,
-  FEAT_SME2,
-  FEAT_MAX
-};
-// Architecture features used
-// in Function Multi Versioning
-struct {
-  unsigned long long features;
-  // As features grows new fields could be added
-} __aarch64_cpu_features __attribute__((visibility("hidden"), nocommon));
-=======
 
 #ifndef AT_HWCAP
 #define AT_HWCAP 16
@@ -1076,7 +1005,6 @@
 #ifndef HWCAP2_SVE_EBF16
 #define HWCAP2_SVE_EBF16 (1UL << 33)
 #endif
->>>>>>> e1acf65b
 
 // LSE support detection for out-of-line atomics
 // using HWCAP and Auxiliary vector
@@ -1089,177 +1017,6 @@
 #if __has_include(<asm/hwcap.h>)
 #include <asm/hwcap.h>
 
-<<<<<<< HEAD
-#ifndef AT_HWCAP
-#define AT_HWCAP 16
-#endif
-
-#ifndef HWCAP_CPUID
-#define HWCAP_CPUID (1 << 11)
-#endif
-#ifndef HWCAP_FP
-#define HWCAP_FP (1 << 0)
-#endif
-#ifndef HWCAP_ASIMD
-#define HWCAP_ASIMD (1 << 1)
-#endif
-#ifndef HWCAP_AES
-#define HWCAP_AES (1 << 3)
-#endif
-#ifndef HWCAP_PMULL
-#define HWCAP_PMULL (1 << 4)
-#endif
-#ifndef HWCAP_SHA1
-#define HWCAP_SHA1 (1 << 5)
-#endif
-#ifndef HWCAP_SHA2
-#define HWCAP_SHA2 (1 << 6)
-#endif
-#ifndef HWCAP_ATOMICS
-#define HWCAP_ATOMICS (1 << 8)
-#endif
-#ifndef HWCAP_FPHP
-#define HWCAP_FPHP (1 << 9)
-#endif
-#ifndef HWCAP_ASIMDHP
-#define HWCAP_ASIMDHP (1 << 10)
-#endif
-#ifndef HWCAP_ASIMDRDM
-#define HWCAP_ASIMDRDM (1 << 12)
-#endif
-#ifndef HWCAP_JSCVT
-#define HWCAP_JSCVT (1 << 13)
-#endif
-#ifndef HWCAP_FCMA
-#define HWCAP_FCMA (1 << 14)
-#endif
-#ifndef HWCAP_LRCPC
-#define HWCAP_LRCPC (1 << 15)
-#endif
-#ifndef HWCAP_DCPOP
-#define HWCAP_DCPOP (1 << 16)
-#endif
-#ifndef HWCAP_SHA3
-#define HWCAP_SHA3 (1 << 17)
-#endif
-#ifndef HWCAP_SM3
-#define HWCAP_SM3 (1 << 18)
-#endif
-#ifndef HWCAP_SM4
-#define HWCAP_SM4 (1 << 19)
-#endif
-#ifndef HWCAP_ASIMDDP
-#define HWCAP_ASIMDDP (1 << 20)
-#endif
-#ifndef HWCAP_SHA512
-#define HWCAP_SHA512 (1 << 21)
-#endif
-#ifndef HWCAP_SVE
-#define HWCAP_SVE (1 << 22)
-#endif
-#ifndef HWCAP_ASIMDFHM
-#define HWCAP_ASIMDFHM (1 << 23)
-#endif
-#ifndef HWCAP_DIT
-#define HWCAP_DIT (1 << 24)
-#endif
-#ifndef HWCAP_ILRCPC
-#define HWCAP_ILRCPC (1 << 26)
-#endif
-#ifndef HWCAP_FLAGM
-#define HWCAP_FLAGM (1 << 27)
-#endif
-#ifndef HWCAP_SSBS
-#define HWCAP_SSBS (1 << 28)
-#endif
-#ifndef HWCAP_SB
-#define HWCAP_SB (1 << 29)
-#endif
-
-#ifndef HWCAP2_DCPODP
-#define HWCAP2_DCPODP (1 << 0)
-#endif
-#ifndef HWCAP2_SVE2
-#define HWCAP2_SVE2 (1 << 1)
-#endif
-#ifndef HWCAP2_SVEAES
-#define HWCAP2_SVEAES (1 << 2)
-#endif
-#ifndef HWCAP2_SVEPMULL
-#define HWCAP2_SVEPMULL (1 << 3)
-#endif
-#ifndef HWCAP2_SVEBITPERM
-#define HWCAP2_SVEBITPERM (1 << 4)
-#endif
-#ifndef HWCAP2_SVESHA3
-#define HWCAP2_SVESHA3 (1 << 5)
-#endif
-#ifndef HWCAP2_SVESM4
-#define HWCAP2_SVESM4 (1 << 6)
-#endif
-#ifndef HWCAP2_FLAGM2
-#define HWCAP2_FLAGM2 (1 << 7)
-#endif
-#ifndef HWCAP2_FRINT
-#define HWCAP2_FRINT (1 << 8)
-#endif
-#ifndef HWCAP2_SVEI8MM
-#define HWCAP2_SVEI8MM (1 << 9)
-#endif
-#ifndef HWCAP2_SVEF32MM
-#define HWCAP2_SVEF32MM (1 << 10)
-#endif
-#ifndef HWCAP2_SVEF64MM
-#define HWCAP2_SVEF64MM (1 << 11)
-#endif
-#ifndef HWCAP2_SVEBF16
-#define HWCAP2_SVEBF16 (1 << 12)
-#endif
-#ifndef HWCAP2_I8MM
-#define HWCAP2_I8MM (1 << 13)
-#endif
-#ifndef HWCAP2_BF16
-#define HWCAP2_BF16 (1 << 14)
-#endif
-#ifndef HWCAP2_DGH
-#define HWCAP2_DGH (1 << 15)
-#endif
-#ifndef HWCAP2_RNG
-#define HWCAP2_RNG (1 << 16)
-#endif
-#ifndef HWCAP2_BTI
-#define HWCAP2_BTI (1 << 17)
-#endif
-#ifndef HWCAP2_MTE
-#define HWCAP2_MTE (1 << 18)
-#endif
-#ifndef HWCAP2_RPRES
-#define HWCAP2_RPRES (1 << 21)
-#endif
-#ifndef HWCAP2_MTE3
-#define HWCAP2_MTE3 (1 << 22)
-#endif
-#ifndef HWCAP2_SME
-#define HWCAP2_SME (1 << 23)
-#endif
-#ifndef HWCAP2_SME_I16I64
-#define HWCAP2_SME_I16I64 (1 << 24)
-#endif
-#ifndef HWCAP2_SME_F64F64
-#define HWCAP2_SME_F64F64 (1 << 25)
-#endif
-#ifndef HWCAP2_WFXT
-#define HWCAP2_WFXT (1UL << 31)
-#endif
-#ifndef HWCAP2_EBF16
-#define HWCAP2_EBF16 (1UL << 32)
-#endif
-#ifndef HWCAP2_SVE_EBF16
-#define HWCAP2_SVE_EBF16 (1UL << 33)
-#endif
-
-=======
->>>>>>> e1acf65b
 #if defined(__ANDROID__)
 #include <string.h>
 #include <sys/system_properties.h>
@@ -1308,8 +1065,6 @@
 #endif // defined(__FreeBSD__)
 }
 
-<<<<<<< HEAD
-=======
 #if !defined(DISABLE_AARCH64_FMV)
 // CPUFeatures must correspond to the same AArch64 features in
 // AArch64TargetParser.h
@@ -1382,7 +1137,6 @@
   // As features grows new fields could be added
 } __aarch64_cpu_features __attribute__((visibility("hidden"), nocommon));
 
->>>>>>> e1acf65b
 void init_cpu_features_resolver(unsigned long hwcap, unsigned long hwcap2) {
 #define setCPUFeature(F) __aarch64_cpu_features.features |= 1ULL << F
 #define getCPUFeature(id, ftr) __asm__("mrs %0, " #id : "=r"(ftr))
@@ -1593,10 +1347,7 @@
 #undef setCPUFeature
 #undef IF_EXYNOS9810
 }
-<<<<<<< HEAD
-=======
 #endif // !defined(DISABLE_AARCH64_FMV)
->>>>>>> e1acf65b
 #endif // defined(__has_include)
 #endif // __has_include(<sys/auxv.h>)
 #endif // __has_include(<asm/hwcap.h>)
