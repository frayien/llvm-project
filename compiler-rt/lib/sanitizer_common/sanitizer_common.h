//===-- sanitizer_common.h --------------------------------------*- C++ -*-===//
//
// Part of the LLVM Project, under the Apache License v2.0 with LLVM Exceptions.
// See https://llvm.org/LICENSE.txt for license information.
// SPDX-License-Identifier: Apache-2.0 WITH LLVM-exception
//
//===----------------------------------------------------------------------===//
//
// This file is shared between run-time libraries of sanitizers.
//
// It declares common functions and classes that are used in both runtimes.
// Implementation of some functions are provided in sanitizer_common, while
// others must be defined by run-time library itself.
//===----------------------------------------------------------------------===//
#ifndef SANITIZER_COMMON_H
#define SANITIZER_COMMON_H

#include "sanitizer_flags.h"
#include "sanitizer_internal_defs.h"
#include "sanitizer_libc.h"
#include "sanitizer_list.h"
#include "sanitizer_mutex.h"

#if defined(_MSC_VER) && !defined(__clang__)
extern "C" void _ReadWriteBarrier();
#pragma intrinsic(_ReadWriteBarrier)
#endif

namespace __sanitizer {

struct AddressInfo;
struct BufferedStackTrace;
struct SignalContext;
struct StackTrace;
struct SymbolizedStack;

// Constants.
const uptr kWordSize = SANITIZER_WORDSIZE / 8;
const uptr kWordSizeInBits = 8 * kWordSize;

const uptr kCacheLineSize = SANITIZER_CACHE_LINE_SIZE;

const uptr kMaxPathLength = 4096;

const uptr kMaxThreadStackSize = 1 << 30;  // 1Gb

const uptr kErrorMessageBufferSize = 1 << 16;

// Denotes fake PC values that come from JIT/JAVA/etc.
// For such PC values __tsan_symbolize_external_ex() will be called.
const u64 kExternalPCBit = 1ULL << 60;

extern const char *SanitizerToolName;  // Can be changed by the tool.

extern atomic_uint32_t current_verbosity;
inline void SetVerbosity(int verbosity) {
  atomic_store(&current_verbosity, verbosity, memory_order_relaxed);
}
inline int Verbosity() {
  return atomic_load(&current_verbosity, memory_order_relaxed);
}

#if SANITIZER_ANDROID && !defined(__aarch64__)
// 32-bit Android only has 4k pages.
inline uptr GetPageSize() { return 4096; }
inline uptr GetPageSizeCached() { return 4096; }
#else
uptr GetPageSize();
extern uptr PageSizeCached;
inline uptr GetPageSizeCached() {
  if (!PageSizeCached)
    PageSizeCached = GetPageSize();
  return PageSizeCached;
}
#endif

uptr GetMmapGranularity();
uptr GetMaxVirtualAddress();
uptr GetMaxUserVirtualAddress();
// Threads
tid_t GetTid();
int TgKill(pid_t pid, tid_t tid, int sig);
uptr GetThreadSelf();
void GetThreadStackTopAndBottom(bool at_initialization, uptr *stack_top,
                                uptr *stack_bottom);
void GetThreadStackAndTls(bool main, uptr *stk_begin, uptr *stk_end,
                          uptr *tls_begin, uptr *tls_end);

// Memory management
void *MmapOrDie(uptr size, const char *mem_type, bool raw_report = false);

inline void *MmapOrDieQuietly(uptr size, const char *mem_type) {
  return MmapOrDie(size, mem_type, /*raw_report*/ true);
}
void UnmapOrDie(void *addr, uptr size, bool raw_report = false);
// Behaves just like MmapOrDie, but tolerates out of memory condition, in that
// case returns nullptr.
void *MmapOrDieOnFatalError(uptr size, const char *mem_type);
bool MmapFixedNoReserve(uptr fixed_addr, uptr size, const char *name = nullptr)
     WARN_UNUSED_RESULT;
bool MmapFixedSuperNoReserve(uptr fixed_addr, uptr size,
                             const char *name = nullptr) WARN_UNUSED_RESULT;
void *MmapNoReserveOrDie(uptr size, const char *mem_type);
void *MmapFixedOrDie(uptr fixed_addr, uptr size, const char *name = nullptr);
// Behaves just like MmapFixedOrDie, but tolerates out of memory condition, in
// that case returns nullptr.
void *MmapFixedOrDieOnFatalError(uptr fixed_addr, uptr size,
                                 const char *name = nullptr);
void *MmapFixedNoAccess(uptr fixed_addr, uptr size, const char *name = nullptr);
void *MmapNoAccess(uptr size);
// Map aligned chunk of address space; size and alignment are powers of two.
// Dies on all but out of memory errors, in the latter case returns nullptr.
void *MmapAlignedOrDieOnFatalError(uptr size, uptr alignment,
                                   const char *mem_type);
// Disallow access to a memory range.  Use MmapFixedNoAccess to allocate an
// unaccessible memory.
bool MprotectNoAccess(uptr addr, uptr size);
bool MprotectReadOnly(uptr addr, uptr size);
bool MprotectReadWrite(uptr addr, uptr size);

void MprotectMallocZones(void *addr, int prot);

#if SANITIZER_WINDOWS
// Zero previously mmap'd memory. Currently used only on Windows.
bool ZeroMmapFixedRegion(uptr fixed_addr, uptr size) WARN_UNUSED_RESULT;
#endif

#if SANITIZER_LINUX
// Unmap memory. Currently only used on Linux.
void UnmapFromTo(uptr from, uptr to);
#endif

// Maps shadow_size_bytes of shadow memory and returns shadow address. It will
// be aligned to the mmap granularity * 2^shadow_scale, or to
// 2^min_shadow_base_alignment if that is larger. The returned address will
// have max(2^min_shadow_base_alignment, mmap granularity) on the left, and
// shadow_size_bytes bytes on the right, which on linux is mapped no access.
// The high_mem_end may be updated if the original shadow size doesn't fit.
uptr MapDynamicShadow(uptr shadow_size_bytes, uptr shadow_scale,
                      uptr min_shadow_base_alignment, uptr &high_mem_end,
                      uptr granularity);

// Let S = max(shadow_size, num_aliases * alias_size, ring_buffer_size).
// Reserves 2*S bytes of address space to the right of the returned address and
// ring_buffer_size bytes to the left.  The returned address is aligned to 2*S.
// Also creates num_aliases regions of accessible memory starting at offset S
// from the returned address.  Each region has size alias_size and is backed by
// the same physical memory.
uptr MapDynamicShadowAndAliases(uptr shadow_size, uptr alias_size,
                                uptr num_aliases, uptr ring_buffer_size);

// Reserve memory range [beg, end]. If madvise_shadow is true then apply
// madvise (e.g. hugepages, core dumping) requested by options.
void ReserveShadowMemoryRange(uptr beg, uptr end, const char *name,
                              bool madvise_shadow = true);

// Protect size bytes of memory starting at addr. Also try to protect
// several pages at the start of the address space as specified by
// zero_base_shadow_start, at most up to the size or zero_base_max_shadow_start.
void ProtectGap(uptr addr, uptr size, uptr zero_base_shadow_start,
                uptr zero_base_max_shadow_start);

// Find an available address space.
uptr FindAvailableMemoryRange(uptr size, uptr alignment, uptr left_padding,
                              uptr *largest_gap_found, uptr *max_occupied_addr);

// Used to check if we can map shadow memory to a fixed location.
bool MemoryRangeIsAvailable(uptr range_start, uptr range_end);
// Releases memory pages entirely within the [beg, end] address range. Noop if
// the provided range does not contain at least one entire page.
void ReleaseMemoryPagesToOS(uptr beg, uptr end);
void IncreaseTotalMmap(uptr size);
void DecreaseTotalMmap(uptr size);
uptr GetRSS();
void SetShadowRegionHugePageMode(uptr addr, uptr length);
bool DontDumpShadowMemory(uptr addr, uptr length);
// Check if the built VMA size matches the runtime one.
void CheckVMASize();
void RunMallocHooks(void *ptr, uptr size);
int RunFreeHooks(void *ptr);

class ReservedAddressRange {
 public:
  uptr Init(uptr size, const char *name = nullptr, uptr fixed_addr = 0);
  uptr InitAligned(uptr size, uptr align, const char *name = nullptr);
  uptr Map(uptr fixed_addr, uptr size, const char *name = nullptr);
  uptr MapOrDie(uptr fixed_addr, uptr size, const char *name = nullptr);
  void Unmap(uptr addr, uptr size);
  void *base() const { return base_; }
  uptr size() const { return size_; }

 private:
  void* base_;
  uptr size_;
  const char* name_;
  uptr os_handle_;
};

typedef void (*fill_profile_f)(uptr start, uptr rss, bool file,
                               /*out*/ uptr *stats);

// Parse the contents of /proc/self/smaps and generate a memory profile.
// |cb| is a tool-specific callback that fills the |stats| array.
void GetMemoryProfile(fill_profile_f cb, uptr *stats);
void ParseUnixMemoryProfile(fill_profile_f cb, uptr *stats, char *smaps,
                            uptr smaps_len);

// Simple low-level (mmap-based) allocator for internal use. Doesn't have
// constructor, so all instances of LowLevelAllocator should be
// linker initialized.
//
// NOTE: Users should instead use the singleton provided via
// `GetGlobalLowLevelAllocator()` rather than create a new one. This way, the
// number of mmap fragments can be reduced and use the same contiguous mmap
// provided by this singleton.
class LowLevelAllocator {
 public:
  // Requires an external lock.
  void *Allocate(uptr size);

 private:
  char *allocated_end_;
  char *allocated_current_;
};
// Set the min alignment of LowLevelAllocator to at least alignment.
void SetLowLevelAllocateMinAlignment(uptr alignment);
typedef void (*LowLevelAllocateCallback)(uptr ptr, uptr size);
// Allows to register tool-specific callbacks for LowLevelAllocator.
// Passing NULL removes the callback.
void SetLowLevelAllocateCallback(LowLevelAllocateCallback callback);

LowLevelAllocator &GetGlobalLowLevelAllocator();

// IO
void CatastrophicErrorWrite(const char *buffer, uptr length);
void RawWrite(const char *buffer);
bool ColorizeReports();
void RemoveANSIEscapeSequencesFromString(char *buffer);
void Printf(const char *format, ...) FORMAT(1, 2);
void Report(const char *format, ...) FORMAT(1, 2);
void SetPrintfAndReportCallback(void (*callback)(const char *));
#define VReport(level, ...)                     \
  do {                                          \
    if (UNLIKELY((uptr)Verbosity() >= (level))) \
      Report(__VA_ARGS__);                      \
  } while (0)
#define VPrintf(level, ...)                     \
  do {                                          \
    if (UNLIKELY((uptr)Verbosity() >= (level))) \
      Printf(__VA_ARGS__);                      \
  } while (0)

// Lock sanitizer error reporting and protects against nested errors.
class ScopedErrorReportLock {
 public:
  ScopedErrorReportLock() SANITIZER_ACQUIRE(mutex_) { Lock(); }
  ~ScopedErrorReportLock() SANITIZER_RELEASE(mutex_) { Unlock(); }

  static void Lock() SANITIZER_ACQUIRE(mutex_);
  static void Unlock() SANITIZER_RELEASE(mutex_);
  static void CheckLocked() SANITIZER_CHECK_LOCKED(mutex_);

 private:
  static atomic_uintptr_t reporting_thread_;
  static StaticSpinMutex mutex_;
};

extern uptr stoptheworld_tracer_pid;
extern uptr stoptheworld_tracer_ppid;

<<<<<<< HEAD
// Returns true if we can read a memory range.
bool IsAccessibleMemoryRange(uptr beg, uptr size);
// Returns true if we can read a memory range starting at `src`, and copies
// content into `dest`.
=======
// Returns true if the entire range can be read.
bool IsAccessibleMemoryRange(uptr beg, uptr size);
// Attempts to copy `n` bytes from memory range starting at `src` to `dest`.
// Returns true if the entire range can be read. Returns `false` if any part of
// the source range cannot be read, in which case the contents of `dest` are
// undefined.
>>>>>>> 46df20ab
bool TryMemCpy(void *dest, const void *src, uptr n);

// Error report formatting.
const char *StripPathPrefix(const char *filepath,
                            const char *strip_file_prefix);
// Strip the directories from the module name.
const char *StripModuleName(const char *module);

// OS
uptr ReadBinaryName(/*out*/char *buf, uptr buf_len);
uptr ReadBinaryNameCached(/*out*/char *buf, uptr buf_len);
uptr ReadBinaryDir(/*out*/ char *buf, uptr buf_len);
uptr ReadLongProcessName(/*out*/ char *buf, uptr buf_len);
const char *GetProcessName();
void UpdateProcessName();
void CacheBinaryName();
void DisableCoreDumperIfNecessary();
void DumpProcessMap();
const char *GetEnv(const char *name);
bool SetEnv(const char *name, const char *value);

u32 GetUid();
void ReExec();
void CheckASLR();
void CheckMPROTECT();
char **GetArgv();
char **GetEnviron();
void PrintCmdline();
bool StackSizeIsUnlimited();
void SetStackSizeLimitInBytes(uptr limit);
bool AddressSpaceIsUnlimited();
void SetAddressSpaceUnlimited();
void AdjustStackSize(void *attr);
void PlatformPrepareForSandboxing(void *args);
void SetSandboxingCallback(void (*f)());

void InitializeCoverage(bool enabled, const char *coverage_dir);

void InitTlsSize();
uptr GetTlsSize();

// Other
void WaitForDebugger(unsigned seconds, const char *label);
void SleepForSeconds(unsigned seconds);
void SleepForMillis(unsigned millis);
u64 NanoTime();
u64 MonotonicNanoTime();
int Atexit(void (*function)(void));
bool TemplateMatch(const char *templ, const char *str);

// Exit
void NORETURN Abort();
void NORETURN Die();
void NORETURN
CheckFailed(const char *file, int line, const char *cond, u64 v1, u64 v2);
void NORETURN ReportMmapFailureAndDie(uptr size, const char *mem_type,
                                      const char *mmap_type, error_t err,
                                      bool raw_report = false);
void NORETURN ReportMunmapFailureAndDie(void *ptr, uptr size, error_t err,
                                        bool raw_report = false);

// Returns true if the platform-specific error reported is an OOM error.
bool ErrorIsOOM(error_t err);

// This reports an error in the form:
//
//   `ERROR: {{SanitizerToolName}}: out of memory: {{err_msg}}`
//
// Downstream tools that read sanitizer output will know that errors starting
// in this format are specifically OOM errors.
#define ERROR_OOM(err_msg, ...) \
  Report("ERROR: %s: out of memory: " err_msg, SanitizerToolName, __VA_ARGS__)

// Specific tools may override behavior of "Die" function to do tool-specific
// job.
typedef void (*DieCallbackType)(void);

// It's possible to add several callbacks that would be run when "Die" is
// called. The callbacks will be run in the opposite order. The tools are
// strongly recommended to setup all callbacks during initialization, when there
// is only a single thread.
bool AddDieCallback(DieCallbackType callback);
bool RemoveDieCallback(DieCallbackType callback);

void SetUserDieCallback(DieCallbackType callback);

void SetCheckUnwindCallback(void (*callback)());

// Functions related to signal handling.
typedef void (*SignalHandlerType)(int, void *, void *);
HandleSignalMode GetHandleSignalMode(int signum);
void InstallDeadlySignalHandlers(SignalHandlerType handler);

// Signal reporting.
// Each sanitizer uses slightly different implementation of stack unwinding.
typedef void (*UnwindSignalStackCallbackType)(const SignalContext &sig,
                                              const void *callback_context,
                                              BufferedStackTrace *stack);
// Print deadly signal report and die.
void HandleDeadlySignal(void *siginfo, void *context, u32 tid,
                        UnwindSignalStackCallbackType unwind,
                        const void *unwind_context);

// Part of HandleDeadlySignal, exposed for asan.
void StartReportDeadlySignal();
// Part of HandleDeadlySignal, exposed for asan.
void ReportDeadlySignal(const SignalContext &sig, u32 tid,
                        UnwindSignalStackCallbackType unwind,
                        const void *unwind_context);

// Alternative signal stack (POSIX-only).
void SetAlternateSignalStack();
void UnsetAlternateSignalStack();

// Construct a one-line string:
//   SUMMARY: SanitizerToolName: error_message
// and pass it to __sanitizer_report_error_summary.
// If alt_tool_name is provided, it's used in place of SanitizerToolName.
void ReportErrorSummary(const char *error_message,
                        const char *alt_tool_name = nullptr);
// Same as above, but construct error_message as:
//   error_type file:line[:column][ function]
void ReportErrorSummary(const char *error_type, const AddressInfo &info,
                        const char *alt_tool_name = nullptr);
// Same as above, but obtains AddressInfo by symbolizing top stack trace frame.
void ReportErrorSummary(const char *error_type, const StackTrace *trace,
                        const char *alt_tool_name = nullptr);
// Skips frames which we consider internal and not usefull to the users.
const SymbolizedStack *SkipInternalFrames(const SymbolizedStack *frames);

void ReportMmapWriteExec(int prot, int mflags);

// Math
#if SANITIZER_WINDOWS && !defined(__clang__) && !defined(__GNUC__)
extern "C" {
unsigned char _BitScanForward(unsigned long *index, unsigned long mask);
unsigned char _BitScanReverse(unsigned long *index, unsigned long mask);
#if defined(_WIN64)
unsigned char _BitScanForward64(unsigned long *index, unsigned __int64 mask);
unsigned char _BitScanReverse64(unsigned long *index, unsigned __int64 mask);
#endif
}
#endif

inline uptr MostSignificantSetBitIndex(uptr x) {
  CHECK_NE(x, 0U);
  unsigned long up;
#if !SANITIZER_WINDOWS || defined(__clang__) || defined(__GNUC__)
# ifdef _WIN64
  up = SANITIZER_WORDSIZE - 1 - __builtin_clzll(x);
# else
  up = SANITIZER_WORDSIZE - 1 - __builtin_clzl(x);
# endif
#elif defined(_WIN64)
  _BitScanReverse64(&up, x);
#else
  _BitScanReverse(&up, x);
#endif
  return up;
}

inline uptr LeastSignificantSetBitIndex(uptr x) {
  CHECK_NE(x, 0U);
  unsigned long up;
#if !SANITIZER_WINDOWS || defined(__clang__) || defined(__GNUC__)
# ifdef _WIN64
  up = __builtin_ctzll(x);
# else
  up = __builtin_ctzl(x);
# endif
#elif defined(_WIN64)
  _BitScanForward64(&up, x);
#else
  _BitScanForward(&up, x);
#endif
  return up;
}

inline constexpr bool IsPowerOfTwo(uptr x) { return (x & (x - 1)) == 0; }

inline uptr RoundUpToPowerOfTwo(uptr size) {
  CHECK(size);
  if (IsPowerOfTwo(size)) return size;

  uptr up = MostSignificantSetBitIndex(size);
  CHECK_LT(size, (1ULL << (up + 1)));
  CHECK_GT(size, (1ULL << up));
  return 1ULL << (up + 1);
}

inline constexpr uptr RoundUpTo(uptr size, uptr boundary) {
  RAW_CHECK(IsPowerOfTwo(boundary));
  return (size + boundary - 1) & ~(boundary - 1);
}

inline constexpr uptr RoundDownTo(uptr x, uptr boundary) {
  return x & ~(boundary - 1);
}

inline constexpr bool IsAligned(uptr a, uptr alignment) {
  return (a & (alignment - 1)) == 0;
}

inline uptr Log2(uptr x) {
  CHECK(IsPowerOfTwo(x));
  return LeastSignificantSetBitIndex(x);
}

// Don't use std::min, std::max or std::swap, to minimize dependency
// on libstdc++.
template <class T>
constexpr T Min(T a, T b) {
  return a < b ? a : b;
}
template <class T>
constexpr T Max(T a, T b) {
  return a > b ? a : b;
}
template <class T>
constexpr T Abs(T a) {
  return a < 0 ? -a : a;
}
template<class T> void Swap(T& a, T& b) {
  T tmp = a;
  a = b;
  b = tmp;
}

// Char handling
inline bool IsSpace(int c) {
  return (c == ' ') || (c == '\n') || (c == '\t') ||
         (c == '\f') || (c == '\r') || (c == '\v');
}
inline bool IsDigit(int c) {
  return (c >= '0') && (c <= '9');
}
inline int ToLower(int c) {
  return (c >= 'A' && c <= 'Z') ? (c + 'a' - 'A') : c;
}

// A low-level vector based on mmap. May incur a significant memory overhead for
// small vectors.
// WARNING: The current implementation supports only POD types.
template <typename T, bool raw_report = false>
class InternalMmapVectorNoCtor {
 public:
  using value_type = T;
  void Initialize(uptr initial_capacity) {
    capacity_bytes_ = 0;
    size_ = 0;
    data_ = 0;
    reserve(initial_capacity);
  }
  void Destroy() { UnmapOrDie(data_, capacity_bytes_, raw_report); }
  T &operator[](uptr i) {
    CHECK_LT(i, size_);
    return data_[i];
  }
  const T &operator[](uptr i) const {
    CHECK_LT(i, size_);
    return data_[i];
  }
  void push_back(const T &element) {
    if (UNLIKELY(size_ >= capacity())) {
      CHECK_EQ(size_, capacity());
      uptr new_capacity = RoundUpToPowerOfTwo(size_ + 1);
      Realloc(new_capacity);
    }
    internal_memcpy(&data_[size_++], &element, sizeof(T));
  }
  T &back() {
    CHECK_GT(size_, 0);
    return data_[size_ - 1];
  }
  void pop_back() {
    CHECK_GT(size_, 0);
    size_--;
  }
  uptr size() const {
    return size_;
  }
  const T *data() const {
    return data_;
  }
  T *data() {
    return data_;
  }
  uptr capacity() const { return capacity_bytes_ / sizeof(T); }
  void reserve(uptr new_size) {
    // Never downsize internal buffer.
    if (new_size > capacity())
      Realloc(new_size);
  }
  void resize(uptr new_size) {
    if (new_size > size_) {
      reserve(new_size);
      internal_memset(&data_[size_], 0, sizeof(T) * (new_size - size_));
    }
    size_ = new_size;
  }

  void clear() { size_ = 0; }
  bool empty() const { return size() == 0; }

  const T *begin() const {
    return data();
  }
  T *begin() {
    return data();
  }
  const T *end() const {
    return data() + size();
  }
  T *end() {
    return data() + size();
  }

  void swap(InternalMmapVectorNoCtor &other) {
    Swap(data_, other.data_);
    Swap(capacity_bytes_, other.capacity_bytes_);
    Swap(size_, other.size_);
  }

 private:
  NOINLINE void Realloc(uptr new_capacity) {
    CHECK_GT(new_capacity, 0);
    CHECK_LE(size_, new_capacity);
    uptr new_capacity_bytes =
        RoundUpTo(new_capacity * sizeof(T), GetPageSizeCached());
    T *new_data =
        (T *)MmapOrDie(new_capacity_bytes, "InternalMmapVector", raw_report);
    internal_memcpy(new_data, data_, size_ * sizeof(T));
    UnmapOrDie(data_, capacity_bytes_, raw_report);
    data_ = new_data;
    capacity_bytes_ = new_capacity_bytes;
  }

  T *data_;
  uptr capacity_bytes_;
  uptr size_;
};

template <typename T>
bool operator==(const InternalMmapVectorNoCtor<T> &lhs,
                const InternalMmapVectorNoCtor<T> &rhs) {
  if (lhs.size() != rhs.size()) return false;
  return internal_memcmp(lhs.data(), rhs.data(), lhs.size() * sizeof(T)) == 0;
}

template <typename T>
bool operator!=(const InternalMmapVectorNoCtor<T> &lhs,
                const InternalMmapVectorNoCtor<T> &rhs) {
  return !(lhs == rhs);
}

template<typename T>
class InternalMmapVector : public InternalMmapVectorNoCtor<T> {
 public:
  InternalMmapVector() { InternalMmapVectorNoCtor<T>::Initialize(0); }
  explicit InternalMmapVector(uptr cnt) {
    InternalMmapVectorNoCtor<T>::Initialize(cnt);
    this->resize(cnt);
  }
  ~InternalMmapVector() { InternalMmapVectorNoCtor<T>::Destroy(); }
  // Disallow copies and moves.
  InternalMmapVector(const InternalMmapVector &) = delete;
  InternalMmapVector &operator=(const InternalMmapVector &) = delete;
  InternalMmapVector(InternalMmapVector &&) = delete;
  InternalMmapVector &operator=(InternalMmapVector &&) = delete;
};

class InternalScopedString {
 public:
  InternalScopedString() : buffer_(1) { buffer_[0] = '\0'; }

  uptr length() const { return buffer_.size() - 1; }
  void clear() {
    buffer_.resize(1);
    buffer_[0] = '\0';
  }
  void Append(const char *str);
  void AppendF(const char *format, ...) FORMAT(2, 3);
  const char *data() const { return buffer_.data(); }
  char *data() { return buffer_.data(); }

 private:
  InternalMmapVector<char> buffer_;
};

template <class T>
struct CompareLess {
  bool operator()(const T &a, const T &b) const { return a < b; }
};

// HeapSort for arrays and InternalMmapVector.
template <class T, class Compare = CompareLess<T>>
void Sort(T *v, uptr size, Compare comp = {}) {
  if (size < 2)
    return;
  // Stage 1: insert elements to the heap.
  for (uptr i = 1; i < size; i++) {
    uptr j, p;
    for (j = i; j > 0; j = p) {
      p = (j - 1) / 2;
      if (comp(v[p], v[j]))
        Swap(v[j], v[p]);
      else
        break;
    }
  }
  // Stage 2: swap largest element with the last one,
  // and sink the new top.
  for (uptr i = size - 1; i > 0; i--) {
    Swap(v[0], v[i]);
    uptr j, max_ind;
    for (j = 0; j < i; j = max_ind) {
      uptr left = 2 * j + 1;
      uptr right = 2 * j + 2;
      max_ind = j;
      if (left < i && comp(v[max_ind], v[left]))
        max_ind = left;
      if (right < i && comp(v[max_ind], v[right]))
        max_ind = right;
      if (max_ind != j)
        Swap(v[j], v[max_ind]);
      else
        break;
    }
  }
}

// Works like std::lower_bound: finds the first element that is not less
// than the val.
template <class Container, class T,
          class Compare = CompareLess<typename Container::value_type>>
uptr InternalLowerBound(const Container &v, const T &val, Compare comp = {}) {
  uptr first = 0;
  uptr last = v.size();
  while (last > first) {
    uptr mid = (first + last) / 2;
    if (comp(v[mid], val))
      first = mid + 1;
    else
      last = mid;
  }
  return first;
}

enum ModuleArch {
  kModuleArchUnknown,
  kModuleArchI386,
  kModuleArchX86_64,
  kModuleArchX86_64H,
  kModuleArchARMV6,
  kModuleArchARMV7,
  kModuleArchARMV7S,
  kModuleArchARMV7K,
  kModuleArchARM64,
  kModuleArchLoongArch64,
  kModuleArchRISCV64,
  kModuleArchHexagon
};

// Sorts and removes duplicates from the container.
template <class Container,
          class Compare = CompareLess<typename Container::value_type>>
void SortAndDedup(Container &v, Compare comp = {}) {
  Sort(v.data(), v.size(), comp);
  uptr size = v.size();
  if (size < 2)
    return;
  uptr last = 0;
  for (uptr i = 1; i < size; ++i) {
    if (comp(v[last], v[i])) {
      ++last;
      if (last != i)
        v[last] = v[i];
    } else {
      CHECK(!comp(v[i], v[last]));
    }
  }
  v.resize(last + 1);
}

constexpr uptr kDefaultFileMaxSize = FIRST_32_SECOND_64(1 << 26, 1 << 28);

// Opens the file 'file_name" and reads up to 'max_len' bytes.
// The resulting buffer is mmaped and stored in '*buff'.
// Returns true if file was successfully opened and read.
bool ReadFileToVector(const char *file_name,
                      InternalMmapVectorNoCtor<char> *buff,
                      uptr max_len = kDefaultFileMaxSize,
                      error_t *errno_p = nullptr);

// Opens the file 'file_name" and reads up to 'max_len' bytes.
// This function is less I/O efficient than ReadFileToVector as it may reread
// file multiple times to avoid mmap during read attempts. It's used to read
// procmap, so short reads with mmap in between can produce inconsistent result.
// The resulting buffer is mmaped and stored in '*buff'.
// The size of the mmaped region is stored in '*buff_size'.
// The total number of read bytes is stored in '*read_len'.
// Returns true if file was successfully opened and read.
bool ReadFileToBuffer(const char *file_name, char **buff, uptr *buff_size,
                      uptr *read_len, uptr max_len = kDefaultFileMaxSize,
                      error_t *errno_p = nullptr);

int GetModuleAndOffsetForPc(uptr pc, char *module_name, uptr module_name_len,
                            uptr *pc_offset);

// When adding a new architecture, don't forget to also update
// script/asan_symbolize.py and sanitizer_symbolizer_libcdep.cpp.
inline const char *ModuleArchToString(ModuleArch arch) {
  switch (arch) {
    case kModuleArchUnknown:
      return "";
    case kModuleArchI386:
      return "i386";
    case kModuleArchX86_64:
      return "x86_64";
    case kModuleArchX86_64H:
      return "x86_64h";
    case kModuleArchARMV6:
      return "armv6";
    case kModuleArchARMV7:
      return "armv7";
    case kModuleArchARMV7S:
      return "armv7s";
    case kModuleArchARMV7K:
      return "armv7k";
    case kModuleArchARM64:
      return "arm64";
    case kModuleArchLoongArch64:
      return "loongarch64";
    case kModuleArchRISCV64:
      return "riscv64";
    case kModuleArchHexagon:
      return "hexagon";
  }
  CHECK(0 && "Invalid module arch");
  return "";
}

#if SANITIZER_APPLE
const uptr kModuleUUIDSize = 16;
#else
const uptr kModuleUUIDSize = 32;
#endif
const uptr kMaxSegName = 16;

// Represents a binary loaded into virtual memory (e.g. this can be an
// executable or a shared object).
class LoadedModule {
 public:
  LoadedModule()
      : full_name_(nullptr),
        base_address_(0),
        max_address_(0),
        arch_(kModuleArchUnknown),
        uuid_size_(0),
        instrumented_(false) {
    internal_memset(uuid_, 0, kModuleUUIDSize);
    ranges_.clear();
  }
  void set(const char *module_name, uptr base_address);
  void set(const char *module_name, uptr base_address, ModuleArch arch,
           u8 uuid[kModuleUUIDSize], bool instrumented);
  void setUuid(const char *uuid, uptr size);
  void clear();
  void addAddressRange(uptr beg, uptr end, bool executable, bool writable,
                       const char *name = nullptr);
  bool containsAddress(uptr address) const;

  const char *full_name() const { return full_name_; }
  uptr base_address() const { return base_address_; }
  uptr max_address() const { return max_address_; }
  ModuleArch arch() const { return arch_; }
  const u8 *uuid() const { return uuid_; }
  uptr uuid_size() const { return uuid_size_; }
  bool instrumented() const { return instrumented_; }

  struct AddressRange {
    AddressRange *next;
    uptr beg;
    uptr end;
    bool executable;
    bool writable;
    char name[kMaxSegName];

    AddressRange(uptr beg, uptr end, bool executable, bool writable,
                 const char *name)
        : next(nullptr),
          beg(beg),
          end(end),
          executable(executable),
          writable(writable) {
      internal_strncpy(this->name, (name ? name : ""), ARRAY_SIZE(this->name));
    }
  };

  const IntrusiveList<AddressRange> &ranges() const { return ranges_; }

 private:
  char *full_name_;  // Owned.
  uptr base_address_;
  uptr max_address_;
  ModuleArch arch_;
  uptr uuid_size_;
  u8 uuid_[kModuleUUIDSize];
  bool instrumented_;
  IntrusiveList<AddressRange> ranges_;
};

// List of LoadedModules. OS-dependent implementation is responsible for
// filling this information.
class ListOfModules {
 public:
  ListOfModules() : initialized(false) {}
  ~ListOfModules() { clear(); }
  void init();
  void fallbackInit();  // Uses fallback init if available, otherwise clears
  const LoadedModule *begin() const { return modules_.begin(); }
  LoadedModule *begin() { return modules_.begin(); }
  const LoadedModule *end() const { return modules_.end(); }
  LoadedModule *end() { return modules_.end(); }
  uptr size() const { return modules_.size(); }
  const LoadedModule &operator[](uptr i) const {
    CHECK_LT(i, modules_.size());
    return modules_[i];
  }

 private:
  void clear() {
    for (auto &module : modules_) module.clear();
    modules_.clear();
  }
  void clearOrInit() {
    initialized ? clear() : modules_.Initialize(kInitialCapacity);
    initialized = true;
  }

  InternalMmapVectorNoCtor<LoadedModule> modules_;
  // We rarely have more than 16K loaded modules.
  static const uptr kInitialCapacity = 1 << 14;
  bool initialized;
};

// Callback type for iterating over a set of memory ranges.
typedef void (*RangeIteratorCallback)(uptr begin, uptr end, void *arg);

enum AndroidApiLevel {
  ANDROID_NOT_ANDROID = 0,
  ANDROID_KITKAT = 19,
  ANDROID_LOLLIPOP_MR1 = 22,
  ANDROID_POST_LOLLIPOP = 23
};

void WriteToSyslog(const char *buffer);

#if defined(SANITIZER_WINDOWS) && defined(_MSC_VER) && !defined(__clang__)
#define SANITIZER_WIN_TRACE 1
#else
#define SANITIZER_WIN_TRACE 0
#endif

#if SANITIZER_APPLE || SANITIZER_WIN_TRACE
void LogFullErrorReport(const char *buffer);
#else
inline void LogFullErrorReport(const char *buffer) {}
#endif

#if SANITIZER_LINUX || SANITIZER_APPLE
void WriteOneLineToSyslog(const char *s);
void LogMessageOnPrintf(const char *str);
#else
inline void WriteOneLineToSyslog(const char *s) {}
inline void LogMessageOnPrintf(const char *str) {}
#endif

#if SANITIZER_LINUX || SANITIZER_WIN_TRACE
// Initialize Android logging. Any writes before this are silently lost.
void AndroidLogInit();
void SetAbortMessage(const char *);
#else
inline void AndroidLogInit() {}
// FIXME: MacOS implementation could use CRSetCrashLogMessage.
inline void SetAbortMessage(const char *) {}
#endif

#if SANITIZER_ANDROID
void SanitizerInitializeUnwinder();
AndroidApiLevel AndroidGetApiLevel();
#else
inline void AndroidLogWrite(const char *buffer_unused) {}
inline void SanitizerInitializeUnwinder() {}
inline AndroidApiLevel AndroidGetApiLevel() { return ANDROID_NOT_ANDROID; }
#endif

inline uptr GetPthreadDestructorIterations() {
#if SANITIZER_ANDROID
  return (AndroidGetApiLevel() == ANDROID_LOLLIPOP_MR1) ? 8 : 4;
#elif SANITIZER_POSIX
  return 4;
#else
// Unused on Windows.
  return 0;
#endif
}

void *internal_start_thread(void *(*func)(void*), void *arg);
void internal_join_thread(void *th);
void MaybeStartBackgroudThread();

// Make the compiler think that something is going on there.
// Use this inside a loop that looks like memset/memcpy/etc to prevent the
// compiler from recognising it and turning it into an actual call to
// memset/memcpy/etc.
static inline void SanitizerBreakOptimization(void *arg) {
#if defined(_MSC_VER) && !defined(__clang__)
  _ReadWriteBarrier();
#else
  __asm__ __volatile__("" : : "r" (arg) : "memory");
#endif
}

struct SignalContext {
  void *siginfo;
  void *context;
  uptr addr;
  uptr pc;
  uptr sp;
  uptr bp;
  bool is_memory_access;
  enum WriteFlag { Unknown, Read, Write } write_flag;

  // In some cases the kernel cannot provide the true faulting address; `addr`
  // will be zero then.  This field allows to distinguish between these cases
  // and dereferences of null.
  bool is_true_faulting_addr;

  // VS2013 doesn't implement unrestricted unions, so we need a trivial default
  // constructor
  SignalContext() = default;

  // Creates signal context in a platform-specific manner.
  // SignalContext is going to keep pointers to siginfo and context without
  // owning them.
  SignalContext(void *siginfo, void *context)
      : siginfo(siginfo),
        context(context),
        addr(GetAddress()),
        is_memory_access(IsMemoryAccess()),
        write_flag(GetWriteFlag()),
        is_true_faulting_addr(IsTrueFaultingAddress()) {
    InitPcSpBp();
  }

  static void DumpAllRegisters(void *context);

  // Type of signal e.g. SIGSEGV or EXCEPTION_ACCESS_VIOLATION.
  int GetType() const;

  // String description of the signal.
  const char *Describe() const;

  // Returns true if signal is stack overflow.
  bool IsStackOverflow() const;

 private:
  // Platform specific initialization.
  void InitPcSpBp();
  uptr GetAddress() const;
  WriteFlag GetWriteFlag() const;
  bool IsMemoryAccess() const;
  bool IsTrueFaultingAddress() const;
};

void InitializePlatformEarly();

template <typename Fn>
class RunOnDestruction {
 public:
  explicit RunOnDestruction(Fn fn) : fn_(fn) {}
  ~RunOnDestruction() { fn_(); }

 private:
  Fn fn_;
};

// A simple scope guard. Usage:
// auto cleanup = at_scope_exit([]{ do_cleanup; });
template <typename Fn>
RunOnDestruction<Fn> at_scope_exit(Fn fn) {
  return RunOnDestruction<Fn>(fn);
}

// Linux on 64-bit s390 had a nasty bug that crashes the whole machine
// if a process uses virtual memory over 4TB (as many sanitizers like
// to do).  This function will abort the process if running on a kernel
// that looks vulnerable.
#if SANITIZER_LINUX && SANITIZER_S390_64
void AvoidCVE_2016_2143();
#else
inline void AvoidCVE_2016_2143() {}
#endif

struct StackDepotStats {
  uptr n_uniq_ids;
  uptr allocated;
};

// The default value for allocator_release_to_os_interval_ms common flag to
// indicate that sanitizer allocator should not attempt to release memory to OS.
const s32 kReleaseToOSIntervalNever = -1;

void CheckNoDeepBind(const char *filename, int flag);

// Returns the requested amount of random data (up to 256 bytes) that can then
// be used to seed a PRNG. Defaults to blocking like the underlying syscall.
bool GetRandom(void *buffer, uptr length, bool blocking = true);

// Returns the number of logical processors on the system.
u32 GetNumberOfCPUs();
extern u32 NumberOfCPUsCached;
inline u32 GetNumberOfCPUsCached() {
  if (!NumberOfCPUsCached)
    NumberOfCPUsCached = GetNumberOfCPUs();
  return NumberOfCPUsCached;
}

}  // namespace __sanitizer

inline void *operator new(__sanitizer::usize size,
                          __sanitizer::LowLevelAllocator &alloc) {
  return alloc.Allocate(size);
}

#endif  // SANITIZER_COMMON_H<|MERGE_RESOLUTION|>--- conflicted
+++ resolved
@@ -268,19 +268,12 @@
 extern uptr stoptheworld_tracer_pid;
 extern uptr stoptheworld_tracer_ppid;
 
-<<<<<<< HEAD
-// Returns true if we can read a memory range.
-bool IsAccessibleMemoryRange(uptr beg, uptr size);
-// Returns true if we can read a memory range starting at `src`, and copies
-// content into `dest`.
-=======
 // Returns true if the entire range can be read.
 bool IsAccessibleMemoryRange(uptr beg, uptr size);
 // Attempts to copy `n` bytes from memory range starting at `src` to `dest`.
 // Returns true if the entire range can be read. Returns `false` if any part of
 // the source range cannot be read, in which case the contents of `dest` are
 // undefined.
->>>>>>> 46df20ab
 bool TryMemCpy(void *dest, const void *src, uptr n);
 
 // Error report formatting.
