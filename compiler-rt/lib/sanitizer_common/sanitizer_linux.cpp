--- conflicted
+++ resolved
@@ -1037,13 +1037,7 @@
     Report("Can't open %s for reading.\n", task_path_.data());
     return Error;
   }
-<<<<<<< HEAD
-  auto acts_cleanup = at_scope_exit([&] {
-    internal_close(descriptor);
-  });
-=======
   auto acts_cleanup = at_scope_exit([&] { internal_close(descriptor); });
->>>>>>> 942fefe7
   threads->clear();
 
   Result result = Ok;
