//===- bolt/Rewrite/DWARFRewriter.cpp -------------------------------------===//
//
// Part of the LLVM Project, under the Apache License v2.0 with LLVM Exceptions.
// See https://llvm.org/LICENSE.txt for license information.
// SPDX-License-Identifier: Apache-2.0 WITH LLVM-exception
//
//===----------------------------------------------------------------------===//

#include "bolt/Rewrite/DWARFRewriter.h"
#include "bolt/Core/BinaryContext.h"
#include "bolt/Core/BinaryFunction.h"
#include "bolt/Core/DIEBuilder.h"
#include "bolt/Core/DebugData.h"
#include "bolt/Core/DynoStats.h"
#include "bolt/Core/ParallelUtilities.h"
#include "bolt/Rewrite/RewriteInstance.h"
#include "llvm/ADT/STLExtras.h"
#include "llvm/ADT/SmallVector.h"
#include "llvm/ADT/StringRef.h"
#include "llvm/BinaryFormat/Dwarf.h"
#include "llvm/CodeGen/AsmPrinter.h"
#include "llvm/CodeGen/DIE.h"
#include "llvm/DWARFLinker/Classic/DWARFStreamer.h"
#include "llvm/DebugInfo/DWARF/DWARFContext.h"
#include "llvm/DebugInfo/DWARF/DWARFDebugAbbrev.h"
#include "llvm/DebugInfo/DWARF/DWARFDebugLoc.h"
#include "llvm/DebugInfo/DWARF/DWARFExpression.h"
#include "llvm/DebugInfo/DWARF/DWARFFormValue.h"
#include "llvm/DebugInfo/DWARF/DWARFTypeUnit.h"
#include "llvm/DebugInfo/DWARF/DWARFUnit.h"
#include "llvm/MC/MCAsmBackend.h"
#include "llvm/MC/MCAsmLayout.h"
#include "llvm/MC/MCObjectWriter.h"
#include "llvm/MC/MCStreamer.h"
#include "llvm/Object/ObjectFile.h"
#include "llvm/Support/Casting.h"
#include "llvm/Support/CommandLine.h"
#include "llvm/Support/Debug.h"
#include "llvm/Support/Endian.h"
#include "llvm/Support/Error.h"
#include "llvm/Support/FileSystem.h"
#include "llvm/Support/LEB128.h"
#include "llvm/Support/ThreadPool.h"
#include "llvm/Support/raw_ostream.h"
#include <algorithm>
#include <cstdint>
#include <functional>
#include <iterator>
#include <memory>
#include <optional>
#include <string>
#include <unordered_map>
#include <utility>
#include <vector>

#undef DEBUG_TYPE
#define DEBUG_TYPE "bolt"

static void printDie(const DWARFDie &DIE) {
  DIDumpOptions DumpOpts;
  DumpOpts.ShowForm = true;
  DumpOpts.Verbose = true;
  DumpOpts.ChildRecurseDepth = 0;
  DumpOpts.ShowChildren = false;
  DIE.dump(dbgs(), 0, DumpOpts);
}

/// Lazily parse DWARF DIE and print it out.
LLVM_ATTRIBUTE_UNUSED
static void printDie(DWARFUnit &DU, uint64_t DIEOffset) {
  uint64_t OriginalOffsets = DIEOffset;
  uint64_t NextCUOffset = DU.getNextUnitOffset();
  DWARFDataExtractor DebugInfoData = DU.getDebugInfoExtractor();
  DWARFDebugInfoEntry DIEEntry;
  if (DIEEntry.extractFast(DU, &DIEOffset, DebugInfoData, NextCUOffset, 0)) {
    if (DIEEntry.getAbbreviationDeclarationPtr()) {
      DWARFDie DDie(&DU, &DIEEntry);
      printDie(DDie);
    } else {
      dbgs() << "Failed to extract abbreviation for"
             << Twine::utohexstr(OriginalOffsets) << "\n";
    }
  } else {
    dbgs() << "Failed to extract DIE for " << Twine::utohexstr(OriginalOffsets)
           << " \n";
  }
}

using namespace bolt;

/// Take a set of DWARF address ranges corresponding to the input binary and
/// translate them to a set of address ranges in the output binary.
static DebugAddressRangesVector
translateInputToOutputRanges(const BinaryFunction &BF,
                             const DWARFAddressRangesVector &InputRanges) {
  DebugAddressRangesVector OutputRanges;

  // If the function hasn't changed return the same ranges.
  if (!BF.isEmitted()) {
    OutputRanges.resize(InputRanges.size());
    llvm::transform(InputRanges, OutputRanges.begin(),
                    [](const DWARFAddressRange &Range) {
                      return DebugAddressRange(Range.LowPC, Range.HighPC);
                    });
    return OutputRanges;
  }

  for (const DWARFAddressRange &Range : InputRanges)
    llvm::append_range(OutputRanges, BF.translateInputToOutputRange(
                                         {Range.LowPC, Range.HighPC}));

  // Post-processing pass to sort and merge ranges.
  llvm::sort(OutputRanges);
  DebugAddressRangesVector MergedRanges;
  uint64_t PrevHighPC = 0;
  for (const DebugAddressRange &Range : OutputRanges) {
    if (Range.LowPC <= PrevHighPC) {
      MergedRanges.back().HighPC =
          std::max(MergedRanges.back().HighPC, Range.HighPC);
    } else {
      MergedRanges.emplace_back(Range.LowPC, Range.HighPC);
    }
    PrevHighPC = MergedRanges.back().HighPC;
  }

  return MergedRanges;
}

/// Similar to translateInputToOutputRanges() but operates on location lists.
static DebugLocationsVector
translateInputToOutputLocationList(const BinaryFunction &BF,
                                   const DebugLocationsVector &InputLL) {
  DebugLocationsVector OutputLL;

  // If the function hasn't changed - there's nothing to update.
  if (!BF.isEmitted())
    return InputLL;

  for (const DebugLocationEntry &Entry : InputLL) {
    DebugAddressRangesVector OutRanges =
        BF.translateInputToOutputRange({Entry.LowPC, Entry.HighPC});
    if (!OutRanges.empty() && !OutputLL.empty()) {
      if (OutRanges.front().LowPC == OutputLL.back().HighPC &&
          Entry.Expr == OutputLL.back().Expr) {
        OutputLL.back().HighPC =
            std::max(OutputLL.back().HighPC, OutRanges.front().HighPC);
        OutRanges.erase(OutRanges.begin());
      }
    }
    llvm::transform(OutRanges, std::back_inserter(OutputLL),
                    [&Entry](const DebugAddressRange &R) {
                      return DebugLocationEntry{R.LowPC, R.HighPC, Entry.Expr};
                    });
  }

  // Sort and merge adjacent entries with identical locations.
  llvm::stable_sort(
      OutputLL, [](const DebugLocationEntry &A, const DebugLocationEntry &B) {
        return A.LowPC < B.LowPC;
      });
  DebugLocationsVector MergedLL;
  uint64_t PrevHighPC = 0;
  const SmallVectorImpl<uint8_t> *PrevExpr = nullptr;
  for (const DebugLocationEntry &Entry : OutputLL) {
    if (Entry.LowPC <= PrevHighPC && *PrevExpr == Entry.Expr) {
      MergedLL.back().HighPC = std::max(Entry.HighPC, MergedLL.back().HighPC);
    } else {
      const uint64_t Begin = std::max(Entry.LowPC, PrevHighPC);
      const uint64_t End = std::max(Begin, Entry.HighPC);
      MergedLL.emplace_back(DebugLocationEntry{Begin, End, Entry.Expr});
    }
    PrevHighPC = MergedLL.back().HighPC;
    PrevExpr = &MergedLL.back().Expr;
  }

  return MergedLL;
}

using namespace dwarf_linker;
using namespace dwarf_linker::classic;

namespace llvm {
namespace bolt {
/// Emits debug information into .debug_info or .debug_types section.
class DIEStreamer : public DwarfStreamer {
  DIEBuilder *DIEBldr;
<<<<<<< HEAD
  DWARFRewriter &Rewriter;
=======
>>>>>>> f3b212cd
  GDBIndex &GDBIndexSection;

private:
  /// Emit the compilation unit header for \p Unit in the debug_info
  /// section.
  ///
  /// A Dwarf 4 section header is encoded as:
  ///  uint32_t   Unit length (omitting this field)
  ///  uint16_t   Version
  ///  uint32_t   Abbreviation table offset
  ///  uint8_t    Address size
  /// Leading to a total of 11 bytes.
  ///
  /// A Dwarf 5 section header is encoded as:
  ///  uint32_t   Unit length (omitting this field)
  ///  uint16_t   Version
  ///  uint8_t    Unit type
  ///  uint8_t    Address size
  ///  uint32_t   Abbreviation table offset
  /// Leading to a total of 12 bytes.
  void emitCompileUnitHeader(DWARFUnit &Unit, DIE &UnitDIE,
                             unsigned DwarfVersion) {

    AsmPrinter &Asm = getAsmPrinter();
    switchToDebugInfoSection(DwarfVersion);

    emitCommonHeader(Unit, UnitDIE, DwarfVersion);

    if (DwarfVersion >= 5 &&
        Unit.getUnitType() != dwarf::UnitType::DW_UT_compile) {
      std::optional<uint64_t> DWOId = Unit.getDWOId();
      assert(DWOId &&
             "DWOId does not exist and this is not a DW_UT_compile Unit");
      Asm.emitInt64(*DWOId);
    }
  }

  void emitCommonHeader(DWARFUnit &Unit, DIE &UnitDIE, uint16_t Version) {
    dwarf::UnitType UT = dwarf::UnitType(Unit.getUnitType());
    llvm::AsmPrinter &Asm = getAsmPrinter();

    // Emit size of content not including length itself
    Asm.emitInt32(Unit.getHeaderSize() + UnitDIE.getSize() - 4);
    Asm.emitInt16(Version);

    // DWARF v5 reorders the address size and adds a unit type.
    if (Version >= 5) {
      Asm.emitInt8(UT);
      Asm.emitInt8(Asm.MAI->getCodePointerSize());
    }

    Asm.emitInt32(0);
    if (Version <= 4) {
      Asm.emitInt8(Asm.MAI->getCodePointerSize());
    }
  }

  void emitTypeUnitHeader(DWARFUnit &Unit, DIE &UnitDIE,
                          unsigned DwarfVersion) {
    AsmPrinter &Asm = getAsmPrinter();
    const uint64_t TypeSignature = cast<DWARFTypeUnit>(Unit).getTypeHash();
    DIE *TypeDIE = DIEBldr->getTypeDIE(Unit);
    const DIEBuilder::DWARFUnitInfo &UI = DIEBldr->getUnitInfoByDwarfUnit(Unit);
    GDBIndexSection.addGDBTypeUnitEntry(
        {UI.UnitOffset, TypeSignature, TypeDIE->getOffset()});
    if (Unit.getVersion() < 5) {
      // Switch the section to .debug_types section.
      std::unique_ptr<MCStreamer> &MS = Asm.OutStreamer;
      llvm::MCContext &MC = Asm.OutContext;
      const llvm::MCObjectFileInfo *MOFI = MC.getObjectFileInfo();

      MS->switchSection(MOFI->getDwarfTypesSection(0));
      MC.setDwarfVersion(DwarfVersion);
    } else
      switchToDebugInfoSection(DwarfVersion);

    emitCommonHeader(Unit, UnitDIE, DwarfVersion);
    Asm.OutStreamer->emitIntValue(TypeSignature, sizeof(TypeSignature));
    Asm.emitDwarfLengthOrOffset(TypeDIE ? TypeDIE->getOffset() : 0);
  }

  void emitUnitHeader(DWARFUnit &Unit, DIE &UnitDIE) {
    if (Unit.isTypeUnit())
      emitTypeUnitHeader(Unit, UnitDIE, Unit.getVersion());
    else
      emitCompileUnitHeader(Unit, UnitDIE, Unit.getVersion());
  }

  void emitDIE(DIE &Die) override {
    AsmPrinter &Asm = getAsmPrinter();
    Asm.emitDwarfDIE(Die);
  }

public:
<<<<<<< HEAD
  DIEStreamer(DIEBuilder *DIEBldr, DWARFRewriter &Rewriter,
              GDBIndex &GDBIndexSection,
=======
  DIEStreamer(DIEBuilder *DIEBldr, GDBIndex &GDBIndexSection,
>>>>>>> f3b212cd
              DWARFLinkerBase::OutputFileType OutFileType,
              raw_pwrite_stream &OutFile,
              DWARFLinkerBase::MessageHandlerTy Warning)
      : DwarfStreamer(OutFileType, OutFile, Warning), DIEBldr(DIEBldr),
<<<<<<< HEAD
        Rewriter(Rewriter), GDBIndexSection(GDBIndexSection) {};
=======
        GDBIndexSection(GDBIndexSection) {};
>>>>>>> f3b212cd

  using DwarfStreamer::emitCompileUnitHeader;

  void emitUnit(DWARFUnit &Unit, DIE &UnitDIE) {
    emitUnitHeader(Unit, UnitDIE);
    emitDIE(UnitDIE);
  }
};

/// Finds attributes FormValue and Offset.
///
/// \param DIE die to look up in.
/// \param Attrs finds the first attribute that matches and extracts it.
/// \return an optional AttrInfo with DWARFFormValue and Offset.
std::optional<AttrInfo> findAttributeInfo(const DWARFDie DIE,
                                          std::vector<dwarf::Attribute> Attrs) {
  for (dwarf::Attribute &Attr : Attrs)
    if (std::optional<AttrInfo> Info = findAttributeInfo(DIE, Attr))
      return Info;
  return std::nullopt;
}

} // namespace bolt
} // namespace llvm

using namespace llvm;
using namespace llvm::support::endian;
using namespace object;
using namespace bolt;

namespace opts {

extern cl::OptionCategory BoltCategory;
extern cl::opt<unsigned> Verbosity;
extern cl::opt<std::string> OutputFilename;

static cl::opt<bool> KeepARanges(
    "keep-aranges",
    cl::desc(
        "keep or generate .debug_aranges section if .gdb_index is written"),
    cl::Hidden, cl::cat(BoltCategory));

static cl::opt<bool> DeterministicDebugInfo(
    "deterministic-debuginfo",
    cl::desc("disables parallel execution of tasks that may produce "
             "nondeterministic debug info"),
    cl::init(true), cl::cat(BoltCategory));

static cl::opt<std::string> DwarfOutputPath(
    "dwarf-output-path",
    cl::desc("Path to where .dwo files or dwp file will be written out to."),
    cl::init(""), cl::cat(BoltCategory));

static cl::opt<bool>
    WriteDWP("write-dwp",
             cl::desc("output a single dwarf package file (dwp) instead of "
                      "multiple non-relocatable dwarf object files (dwo)."),
             cl::init(false), cl::cat(BoltCategory));

static cl::opt<bool> CreateDebugNames(
    "create-debug-names-section",
    cl::desc("Creates .debug_names section, if the input binary doesn't have "
             "it already, for DWARF5 CU/TUs."),
    cl::init(false), cl::cat(BoltCategory));

static cl::opt<bool>
    DebugSkeletonCu("debug-skeleton-cu",
                    cl::desc("prints out offsets for abbrev and debug_info of "
                             "Skeleton CUs that get patched."),
                    cl::ZeroOrMore, cl::Hidden, cl::init(false),
                    cl::cat(BoltCategory));

static cl::opt<unsigned> BatchSize(
    "cu-processing-batch-size",
    cl::desc(
        "Specifies the size of batches for processing CUs. Higher number has "
        "better performance, but more memory usage. Default value is 1."),
    cl::Hidden, cl::init(1), cl::cat(BoltCategory));

static cl::opt<bool> AlwaysConvertToRanges(
    "always-convert-to-ranges",
    cl::desc("This option is for testing purposes only. It forces BOLT to "
             "convert low_pc/high_pc to ranges always."),
    cl::ReallyHidden, cl::init(false), cl::cat(BoltCategory));

extern cl::opt<std::string> CompDirOverride;
} // namespace opts

/// If DW_AT_low_pc exists sets LowPC and returns true.
static bool getLowPC(const DIE &Die, const DWARFUnit &DU, uint64_t &LowPC,
                     uint64_t &SectionIndex) {
  DIEValue DvalLowPc = Die.findAttribute(dwarf::DW_AT_low_pc);
  if (!DvalLowPc)
    return false;

  dwarf::Form Form = DvalLowPc.getForm();
  bool AddrOffset = Form == dwarf::DW_FORM_LLVM_addrx_offset;
  uint64_t LowPcValue = DvalLowPc.getDIEInteger().getValue();
  if (Form == dwarf::DW_FORM_GNU_addr_index || Form == dwarf::DW_FORM_addrx ||
      AddrOffset) {

    uint32_t Index = AddrOffset ? (LowPcValue >> 32) : LowPcValue;
    std::optional<object::SectionedAddress> SA =
        DU.getAddrOffsetSectionItem(Index);
    if (!SA)
      return false;
    if (AddrOffset)
      SA->Address += (LowPcValue & 0xffffffff);

    LowPC = SA->Address;
    SectionIndex = SA->SectionIndex;
  } else {
    LowPC = LowPcValue;
    SectionIndex = 0;
  }
  return true;
}

/// If DW_AT_high_pc exists sets HighPC and returns true.
static bool getHighPC(const DIE &Die, const uint64_t LowPC, uint64_t &HighPC) {
  DIEValue DvalHighPc = Die.findAttribute(dwarf::DW_AT_high_pc);
  if (!DvalHighPc)
    return false;
  if (DvalHighPc.getForm() == dwarf::DW_FORM_addr)
    HighPC = DvalHighPc.getDIEInteger().getValue();
  else
    HighPC = LowPC + DvalHighPc.getDIEInteger().getValue();
  return true;
}

/// If DW_AT_low_pc and DW_AT_high_pc exist sets LowPC and HighPC and returns
/// true.
static bool getLowAndHighPC(const DIE &Die, const DWARFUnit &DU,
                            uint64_t &LowPC, uint64_t &HighPC,
                            uint64_t &SectionIndex) {
  uint64_t TempLowPC = LowPC;
  uint64_t TempHighPC = HighPC;
  uint64_t TempSectionIndex = SectionIndex;
  if (getLowPC(Die, DU, TempLowPC, TempSectionIndex) &&
      getHighPC(Die, TempLowPC, TempHighPC)) {
    LowPC = TempLowPC;
    HighPC = TempHighPC;
    SectionIndex = TempSectionIndex;
    return true;
  }
  return false;
}

static Expected<llvm::DWARFAddressRangesVector>
getDIEAddressRanges(const DIE &Die, DWARFUnit &DU) {
  uint64_t LowPC, HighPC, Index;
  if (getLowAndHighPC(Die, DU, LowPC, HighPC, Index))
    return DWARFAddressRangesVector{{LowPC, HighPC, Index}};
  if (DIEValue Dval = Die.findAttribute(dwarf::DW_AT_ranges)) {
    if (Dval.getForm() == dwarf::DW_FORM_rnglistx)
      return DU.findRnglistFromIndex(Dval.getDIEInteger().getValue());

    return DU.findRnglistFromOffset(Dval.getDIEInteger().getValue());
  }

  return DWARFAddressRangesVector();
}

static std::optional<uint64_t> getAsAddress(const DWARFUnit &DU,
                                            const DIEValue &AttrVal) {
  DWARFFormValue::ValueType Value(AttrVal.getDIEInteger().getValue());
  if (std::optional<object::SectionedAddress> SA =
          DWARFFormValue::getAsSectionedAddress(Value, AttrVal.getForm(), &DU))
    return SA->Address;
  return std::nullopt;
}

static std::unique_ptr<DIEStreamer>
createDIEStreamer(const Triple &TheTriple, raw_pwrite_stream &OutFile,
                  StringRef Swift5ReflectionSegmentName, DIEBuilder &DIEBldr,
<<<<<<< HEAD
                  DWARFRewriter &Rewriter, GDBIndex &GDBIndexSection) {

  std::unique_ptr<DIEStreamer> Streamer = std::make_unique<DIEStreamer>(
      &DIEBldr, Rewriter, GDBIndexSection,
      DWARFLinkerBase::OutputFileType::Object, OutFile,
=======
                  GDBIndex &GDBIndexSection) {

  std::unique_ptr<DIEStreamer> Streamer = std::make_unique<DIEStreamer>(
      &DIEBldr, GDBIndexSection, DWARFLinkerBase::OutputFileType::Object,
      OutFile,
>>>>>>> f3b212cd
      [&](const Twine &Warning, StringRef Context, const DWARFDie *) {});
  Error Err = Streamer->init(TheTriple, Swift5ReflectionSegmentName);
  if (Err)
    errs()
        << "BOLT-WARNING: [internal-dwarf-error]: Could not init DIEStreamer!"
        << toString(std::move(Err)) << "\n";
  return Streamer;
}

static DWARFRewriter::UnitMeta
emitUnit(DIEBuilder &DIEBldr, DIEStreamer &Streamer, DWARFUnit &Unit) {
  DIE *UnitDIE = DIEBldr.getUnitDIEbyUnit(Unit);
  const DIEBuilder::DWARFUnitInfo &U = DIEBldr.getUnitInfoByDwarfUnit(Unit);
  Streamer.emitUnit(Unit, *UnitDIE);
  uint64_t TypeHash = 0;
  if (DWARFTypeUnit *DTU = dyn_cast_or_null<DWARFTypeUnit>(&Unit))
    TypeHash = DTU->getTypeHash();
  return {U.UnitOffset, U.UnitLength, TypeHash};
}

static void
emitDWOBuilder(const std::string &DWOName, DIEBuilder &DWODIEBuilder,
               DWARFRewriter &Rewriter, DWARFUnit &SplitCU, DWARFUnit &CU,
               DWARFRewriter::DWPState &State, DebugLocWriter &LocWriter,
               DebugStrOffsetsWriter &StrOffstsWriter,
               DebugStrWriter &StrWriter, GDBIndex &GDBIndexSection) {
  // Populate debug_info and debug_abbrev for current dwo into StringRef.
  DWODIEBuilder.generateAbbrevs();
  DWODIEBuilder.finish();

  SmallVector<char, 20> OutBuffer;
  std::shared_ptr<raw_svector_ostream> ObjOS =
      std::make_shared<raw_svector_ostream>(OutBuffer);
  const object::ObjectFile *File = SplitCU.getContext().getDWARFObj().getFile();
  auto TheTriple = std::make_unique<Triple>(File->makeTriple());
  std::unique_ptr<DIEStreamer> Streamer =
      createDIEStreamer(*TheTriple, *ObjOS, "DwoStreamerInitAug2",
<<<<<<< HEAD
                        DWODIEBuilder, Rewriter, GDBIndexSection);
=======
                        DWODIEBuilder, GDBIndexSection);
>>>>>>> f3b212cd
  DWARFRewriter::UnitMetaVectorType TUMetaVector;
  DWARFRewriter::UnitMeta CUMI = {0, 0, 0};
  if (SplitCU.getContext().getMaxDWOVersion() >= 5) {
    for (std::unique_ptr<llvm::DWARFUnit> &CU :
         SplitCU.getContext().dwo_info_section_units()) {
      if (!CU->isTypeUnit())
        continue;
      DWARFRewriter::UnitMeta MI =
          emitUnit(DWODIEBuilder, *Streamer, *CU.get());
      TUMetaVector.emplace_back(MI);
    }
    CUMI = emitUnit(DWODIEBuilder, *Streamer, SplitCU);
  } else {
    for (std::unique_ptr<llvm::DWARFUnit> &CU :
         SplitCU.getContext().dwo_compile_units())
      emitUnit(DWODIEBuilder, *Streamer, *CU.get());

    // emit debug_types sections for dwarf4
    for (DWARFUnit *CU : DWODIEBuilder.getDWARF4TUVector()) {
      DWARFRewriter::UnitMeta MI = emitUnit(DWODIEBuilder, *Streamer, *CU);
      TUMetaVector.emplace_back(MI);
    }
  }

  Streamer->emitAbbrevs(DWODIEBuilder.getAbbrevs(),
                        SplitCU.getContext().getMaxVersion());
  Streamer->finish();

  std::unique_ptr<MemoryBuffer> ObjectMemBuffer =
      MemoryBuffer::getMemBuffer(ObjOS->str(), "in-memory object file", false);
  std::unique_ptr<object::ObjectFile> Obj = cantFail(
      object::ObjectFile::createObjectFile(ObjectMemBuffer->getMemBufferRef()),
      "error creating in-memory object");

  DWARFRewriter::OverriddenSectionsMap OverriddenSections;
  for (const SectionRef &Secs : Obj->sections()) {
    StringRef Contents = cantFail(Secs.getContents());
    StringRef Name = cantFail(Secs.getName());
    DWARFSectionKind Kind =
        StringSwitch<DWARFSectionKind>(Name)
            .Case(".debug_abbrev", DWARFSectionKind::DW_SECT_ABBREV)
            .Case(".debug_info", DWARFSectionKind::DW_SECT_INFO)
            .Case(".debug_types", DWARFSectionKind::DW_SECT_EXT_TYPES)
            .Default(DWARFSectionKind::DW_SECT_EXT_unknown);
    if (Kind == DWARFSectionKind::DW_SECT_EXT_unknown)
      continue;
    OverriddenSections[Kind] = Contents;
  }
  if (opts::WriteDWP)
    Rewriter.updateDWP(CU, OverriddenSections, CUMI, TUMetaVector, State,
                       LocWriter, StrOffstsWriter, StrWriter);
  else
    Rewriter.writeDWOFiles(CU, OverriddenSections, DWOName, LocWriter,
                           StrOffstsWriter, StrWriter);
}

using DWARFUnitVec = std::vector<DWARFUnit *>;
using CUPartitionVector = std::vector<DWARFUnitVec>;
/// Partitions CUs in to buckets. Bucket size is controlled by
/// cu-processing-batch-size. All the CUs that have cross CU reference reference
/// as a source are put in to the same initial bucket.
static CUPartitionVector partitionCUs(DWARFContext &DwCtx) {
  CUPartitionVector Vec(2);
  unsigned Counter = 0;
  const DWARFDebugAbbrev *Abbr = DwCtx.getDebugAbbrev();
  for (std::unique_ptr<DWARFUnit> &CU : DwCtx.compile_units()) {
    Expected<const DWARFAbbreviationDeclarationSet *> AbbrDeclSet =
        Abbr->getAbbreviationDeclarationSet(CU->getAbbreviationsOffset());
    if (!AbbrDeclSet) {
      consumeError(AbbrDeclSet.takeError());
      return Vec;
    }
    bool CrossCURefFound = false;
    for (const DWARFAbbreviationDeclaration &Decl : *AbbrDeclSet.get()) {
      for (const DWARFAbbreviationDeclaration::AttributeSpec &Attr :
           Decl.attributes()) {
        if (Attr.Form == dwarf::DW_FORM_ref_addr) {
          CrossCURefFound = true;
          break;
        }
      }
      if (CrossCURefFound)
        break;
    }
    if (CrossCURefFound) {
      Vec[0].push_back(CU.get());
    } else {
      ++Counter;
      Vec.back().push_back(CU.get());
    }
    if (Counter % opts::BatchSize == 0 && !Vec.back().empty())
      Vec.push_back({});
  }
  return Vec;
}

void DWARFRewriter::updateDebugInfo() {
  ErrorOr<BinarySection &> DebugInfo = BC.getUniqueSectionByName(".debug_info");
  if (!DebugInfo)
    return;

  ARangesSectionWriter = std::make_unique<DebugARangesSectionWriter>();
  StrWriter = std::make_unique<DebugStrWriter>(*BC.DwCtx, false);
  StrOffstsWriter = std::make_unique<DebugStrOffsetsWriter>(BC);

  if (!opts::DeterministicDebugInfo) {
    opts::DeterministicDebugInfo = true;
    errs() << "BOLT-WARNING: --deterministic-debuginfo is being deprecated\n";
  }

  if (BC.isDWARF5Used()) {
    AddrWriter = std::make_unique<DebugAddrWriterDwarf5>(&BC);
    RangeListsSectionWriter = std::make_unique<DebugRangeListsSectionWriter>();
    DebugRangeListsSectionWriter::setAddressWriter(AddrWriter.get());
  } else {
    AddrWriter = std::make_unique<DebugAddrWriter>(&BC);
  }

  if (BC.isDWARFLegacyUsed())
    LegacyRangesSectionWriter = std::make_unique<DebugRangesSectionWriter>();

  DebugLoclistWriter::setAddressWriter(AddrWriter.get());

  uint32_t CUIndex = 0;
  std::mutex AccessMutex;
  // Needs to be invoked in the same order as CUs are processed.
  auto createRangeLocList = [&](DWARFUnit &CU) -> DebugLocWriter * {
    std::lock_guard<std::mutex> Lock(AccessMutex);
    const uint16_t DwarfVersion = CU.getVersion();
    if (DwarfVersion >= 5) {
      LocListWritersByCU[CUIndex] =
          std::make_unique<DebugLoclistWriter>(CU, DwarfVersion, false);

      if (std::optional<uint64_t> DWOId = CU.getDWOId()) {
        assert(RangeListsWritersByCU.count(*DWOId) == 0 &&
               "RangeLists writer for DWO unit already exists.");
        auto RangeListsSectionWriter =
            std::make_unique<DebugRangeListsSectionWriter>();
        RangeListsSectionWriter->initSection(CU);
        RangeListsWritersByCU[*DWOId] = std::move(RangeListsSectionWriter);
      }

    } else {
      LocListWritersByCU[CUIndex] = std::make_unique<DebugLocWriter>();
    }
    return LocListWritersByCU[CUIndex++].get();
  };

  DWARF5AcceleratorTable DebugNamesTable(opts::CreateDebugNames, BC,
                                         *StrWriter);
  GDBIndex GDBIndexSection(BC);
  DWPState State;
  if (opts::WriteDWP)
    initDWPState(State);
  auto processUnitDIE = [&](DWARFUnit *Unit, DIEBuilder *DIEBlder) {
    // Check if the unit is a skeleton and we need special updates for it and
    // its matching split/DWO CU.
    std::optional<DWARFUnit *> SplitCU;
    std::optional<uint64_t> RangesBase;
    std::optional<uint64_t> DWOId = Unit->getDWOId();
    if (DWOId)
      SplitCU = BC.getDWOCU(*DWOId);
    DebugLocWriter *DebugLocWriter = createRangeLocList(*Unit);
    DebugRangesSectionWriter *RangesSectionWriter =
        Unit->getVersion() >= 5 ? RangeListsSectionWriter.get()
                                : LegacyRangesSectionWriter.get();
    // Skipping CUs that failed to load.
    if (SplitCU) {
      DIEBuilder DWODIEBuilder(BC, &(*SplitCU)->getContext(), DebugNamesTable,
                               Unit);
      DWODIEBuilder.buildDWOUnit(**SplitCU);
      std::string DWOName = "";
      std::optional<std::string> DwarfOutputPath =
          opts::DwarfOutputPath.empty()
              ? std::nullopt
              : std::optional<std::string>(opts::DwarfOutputPath.c_str());
      {
        std::lock_guard<std::mutex> Lock(AccessMutex);
        DWOName = DIEBlder->updateDWONameCompDir(
            *StrOffstsWriter, *StrWriter, *Unit, DwarfOutputPath, std::nullopt);
      }
      DebugStrOffsetsWriter DWOStrOffstsWriter(BC);
      DebugStrWriter DWOStrWriter((*SplitCU)->getContext(), true);
      DWODIEBuilder.updateDWONameCompDirForTypes(DWOStrOffstsWriter,
                                                 DWOStrWriter, **SplitCU,
                                                 DwarfOutputPath, DWOName);
      DebugLoclistWriter DebugLocDWoWriter(*Unit, Unit->getVersion(), true);
      DebugRangesSectionWriter *TempRangesSectionWriter = RangesSectionWriter;
      if (Unit->getVersion() >= 5) {
        TempRangesSectionWriter = RangeListsWritersByCU[*DWOId].get();
      } else {
        RangesBase = RangesSectionWriter->getSectionOffset();
        setDwoRangesBase(*DWOId, *RangesBase);
      }

      updateUnitDebugInfo(*(*SplitCU), DWODIEBuilder, DebugLocDWoWriter,
                          *TempRangesSectionWriter);
      DebugLocDWoWriter.finalize(DWODIEBuilder,
                                 *DWODIEBuilder.getUnitDIEbyUnit(**SplitCU));
      if (Unit->getVersion() >= 5)
        TempRangesSectionWriter->finalizeSection();

      emitDWOBuilder(DWOName, DWODIEBuilder, *this, **SplitCU, *Unit, State,
                     DebugLocDWoWriter, DWOStrOffstsWriter, DWOStrWriter,
                     GDBIndexSection);
    }

    if (Unit->getVersion() >= 5) {
      RangesBase = RangesSectionWriter->getSectionOffset() +
                   getDWARF5RngListLocListHeaderSize();
      RangesSectionWriter->initSection(*Unit);
      StrOffstsWriter->finalizeSection(*Unit, *DIEBlder);
    }

    updateUnitDebugInfo(*Unit, *DIEBlder, *DebugLocWriter, *RangesSectionWriter,
                        RangesBase);
    DebugLocWriter->finalize(*DIEBlder, *DIEBlder->getUnitDIEbyUnit(*Unit));
    if (Unit->getVersion() >= 5)
      RangesSectionWriter->finalizeSection();
    AddrWriter->update(*DIEBlder, *Unit);
  };

  DIEBuilder DIEBlder(BC, BC.DwCtx.get(), DebugNamesTable);
  DIEBlder.buildTypeUnits(StrOffstsWriter.get());
  SmallVector<char, 20> OutBuffer;
  std::unique_ptr<raw_svector_ostream> ObjOS =
      std::make_unique<raw_svector_ostream>(OutBuffer);
  const object::ObjectFile *File = BC.DwCtx->getDWARFObj().getFile();
  auto TheTriple = std::make_unique<Triple>(File->makeTriple());
  std::unique_ptr<DIEStreamer> Streamer = createDIEStreamer(
<<<<<<< HEAD
      *TheTriple, *ObjOS, "TypeStreamer", DIEBlder, *this, GDBIndexSection);
=======
      *TheTriple, *ObjOS, "TypeStreamer", DIEBlder, GDBIndexSection);
>>>>>>> f3b212cd
  CUOffsetMap OffsetMap =
      finalizeTypeSections(DIEBlder, *Streamer, GDBIndexSection);

  const bool SingleThreadedMode =
      opts::NoThreads || opts::DeterministicDebugInfo;
  if (!SingleThreadedMode)
    DIEBlder.buildCompileUnits();
  if (SingleThreadedMode) {
    CUPartitionVector PartVec = partitionCUs(*BC.DwCtx);
    for (std::vector<DWARFUnit *> &Vec : PartVec) {
      DIEBlder.buildCompileUnits(Vec);
      for (DWARFUnit *CU : DIEBlder.getProcessedCUs())
        processUnitDIE(CU, &DIEBlder);
      finalizeCompileUnits(DIEBlder, *Streamer, OffsetMap,
                           DIEBlder.getProcessedCUs());
    }
  } else {
    // Update unit debug info in parallel
    ThreadPoolInterface &ThreadPool = ParallelUtilities::getThreadPool();
    for (std::unique_ptr<DWARFUnit> &CU : BC.DwCtx->compile_units())
      ThreadPool.async(processUnitDIE, CU.get(), &DIEBlder);
    ThreadPool.wait();
  }

  DebugNamesTable.emitAccelTable();

  if (opts::WriteDWP)
    finalizeDWP(State);

  finalizeDebugSections(DIEBlder, DebugNamesTable, *Streamer, *ObjOS,
                        OffsetMap);
  GDBIndexSection.updateGdbIndexSection(OffsetMap, CUIndex,
                                        *ARangesSectionWriter);
}

void DWARFRewriter::updateUnitDebugInfo(
    DWARFUnit &Unit, DIEBuilder &DIEBldr, DebugLocWriter &DebugLocWriter,
    DebugRangesSectionWriter &RangesSectionWriter,
    std::optional<uint64_t> RangesBase) {
  // Cache debug ranges so that the offset for identical ranges could be reused.
  std::map<DebugAddressRangesVector, uint64_t> CachedRanges;

  uint64_t DIEOffset = Unit.getOffset() + Unit.getHeaderSize();
  uint64_t NextCUOffset = Unit.getNextUnitOffset();
  const std::vector<std::unique_ptr<DIEBuilder::DIEInfo>> &DIs =
      DIEBldr.getDIEsByUnit(Unit);

  // Either updates or normalizes DW_AT_range to DW_AT_low_pc and DW_AT_high_pc.
  auto updateLowPCHighPC = [&](DIE *Die, const DIEValue &LowPCVal,
                               const DIEValue &HighPCVal, uint64_t LowPC,
                               const uint64_t HighPC) {
    dwarf::Attribute AttrLowPC = dwarf::DW_AT_low_pc;
    dwarf::Form FormLowPC = dwarf::DW_FORM_addr;
    dwarf::Attribute AttrHighPC = dwarf::DW_AT_high_pc;
    dwarf::Form FormHighPC = dwarf::DW_FORM_data4;
    const uint32_t Size = HighPC - LowPC;
    // Whatever was generated is not low_pc/high_pc, so will reset to
    // default for size 1.
    if (!LowPCVal || !HighPCVal) {
      if (Unit.getVersion() >= 5)
        FormLowPC = dwarf::DW_FORM_addrx;
      else if (Unit.isDWOUnit())
        FormLowPC = dwarf::DW_FORM_GNU_addr_index;
    } else {
      AttrLowPC = LowPCVal.getAttribute();
      FormLowPC = LowPCVal.getForm();
      AttrHighPC = HighPCVal.getAttribute();
      FormHighPC = HighPCVal.getForm();
    }

    if (FormLowPC == dwarf::DW_FORM_addrx ||
        FormLowPC == dwarf::DW_FORM_GNU_addr_index)
      LowPC = AddrWriter->getIndexFromAddress(LowPC, Unit);

    if (LowPCVal)
      DIEBldr.replaceValue(Die, AttrLowPC, FormLowPC, DIEInteger(LowPC));
    else
      DIEBldr.addValue(Die, AttrLowPC, FormLowPC, DIEInteger(LowPC));
    if (HighPCVal) {
      DIEBldr.replaceValue(Die, AttrHighPC, FormHighPC, DIEInteger(Size));
    } else {
      DIEBldr.deleteValue(Die, dwarf::DW_AT_ranges);
      DIEBldr.addValue(Die, AttrHighPC, FormHighPC, DIEInteger(Size));
    }
  };

  for (const std::unique_ptr<DIEBuilder::DIEInfo> &DI : DIs) {
    DIE *Die = DI->Die;
    switch (Die->getTag()) {
    case dwarf::DW_TAG_compile_unit:
    case dwarf::DW_TAG_skeleton_unit: {
      // For dwarf5 section 3.1.3
      // The following attributes are not part of a split full compilation unit
      // entry but instead are inherited (if present) from the corresponding
      // skeleton compilation unit: DW_AT_low_pc, DW_AT_high_pc, DW_AT_ranges,
      // DW_AT_stmt_list, DW_AT_comp_dir, DW_AT_str_offsets_base,
      // DW_AT_addr_base and DW_AT_rnglists_base.
      if (Unit.getVersion() == 5 && Unit.isDWOUnit())
        continue;
      auto ModuleRangesOrError = getDIEAddressRanges(*Die, Unit);
      if (!ModuleRangesOrError) {
        consumeError(ModuleRangesOrError.takeError());
        break;
      }
      DWARFAddressRangesVector &ModuleRanges = *ModuleRangesOrError;
      DebugAddressRangesVector OutputRanges =
          BC.translateModuleAddressRanges(ModuleRanges);
      DIEValue LowPCAttrInfo = Die->findAttribute(dwarf::DW_AT_low_pc);
      // For a case where LLD GCs only function used in the CU.
      // If CU doesn't have DW_AT_low_pc we are not going to convert,
      // so don't need to do anything.
      if (OutputRanges.empty() && !Unit.isDWOUnit() && LowPCAttrInfo)
        OutputRanges.push_back({0, 0});
      const uint64_t RangesSectionOffset =
          RangesSectionWriter.addRanges(OutputRanges);
      // Don't emit the zero low_pc arange.
      if (!Unit.isDWOUnit() && !OutputRanges.empty() &&
          OutputRanges.back().LowPC)
        ARangesSectionWriter->addCURanges(Unit.getOffset(),
                                          std::move(OutputRanges));
      updateDWARFObjectAddressRanges(Unit, DIEBldr, *Die, RangesSectionOffset,
                                     RangesBase);
      DIEValue StmtListAttrVal = Die->findAttribute(dwarf::DW_AT_stmt_list);
      if (LineTablePatchMap.count(&Unit))
        DIEBldr.replaceValue(Die, dwarf::DW_AT_stmt_list,
                             StmtListAttrVal.getForm(),
                             DIEInteger(LineTablePatchMap[&Unit]));
      break;
    }

    case dwarf::DW_TAG_subprogram: {
      // Get function address either from ranges or [LowPC, HighPC) pair.
      uint64_t Address = UINT64_MAX;
      uint64_t SectionIndex, HighPC;
      DebugAddressRangesVector FunctionRanges;
      if (!getLowAndHighPC(*Die, Unit, Address, HighPC, SectionIndex)) {
        Expected<DWARFAddressRangesVector> RangesOrError =
            getDIEAddressRanges(*Die, Unit);
        if (!RangesOrError) {
          consumeError(RangesOrError.takeError());
          break;
        }
        DWARFAddressRangesVector Ranges = *RangesOrError;
        // Not a function definition.
        if (Ranges.empty())
          break;

        for (const DWARFAddressRange &Range : Ranges) {
          if (const BinaryFunction *Function =
                  BC.getBinaryFunctionAtAddress(Range.LowPC))
            FunctionRanges.append(Function->getOutputAddressRanges());
        }
      } else {
        if (const BinaryFunction *Function =
                BC.getBinaryFunctionAtAddress(Address))
          FunctionRanges = Function->getOutputAddressRanges();
      }

      // Clear cached ranges as the new function will have its own set.
      CachedRanges.clear();
      DIEValue LowPCVal = Die->findAttribute(dwarf::DW_AT_low_pc);
      DIEValue HighPCVal = Die->findAttribute(dwarf::DW_AT_high_pc);
      if (FunctionRanges.empty()) {
        if (LowPCVal && HighPCVal)
          FunctionRanges.push_back({0, HighPCVal.getDIEInteger().getValue()});
        else
          FunctionRanges.push_back({0, 1});
      }

      if (FunctionRanges.size() == 1 && !opts::AlwaysConvertToRanges) {
        updateLowPCHighPC(Die, LowPCVal, HighPCVal, FunctionRanges.back().LowPC,
                          FunctionRanges.back().HighPC);
        break;
      }

      updateDWARFObjectAddressRanges(
          Unit, DIEBldr, *Die, RangesSectionWriter.addRanges(FunctionRanges));

      break;
    }
    case dwarf::DW_TAG_lexical_block:
    case dwarf::DW_TAG_inlined_subroutine:
    case dwarf::DW_TAG_try_block:
    case dwarf::DW_TAG_catch_block: {
      uint64_t RangesSectionOffset = 0;
      Expected<DWARFAddressRangesVector> RangesOrError =
          getDIEAddressRanges(*Die, Unit);
      const BinaryFunction *Function =
          RangesOrError && !RangesOrError->empty()
              ? BC.getBinaryFunctionContainingAddress(
                    RangesOrError->front().LowPC)
              : nullptr;
      DebugAddressRangesVector OutputRanges;
      if (Function) {
        OutputRanges = translateInputToOutputRanges(*Function, *RangesOrError);
        LLVM_DEBUG(if (OutputRanges.empty() != RangesOrError->empty()) {
          dbgs() << "BOLT-DEBUG: problem with DIE at 0x"
                 << Twine::utohexstr(Die->getOffset()) << " in CU at 0x"
                 << Twine::utohexstr(Unit.getOffset()) << '\n';
        });
        if (opts::AlwaysConvertToRanges || OutputRanges.size() > 1) {
          RangesSectionOffset = RangesSectionWriter.addRanges(
              std::move(OutputRanges), CachedRanges);
          OutputRanges.clear();
        } else if (OutputRanges.empty()) {
          OutputRanges.push_back({0, RangesOrError.get().front().HighPC});
        }
      } else if (!RangesOrError) {
        consumeError(RangesOrError.takeError());
      } else {
        OutputRanges.push_back({0, !RangesOrError->empty()
                                       ? RangesOrError.get().front().HighPC
                                       : 0});
      }
      DIEValue LowPCVal = Die->findAttribute(dwarf::DW_AT_low_pc);
      DIEValue HighPCVal = Die->findAttribute(dwarf::DW_AT_high_pc);
      if (OutputRanges.size() == 1) {
        updateLowPCHighPC(Die, LowPCVal, HighPCVal, OutputRanges.back().LowPC,
                          OutputRanges.back().HighPC);
        break;
      }
      updateDWARFObjectAddressRanges(Unit, DIEBldr, *Die, RangesSectionOffset);
      break;
    }
    case dwarf::DW_TAG_call_site: {
      auto patchPC = [&](DIE *Die, DIEValue &AttrVal, StringRef Entry) -> void {
        std::optional<uint64_t> Address = getAsAddress(Unit, AttrVal);
        const BinaryFunction *Function =
            BC.getBinaryFunctionContainingAddress(*Address);
        uint64_t UpdatedAddress = *Address;
        if (Function)
          UpdatedAddress =
              Function->translateInputToOutputAddress(UpdatedAddress);

        if (AttrVal.getForm() == dwarf::DW_FORM_addrx) {
          const uint32_t Index =
              AddrWriter->getIndexFromAddress(UpdatedAddress, Unit);
          DIEBldr.replaceValue(Die, AttrVal.getAttribute(), AttrVal.getForm(),
                               DIEInteger(Index));
        } else if (AttrVal.getForm() == dwarf::DW_FORM_addr) {
          DIEBldr.replaceValue(Die, AttrVal.getAttribute(), AttrVal.getForm(),
                               DIEInteger(UpdatedAddress));
        } else {
          errs() << "BOLT-ERROR: unsupported form for " << Entry << "\n";
        }
      };
      DIEValue CallPcAttrVal = Die->findAttribute(dwarf::DW_AT_call_pc);
      if (CallPcAttrVal)
        patchPC(Die, CallPcAttrVal, "DW_AT_call_pc");

      DIEValue CallRetPcAttrVal =
          Die->findAttribute(dwarf::DW_AT_call_return_pc);
      if (CallRetPcAttrVal)
        patchPC(Die, CallRetPcAttrVal, "DW_AT_call_return_pc");

      break;
    }
    default: {
      // Handle any tag that can have DW_AT_location attribute.
      DIEValue LocAttrInfo = Die->findAttribute(dwarf::DW_AT_location);
      DIEValue LowPCAttrInfo = Die->findAttribute(dwarf::DW_AT_low_pc);
      if (LocAttrInfo) {
        if (doesFormBelongToClass(LocAttrInfo.getForm(),
                                  DWARFFormValue::FC_Constant,
                                  Unit.getVersion()) ||
            doesFormBelongToClass(LocAttrInfo.getForm(),
                                  DWARFFormValue::FC_SectionOffset,
                                  Unit.getVersion())) {
          uint64_t Offset = LocAttrInfo.getForm() == dwarf::DW_FORM_loclistx
                                ? LocAttrInfo.getDIELocList().getValue()
                                : LocAttrInfo.getDIEInteger().getValue();
          DebugLocationsVector InputLL;

          std::optional<object::SectionedAddress> SectionAddress =
              Unit.getBaseAddress();
          uint64_t BaseAddress = 0;
          if (SectionAddress)
            BaseAddress = SectionAddress->Address;

          if (Unit.getVersion() >= 5 &&
              LocAttrInfo.getForm() == dwarf::DW_FORM_loclistx) {
            std::optional<uint64_t> LocOffset = Unit.getLoclistOffset(Offset);
            assert(LocOffset && "Location Offset is invalid.");
            Offset = *LocOffset;
          }

          Error E = Unit.getLocationTable().visitLocationList(
              &Offset, [&](const DWARFLocationEntry &Entry) {
                switch (Entry.Kind) {
                default:
                  llvm_unreachable("Unsupported DWARFLocationEntry Kind.");
                case dwarf::DW_LLE_end_of_list:
                  return false;
                case dwarf::DW_LLE_base_address: {
                  assert(Entry.SectionIndex == SectionedAddress::UndefSection &&
                         "absolute address expected");
                  BaseAddress = Entry.Value0;
                  break;
                }
                case dwarf::DW_LLE_offset_pair:
                  assert(
                      (Entry.SectionIndex == SectionedAddress::UndefSection &&
                       (!Unit.isDWOUnit() || Unit.getVersion() == 5)) &&
                      "absolute address expected");
                  InputLL.emplace_back(DebugLocationEntry{
                      BaseAddress + Entry.Value0, BaseAddress + Entry.Value1,
                      Entry.Loc});
                  break;
                case dwarf::DW_LLE_start_length:
                  InputLL.emplace_back(DebugLocationEntry{
                      Entry.Value0, Entry.Value0 + Entry.Value1, Entry.Loc});
                  break;
                case dwarf::DW_LLE_base_addressx: {
                  std::optional<object::SectionedAddress> EntryAddress =
                      Unit.getAddrOffsetSectionItem(Entry.Value0);
                  assert(EntryAddress && "base Address not found.");
                  BaseAddress = EntryAddress->Address;
                  break;
                }
                case dwarf::DW_LLE_startx_length: {
                  std::optional<object::SectionedAddress> EntryAddress =
                      Unit.getAddrOffsetSectionItem(Entry.Value0);
                  assert(EntryAddress && "Address does not exist.");
                  InputLL.emplace_back(DebugLocationEntry{
                      EntryAddress->Address,
                      EntryAddress->Address + Entry.Value1, Entry.Loc});
                  break;
                }
                case dwarf::DW_LLE_startx_endx: {
                  std::optional<object::SectionedAddress> StartAddress =
                      Unit.getAddrOffsetSectionItem(Entry.Value0);
                  assert(StartAddress && "Start Address does not exist.");
                  std::optional<object::SectionedAddress> EndAddress =
                      Unit.getAddrOffsetSectionItem(Entry.Value1);
                  assert(EndAddress && "Start Address does not exist.");
                  InputLL.emplace_back(DebugLocationEntry{
                      StartAddress->Address, EndAddress->Address, Entry.Loc});
                  break;
                }
                }
                return true;
              });

          if (E || InputLL.empty()) {
            consumeError(std::move(E));
            errs() << "BOLT-WARNING: empty location list detected at 0x"
                   << Twine::utohexstr(Offset) << " for DIE at 0x" << Die
                   << " in CU at 0x" << Twine::utohexstr(Unit.getOffset())
                   << '\n';
          } else {
            const uint64_t Address = InputLL.front().LowPC;
            DebugLocationsVector OutputLL;
            if (const BinaryFunction *Function =
                    BC.getBinaryFunctionContainingAddress(Address)) {
              OutputLL = translateInputToOutputLocationList(*Function, InputLL);
              LLVM_DEBUG(if (OutputLL.empty()) {
                dbgs() << "BOLT-DEBUG: location list translated to an empty "
                          "one at 0x"
                       << Die << " in CU at 0x"
                       << Twine::utohexstr(Unit.getOffset()) << '\n';
              });
            } else {
              // It's possible for a subprogram to be removed and to have
              // address of 0. Adding this entry to output to preserve debug
              // information.
              OutputLL = InputLL;
            }
            DebugLocWriter.addList(DIEBldr, *Die, LocAttrInfo, OutputLL);
          }
        } else {
          assert((doesFormBelongToClass(LocAttrInfo.getForm(),
                                        DWARFFormValue::FC_Exprloc,
                                        Unit.getVersion()) ||
                  doesFormBelongToClass(LocAttrInfo.getForm(),
                                        DWARFFormValue::FC_Block,
                                        Unit.getVersion())) &&
                 "unexpected DW_AT_location form");
          if (Unit.isDWOUnit() || Unit.getVersion() >= 5) {
            std::vector<uint8_t> Sblock;
            DIEValueList *AttrLocValList;
            if (doesFormBelongToClass(LocAttrInfo.getForm(),
                                      DWARFFormValue::FC_Exprloc,
                                      Unit.getVersion())) {
              for (const DIEValue &Val : LocAttrInfo.getDIELoc().values()) {
                Sblock.push_back(Val.getDIEInteger().getValue());
              }
              DIELoc *LocAttr = const_cast<DIELoc *>(&LocAttrInfo.getDIELoc());
              AttrLocValList = static_cast<DIEValueList *>(LocAttr);
            } else {
              for (const DIEValue &Val : LocAttrInfo.getDIEBlock().values()) {
                Sblock.push_back(Val.getDIEInteger().getValue());
              }
              DIEBlock *BlockAttr =
                  const_cast<DIEBlock *>(&LocAttrInfo.getDIEBlock());
              AttrLocValList = static_cast<DIEValueList *>(BlockAttr);
            }
            ArrayRef<uint8_t> Expr = ArrayRef<uint8_t>(Sblock);
            DataExtractor Data(
                StringRef((const char *)Expr.data(), Expr.size()),
                Unit.getContext().isLittleEndian(), 0);
            DWARFExpression LocExpr(Data, Unit.getAddressByteSize(),
                                    Unit.getFormParams().Format);
            uint32_t PrevOffset = 0;
            DIEValueList *NewAttr;
            DIEValue Value;
            uint32_t NewExprSize = 0;
            DIELoc *Loc = nullptr;
            DIEBlock *Block = nullptr;
            if (LocAttrInfo.getForm() == dwarf::DW_FORM_exprloc) {
              Loc = DIEBldr.allocateDIEValue<DIELoc>();
              NewAttr = Loc;
              Value = DIEValue(LocAttrInfo.getAttribute(),
                               LocAttrInfo.getForm(), Loc);
            } else if (doesFormBelongToClass(LocAttrInfo.getForm(),
                                             DWARFFormValue::FC_Block,
                                             Unit.getVersion())) {
              Block = DIEBldr.allocateDIEValue<DIEBlock>();
              NewAttr = Block;
              Value = DIEValue(LocAttrInfo.getAttribute(),
                               LocAttrInfo.getForm(), Block);
            } else {
              errs() << "BOLT-WARNING: Unexpected Form value in Updating "
                        "DW_AT_Location\n";
              continue;
            }

            for (const DWARFExpression::Operation &Expr : LocExpr) {
              uint32_t CurEndOffset = PrevOffset + 1;
              if (Expr.getDescription().Op.size() == 1)
                CurEndOffset = Expr.getOperandEndOffset(0);
              if (Expr.getDescription().Op.size() == 2)
                CurEndOffset = Expr.getOperandEndOffset(1);
              if (Expr.getDescription().Op.size() > 2)
                errs() << "BOLT-WARNING: [internal-dwarf-error]: Unsupported "
                          "number of operands.\n";
              // not addr index, just copy.
              if (!(Expr.getCode() == dwarf::DW_OP_GNU_addr_index ||
                    Expr.getCode() == dwarf::DW_OP_addrx)) {
                auto Itr = AttrLocValList->values().begin();
                std::advance(Itr, PrevOffset);
                uint32_t CopyNum = CurEndOffset - PrevOffset;
                NewExprSize += CopyNum;
                while (CopyNum--) {
                  DIEBldr.addValue(NewAttr, *Itr);
                  std::advance(Itr, 1);
                }
              } else {
                const uint64_t Index = Expr.getRawOperand(0);
                std::optional<object::SectionedAddress> EntryAddress =
                    Unit.getAddrOffsetSectionItem(Index);
                assert(EntryAddress && "Address is not found.");
                assert(Index <= std::numeric_limits<uint32_t>::max() &&
                       "Invalid Operand Index.");
                const uint32_t AddrIndex = AddrWriter->getIndexFromAddress(
                    EntryAddress->Address, Unit);
                // update Index into .debug_address section for DW_AT_location.
                // The Size field is not stored in IR, we need to minus 1 in
                // offset for each expr.
                SmallString<8> Tmp;
                raw_svector_ostream OSE(Tmp);
                encodeULEB128(AddrIndex, OSE);

                DIEBldr.addValue(NewAttr, static_cast<dwarf::Attribute>(0),
                                 dwarf::DW_FORM_data1,
                                 DIEInteger(Expr.getCode()));
                NewExprSize += 1;
                for (uint8_t Byte : Tmp) {
                  DIEBldr.addValue(NewAttr, static_cast<dwarf::Attribute>(0),
                                   dwarf::DW_FORM_data1, DIEInteger(Byte));
                  NewExprSize += 1;
                }
              }
              PrevOffset = CurEndOffset;
            }

            // update the size since the index might be changed
            if (Loc)
              Loc->setSize(NewExprSize);
            else
              Block->setSize(NewExprSize);
            DIEBldr.replaceValue(Die, LocAttrInfo.getAttribute(),
                                 LocAttrInfo.getForm(), Value);
          }
        }
      } else if (LowPCAttrInfo) {
        uint64_t Address = 0;
        uint64_t SectionIndex = 0;
        if (getLowPC(*Die, Unit, Address, SectionIndex)) {
          uint64_t NewAddress = 0;
          if (const BinaryFunction *Function =
                  BC.getBinaryFunctionContainingAddress(Address)) {
            NewAddress = Function->translateInputToOutputAddress(Address);
            LLVM_DEBUG(dbgs()
                       << "BOLT-DEBUG: Fixing low_pc 0x"
                       << Twine::utohexstr(Address) << " for DIE with tag "
                       << Die->getTag() << " to 0x"
                       << Twine::utohexstr(NewAddress) << '\n');
          }

          dwarf::Form Form = LowPCAttrInfo.getForm();
          assert(Form != dwarf::DW_FORM_LLVM_addrx_offset &&
                 "DW_FORM_LLVM_addrx_offset is not supported");
          std::lock_guard<std::mutex> Lock(DWARFRewriterMutex);
          if (Form == dwarf::DW_FORM_addrx ||
              Form == dwarf::DW_FORM_GNU_addr_index) {
            const uint32_t Index = AddrWriter->getIndexFromAddress(
                NewAddress ? NewAddress : Address, Unit);
            DIEBldr.replaceValue(Die, LowPCAttrInfo.getAttribute(),
                                 LowPCAttrInfo.getForm(), DIEInteger(Index));
          } else {
            DIEBldr.replaceValue(Die, LowPCAttrInfo.getAttribute(),
                                 LowPCAttrInfo.getForm(),
                                 DIEInteger(NewAddress));
          }
        } else if (opts::Verbosity >= 1) {
          errs() << "BOLT-WARNING: unexpected form value for attribute "
                    "LowPCAttrInfo\n";
        }
      }
    }
    }
  }
  if (DIEOffset > NextCUOffset)
    errs() << "BOLT-WARNING: corrupt DWARF detected at 0x"
           << Twine::utohexstr(Unit.getOffset()) << '\n';
}

void DWARFRewriter::updateDWARFObjectAddressRanges(
    DWARFUnit &Unit, DIEBuilder &DIEBldr, DIE &Die, uint64_t DebugRangesOffset,
    std::optional<uint64_t> RangesBase) {

  if (RangesBase) {
    // If DW_AT_GNU_ranges_base is present, update it. No further modifications
    // are needed for ranges base.

    DIEValue RangesBaseInfo = Die.findAttribute(dwarf::DW_AT_GNU_ranges_base);
    if (!RangesBaseInfo) {
      RangesBaseInfo = Die.findAttribute(dwarf::DW_AT_rnglists_base);
    }

    if (RangesBaseInfo) {
      DIEBldr.replaceValue(&Die, RangesBaseInfo.getAttribute(),
                           RangesBaseInfo.getForm(),
                           DIEInteger(static_cast<uint32_t>(*RangesBase)));
      RangesBase = std::nullopt;
    }
  }

  DIEValue LowPCAttrInfo = Die.findAttribute(dwarf::DW_AT_low_pc);
  DIEValue RangesAttrInfo = Die.findAttribute(dwarf::DW_AT_ranges);
  if (RangesAttrInfo) {
    // Case 1: The object was already non-contiguous and had DW_AT_ranges.
    // In this case we simply need to update the value of DW_AT_ranges
    // and introduce DW_AT_GNU_ranges_base if required.
    // For DWARF5 converting all of DW_AT_ranges into DW_FORM_rnglistx
    bool NeedConverted = false;

    if (Unit.getVersion() >= 5 &&
        RangesAttrInfo.getForm() == dwarf::DW_FORM_sec_offset)
      NeedConverted = true;

    uint64_t CurRangeBase = 0;
    if (Unit.isDWOUnit()) {
      if (std::optional<uint64_t> DWOId = Unit.getDWOId())
        CurRangeBase = getDwoRangesBase(*DWOId);
      else
        errs() << "BOLT-WARNING: [internal-dwarf-error]: DWOId is not found "
                  "for DWO Unit.";
    }
    if (NeedConverted || RangesAttrInfo.getForm() == dwarf::DW_FORM_rnglistx)
      DIEBldr.replaceValue(&Die, dwarf::DW_AT_ranges, dwarf::DW_FORM_rnglistx,
                           DIEInteger(DebugRangesOffset));
    else
      DIEBldr.replaceValue(&Die, dwarf::DW_AT_ranges, RangesAttrInfo.getForm(),
                           DIEInteger(DebugRangesOffset - CurRangeBase));

    if (!RangesBase) {
      if (LowPCAttrInfo &&
          LowPCAttrInfo.getForm() != dwarf::DW_FORM_GNU_addr_index &&
          LowPCAttrInfo.getForm() != dwarf::DW_FORM_addrx)
        DIEBldr.replaceValue(&Die, dwarf::DW_AT_low_pc, LowPCAttrInfo.getForm(),
                             DIEInteger(0));
      return;
    }

    if (!(Die.getTag() == dwarf::DW_TAG_compile_unit ||
          Die.getTag() == dwarf::DW_TAG_skeleton_unit))
      return;

    // If we are at this point we are in the CU/Skeleton CU, and
    // DW_AT_GNU_ranges_base or DW_AT_rnglists_base doesn't exist.
    if (Unit.getVersion() <= 4)
      DIEBldr.addValue(&Die, dwarf::DW_AT_GNU_ranges_base, dwarf::DW_FORM_data4,
                       DIEInteger(*RangesBase));
    else if (Unit.getVersion() == 5)
      DIEBldr.addValue(&Die, dwarf::DW_AT_rnglists_base,
                       dwarf::DW_FORM_sec_offset, DIEInteger(*RangesBase));
    else
      DIEBldr.addValue(&Die, dwarf::DW_AT_rnglists_base,
                       dwarf::DW_FORM_sec_offset, DIEInteger(*RangesBase));
    return;
  }

  // Case 2: The object has both DW_AT_low_pc and DW_AT_high_pc emitted back
  // to back. Replace with new attributes and patch the DIE.
  DIEValue HighPCAttrInfo = Die.findAttribute(dwarf::DW_AT_high_pc);
  if (LowPCAttrInfo && HighPCAttrInfo) {

    convertToRangesPatchDebugInfo(Unit, DIEBldr, Die, DebugRangesOffset,
                                  LowPCAttrInfo, HighPCAttrInfo, RangesBase);
  } else if (!(Unit.isDWOUnit() &&
               Die.getTag() == dwarf::DW_TAG_compile_unit)) {
    if (opts::Verbosity >= 1)
      errs() << "BOLT-WARNING: cannot update ranges for DIE in Unit offset 0x"
             << Unit.getOffset() << '\n';
  }
}

void DWARFRewriter::updateLineTableOffsets(const MCAsmLayout &Layout) {
  ErrorOr<BinarySection &> DbgInfoSection =
      BC.getUniqueSectionByName(".debug_info");
  ErrorOr<BinarySection &> TypeInfoSection =
      BC.getUniqueSectionByName(".debug_types");
  assert(((BC.DwCtx->getNumTypeUnits() > 0 && TypeInfoSection) ||
          BC.DwCtx->getNumTypeUnits() == 0) &&
         "Was not able to retrieve Debug Types section.");

  // There is no direct connection between CU and TU, but same offsets,
  // encoded in DW_AT_stmt_list, into .debug_line get modified.
  // We take advantage of that to map original CU line table offsets to new
  // ones.
  std::unordered_map<uint64_t, uint64_t> DebugLineOffsetMap;

  auto GetStatementListValue =
      [](const DWARFDie &DIE) -> std::optional<uint64_t> {
    std::optional<DWARFFormValue> StmtList = DIE.find(dwarf::DW_AT_stmt_list);
    if (!StmtList)
      return std::nullopt;
    std::optional<uint64_t> Offset = dwarf::toSectionOffset(StmtList);
    assert(Offset && "Was not able to retrieve value of DW_AT_stmt_list.");
    return *Offset;
  };

  SmallVector<DWARFUnit *, 1> TUs;
  for (const std::unique_ptr<DWARFUnit> &CU : BC.DwCtx->info_section_units()) {
    if (CU->isTypeUnit()) {
      TUs.push_back(CU.get());
      continue;
    }
    const unsigned CUID = CU->getOffset();
    MCSymbol *Label = BC.getDwarfLineTable(CUID).getLabel();
    if (!Label)
      continue;

    std::optional<uint64_t> StmtOffset =
        GetStatementListValue(CU.get()->getUnitDIE());
    if (!StmtOffset)
      continue;

    const uint64_t LineTableOffset = Layout.getSymbolOffset(*Label);
    DebugLineOffsetMap[*StmtOffset] = LineTableOffset;
    assert(DbgInfoSection && ".debug_info section must exist");
    LineTablePatchMap[CU.get()] = LineTableOffset;
  }

  for (const std::unique_ptr<DWARFUnit> &TU : BC.DwCtx->types_section_units())
    TUs.push_back(TU.get());

  for (DWARFUnit *TU : TUs) {
    std::optional<uint64_t> StmtOffset =
        GetStatementListValue(TU->getUnitDIE());
    if (!StmtOffset)
      continue;
    auto Iter = DebugLineOffsetMap.find(*StmtOffset);
    if (Iter == DebugLineOffsetMap.end()) {
      // Implementation depends on TU sharing DW_AT_stmt_list with a CU.
      // Only case that it hasn't been true was for manually modified assembly
      // file. Adding this warning in case assumption is false.
      errs()
          << "BOLT-WARNING: [internal-dwarf-error]: A TU at offset: 0x"
          << Twine::utohexstr(TU->getOffset())
          << " is not sharing "
             ".debug_line entry with CU. DW_AT_stmt_list for this TU won't be "
             "updated.\n";
      continue;
    }
    TypeUnitRelocMap[TU] = Iter->second;
  }

  // Set .debug_info as finalized so it won't be skipped over when
  // we process sections while writing out the new binary. This ensures
  // that the pending relocations will be processed and not ignored.
  if (DbgInfoSection)
    DbgInfoSection->setIsFinalized();

  if (TypeInfoSection)
    TypeInfoSection->setIsFinalized();
}

CUOffsetMap DWARFRewriter::finalizeTypeSections(DIEBuilder &DIEBlder,
                                                DIEStreamer &Streamer,
                                                GDBIndex &GDBIndexSection) {
  // update TypeUnit DW_AT_stmt_list with new .debug_line information.
  auto updateLineTable = [&](const DWARFUnit &Unit) -> void {
    DIE *UnitDIE = DIEBlder.getUnitDIEbyUnit(Unit);
    DIEValue StmtAttrInfo = UnitDIE->findAttribute(dwarf::DW_AT_stmt_list);
    if (!StmtAttrInfo || !TypeUnitRelocMap.count(&Unit))
      return;
    DIEBlder.replaceValue(UnitDIE, dwarf::DW_AT_stmt_list,
                          StmtAttrInfo.getForm(),
                          DIEInteger(TypeUnitRelocMap[&Unit]));
  };

  // generate and populate abbrevs here
  DIEBlder.generateAbbrevs();
  DIEBlder.finish();
  SmallVector<char, 20> OutBuffer;
  std::shared_ptr<raw_svector_ostream> ObjOS =
      std::make_shared<raw_svector_ostream>(OutBuffer);
  const object::ObjectFile *File = BC.DwCtx->getDWARFObj().getFile();
  auto TheTriple = std::make_unique<Triple>(File->makeTriple());
  std::unique_ptr<DIEStreamer> TypeStreamer = createDIEStreamer(
<<<<<<< HEAD
      *TheTriple, *ObjOS, "TypeStreamer", DIEBlder, *this, GDBIndexSection);
=======
      *TheTriple, *ObjOS, "TypeStreamer", DIEBlder, GDBIndexSection);
>>>>>>> f3b212cd

  // generate debug_info and CUMap
  CUOffsetMap CUMap;
  for (std::unique_ptr<llvm::DWARFUnit> &CU : BC.DwCtx->info_section_units()) {
    if (!CU->isTypeUnit())
      continue;
    updateLineTable(*CU.get());
    emitUnit(DIEBlder, Streamer, *CU.get());
    uint32_t StartOffset = CUOffset;
    DIE *UnitDIE = DIEBlder.getUnitDIEbyUnit(*CU.get());
    CUOffset += CU.get()->getHeaderSize();
    CUOffset += UnitDIE->getSize();
    CUMap[CU.get()->getOffset()] = {StartOffset, CUOffset - StartOffset - 4};
  }

  // Emit Type Unit of DWARF 4 to .debug_type section
  for (DWARFUnit *TU : DIEBlder.getDWARF4TUVector()) {
    updateLineTable(*TU);
    emitUnit(DIEBlder, *TypeStreamer, *TU);
  }

  TypeStreamer->finish();

  std::unique_ptr<MemoryBuffer> ObjectMemBuffer =
      MemoryBuffer::getMemBuffer(ObjOS->str(), "in-memory object file", false);
  std::unique_ptr<object::ObjectFile> Obj = cantFail(
      object::ObjectFile::createObjectFile(ObjectMemBuffer->getMemBufferRef()),
      "error creating in-memory object");

  for (const SectionRef &Section : Obj->sections()) {
    StringRef Contents = cantFail(Section.getContents());
    StringRef Name = cantFail(Section.getName());
    if (Name == ".debug_types")
      BC.registerOrUpdateNoteSection(".debug_types", copyByteArray(Contents),
                                     Contents.size());
  }
  return CUMap;
}

void DWARFRewriter::finalizeDebugSections(
    DIEBuilder &DIEBlder, DWARF5AcceleratorTable &DebugNamesTable,
    DIEStreamer &Streamer, raw_svector_ostream &ObjOS, CUOffsetMap &CUMap) {
  if (StrWriter->isInitialized()) {
    RewriteInstance::addToDebugSectionsToOverwrite(".debug_str");
    std::unique_ptr<DebugStrBufferVector> DebugStrSectionContents =
        StrWriter->releaseBuffer();
    BC.registerOrUpdateNoteSection(".debug_str",
                                   copyByteArray(*DebugStrSectionContents),
                                   DebugStrSectionContents->size());
  }

  if (StrOffstsWriter->isFinalized()) {
    RewriteInstance::addToDebugSectionsToOverwrite(".debug_str_offsets");
    std::unique_ptr<DebugStrOffsetsBufferVector>
        DebugStrOffsetsSectionContents = StrOffstsWriter->releaseBuffer();
    BC.registerOrUpdateNoteSection(
        ".debug_str_offsets", copyByteArray(*DebugStrOffsetsSectionContents),
        DebugStrOffsetsSectionContents->size());
  }

  if (BC.isDWARFLegacyUsed()) {
    std::unique_ptr<DebugBufferVector> RangesSectionContents =
        LegacyRangesSectionWriter->releaseBuffer();
    BC.registerOrUpdateNoteSection(".debug_ranges",
                                   copyByteArray(*RangesSectionContents),
                                   RangesSectionContents->size());
  }

  if (BC.isDWARF5Used()) {
    std::unique_ptr<DebugBufferVector> RangesSectionContents =
        RangeListsSectionWriter->releaseBuffer();
    BC.registerOrUpdateNoteSection(".debug_rnglists",
                                   copyByteArray(*RangesSectionContents),
                                   RangesSectionContents->size());
  }

  if (BC.isDWARF5Used()) {
    std::unique_ptr<DebugBufferVector> LocationListSectionContents =
        makeFinalLocListsSection(DWARFVersion::DWARF5);
    if (!LocationListSectionContents->empty())
      BC.registerOrUpdateNoteSection(
          ".debug_loclists", copyByteArray(*LocationListSectionContents),
          LocationListSectionContents->size());
  }

  if (BC.isDWARFLegacyUsed()) {
    std::unique_ptr<DebugBufferVector> LocationListSectionContents =
        makeFinalLocListsSection(DWARFVersion::DWARFLegacy);
    if (!LocationListSectionContents->empty())
      BC.registerOrUpdateNoteSection(
          ".debug_loc", copyByteArray(*LocationListSectionContents),
          LocationListSectionContents->size());
  }

  // AddrWriter should be finalized after debug_loc since more addresses can be
  // added there.
  if (AddrWriter->isInitialized()) {
    AddressSectionBuffer AddressSectionContents = AddrWriter->finalize();
    BC.registerOrUpdateNoteSection(".debug_addr",
                                   copyByteArray(AddressSectionContents),
                                   AddressSectionContents.size());
  }

  Streamer.emitAbbrevs(DIEBlder.getAbbrevs(), BC.DwCtx->getMaxVersion());
  Streamer.finish();

  std::unique_ptr<MemoryBuffer> ObjectMemBuffer =
      MemoryBuffer::getMemBuffer(ObjOS.str(), "in-memory object file", false);
  std::unique_ptr<object::ObjectFile> Obj = cantFail(
      object::ObjectFile::createObjectFile(ObjectMemBuffer->getMemBufferRef()),
      "error creating in-memory object");

  for (const SectionRef &Secs : Obj->sections()) {
    StringRef Contents = cantFail(Secs.getContents());
    StringRef Name = cantFail(Secs.getName());
    if (Name == ".debug_abbrev") {
      BC.registerOrUpdateNoteSection(".debug_abbrev", copyByteArray(Contents),
                                     Contents.size());
    } else if (Name == ".debug_info") {
      BC.registerOrUpdateNoteSection(".debug_info", copyByteArray(Contents),
                                     Contents.size());
    }
  }

  // Skip .debug_aranges if we are re-generating .gdb_index.
  if (opts::KeepARanges || !BC.getGdbIndexSection()) {
    SmallVector<char, 16> ARangesBuffer;
    raw_svector_ostream OS(ARangesBuffer);

    auto MAB = std::unique_ptr<MCAsmBackend>(
        BC.TheTarget->createMCAsmBackend(*BC.STI, *BC.MRI, MCTargetOptions()));

    ARangesSectionWriter->writeARangesSection(OS, CUMap);
    const StringRef &ARangesContents = OS.str();

    BC.registerOrUpdateNoteSection(".debug_aranges",
                                   copyByteArray(ARangesContents),
                                   ARangesContents.size());
  }

  if (DebugNamesTable.isCreated()) {
    RewriteInstance::addToDebugSectionsToOverwrite(".debug_names");
    std::unique_ptr<DebugBufferVector> DebugNamesSectionContents =
        DebugNamesTable.releaseBuffer();
    BC.registerOrUpdateNoteSection(".debug_names",
                                   copyByteArray(*DebugNamesSectionContents),
                                   DebugNamesSectionContents->size());
  }
}

void DWARFRewriter::finalizeCompileUnits(DIEBuilder &DIEBlder,
                                         DIEStreamer &Streamer,
                                         CUOffsetMap &CUMap,
                                         const std::list<DWARFUnit *> &CUs) {
  DIEBlder.generateAbbrevs();
  DIEBlder.finish();
  // generate debug_info and CUMap
  for (DWARFUnit *CU : CUs) {
    emitUnit(DIEBlder, Streamer, *CU);
    const uint32_t StartOffset = CUOffset;
    DIE *UnitDIE = DIEBlder.getUnitDIEbyUnit(*CU);
    CUOffset += CU->getHeaderSize();
    CUOffset += UnitDIE->getSize();
    CUMap[CU->getOffset()] = {StartOffset, CUOffset - StartOffset - 4};
  }
}

// Creates all the data structures necessary for creating MCStreamer.
// They are passed by reference because they need to be kept around.
// Also creates known debug sections. These are sections handled by
// handleDebugDataPatching.
namespace {

std::unique_ptr<BinaryContext>
createDwarfOnlyBC(const object::ObjectFile &File) {
  return cantFail(BinaryContext::createBinaryContext(
      File.makeTriple(), File.getFileName(), nullptr, false,
      DWARFContext::create(File, DWARFContext::ProcessDebugRelocations::Ignore,
                           nullptr, "", WithColor::defaultErrorHandler,
                           WithColor::defaultWarningHandler),
      {llvm::outs(), llvm::errs()}));
}

StringMap<DWARFRewriter::KnownSectionsEntry>
createKnownSectionsMap(const MCObjectFileInfo &MCOFI) {
  StringMap<DWARFRewriter::KnownSectionsEntry> KnownSectionsTemp = {
      {"debug_info.dwo", {MCOFI.getDwarfInfoDWOSection(), DW_SECT_INFO}},
      {"debug_types.dwo", {MCOFI.getDwarfTypesDWOSection(), DW_SECT_EXT_TYPES}},
      {"debug_str_offsets.dwo",
       {MCOFI.getDwarfStrOffDWOSection(), DW_SECT_STR_OFFSETS}},
      {"debug_str.dwo", {MCOFI.getDwarfStrDWOSection(), DW_SECT_EXT_unknown}},
      {"debug_loc.dwo", {MCOFI.getDwarfLocDWOSection(), DW_SECT_EXT_LOC}},
      {"debug_abbrev.dwo", {MCOFI.getDwarfAbbrevDWOSection(), DW_SECT_ABBREV}},
      {"debug_line.dwo", {MCOFI.getDwarfLineDWOSection(), DW_SECT_LINE}},
      {"debug_loclists.dwo",
       {MCOFI.getDwarfLoclistsDWOSection(), DW_SECT_LOCLISTS}},
      {"debug_rnglists.dwo",
       {MCOFI.getDwarfRnglistsDWOSection(), DW_SECT_RNGLISTS}}};
  return KnownSectionsTemp;
}

StringRef getSectionName(const SectionRef &Section) {
  Expected<StringRef> SectionName = Section.getName();
  assert(SectionName && "Invalid section name.");
  StringRef Name = *SectionName;
  Name = Name.substr(Name.find_first_not_of("._"));
  return Name;
}

// Exctracts an appropriate slice if input is DWP.
// Applies patches or overwrites the section.
std::optional<StringRef> updateDebugData(
    DWARFContext &DWCtx, StringRef SectionName, StringRef SectionContents,
    const StringMap<DWARFRewriter::KnownSectionsEntry> &KnownSections,
    MCStreamer &Streamer, DWARFRewriter &Writer,
    const DWARFUnitIndex::Entry *CUDWOEntry, uint64_t DWOId,
    std::unique_ptr<DebugBufferVector> &OutputBuffer,
    DebugRangeListsSectionWriter *RangeListsWriter, DebugLocWriter &LocWriter,
    DebugStrOffsetsWriter &StrOffstsWriter, DebugStrWriter &StrWriter,
    const llvm::bolt::DWARFRewriter::OverriddenSectionsMap &OverridenSections) {

  using DWOSectionContribution =
      const DWARFUnitIndex::Entry::SectionContribution;
  auto getSliceData = [&](const DWARFUnitIndex::Entry *DWOEntry,
                          StringRef OutData, DWARFSectionKind Sec,
                          uint64_t &DWPOffset) -> StringRef {
    if (DWOEntry) {
      DWOSectionContribution *DWOContrubution = DWOEntry->getContribution(Sec);
      DWPOffset = DWOContrubution->getOffset();
      OutData = OutData.substr(DWPOffset, DWOContrubution->getLength());
    }
    return OutData;
  };

  auto SectionIter = KnownSections.find(SectionName);
  if (SectionIter == KnownSections.end())
    return std::nullopt;
  Streamer.switchSection(SectionIter->second.first);
  uint64_t DWPOffset = 0;

  auto getOverridenSection =
      [&](DWARFSectionKind Kind) -> std::optional<StringRef> {
    auto Iter = OverridenSections.find(Kind);
    if (Iter == OverridenSections.end()) {
      errs()
          << "BOLT-WARNING: [internal-dwarf-error]: Could not find overriden "
             "section for: "
          << Twine::utohexstr(DWOId) << ".\n";
      return std::nullopt;
    }
    return Iter->second;
  };
  switch (SectionIter->second.second) {
  default: {
    if (SectionName != "debug_str.dwo")
      errs() << "BOLT-WARNING: unsupported debug section: " << SectionName
             << "\n";
    if (StrWriter.isInitialized()) {
      OutputBuffer = StrWriter.releaseBuffer();
      return StringRef(reinterpret_cast<const char *>(OutputBuffer->data()),
                       OutputBuffer->size());
    }
    return SectionContents;
  }
  case DWARFSectionKind::DW_SECT_INFO: {
    return getOverridenSection(DWARFSectionKind::DW_SECT_INFO);
  }
  case DWARFSectionKind::DW_SECT_EXT_TYPES: {
    return getOverridenSection(DWARFSectionKind::DW_SECT_EXT_TYPES);
  }
  case DWARFSectionKind::DW_SECT_STR_OFFSETS: {
    if (StrOffstsWriter.isFinalized()) {
      OutputBuffer = StrOffstsWriter.releaseBuffer();
      return StringRef(reinterpret_cast<const char *>(OutputBuffer->data()),
                       OutputBuffer->size());
    }
    return getSliceData(CUDWOEntry, SectionContents,
                        DWARFSectionKind::DW_SECT_STR_OFFSETS, DWPOffset);
  }
  case DWARFSectionKind::DW_SECT_ABBREV: {
    return getOverridenSection(DWARFSectionKind::DW_SECT_ABBREV);
  }
  case DWARFSectionKind::DW_SECT_EXT_LOC:
  case DWARFSectionKind::DW_SECT_LOCLISTS: {
    OutputBuffer = LocWriter.getBuffer();
    // Creating explicit StringRef here, otherwise
    // with implicit conversion it will take null byte as end of
    // string.
    return StringRef(reinterpret_cast<const char *>(OutputBuffer->data()),
                     OutputBuffer->size());
  }
  case DWARFSectionKind::DW_SECT_LINE: {
    return getSliceData(CUDWOEntry, SectionContents,
                        DWARFSectionKind::DW_SECT_LINE, DWPOffset);
  }
  case DWARFSectionKind::DW_SECT_RNGLISTS: {
    assert(RangeListsWriter && "RangeListsWriter was not created.");
    OutputBuffer = RangeListsWriter->releaseBuffer();
    return StringRef(reinterpret_cast<const char *>(OutputBuffer->data()),
                     OutputBuffer->size());
  }
  }
}

} // namespace

void DWARFRewriter::initDWPState(DWPState &State) {
  SmallString<0> OutputNameStr;
  StringRef OutputName;
  if (opts::DwarfOutputPath.empty()) {
    OutputName =
        Twine(opts::OutputFilename).concat(".dwp").toStringRef(OutputNameStr);
  } else {
    StringRef ExeFileName = llvm::sys::path::filename(opts::OutputFilename);
    OutputName = Twine(opts::DwarfOutputPath)
                     .concat("/")
                     .concat(ExeFileName)
                     .concat(".dwp")
                     .toStringRef(OutputNameStr);
    errs() << "BOLT-WARNING: dwarf-output-path is in effect and .dwp file will "
              "possibly be written to another location that is not the same as "
              "the executable\n";
  }
  std::error_code EC;
  State.Out =
      std::make_unique<ToolOutputFile>(OutputName, EC, sys::fs::OF_None);
  const object::ObjectFile *File = BC.DwCtx->getDWARFObj().getFile();
  State.TmpBC = createDwarfOnlyBC(*File);
  State.Streamer = State.TmpBC->createStreamer(State.Out->os());
  State.MCOFI = State.Streamer->getContext().getObjectFileInfo();
  State.KnownSections = createKnownSectionsMap(*State.MCOFI);
  MCSection *const StrSection = State.MCOFI->getDwarfStrDWOSection();

  // Data Structures for DWP book keeping
  // Size of array corresponds to the number of sections supported by DWO format
  // in DWARF4/5.

  State.Strings = std::make_unique<DWPStringPool>(*State.Streamer, StrSection);

  // Setup DWP code once.
  DWARFContext *DWOCtx = BC.getDWOContext();

  if (DWOCtx) {
    State.CUIndex = &DWOCtx->getCUIndex();
    State.IsDWP = !State.CUIndex->getRows().empty();
  }
}

void DWARFRewriter::finalizeDWP(DWPState &State) {
  if (State.Version < 5) {
    // Lie about there being no info contributions so the TU index only includes
    // the type unit contribution for DWARF < 5. In DWARFv5 the TU index has a
    // contribution to the info section, so we do not want to lie about it.
    State.ContributionOffsets[0] = 0;
  }
  writeIndex(*State.Streamer.get(), State.MCOFI->getDwarfTUIndexSection(),
             State.ContributionOffsets, State.TypeIndexEntries,
             State.IndexVersion);

  if (State.Version < 5) {
    // Lie about the type contribution for DWARF < 5. In DWARFv5 the type
    // section does not exist, so no need to do anything about this.
    State.ContributionOffsets[getContributionIndex(DW_SECT_EXT_TYPES, 2)] = 0;
    // Unlie about the info contribution
    State.ContributionOffsets[0] = 1;
  }
  writeIndex(*State.Streamer.get(), State.MCOFI->getDwarfCUIndexSection(),
             State.ContributionOffsets, State.IndexEntries, State.IndexVersion);

  State.Streamer->finish();
  State.Out->keep();
}

void DWARFRewriter::updateDWP(DWARFUnit &CU,
                              const OverriddenSectionsMap &OverridenSections,
                              const DWARFRewriter::UnitMeta &CUMI,
                              DWARFRewriter::UnitMetaVectorType &TUMetaVector,
                              DWPState &State, DebugLocWriter &LocWriter,
                              DebugStrOffsetsWriter &StrOffstsWriter,
                              DebugStrWriter &StrWriter) {
  const uint64_t DWOId = *CU.getDWOId();
  MCSection *const StrOffsetSection = State.MCOFI->getDwarfStrOffDWOSection();
  assert(StrOffsetSection && "StrOffsetSection does not exist.");
  // Skipping CUs that we failed to load.
  std::optional<DWARFUnit *> DWOCU = BC.getDWOCU(DWOId);
  if (!DWOCU)
    return;

  if (State.Version == 0) {
    State.Version = CU.getVersion();
    State.IndexVersion = State.Version < 5 ? 2 : 5;
  } else if (State.Version != CU.getVersion()) {
    errs() << "BOLT-ERROR: incompatible DWARF compile unit versions\n";
    exit(1);
  }

  UnitIndexEntry CurEntry = {};
  CurEntry.DWOName = dwarf::toString(
      CU.getUnitDIE().find({dwarf::DW_AT_dwo_name, dwarf::DW_AT_GNU_dwo_name}),
      "");
  const char *Name = CU.getUnitDIE().getShortName();
  if (Name)
    CurEntry.Name = Name;
  StringRef CurStrSection;
  StringRef CurStrOffsetSection;

  // This maps each section contained in this file to its length.
  // This information is later on used to calculate the contributions,
  // i.e. offset and length, of each compile/type unit to a section.
  std::vector<std::pair<DWARFSectionKind, uint32_t>> SectionLength;

  const DWARFUnitIndex::Entry *CUDWOEntry = nullptr;
  if (State.IsDWP)
    CUDWOEntry = State.CUIndex->getFromHash(DWOId);

  bool StrSectionWrittenOut = false;
  const object::ObjectFile *DWOFile =
      (*DWOCU)->getContext().getDWARFObj().getFile();

  DebugRangeListsSectionWriter *RangeListssWriter = nullptr;
  if (CU.getVersion() == 5) {
    assert(RangeListsWritersByCU.count(DWOId) != 0 &&
           "No RangeListsWriter for DWO ID.");
    RangeListssWriter = RangeListsWritersByCU[DWOId].get();
  }
  auto AddType = [&](unsigned int Index, uint32_t IndexVersion, uint64_t Offset,
                     uint64_t Length, uint64_t Hash) -> void {
    UnitIndexEntry TUEntry = CurEntry;
    if (IndexVersion < 5)
      TUEntry.Contributions[0] = {};
    TUEntry.Contributions[Index].setOffset(Offset);
    TUEntry.Contributions[Index].setLength(Length);
    State.ContributionOffsets[Index] +=
        TUEntry.Contributions[Index].getLength32();
    State.TypeIndexEntries.insert(std::make_pair(Hash, TUEntry));
  };
  std::unique_ptr<DebugBufferVector> StrOffsetsOutputData;
  std::unique_ptr<DebugBufferVector> StrOutputData;
  for (const SectionRef &Section : DWOFile->sections()) {
    std::unique_ptr<DebugBufferVector> OutputData = nullptr;
    StringRef SectionName = getSectionName(Section);
    Expected<StringRef> ContentsExp = Section.getContents();
    assert(ContentsExp && "Invalid contents.");
    std::optional<StringRef> TOutData =
        updateDebugData((*DWOCU)->getContext(), SectionName, *ContentsExp,
                        State.KnownSections, *State.Streamer, *this, CUDWOEntry,
                        DWOId, OutputData, RangeListssWriter, LocWriter,
                        StrOffstsWriter, StrWriter, OverridenSections);
    if (!TOutData)
      continue;

    StringRef OutData = *TOutData;
    if (SectionName == "debug_types.dwo") {
      State.Streamer->emitBytes(OutData);
      continue;
    }

    if (SectionName == "debug_str.dwo") {
      CurStrSection = OutData;
      StrOutputData = std::move(OutputData);
    } else {
      // Since handleDebugDataPatching returned true, we already know this is
      // a known section.
      auto SectionIter = State.KnownSections.find(SectionName);
      if (SectionIter->second.second == DWARFSectionKind::DW_SECT_STR_OFFSETS) {
        CurStrOffsetSection = OutData;
        StrOffsetsOutputData = std::move(OutputData);
      } else {
        State.Streamer->emitBytes(OutData);
      }
      unsigned int Index =
          getContributionIndex(SectionIter->second.second, State.IndexVersion);
      uint64_t Offset = State.ContributionOffsets[Index];
      uint64_t Length = OutData.size();
      if (CU.getVersion() >= 5 &&
          SectionIter->second.second == DWARFSectionKind::DW_SECT_INFO) {
        for (UnitMeta &MI : TUMetaVector)
          MI.Offset += State.DebugInfoSize;

        Offset = State.DebugInfoSize + CUMI.Offset;
        Length = CUMI.Length;
        State.DebugInfoSize += OutData.size();
      }
      CurEntry.Contributions[Index].setOffset(Offset);
      CurEntry.Contributions[Index].setLength(Length);
      State.ContributionOffsets[Index] +=
          CurEntry.Contributions[Index].getLength32();
    }

    // Strings are combined in to a new string section, and de-duplicated
    // based on hash.
    if (!StrSectionWrittenOut && !CurStrOffsetSection.empty() &&
        !CurStrSection.empty()) {
      // If debug_str.dwo section was modified storing it until dwp is written
      // out. DWPStringPool stores raw pointers to strings.
      if (StrOutputData)
        State.StrSections.push_back(std::move(StrOutputData));
      writeStringsAndOffsets(*State.Streamer.get(), *State.Strings.get(),
                             StrOffsetSection, CurStrSection,
                             CurStrOffsetSection, CU.getVersion());
      StrSectionWrittenOut = true;
    }
  }
  CompileUnitIdentifiers CUI{DWOId, CurEntry.Name.c_str(),
                             CurEntry.DWOName.c_str()};
  auto P = State.IndexEntries.insert(std::make_pair(CUI.Signature, CurEntry));
  if (!P.second) {
    Error Err = buildDuplicateError(*P.first, CUI, "");
    errs() << "BOLT-ERROR: " << toString(std::move(Err)) << "\n";
    return;
  }

  // Handling TU
  const unsigned Index = getContributionIndex(
      State.IndexVersion < 5 ? DW_SECT_EXT_TYPES : DW_SECT_INFO,
      State.IndexVersion);
  for (UnitMeta &MI : TUMetaVector)
    AddType(Index, State.IndexVersion, MI.Offset, MI.Length, MI.TUHash);
}

void DWARFRewriter::writeDWOFiles(
    DWARFUnit &CU, const OverriddenSectionsMap &OverridenSections,
    const std::string &DWOName, DebugLocWriter &LocWriter,
    DebugStrOffsetsWriter &StrOffstsWriter, DebugStrWriter &StrWriter) {
  // Setup DWP code once.
  DWARFContext *DWOCtx = BC.getDWOContext();
  const uint64_t DWOId = *CU.getDWOId();
  const DWARFUnitIndex *CUIndex = nullptr;
  bool IsDWP = false;
  if (DWOCtx) {
    CUIndex = &DWOCtx->getCUIndex();
    IsDWP = !CUIndex->getRows().empty();
  }

  // Skipping CUs that we failed to load.
  std::optional<DWARFUnit *> DWOCU = BC.getDWOCU(DWOId);
  if (!DWOCU) {
    errs() << "BOLT-WARNING: [internal-dwarf-error]: CU for DWO_ID "
           << Twine::utohexstr(DWOId) << " is not found.\n";
    return;
  }

  std::string CompDir = CU.getCompilationDir();

  if (!opts::DwarfOutputPath.empty())
    CompDir = opts::DwarfOutputPath.c_str();
  else if (!opts::CompDirOverride.empty())
    CompDir = opts::CompDirOverride;

  SmallString<16> AbsolutePath;
  sys::path::append(AbsolutePath, CompDir);
  sys::path::append(AbsolutePath, DWOName);

  std::error_code EC;
  std::unique_ptr<ToolOutputFile> TempOut =
      std::make_unique<ToolOutputFile>(AbsolutePath, EC, sys::fs::OF_None);

  const DWARFUnitIndex::Entry *CUDWOEntry = nullptr;
  if (IsDWP)
    CUDWOEntry = CUIndex->getFromHash(DWOId);

  const object::ObjectFile *File =
      (*DWOCU)->getContext().getDWARFObj().getFile();
  std::unique_ptr<BinaryContext> TmpBC = createDwarfOnlyBC(*File);
  std::unique_ptr<MCStreamer> Streamer = TmpBC->createStreamer(TempOut->os());
  const MCObjectFileInfo &MCOFI = *Streamer->getContext().getObjectFileInfo();
  StringMap<KnownSectionsEntry> KnownSections = createKnownSectionsMap(MCOFI);

  DebugRangeListsSectionWriter *RangeListssWriter = nullptr;
  if (CU.getVersion() == 5) {
    assert(RangeListsWritersByCU.count(DWOId) != 0 &&
           "No RangeListsWriter for DWO ID.");
    RangeListssWriter = RangeListsWritersByCU[DWOId].get();

    // Handling .debug_rnglists.dwo separately. The original .o/.dwo might not
    // have .debug_rnglists so won't be part of the loop below.
    if (!RangeListssWriter->empty()) {
      std::unique_ptr<DebugBufferVector> OutputData;
      if (std::optional<StringRef> OutData =
              updateDebugData((*DWOCU)->getContext(), "debug_rnglists.dwo", "",
                              KnownSections, *Streamer, *this, CUDWOEntry,
                              DWOId, OutputData, RangeListssWriter, LocWriter,
                              StrOffstsWriter, StrWriter, OverridenSections))
        Streamer->emitBytes(*OutData);
    }
  }

  for (const SectionRef &Section : File->sections()) {
    std::unique_ptr<DebugBufferVector> OutputData;
    StringRef SectionName = getSectionName(Section);
    if (SectionName == "debug_rnglists.dwo")
      continue;
    Expected<StringRef> ContentsExp = Section.getContents();
    assert(ContentsExp && "Invalid contents.");
    if (std::optional<StringRef> OutData = updateDebugData(
            (*DWOCU)->getContext(), SectionName, *ContentsExp, KnownSections,
            *Streamer, *this, CUDWOEntry, DWOId, OutputData, RangeListssWriter,
            LocWriter, StrOffstsWriter, StrWriter, OverridenSections))
      Streamer->emitBytes(*OutData);
  }
  Streamer->finish();
  TempOut->keep();
}

void DWARFRewriter::addGDBTypeUnitEntry(const GDBIndexTUEntry &&Entry) {
  std::lock_guard<std::mutex> Lock(DWARFRewriterMutex);
  if (!BC.getGdbIndexSection())
    return;
  GDBIndexTUEntryVector.emplace_back(Entry);
}

void DWARFRewriter::updateGdbIndexSection(CUOffsetMap &CUMap, uint32_t NumCUs) {
  if (!BC.getGdbIndexSection())
    return;

  // See https://sourceware.org/gdb/onlinedocs/gdb/Index-Section-Format.html
  // for .gdb_index section format.

  StringRef GdbIndexContents = BC.getGdbIndexSection()->getContents();

  const char *Data = GdbIndexContents.data();

  // Parse the header.
  const uint32_t Version = read32le(Data);
  if (Version != 7 && Version != 8) {
    errs() << "BOLT-ERROR: can only process .gdb_index versions 7 and 8\n";
    exit(1);
  }

  // Some .gdb_index generators use file offsets while others use section
  // offsets. Hence we can only rely on offsets relative to each other,
  // and ignore their absolute values.
  const uint32_t CUListOffset = read32le(Data + 4);
  const uint32_t CUTypesOffset = read32le(Data + 8);
  const uint32_t AddressTableOffset = read32le(Data + 12);
  const uint32_t SymbolTableOffset = read32le(Data + 16);
  const uint32_t ConstantPoolOffset = read32le(Data + 20);
  Data += 24;

  // Map CUs offsets to indices and verify existing index table.
  std::map<uint32_t, uint32_t> OffsetToIndexMap;
  const uint32_t CUListSize = CUTypesOffset - CUListOffset;
  const uint32_t TUListSize = AddressTableOffset - CUTypesOffset;
  const unsigned NUmCUsEncoded = CUListSize / 16;
  unsigned MaxDWARFVersion = BC.DwCtx->getMaxVersion();
  unsigned NumDWARF5TUs =
      getGDBIndexTUEntryVector().size() - BC.DwCtx->getNumTypeUnits();
  bool SkipTypeUnits = false;
  // For DWARF5 Types are in .debug_info.
  // LLD doesn't generate Types CU List, and in CU list offset
  // only includes CUs.
  // GDB 11+ includes only CUs in CU list and generates Types
  // list.
  // GDB 9 includes CUs and TUs in CU list and generates TYpes
  // list. The NumCUs is CUs + TUs, so need to modify the check.
  // For split-dwarf
  // GDB-11, DWARF5: TU units from dwo are not included.
  // GDB-11, DWARF4: TU units from dwo are included.
  if (MaxDWARFVersion >= 5)
    SkipTypeUnits = !TUListSize ? true
                                : ((NUmCUsEncoded + NumDWARF5TUs) ==
                                   BC.DwCtx->getNumCompileUnits());

  if (!((CUListSize == NumCUs * 16) ||
        (CUListSize == (NumCUs + NumDWARF5TUs) * 16))) {
    errs() << "BOLT-ERROR: .gdb_index: CU count mismatch\n";
    exit(1);
  }
  DenseSet<uint64_t> OriginalOffsets;
  for (unsigned Index = 0, Units = BC.DwCtx->getNumCompileUnits();
       Index < Units; ++Index) {
    const DWARFUnit *CU = BC.DwCtx->getUnitAtIndex(Index);
    if (SkipTypeUnits && CU->isTypeUnit())
      continue;
    const uint64_t Offset = read64le(Data);
    Data += 16;
    if (CU->getOffset() != Offset) {
      errs() << "BOLT-ERROR: .gdb_index CU offset mismatch\n";
      exit(1);
    }

    OriginalOffsets.insert(Offset);
    OffsetToIndexMap[Offset] = Index;
  }

  // Ignore old address table.
  const uint32_t OldAddressTableSize = SymbolTableOffset - AddressTableOffset;
  // Move Data to the beginning of symbol table.
  Data += SymbolTableOffset - CUTypesOffset;

  // Calculate the size of the new address table.
  uint32_t NewAddressTableSize = 0;
  for (const auto &CURangesPair : ARangesSectionWriter->getCUAddressRanges()) {
    const SmallVector<DebugAddressRange, 2> &Ranges = CURangesPair.second;
    NewAddressTableSize += Ranges.size() * 20;
  }

  // Difference between old and new table (and section) sizes.
  // Could be negative.
  int32_t Delta = NewAddressTableSize - OldAddressTableSize;

  size_t NewGdbIndexSize = GdbIndexContents.size() + Delta;

  // Free'd by ExecutableFileMemoryManager.
  auto *NewGdbIndexContents = new uint8_t[NewGdbIndexSize];
  uint8_t *Buffer = NewGdbIndexContents;

  write32le(Buffer, Version);
  write32le(Buffer + 4, CUListOffset);
  write32le(Buffer + 8, CUTypesOffset);
  write32le(Buffer + 12, AddressTableOffset);
  write32le(Buffer + 16, SymbolTableOffset + Delta);
  write32le(Buffer + 20, ConstantPoolOffset + Delta);
  Buffer += 24;

  using MapEntry = std::pair<uint32_t, CUInfo>;
  std::vector<MapEntry> CUVector(CUMap.begin(), CUMap.end());
  // Need to sort since we write out all of TUs in .debug_info before CUs.
  std::sort(CUVector.begin(), CUVector.end(),
            [](const MapEntry &E1, const MapEntry &E2) -> bool {
              return E1.second.Offset < E2.second.Offset;
            });
  // Writing out CU List <Offset, Size>
  for (auto &CUInfo : CUVector) {
    // Skipping TU for DWARF5 when they are not included in CU list.
    if (!OriginalOffsets.count(CUInfo.first))
      continue;
    write64le(Buffer, CUInfo.second.Offset);
    // Length encoded in CU doesn't contain first 4 bytes that encode length.
    write64le(Buffer + 8, CUInfo.second.Length + 4);
    Buffer += 16;
  }

  // Rewrite TU CU List, since abbrevs can be different.
  // Entry example:
  // 0: offset = 0x00000000, type_offset = 0x0000001e, type_signature =
  // 0x418503b8111e9a7b Spec says " triplet, the first value is the CU offset,
  // the second value is the type offset in the CU, and the third value is the
  // type signature" Looking at what is being generated by gdb-add-index. The
  // first entry is TU offset, second entry is offset from it, and third entry
  // is the type signature.
  if (TUListSize)
    for (const GDBIndexTUEntry &Entry : getGDBIndexTUEntryVector()) {
      write64le(Buffer, Entry.UnitOffset);
      write64le(Buffer + 8, Entry.TypeDIERelativeOffset);
      write64le(Buffer + 16, Entry.TypeHash);
      Buffer += sizeof(GDBIndexTUEntry);
    }

  // Generate new address table.
  for (const std::pair<const uint64_t, DebugAddressRangesVector> &CURangesPair :
       ARangesSectionWriter->getCUAddressRanges()) {
    const uint32_t CUIndex = OffsetToIndexMap[CURangesPair.first];
    const DebugAddressRangesVector &Ranges = CURangesPair.second;
    for (const DebugAddressRange &Range : Ranges) {
      write64le(Buffer, Range.LowPC);
      write64le(Buffer + 8, Range.HighPC);
      write32le(Buffer + 16, CUIndex);
      Buffer += 20;
    }
  }

  const size_t TrailingSize =
      GdbIndexContents.data() + GdbIndexContents.size() - Data;
  assert(Buffer + TrailingSize == NewGdbIndexContents + NewGdbIndexSize &&
         "size calculation error");

  // Copy over the rest of the original data.
  memcpy(Buffer, Data, TrailingSize);

  // Register the new section.
  BC.registerOrUpdateNoteSection(".gdb_index", NewGdbIndexContents,
                                 NewGdbIndexSize);
}

std::unique_ptr<DebugBufferVector>
DWARFRewriter::makeFinalLocListsSection(DWARFVersion Version) {
  auto LocBuffer = std::make_unique<DebugBufferVector>();
  auto LocStream = std::make_unique<raw_svector_ostream>(*LocBuffer);
  auto Writer =
      std::unique_ptr<MCObjectWriter>(BC.createObjectWriter(*LocStream));

  for (std::pair<const uint64_t, std::unique_ptr<DebugLocWriter>> &Loc :
       LocListWritersByCU) {
    DebugLocWriter *LocWriter = Loc.second.get();
    auto *LocListWriter = llvm::dyn_cast<DebugLoclistWriter>(LocWriter);

    // Filter out DWARF4, writing out DWARF5
    if (Version == DWARFVersion::DWARF5 &&
        (!LocListWriter || LocListWriter->getDwarfVersion() <= 4))
      continue;

    // Filter out DWARF5, writing out DWARF4
    if (Version == DWARFVersion::DWARFLegacy &&
        (LocListWriter && LocListWriter->getDwarfVersion() >= 5))
      continue;

    // Skipping DWARF4/5 split dwarf.
    if (LocListWriter && LocListWriter->getDwarfVersion() <= 4)
      continue;
    std::unique_ptr<DebugBufferVector> CurrCULocationLists =
        LocWriter->getBuffer();
    *LocStream << *CurrCULocationLists;
  }

  return LocBuffer;
}

void DWARFRewriter::convertToRangesPatchDebugInfo(
    DWARFUnit &Unit, DIEBuilder &DIEBldr, DIE &Die,
    uint64_t RangesSectionOffset, DIEValue &LowPCAttrInfo,
    DIEValue &HighPCAttrInfo, std::optional<uint64_t> RangesBase) {
  uint32_t BaseOffset = 0;
  dwarf::Form LowForm = LowPCAttrInfo.getForm();
  dwarf::Attribute RangeBaseAttribute = dwarf::DW_AT_GNU_ranges_base;
  dwarf::Form RangesForm = dwarf::DW_FORM_sec_offset;

  if (Unit.getVersion() >= 5) {
    RangeBaseAttribute = dwarf::DW_AT_rnglists_base;
    RangesForm = dwarf::DW_FORM_rnglistx;
  } else if (Unit.getVersion() < 4) {
    RangesForm = dwarf::DW_FORM_data4;
  }
  bool IsUnitDie = Die.getTag() == dwarf::DW_TAG_compile_unit ||
                   Die.getTag() == dwarf::DW_TAG_skeleton_unit;
  if (!IsUnitDie)
    DIEBldr.deleteValue(&Die, LowPCAttrInfo.getAttribute());
  // In DWARF4 for DW_AT_low_pc in binary DW_FORM_addr is used. In the DWO
  // section DW_FORM_GNU_addr_index is used. So for if we are converting
  // DW_AT_low_pc/DW_AT_high_pc and see DW_FORM_GNU_addr_index. We are
  // converting in DWO section, and DW_AT_ranges [DW_FORM_sec_offset] is
  // relative to DW_AT_GNU_ranges_base.
  if (LowForm == dwarf::DW_FORM_GNU_addr_index) {
    // Ranges are relative to DW_AT_GNU_ranges_base.
    uint64_t CurRangeBase = 0;
    if (std::optional<uint64_t> DWOId = Unit.getDWOId()) {
      CurRangeBase = getDwoRangesBase(*DWOId);
    }
    BaseOffset = CurRangeBase;
  } else {
    // In DWARF 5 we can have DW_AT_low_pc either as DW_FORM_addr, or
    // DW_FORM_addrx. Former is when DW_AT_rnglists_base is present. Latter is
    // when it's absent.
    if (IsUnitDie) {
      if (LowForm == dwarf::DW_FORM_addrx) {
        const uint32_t Index = AddrWriter->getIndexFromAddress(0, Unit);
        DIEBldr.replaceValue(&Die, LowPCAttrInfo.getAttribute(),
                             LowPCAttrInfo.getForm(), DIEInteger(Index));
      } else {
        DIEBldr.replaceValue(&Die, LowPCAttrInfo.getAttribute(),
                             LowPCAttrInfo.getForm(), DIEInteger(0));
      }
    }
    // Original CU didn't have DW_AT_*_base. We converted it's children (or
    // dwo), so need to insert it into CU.
    if (RangesBase)
      DIEBldr.addValue(&Die, RangeBaseAttribute, dwarf::DW_FORM_sec_offset,
                       DIEInteger(*RangesBase));
  }

  uint64_t RangeAttrVal = RangesSectionOffset - BaseOffset;
  if (Unit.getVersion() >= 5)
    RangeAttrVal = RangesSectionOffset;
  // HighPC was conveted into DW_AT_ranges.
  // For DWARF5 we only access ranges through index.

  DIEBldr.replaceValue(&Die, HighPCAttrInfo.getAttribute(), dwarf::DW_AT_ranges,
                       RangesForm, DIEInteger(RangeAttrVal));
}<|MERGE_RESOLUTION|>--- conflicted
+++ resolved
@@ -184,10 +184,6 @@
 /// Emits debug information into .debug_info or .debug_types section.
 class DIEStreamer : public DwarfStreamer {
   DIEBuilder *DIEBldr;
-<<<<<<< HEAD
-  DWARFRewriter &Rewriter;
-=======
->>>>>>> f3b212cd
   GDBIndex &GDBIndexSection;
 
 private:
@@ -282,21 +278,12 @@
   }
 
 public:
-<<<<<<< HEAD
-  DIEStreamer(DIEBuilder *DIEBldr, DWARFRewriter &Rewriter,
-              GDBIndex &GDBIndexSection,
-=======
   DIEStreamer(DIEBuilder *DIEBldr, GDBIndex &GDBIndexSection,
->>>>>>> f3b212cd
               DWARFLinkerBase::OutputFileType OutFileType,
               raw_pwrite_stream &OutFile,
               DWARFLinkerBase::MessageHandlerTy Warning)
       : DwarfStreamer(OutFileType, OutFile, Warning), DIEBldr(DIEBldr),
-<<<<<<< HEAD
-        Rewriter(Rewriter), GDBIndexSection(GDBIndexSection) {};
-=======
         GDBIndexSection(GDBIndexSection) {};
->>>>>>> f3b212cd
 
   using DwarfStreamer::emitCompileUnitHeader;
 
@@ -472,19 +459,11 @@
 static std::unique_ptr<DIEStreamer>
 createDIEStreamer(const Triple &TheTriple, raw_pwrite_stream &OutFile,
                   StringRef Swift5ReflectionSegmentName, DIEBuilder &DIEBldr,
-<<<<<<< HEAD
-                  DWARFRewriter &Rewriter, GDBIndex &GDBIndexSection) {
-
-  std::unique_ptr<DIEStreamer> Streamer = std::make_unique<DIEStreamer>(
-      &DIEBldr, Rewriter, GDBIndexSection,
-      DWARFLinkerBase::OutputFileType::Object, OutFile,
-=======
                   GDBIndex &GDBIndexSection) {
 
   std::unique_ptr<DIEStreamer> Streamer = std::make_unique<DIEStreamer>(
       &DIEBldr, GDBIndexSection, DWARFLinkerBase::OutputFileType::Object,
       OutFile,
->>>>>>> f3b212cd
       [&](const Twine &Warning, StringRef Context, const DWARFDie *) {});
   Error Err = Streamer->init(TheTriple, Swift5ReflectionSegmentName);
   if (Err)
@@ -522,11 +501,7 @@
   auto TheTriple = std::make_unique<Triple>(File->makeTriple());
   std::unique_ptr<DIEStreamer> Streamer =
       createDIEStreamer(*TheTriple, *ObjOS, "DwoStreamerInitAug2",
-<<<<<<< HEAD
-                        DWODIEBuilder, Rewriter, GDBIndexSection);
-=======
                         DWODIEBuilder, GDBIndexSection);
->>>>>>> f3b212cd
   DWARFRewriter::UnitMetaVectorType TUMetaVector;
   DWARFRewriter::UnitMeta CUMI = {0, 0, 0};
   if (SplitCU.getContext().getMaxDWOVersion() >= 5) {
@@ -757,11 +732,7 @@
   const object::ObjectFile *File = BC.DwCtx->getDWARFObj().getFile();
   auto TheTriple = std::make_unique<Triple>(File->makeTriple());
   std::unique_ptr<DIEStreamer> Streamer = createDIEStreamer(
-<<<<<<< HEAD
-      *TheTriple, *ObjOS, "TypeStreamer", DIEBlder, *this, GDBIndexSection);
-=======
       *TheTriple, *ObjOS, "TypeStreamer", DIEBlder, GDBIndexSection);
->>>>>>> f3b212cd
   CUOffsetMap OffsetMap =
       finalizeTypeSections(DIEBlder, *Streamer, GDBIndexSection);
 
@@ -1484,11 +1455,7 @@
   const object::ObjectFile *File = BC.DwCtx->getDWARFObj().getFile();
   auto TheTriple = std::make_unique<Triple>(File->makeTriple());
   std::unique_ptr<DIEStreamer> TypeStreamer = createDIEStreamer(
-<<<<<<< HEAD
-      *TheTriple, *ObjOS, "TypeStreamer", DIEBlder, *this, GDBIndexSection);
-=======
       *TheTriple, *ObjOS, "TypeStreamer", DIEBlder, GDBIndexSection);
->>>>>>> f3b212cd
 
   // generate debug_info and CUMap
   CUOffsetMap CUMap;
