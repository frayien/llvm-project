//===- llvm/IR/ProfDataUtils.h - Profiling Metadata Utilities ---*- C++ -*-===//
//
// Part of the LLVM Project, under the Apache License v2.0 with LLVM Exceptions.
// See https://llvm.org/LICENSE.txt for license information.
// SPDX-License-Identifier: Apache-2.0 WITH LLVM-exception
//
//===----------------------------------------------------------------------===//
//
/// @file
/// This file contains the declarations for profiling metadata utility
/// functions.
//
//===----------------------------------------------------------------------===//

#ifndef LLVM_IR_PROFDATAUTILS_H
#define LLVM_IR_PROFDATAUTILS_H

#include "llvm/ADT/SmallVector.h"
#include "llvm/ADT/Twine.h"
#include "llvm/IR/Metadata.h"

namespace llvm {

/// Checks if an Instruction has MD_prof Metadata
bool hasProfMD(const Instruction &I);

/// Checks if an MDNode contains Branch Weight Metadata
bool isBranchWeightMD(const MDNode *ProfileData);

/// Checks if an instructions has Branch Weight Metadata
///
/// \param I The instruction to check
/// \returns True if I has an MD_prof node containing Branch Weights. False
/// otherwise.
bool hasBranchWeightMD(const Instruction &I);

/// Checks if an instructions has valid Branch Weight Metadata
///
/// \param I The instruction to check
/// \returns True if I has an MD_prof node containing valid Branch Weights,
/// i.e., one weight for each successor. False otherwise.
bool hasValidBranchWeightMD(const Instruction &I);

/// Get the branch weights metadata node
///
/// \param I The Instruction to get the weights from.
/// \returns A pointer to I's branch weights metadata node, if it exists.
/// Nullptr otherwise.
MDNode *getBranchWeightMDNode(const Instruction &I);

/// Get the valid branch weights metadata node
///
/// \param I The Instruction to get the weights from.
/// \returns A pointer to I's valid branch weights metadata node, if it exists.
/// Nullptr otherwise.
MDNode *getValidBranchWeightMDNode(const Instruction &I);

<<<<<<< HEAD
=======
/// Check if Branch Weight Metadata has an "expected" field from an llvm.expect*
/// intrinsic
bool hasBranchWeightOrigin(const Instruction &I);

/// Check if Branch Weight Metadata has an "expected" field from an llvm.expect*
/// intrinsic
bool hasBranchWeightOrigin(const MDNode *ProfileData);

/// Return the offset to the first branch weight data
unsigned getBranchWeightOffset(const MDNode *ProfileData);

unsigned getNumBranchWeights(const MDNode &ProfileData);

>>>>>>> 4ae23bcc
/// Extract branch weights from MD_prof metadata
///
/// \param ProfileData A pointer to an MDNode.
/// \param [out] Weights An output vector to fill with branch weights
/// \returns True if weights were extracted, False otherwise. When false Weights
/// will be cleared.
bool extractBranchWeights(const MDNode *ProfileData,
                          SmallVectorImpl<uint32_t> &Weights);

/// Faster version of extractBranchWeights() that skips checks and must only
/// be called with "branch_weights" metadata nodes. Supports uint32_t.
void extractFromBranchWeightMD32(const MDNode *ProfileData,
                                 SmallVectorImpl<uint32_t> &Weights);

/// Faster version of extractBranchWeights() that skips checks and must only
/// be called with "branch_weights" metadata nodes. Supports uint64_t.
void extractFromBranchWeightMD64(const MDNode *ProfileData,
                                 SmallVectorImpl<uint64_t> &Weights);

/// Extract branch weights attatched to an Instruction
///
/// \param I The Instruction to extract weights from.
/// \param [out] Weights An output vector to fill with branch weights
/// \returns True if weights were extracted, False otherwise. When false Weights
/// will be cleared.
bool extractBranchWeights(const Instruction &I,
                          SmallVectorImpl<uint32_t> &Weights);

/// Extract branch weights from a conditional branch or select Instruction.
///
/// \param I The instruction to extract branch weights from.
/// \param [out] TrueVal will contain the branch weight for the True branch
/// \param [out] FalseVal will contain the branch weight for the False branch
/// \returns True on success with profile weights filled in. False if no
/// metadata or invalid metadata was found.
bool extractBranchWeights(const Instruction &I, uint64_t &TrueVal,
                          uint64_t &FalseVal);

/// Retrieve the total of all weights from MD_prof data.
///
/// \param ProfileData The profile data to extract the total weight from
/// \param [out] TotalWeights input variable to fill with total weights
/// \returns True on success with profile total weights filled in. False if no
/// metadata was found.
bool extractProfTotalWeight(const MDNode *ProfileData, uint64_t &TotalWeights);

/// Retrieve the total of all weights from an instruction.
///
/// \param I The instruction to extract the total weight from
/// \param [out] TotalWeights input variable to fill with total weights
/// \returns True on success with profile total weights filled in. False if no
/// metadata was found.
bool extractProfTotalWeight(const Instruction &I, uint64_t &TotalWeights);

/// Create a new `branch_weights` metadata node and add or overwrite
/// a `prof` metadata reference to instruction `I`.
void setBranchWeights(Instruction &I, ArrayRef<uint32_t> Weights);

/// Scaling the profile data attached to 'I' using the ratio of S/T.
void scaleProfData(Instruction &I, uint64_t S, uint64_t T);

} // namespace llvm
#endif<|MERGE_RESOLUTION|>--- conflicted
+++ resolved
@@ -55,8 +55,6 @@
 /// Nullptr otherwise.
 MDNode *getValidBranchWeightMDNode(const Instruction &I);
 
-<<<<<<< HEAD
-=======
 /// Check if Branch Weight Metadata has an "expected" field from an llvm.expect*
 /// intrinsic
 bool hasBranchWeightOrigin(const Instruction &I);
@@ -70,7 +68,6 @@
 
 unsigned getNumBranchWeights(const MDNode &ProfileData);
 
->>>>>>> 4ae23bcc
 /// Extract branch weights from MD_prof metadata
 ///
 /// \param ProfileData A pointer to an MDNode.
@@ -127,7 +124,11 @@
 
 /// Create a new `branch_weights` metadata node and add or overwrite
 /// a `prof` metadata reference to instruction `I`.
-void setBranchWeights(Instruction &I, ArrayRef<uint32_t> Weights);
+/// \param I the Instruction to set branch weights on.
+/// \param Weights an array of weights to set on instruction I.
+/// \param IsExpected were these weights added from an llvm.expect* intrinsic.
+void setBranchWeights(Instruction &I, ArrayRef<uint32_t> Weights,
+                      bool IsExpected);
 
 /// Scaling the profile data attached to 'I' using the ratio of S/T.
 void scaleProfData(Instruction &I, uint64_t S, uint64_t T);
