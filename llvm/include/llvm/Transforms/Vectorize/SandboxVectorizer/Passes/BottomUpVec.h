--- conflicted
+++ resolved
@@ -43,16 +43,9 @@
   /// The PM containing the pipeline of region passes.
   RegionPassManager RPM;
 
-  // The PM containing the pipeline of region passes.
-  RegionPassManager RPM;
-
 public:
   BottomUpVec(StringRef Pipeline);
-<<<<<<< HEAD
-  bool runOnFunction(Function &F) final;
-=======
   bool runOnFunction(Function &F, const Analyses &A) final;
->>>>>>> ce7c17d5
   void printPipeline(raw_ostream &OS) const final {
     OS << getName() << "\n";
     RPM.printPipeline(OS);
