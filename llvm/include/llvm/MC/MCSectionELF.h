--- conflicted
+++ resolved
@@ -15,6 +15,7 @@
 
 #include "llvm/ADT/PointerIntPair.h"
 #include "llvm/ADT/StringRef.h"
+#include "llvm/BinaryFormat/ELF.h"
 #include "llvm/MC/MCSection.h"
 #include "llvm/MC/MCSymbolELF.h"
 #include "llvm/MC/SectionKind.h"
@@ -49,20 +50,14 @@
   friend class MCContext;
 
   // The storage of Name is owned by MCContext's ELFUniquingMap.
-  MCSectionELF(StringRef Name, unsigned type, unsigned flags, SectionKind K,
+  MCSectionELF(StringRef Name, unsigned type, unsigned flags,
                unsigned entrySize, const MCSymbolELF *group, bool IsComdat,
                unsigned UniqueID, MCSymbol *Begin,
                const MCSymbolELF *LinkedToSym)
-<<<<<<< HEAD
-      : MCSection(SV_ELF, Name, K, Begin), Type(type), Flags(flags),
-        UniqueID(UniqueID), EntrySize(entrySize), Group(group, IsComdat),
-        LinkedToSym(LinkedToSym) {
-=======
       : MCSection(SV_ELF, Name, flags & ELF::SHF_EXECINSTR,
                   type == ELF::SHT_NOBITS, Begin),
         Type(type), Flags(flags), UniqueID(UniqueID), EntrySize(entrySize),
         Group(group, IsComdat), LinkedToSym(LinkedToSym) {
->>>>>>> 4ae23bcc
     if (Group.getPointer())
       Group.getPointer()->setIsSignature();
   }
