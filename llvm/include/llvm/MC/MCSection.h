--- conflicted
+++ resolved
@@ -14,7 +14,6 @@
 #define LLVM_MC_MCSECTION_H
 
 #include "llvm/ADT/SmallVector.h"
-#include "llvm/ADT/ilist.h"
 #include "llvm/MC/MCFragment.h"
 #include "llvm/MC/SectionKind.h"
 #include "llvm/Support/Alignment.h"
@@ -24,6 +23,7 @@
 namespace llvm {
 
 class MCAsmInfo;
+class MCAssembler;
 class MCContext;
 class MCExpr;
 class MCObjectStreamer;
@@ -31,19 +31,12 @@
 class raw_ostream;
 class Triple;
 
-template <> struct ilist_alloc_traits<MCFragment> {
-  static void deleteNode(MCFragment *V);
-};
-
 /// Instances of this class represent a uniqued identifier for a section in the
 /// current translation unit.  The MCContext class uniques and creates these.
 class MCSection {
 public:
-<<<<<<< HEAD
-=======
   friend MCAssembler;
   friend MCObjectStreamer;
->>>>>>> 4ae23bcc
   static constexpr unsigned NonUniqueID = ~0U;
 
   enum SectionVariant {
@@ -64,23 +57,35 @@
     BundleLockedAlignToEnd
   };
 
-  using FragmentListType = iplist<MCFragment>;
-
-  using const_iterator = FragmentListType::const_iterator;
-  using iterator = FragmentListType::iterator;
-
-  using const_reverse_iterator = FragmentListType::const_reverse_iterator;
-  using reverse_iterator = FragmentListType::reverse_iterator;
+  struct iterator {
+    MCFragment *F = nullptr;
+    iterator() = default;
+    explicit iterator(MCFragment *F) : F(F) {}
+    MCFragment &operator*() const { return *F; }
+    bool operator==(const iterator &O) const { return F == O.F; }
+    bool operator!=(const iterator &O) const { return F != O.F; }
+    iterator &operator++() {
+      F = F->Next;
+      return *this;
+    }
+    iterator operator++(int) { return iterator(F->Next); }
+  };
+
+  struct FragList {
+    MCFragment *Head = nullptr;
+    MCFragment *Tail = nullptr;
+  };
 
 private:
+  // At parse time, this holds the fragment list of the current subsection. At
+  // layout time, this holds the concatenated fragment lists of all subsections.
+  FragList *CurFragList;
   MCSymbol *Begin;
   MCSymbol *End = nullptr;
   /// The alignment requirement of this section.
   Align Alignment;
   /// The section index in the assemblers section list.
   unsigned Ordinal = 0;
-  /// The index of this section in the layout order.
-  unsigned LayoutOrder = 0;
 
   /// Keeping track of bundle-locked state.
   BundleLockStateType BundleLockState = NotBundleLocked;
@@ -95,22 +100,20 @@
   /// Whether this section has had instructions emitted into it.
   bool HasInstructions : 1;
 
+  bool HasLayout : 1;
+
   bool IsRegistered : 1;
 
-<<<<<<< HEAD
-=======
   bool IsText : 1;
 
   bool IsVirtual : 1;
 
->>>>>>> 4ae23bcc
   MCDummyFragment DummyFragment;
 
-  FragmentListType Fragments;
-
-  /// Mapping from subsection number to insertion point for subsection numbers
-  /// below that number.
-  SmallVector<std::pair<unsigned, MCFragment *>, 1> SubsectionFragmentMap;
+  // Mapping from subsection number to fragment list. At layout time, the
+  // subsection 0 list is replaced with concatenated fragments from all
+  // subsections.
+  SmallVector<std::pair<unsigned, FragList>, 1> Subsections;
 
   /// State for tracking labels that don't yet have Fragments
   struct PendingLabel {
@@ -125,14 +128,9 @@
   // TODO Make Name private when possible.
   StringRef Name;
   SectionVariant Variant;
-  SectionKind Kind;
-
-<<<<<<< HEAD
-  MCSection(SectionVariant V, StringRef Name, SectionKind K, MCSymbol *Begin);
-=======
+
   MCSection(SectionVariant V, StringRef Name, bool IsText, bool IsVirtual,
             MCSymbol *Begin);
->>>>>>> 4ae23bcc
   ~MCSection();
 
 public:
@@ -140,7 +138,7 @@
   MCSection &operator=(const MCSection &) = delete;
 
   StringRef getName() const { return Name; }
-  SectionKind getKind() const { return Kind; }
+  bool isText() const { return IsText; }
 
   SectionVariant getVariant() const { return Variant; }
 
@@ -167,9 +165,6 @@
   unsigned getOrdinal() const { return Ordinal; }
   void setOrdinal(unsigned Value) { Ordinal = Value; }
 
-  unsigned getLayoutOrder() const { return LayoutOrder; }
-  void setLayoutOrder(unsigned Value) { LayoutOrder = Value; }
-
   BundleLockStateType getBundleLockState() const { return BundleLockState; }
   void setBundleLockState(BundleLockStateType NewState);
   bool isBundleLocked() const { return BundleLockState != NotBundleLocked; }
@@ -184,35 +179,20 @@
   bool hasInstructions() const { return HasInstructions; }
   void setHasInstructions(bool Value) { HasInstructions = Value; }
 
+  bool hasLayout() const { return HasLayout; }
+  void setHasLayout(bool Value) { HasLayout = Value; }
+
   bool isRegistered() const { return IsRegistered; }
   void setIsRegistered(bool Value) { IsRegistered = Value; }
 
-  MCSection::FragmentListType &getFragmentList() { return Fragments; }
-  const MCSection::FragmentListType &getFragmentList() const {
-    return const_cast<MCSection *>(this)->getFragmentList();
-  }
-
-  /// Support for MCFragment::getNextNode().
-  static FragmentListType MCSection::*getSublistAccess(MCFragment *) {
-    return &MCSection::Fragments;
-  }
-
   const MCDummyFragment &getDummyFragment() const { return DummyFragment; }
   MCDummyFragment &getDummyFragment() { return DummyFragment; }
 
-  iterator begin() { return Fragments.begin(); }
-  const_iterator begin() const { return Fragments.begin(); }
-
-  iterator end() { return Fragments.end(); }
-  const_iterator end() const { return Fragments.end(); }
-
-  void addFragment(MCFragment &F) { Fragments.push_back(&F); }
-
-<<<<<<< HEAD
-  MCSection::iterator getSubsectionInsertionPoint(unsigned Subsection);
-
-=======
->>>>>>> 4ae23bcc
+  FragList *curFragList() const { return CurFragList; }
+  iterator begin() const { return iterator(CurFragList->Head); }
+  iterator end() const { return {}; }
+  bool empty() const { return !CurFragList->Head; }
+
   void dump() const;
 
   virtual void printSwitchToSection(const MCAsmInfo &MAI, const Triple &T,
@@ -232,17 +212,6 @@
   /// Add a pending label for the requested subsection. This label will be
   /// associated with a fragment in flushPendingLabels()
   void addPendingLabel(MCSymbol* label, unsigned Subsection = 0);
-<<<<<<< HEAD
-
-  /// Associate all pending labels in a subsection with a fragment.
-  void flushPendingLabels(MCFragment *F, uint64_t FOffset = 0,
-			  unsigned Subsection = 0);
-
-  /// Associate all pending labels with empty data fragments. One fragment
-  /// will be created for each subsection as necessary.
-  void flushPendingLabels();
-=======
->>>>>>> 4ae23bcc
 };
 
 } // end namespace llvm
