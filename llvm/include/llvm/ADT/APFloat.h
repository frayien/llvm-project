//===- llvm/ADT/APFloat.h - Arbitrary Precision Floating Point ---*- C++ -*-==//
//
// Part of the LLVM Project, under the Apache License v2.0 with LLVM Exceptions.
// See https://llvm.org/LICENSE.txt for license information.
// SPDX-License-Identifier: Apache-2.0 WITH LLVM-exception
//
//===----------------------------------------------------------------------===//
///
/// \file
/// This file declares a class to represent arbitrary precision floating point
/// values and provide a variety of arithmetic operations on them.
///
//===----------------------------------------------------------------------===//

#ifndef LLVM_ADT_APFLOAT_H
#define LLVM_ADT_APFLOAT_H

#include "llvm/ADT/APInt.h"
#include "llvm/ADT/ArrayRef.h"
#include "llvm/ADT/FloatingPointMode.h"
#include "llvm/Support/ErrorHandling.h"
#include "llvm/Support/float128.h"
#include <memory>

#define APFLOAT_DISPATCH_ON_SEMANTICS(METHOD_CALL)                             \
  do {                                                                         \
    if (usesLayout<IEEEFloat>(getSemantics()))                                 \
      return U.IEEE.METHOD_CALL;                                               \
    if (usesLayout<DoubleAPFloat>(getSemantics()))                             \
      return U.Double.METHOD_CALL;                                             \
    llvm_unreachable("Unexpected semantics");                                  \
  } while (false)

namespace llvm {

struct fltSemantics;
class APSInt;
class StringRef;
class APFloat;
class raw_ostream;

template <typename T> class Expected;
template <typename T> class SmallVectorImpl;

/// Enum that represents what fraction of the LSB truncated bits of an fp number
/// represent.
///
/// This essentially combines the roles of guard and sticky bits.
enum lostFraction { // Example of truncated bits:
  lfExactlyZero,    // 000000
  lfLessThanHalf,   // 0xxxxx  x's not all zero
  lfExactlyHalf,    // 100000
  lfMoreThanHalf    // 1xxxxx  x's not all zero
};

/// A self-contained host- and target-independent arbitrary-precision
/// floating-point software implementation.
///
/// APFloat uses bignum integer arithmetic as provided by static functions in
/// the APInt class.  The library will work with bignum integers whose parts are
/// any unsigned type at least 16 bits wide, but 64 bits is recommended.
///
/// Written for clarity rather than speed, in particular with a view to use in
/// the front-end of a cross compiler so that target arithmetic can be correctly
/// performed on the host.  Performance should nonetheless be reasonable,
/// particularly for its intended use.  It may be useful as a base
/// implementation for a run-time library during development of a faster
/// target-specific one.
///
/// All 5 rounding modes in the IEEE-754R draft are handled correctly for all
/// implemented operations.  Currently implemented operations are add, subtract,
/// multiply, divide, fused-multiply-add, conversion-to-float,
/// conversion-to-integer and conversion-from-integer.  New rounding modes
/// (e.g. away from zero) can be added with three or four lines of code.
///
/// Four formats are built-in: IEEE single precision, double precision,
/// quadruple precision, and x87 80-bit extended double (when operating with
/// full extended precision).  Adding a new format that obeys IEEE semantics
/// only requires adding two lines of code: a declaration and definition of the
/// format.
///
/// All operations return the status of that operation as an exception bit-mask,
/// so multiple operations can be done consecutively with their results or-ed
/// together.  The returned status can be useful for compiler diagnostics; e.g.,
/// inexact, underflow and overflow can be easily diagnosed on constant folding,
/// and compiler optimizers can determine what exceptions would be raised by
/// folding operations and optimize, or perhaps not optimize, accordingly.
///
/// At present, underflow tininess is detected after rounding; it should be
/// straight forward to add support for the before-rounding case too.
///
/// The library reads hexadecimal floating point numbers as per C99, and
/// correctly rounds if necessary according to the specified rounding mode.
/// Syntax is required to have been validated by the caller.  It also converts
/// floating point numbers to hexadecimal text as per the C99 %a and %A
/// conversions.  The output precision (or alternatively the natural minimal
/// precision) can be specified; if the requested precision is less than the
/// natural precision the output is correctly rounded for the specified rounding
/// mode.
///
/// It also reads decimal floating point numbers and correctly rounds according
/// to the specified rounding mode.
///
/// Conversion to decimal text is not currently implemented.
///
/// Non-zero finite numbers are represented internally as a sign bit, a 16-bit
/// signed exponent, and the significand as an array of integer parts.  After
/// normalization of a number of precision P the exponent is within the range of
/// the format, and if the number is not denormal the P-th bit of the
/// significand is set as an explicit integer bit.  For denormals the most
/// significant bit is shifted right so that the exponent is maintained at the
/// format's minimum, so that the smallest denormal has just the least
/// significant bit of the significand set.  The sign of zeroes and infinities
/// is significant; the exponent and significand of such numbers is not stored,
/// but has a known implicit (deterministic) value: 0 for the significands, 0
/// for zero exponent, all 1 bits for infinity exponent.  For NaNs the sign and
/// significand are deterministic, although not really meaningful, and preserved
/// in non-conversion operations.  The exponent is implicitly all 1 bits.
///
/// APFloat does not provide any exception handling beyond default exception
/// handling. We represent Signaling NaNs via IEEE-754R 2008 6.2.1 should clause
/// by encoding Signaling NaNs with the first bit of its trailing significand as
/// 0.
///
/// TODO
/// ====
///
/// Some features that may or may not be worth adding:
///
/// Binary to decimal conversion (hard).
///
/// Optional ability to detect underflow tininess before rounding.
///
/// New formats: x87 in single and double precision mode (IEEE apart from
/// extended exponent range) (hard).
///
/// New operations: sqrt, IEEE remainder, C90 fmod, nexttoward.
///

// This is the common type definitions shared by APFloat and its internal
// implementation classes. This struct should not define any non-static data
// members.
struct APFloatBase {
  typedef APInt::WordType integerPart;
  static constexpr unsigned integerPartWidth = APInt::APINT_BITS_PER_WORD;

  /// A signed type to represent a floating point numbers unbiased exponent.
  typedef int32_t ExponentType;

  /// \name Floating Point Semantics.
  /// @{
  enum Semantics {
    S_IEEEhalf,
    S_BFloat,
    S_IEEEsingle,
    S_IEEEdouble,
    S_IEEEquad,
    // The IBM double-double semantics. Such a number consists of a pair of
    // IEEE 64-bit doubles (Hi, Lo), where |Hi| > |Lo|, and if normal,
    // (double)(Hi + Lo) == Hi. The numeric value it's modeling is Hi + Lo.
    // Therefore it has two 53-bit mantissa parts that aren't necessarily
    // adjacent to each other, and two 11-bit exponents.
    //
    // Note: we need to make the value different from semBogus as otherwise
    // an unsafe optimization may collapse both values to a single address,
    // and we heavily rely on them having distinct addresses.
    S_PPCDoubleDouble,
    // These are legacy semantics for the fallback, inaccurate implementation
    // of IBM double-double, if the accurate semPPCDoubleDouble doesn't handle
    // the operation. It's equivalent to having an IEEE number with consecutive
    // 106 bits of mantissa and 11 bits of exponent.
    //
    // It's not equivalent to IBM double-double. For example, a legit IBM
    // double-double, 1 + epsilon:
    //
    // 1 + epsilon = 1 + (1 >> 1076)
    //
    // is not representable by a consecutive 106 bits of mantissa.
    //
    // Currently, these semantics are used in the following way:
    //
    //   semPPCDoubleDouble -> (IEEEdouble, IEEEdouble) ->
    //   (64-bit APInt, 64-bit APInt) -> (128-bit APInt) ->
    //   semPPCDoubleDoubleLegacy -> IEEE operations
    //
    // We use bitcastToAPInt() to get the bit representation (in APInt) of the
    // underlying IEEEdouble, then use the APInt constructor to construct the
    // legacy IEEE float.
    //
    // TODO: Implement all operations in semPPCDoubleDouble, and delete these
    // semantics.
    S_PPCDoubleDoubleLegacy,
    // 8-bit floating point number following IEEE-754 conventions with bit
    // layout S1E5M2 as described in https://arxiv.org/abs/2209.05433.
    S_Float8E5M2,
    // 8-bit floating point number mostly following IEEE-754 conventions
    // and bit layout S1E5M2 described in https://arxiv.org/abs/2206.02915,
    // with expanded range and with no infinity or signed zero.
    // NaN is represented as negative zero. (FN -> Finite, UZ -> unsigned zero).
    // This format's exponent bias is 16, instead of the 15 (2 ** (5 - 1) - 1)
    // that IEEE precedent would imply.
    S_Float8E5M2FNUZ,
    // 8-bit floating point number following IEEE-754 conventions with bit
    // layout S1E4M3.
    S_Float8E4M3,
    // 8-bit floating point number mostly following IEEE-754 conventions with
    // bit layout S1E4M3 as described in https://arxiv.org/abs/2209.05433.
    // Unlike IEEE-754 types, there are no infinity values, and NaN is
    // represented with the exponent and mantissa bits set to all 1s.
    S_Float8E4M3FN,
    // 8-bit floating point number mostly following IEEE-754 conventions
    // and bit layout S1E4M3 described in https://arxiv.org/abs/2206.02915,
    // with expanded range and with no infinity or signed zero.
    // NaN is represented as negative zero. (FN -> Finite, UZ -> unsigned zero).
    // This format's exponent bias is 8, instead of the 7 (2 ** (4 - 1) - 1)
    // that IEEE precedent would imply.
    S_Float8E4M3FNUZ,
    // 8-bit floating point number mostly following IEEE-754 conventions
    // and bit layout S1E4M3 with expanded range and with no infinity or signed
    // zero.
    // NaN is represented as negative zero. (FN -> Finite, UZ -> unsigned zero).
    // This format's exponent bias is 11, instead of the 7 (2 ** (4 - 1) - 1)
    // that IEEE precedent would imply.
    S_Float8E4M3B11FNUZ,
    // 8-bit floating point number following IEEE-754 conventions with bit
    // layout S1E3M4.
    S_Float8E3M4,
    // Floating point number that occupies 32 bits or less of storage, providing
    // improved range compared to half (16-bit) formats, at (potentially)
    // greater throughput than single precision (32-bit) formats.
    S_FloatTF32,
    // 8-bit floating point number with (all the) 8 bits for the exponent
    // like in FP32. There are no zeroes, no infinities, and no denormal values.
    // This format has unsigned representation only. (U -> Unsigned only).
    // NaN is represented with all bits set to 1. Bias is 127.
    // This format represents the scale data type in the MX specification from:
    // https://www.opencompute.org/documents/ocp-microscaling-formats-mx-v1-0-spec-final-pdf
    S_Float8E8M0FNU,
    // 6-bit floating point number with bit layout S1E3M2. Unlike IEEE-754
    // types, there are no infinity or NaN values. The format is detailed in
    // https://www.opencompute.org/documents/ocp-microscaling-formats-mx-v1-0-spec-final-pdf
    S_Float6E3M2FN,
    // 6-bit floating point number with bit layout S1E2M3. Unlike IEEE-754
    // types, there are no infinity or NaN values. The format is detailed in
    // https://www.opencompute.org/documents/ocp-microscaling-formats-mx-v1-0-spec-final-pdf
    S_Float6E2M3FN,
    // 4-bit floating point number with bit layout S1E2M1. Unlike IEEE-754
    // types, there are no infinity or NaN values. The format is detailed in
    // https://www.opencompute.org/documents/ocp-microscaling-formats-mx-v1-0-spec-final-pdf
    S_Float4E2M1FN,
    // TODO: Documentation is missing.
    S_x87DoubleExtended,
    S_MaxSemantics = S_x87DoubleExtended,
  };

  static const llvm::fltSemantics &EnumToSemantics(Semantics S);
  static Semantics SemanticsToEnum(const llvm::fltSemantics &Sem);

  static const fltSemantics &IEEEhalf() LLVM_READNONE;
  static const fltSemantics &BFloat() LLVM_READNONE;
  static const fltSemantics &IEEEsingle() LLVM_READNONE;
  static const fltSemantics &IEEEdouble() LLVM_READNONE;
  static const fltSemantics &IEEEquad() LLVM_READNONE;
  static const fltSemantics &PPCDoubleDouble() LLVM_READNONE;
  static const fltSemantics &PPCDoubleDoubleLegacy() LLVM_READNONE;
  static const fltSemantics &Float8E5M2() LLVM_READNONE;
  static const fltSemantics &Float8E5M2FNUZ() LLVM_READNONE;
  static const fltSemantics &Float8E4M3() LLVM_READNONE;
  static const fltSemantics &Float8E4M3FN() LLVM_READNONE;
  static const fltSemantics &Float8E4M3FNUZ() LLVM_READNONE;
  static const fltSemantics &Float8E4M3B11FNUZ() LLVM_READNONE;
  static const fltSemantics &Float8E3M4() LLVM_READNONE;
  static const fltSemantics &FloatTF32() LLVM_READNONE;
  static const fltSemantics &Float8E8M0FNU() LLVM_READNONE;
  static const fltSemantics &Float6E3M2FN() LLVM_READNONE;
  static const fltSemantics &Float6E2M3FN() LLVM_READNONE;
  static const fltSemantics &Float4E2M1FN() LLVM_READNONE;
  static const fltSemantics &x87DoubleExtended() LLVM_READNONE;

  /// A Pseudo fltsemantic used to construct APFloats that cannot conflict with
  /// anything real.
  static const fltSemantics &Bogus() LLVM_READNONE;

  /// @}

  /// IEEE-754R 5.11: Floating Point Comparison Relations.
  enum cmpResult {
    cmpLessThan,
    cmpEqual,
    cmpGreaterThan,
    cmpUnordered
  };

  /// IEEE-754R 4.3: Rounding-direction attributes.
  using roundingMode = llvm::RoundingMode;

  static constexpr roundingMode rmNearestTiesToEven =
                                                RoundingMode::NearestTiesToEven;
  static constexpr roundingMode rmTowardPositive = RoundingMode::TowardPositive;
  static constexpr roundingMode rmTowardNegative = RoundingMode::TowardNegative;
  static constexpr roundingMode rmTowardZero     = RoundingMode::TowardZero;
  static constexpr roundingMode rmNearestTiesToAway =
                                                RoundingMode::NearestTiesToAway;

  /// IEEE-754R 7: Default exception handling.
  ///
  /// opUnderflow or opOverflow are always returned or-ed with opInexact.
  ///
  /// APFloat models this behavior specified by IEEE-754:
  ///   "For operations producing results in floating-point format, the default
  ///    result of an operation that signals the invalid operation exception
  ///    shall be a quiet NaN."
  enum opStatus {
    opOK = 0x00,
    opInvalidOp = 0x01,
    opDivByZero = 0x02,
    opOverflow = 0x04,
    opUnderflow = 0x08,
    opInexact = 0x10
  };

  /// Category of internally-represented number.
  enum fltCategory {
    fcInfinity,
    fcNaN,
    fcNormal,
    fcZero
  };

  /// Convenience enum used to construct an uninitialized APFloat.
  enum uninitializedTag {
    uninitialized
  };

  /// Enumeration of \c ilogb error results.
  enum IlogbErrorKinds {
    IEK_Zero = INT_MIN + 1,
    IEK_NaN = INT_MIN,
    IEK_Inf = INT_MAX
  };

  static unsigned int semanticsPrecision(const fltSemantics &);
  static ExponentType semanticsMinExponent(const fltSemantics &);
  static ExponentType semanticsMaxExponent(const fltSemantics &);
  static unsigned int semanticsSizeInBits(const fltSemantics &);
  static unsigned int semanticsIntSizeInBits(const fltSemantics&, bool);
  static bool semanticsHasZero(const fltSemantics &);
  static bool semanticsHasSignedRepr(const fltSemantics &);
<<<<<<< HEAD
=======
  static bool semanticsHasInf(const fltSemantics &);
  static bool semanticsHasNaN(const fltSemantics &);
>>>>>>> ce7c17d5

  // Returns true if any number described by \p Src can be precisely represented
  // by a normal (not subnormal) value in \p Dst.
  static bool isRepresentableAsNormalIn(const fltSemantics &Src,
                                        const fltSemantics &Dst);

  /// Returns the size of the floating point number (in bits) in the given
  /// semantics.
  static unsigned getSizeInBits(const fltSemantics &Sem);
};

namespace detail {

using integerPart = APFloatBase::integerPart;
using uninitializedTag = APFloatBase::uninitializedTag;
using roundingMode = APFloatBase::roundingMode;
using opStatus = APFloatBase::opStatus;
using cmpResult = APFloatBase::cmpResult;
using fltCategory = APFloatBase::fltCategory;
using ExponentType = APFloatBase::ExponentType;
static constexpr uninitializedTag uninitialized = APFloatBase::uninitialized;
static constexpr roundingMode rmNearestTiesToEven =
    APFloatBase::rmNearestTiesToEven;
static constexpr roundingMode rmNearestTiesToAway =
    APFloatBase::rmNearestTiesToAway;
static constexpr roundingMode rmTowardNegative = APFloatBase::rmTowardNegative;
static constexpr roundingMode rmTowardPositive = APFloatBase::rmTowardPositive;
static constexpr roundingMode rmTowardZero = APFloatBase::rmTowardZero;
static constexpr unsigned integerPartWidth = APFloatBase::integerPartWidth;
static constexpr cmpResult cmpEqual = APFloatBase::cmpEqual;
static constexpr cmpResult cmpLessThan = APFloatBase::cmpLessThan;
static constexpr cmpResult cmpGreaterThan = APFloatBase::cmpGreaterThan;
static constexpr cmpResult cmpUnordered = APFloatBase::cmpUnordered;
static constexpr opStatus opOK = APFloatBase::opOK;
static constexpr opStatus opInvalidOp = APFloatBase::opInvalidOp;
static constexpr opStatus opDivByZero = APFloatBase::opDivByZero;
static constexpr opStatus opOverflow = APFloatBase::opOverflow;
static constexpr opStatus opUnderflow = APFloatBase::opUnderflow;
static constexpr opStatus opInexact = APFloatBase::opInexact;
static constexpr fltCategory fcInfinity = APFloatBase::fcInfinity;
static constexpr fltCategory fcNaN = APFloatBase::fcNaN;
static constexpr fltCategory fcNormal = APFloatBase::fcNormal;
static constexpr fltCategory fcZero = APFloatBase::fcZero;

class IEEEFloat final {
public:
  /// \name Constructors
  /// @{

  IEEEFloat(const fltSemantics &); // Default construct to +0.0
  IEEEFloat(const fltSemantics &, integerPart);
  IEEEFloat(const fltSemantics &, uninitializedTag);
  IEEEFloat(const fltSemantics &, const APInt &);
  explicit IEEEFloat(double d);
  explicit IEEEFloat(float f);
  IEEEFloat(const IEEEFloat &);
  IEEEFloat(IEEEFloat &&);
  ~IEEEFloat();

  /// @}

  /// Returns whether this instance allocated memory.
  bool needsCleanup() const { return partCount() > 1; }

  /// \name Convenience "constructors"
  /// @{

  /// @}

  /// \name Arithmetic
  /// @{

  opStatus add(const IEEEFloat &, roundingMode);
  opStatus subtract(const IEEEFloat &, roundingMode);
  opStatus multiply(const IEEEFloat &, roundingMode);
  opStatus divide(const IEEEFloat &, roundingMode);
  /// IEEE remainder.
  opStatus remainder(const IEEEFloat &);
  /// C fmod, or llvm frem.
  opStatus mod(const IEEEFloat &);
  opStatus fusedMultiplyAdd(const IEEEFloat &, const IEEEFloat &, roundingMode);
  opStatus roundToIntegral(roundingMode);
  /// IEEE-754R 5.3.1: nextUp/nextDown.
  opStatus next(bool nextDown);

  /// @}

  /// \name Sign operations.
  /// @{

  void changeSign();

  /// @}

  /// \name Conversions
  /// @{

  opStatus convert(const fltSemantics &, roundingMode, bool *);
  opStatus convertToInteger(MutableArrayRef<integerPart>, unsigned int, bool,
                            roundingMode, bool *) const;
  opStatus convertFromAPInt(const APInt &, bool, roundingMode);
  opStatus convertFromSignExtendedInteger(const integerPart *, unsigned int,
                                          bool, roundingMode);
  opStatus convertFromZeroExtendedInteger(const integerPart *, unsigned int,
                                          bool, roundingMode);
  Expected<opStatus> convertFromString(StringRef, roundingMode);
  APInt bitcastToAPInt() const;
  double convertToDouble() const;
#ifdef HAS_IEE754_FLOAT128
  float128 convertToQuad() const;
#endif
  float convertToFloat() const;

  /// @}

  /// The definition of equality is not straightforward for floating point, so
  /// we won't use operator==.  Use one of the following, or write whatever it
  /// is you really mean.
  bool operator==(const IEEEFloat &) const = delete;

  /// IEEE comparison with another floating point number (NaNs compare
  /// unordered, 0==-0).
  cmpResult compare(const IEEEFloat &) const;

  /// Bitwise comparison for equality (QNaNs compare equal, 0!=-0).
  bool bitwiseIsEqual(const IEEEFloat &) const;

  /// Write out a hexadecimal representation of the floating point value to DST,
  /// which must be of sufficient size, in the C99 form [-]0xh.hhhhp[+-]d.
  /// Return the number of characters written, excluding the terminating NUL.
  unsigned int convertToHexString(char *dst, unsigned int hexDigits,
                                  bool upperCase, roundingMode) const;

  /// \name IEEE-754R 5.7.2 General operations.
  /// @{

  /// IEEE-754R isSignMinus: Returns true if and only if the current value is
  /// negative.
  ///
  /// This applies to zeros and NaNs as well.
  bool isNegative() const { return sign; }

  /// IEEE-754R isNormal: Returns true if and only if the current value is normal.
  ///
  /// This implies that the current value of the float is not zero, subnormal,
  /// infinite, or NaN following the definition of normality from IEEE-754R.
  bool isNormal() const { return !isDenormal() && isFiniteNonZero(); }

  /// Returns true if and only if the current value is zero, subnormal, or
  /// normal.
  ///
  /// This means that the value is not infinite or NaN.
  bool isFinite() const { return !isNaN() && !isInfinity(); }

  /// Returns true if and only if the float is plus or minus zero.
  bool isZero() const { return category == fltCategory::fcZero; }

  /// IEEE-754R isSubnormal(): Returns true if and only if the float is a
  /// denormal.
  bool isDenormal() const;

  /// IEEE-754R isInfinite(): Returns true if and only if the float is infinity.
  bool isInfinity() const { return category == fcInfinity; }

  /// Returns true if and only if the float is a quiet or signaling NaN.
  bool isNaN() const { return category == fcNaN; }

  /// Returns true if and only if the float is a signaling NaN.
  bool isSignaling() const;

  /// @}

  /// \name Simple Queries
  /// @{

  fltCategory getCategory() const { return category; }
  const fltSemantics &getSemantics() const { return *semantics; }
  bool isNonZero() const { return category != fltCategory::fcZero; }
  bool isFiniteNonZero() const { return isFinite() && !isZero(); }
  bool isPosZero() const { return isZero() && !isNegative(); }
  bool isNegZero() const { return isZero() && isNegative(); }

  /// Returns true if and only if the number has the smallest possible non-zero
  /// magnitude in the current semantics.
  bool isSmallest() const;

  /// Returns true if this is the smallest (by magnitude) normalized finite
  /// number in the given semantics.
  bool isSmallestNormalized() const;

  /// Returns true if and only if the number has the largest possible finite
  /// magnitude in the current semantics.
  bool isLargest() const;

  /// Returns true if and only if the number is an exact integer.
  bool isInteger() const;

  /// @}

  IEEEFloat &operator=(const IEEEFloat &);
  IEEEFloat &operator=(IEEEFloat &&);

  /// Overload to compute a hash code for an APFloat value.
  ///
  /// Note that the use of hash codes for floating point values is in general
  /// frought with peril. Equality is hard to define for these values. For
  /// example, should negative and positive zero hash to different codes? Are
  /// they equal or not? This hash value implementation specifically
  /// emphasizes producing different codes for different inputs in order to
  /// be used in canonicalization and memoization. As such, equality is
  /// bitwiseIsEqual, and 0 != -0.
  friend hash_code hash_value(const IEEEFloat &Arg);

  /// Converts this value into a decimal string.
  ///
  /// \param FormatPrecision The maximum number of digits of
  ///   precision to output.  If there are fewer digits available,
  ///   zero padding will not be used unless the value is
  ///   integral and small enough to be expressed in
  ///   FormatPrecision digits.  0 means to use the natural
  ///   precision of the number.
  /// \param FormatMaxPadding The maximum number of zeros to
  ///   consider inserting before falling back to scientific
  ///   notation.  0 means to always use scientific notation.
  ///
  /// \param TruncateZero Indicate whether to remove the trailing zero in
  ///   fraction part or not. Also setting this parameter to false forcing
  ///   producing of output more similar to default printf behavior.
  ///   Specifically the lower e is used as exponent delimiter and exponent
  ///   always contains no less than two digits.
  ///
  /// Number       Precision    MaxPadding      Result
  /// ------       ---------    ----------      ------
  /// 1.01E+4              5             2       10100
  /// 1.01E+4              4             2       1.01E+4
  /// 1.01E+4              5             1       1.01E+4
  /// 1.01E-2              5             2       0.0101
  /// 1.01E-2              4             2       0.0101
  /// 1.01E-2              4             1       1.01E-2
  void toString(SmallVectorImpl<char> &Str, unsigned FormatPrecision = 0,
                unsigned FormatMaxPadding = 3, bool TruncateZero = true) const;

  /// If this value has an exact multiplicative inverse, store it in inv and
  /// return true.
  bool getExactInverse(APFloat *inv) const;

  // If this is an exact power of two, return the exponent while ignoring the
  // sign bit. If it's not an exact power of 2, return INT_MIN
  LLVM_READONLY
  int getExactLog2Abs() const;

  // If this is an exact power of two, return the exponent. If it's not an exact
  // power of 2, return INT_MIN
  LLVM_READONLY
  int getExactLog2() const {
    return isNegative() ? INT_MIN : getExactLog2Abs();
  }

  /// Returns the exponent of the internal representation of the APFloat.
  ///
  /// Because the radix of APFloat is 2, this is equivalent to floor(log2(x)).
  /// For special APFloat values, this returns special error codes:
  ///
  ///   NaN -> \c IEK_NaN
  ///   0   -> \c IEK_Zero
  ///   Inf -> \c IEK_Inf
  ///
  friend int ilogb(const IEEEFloat &Arg);

  /// Returns: X * 2^Exp for integral exponents.
  friend IEEEFloat scalbn(IEEEFloat X, int Exp, roundingMode);

  friend IEEEFloat frexp(const IEEEFloat &X, int &Exp, roundingMode);

  /// \name Special value setters.
  /// @{

  void makeLargest(bool Neg = false);
  void makeSmallest(bool Neg = false);
  void makeNaN(bool SNaN = false, bool Neg = false,
               const APInt *fill = nullptr);
  void makeInf(bool Neg = false);
  void makeZero(bool Neg = false);
  void makeQuiet();

  /// Returns the smallest (by magnitude) normalized finite number in the given
  /// semantics.
  ///
  /// \param Negative - True iff the number should be negative
  void makeSmallestNormalized(bool Negative = false);

  /// @}

  cmpResult compareAbsoluteValue(const IEEEFloat &) const;

private:
  /// \name Simple Queries
  /// @{

  integerPart *significandParts();
  const integerPart *significandParts() const;
  unsigned int partCount() const;

  /// @}

  /// \name Significand operations.
  /// @{

  integerPart addSignificand(const IEEEFloat &);
  integerPart subtractSignificand(const IEEEFloat &, integerPart);
  lostFraction addOrSubtractSignificand(const IEEEFloat &, bool subtract);
  lostFraction multiplySignificand(const IEEEFloat &, IEEEFloat,
                                   bool ignoreAddend = false);
  lostFraction multiplySignificand(const IEEEFloat&);
  lostFraction divideSignificand(const IEEEFloat &);
  void incrementSignificand();
  void initialize(const fltSemantics *);
  void shiftSignificandLeft(unsigned int);
  lostFraction shiftSignificandRight(unsigned int);
  unsigned int significandLSB() const;
  unsigned int significandMSB() const;
  void zeroSignificand();
  unsigned int getNumHighBits() const;
  /// Return true if the significand excluding the integral bit is all ones.
  bool isSignificandAllOnes() const;
  bool isSignificandAllOnesExceptLSB() const;
  /// Return true if the significand excluding the integral bit is all zeros.
  bool isSignificandAllZeros() const;
  bool isSignificandAllZerosExceptMSB() const;

  /// @}

  /// \name Arithmetic on special values.
  /// @{

  opStatus addOrSubtractSpecials(const IEEEFloat &, bool subtract);
  opStatus divideSpecials(const IEEEFloat &);
  opStatus multiplySpecials(const IEEEFloat &);
  opStatus modSpecials(const IEEEFloat &);
  opStatus remainderSpecials(const IEEEFloat&);

  /// @}

  /// \name Miscellany
  /// @{

  bool convertFromStringSpecials(StringRef str);
  opStatus normalize(roundingMode, lostFraction);
  opStatus addOrSubtract(const IEEEFloat &, roundingMode, bool subtract);
  opStatus handleOverflow(roundingMode);
  bool roundAwayFromZero(roundingMode, lostFraction, unsigned int) const;
  opStatus convertToSignExtendedInteger(MutableArrayRef<integerPart>,
                                        unsigned int, bool, roundingMode,
                                        bool *) const;
  opStatus convertFromUnsignedParts(const integerPart *, unsigned int,
                                    roundingMode);
  Expected<opStatus> convertFromHexadecimalString(StringRef, roundingMode);
  Expected<opStatus> convertFromDecimalString(StringRef, roundingMode);
  char *convertNormalToHexString(char *, unsigned int, bool,
                                 roundingMode) const;
  opStatus roundSignificandWithExponent(const integerPart *, unsigned int, int,
                                        roundingMode);
  ExponentType exponentNaN() const;
  ExponentType exponentInf() const;
  ExponentType exponentZero() const;

  /// @}

  template <const fltSemantics &S> APInt convertIEEEFloatToAPInt() const;
  APInt convertHalfAPFloatToAPInt() const;
  APInt convertBFloatAPFloatToAPInt() const;
  APInt convertFloatAPFloatToAPInt() const;
  APInt convertDoubleAPFloatToAPInt() const;
  APInt convertQuadrupleAPFloatToAPInt() const;
  APInt convertF80LongDoubleAPFloatToAPInt() const;
  APInt convertPPCDoubleDoubleLegacyAPFloatToAPInt() const;
  APInt convertFloat8E5M2APFloatToAPInt() const;
  APInt convertFloat8E5M2FNUZAPFloatToAPInt() const;
  APInt convertFloat8E4M3APFloatToAPInt() const;
  APInt convertFloat8E4M3FNAPFloatToAPInt() const;
  APInt convertFloat8E4M3FNUZAPFloatToAPInt() const;
  APInt convertFloat8E4M3B11FNUZAPFloatToAPInt() const;
  APInt convertFloat8E3M4APFloatToAPInt() const;
  APInt convertFloatTF32APFloatToAPInt() const;
  APInt convertFloat8E8M0FNUAPFloatToAPInt() const;
  APInt convertFloat6E3M2FNAPFloatToAPInt() const;
  APInt convertFloat6E2M3FNAPFloatToAPInt() const;
  APInt convertFloat4E2M1FNAPFloatToAPInt() const;
  void initFromAPInt(const fltSemantics *Sem, const APInt &api);
  template <const fltSemantics &S> void initFromIEEEAPInt(const APInt &api);
  void initFromHalfAPInt(const APInt &api);
  void initFromBFloatAPInt(const APInt &api);
  void initFromFloatAPInt(const APInt &api);
  void initFromDoubleAPInt(const APInt &api);
  void initFromQuadrupleAPInt(const APInt &api);
  void initFromF80LongDoubleAPInt(const APInt &api);
  void initFromPPCDoubleDoubleLegacyAPInt(const APInt &api);
  void initFromFloat8E5M2APInt(const APInt &api);
  void initFromFloat8E5M2FNUZAPInt(const APInt &api);
  void initFromFloat8E4M3APInt(const APInt &api);
  void initFromFloat8E4M3FNAPInt(const APInt &api);
  void initFromFloat8E4M3FNUZAPInt(const APInt &api);
  void initFromFloat8E4M3B11FNUZAPInt(const APInt &api);
  void initFromFloat8E3M4APInt(const APInt &api);
  void initFromFloatTF32APInt(const APInt &api);
  void initFromFloat8E8M0FNUAPInt(const APInt &api);
  void initFromFloat6E3M2FNAPInt(const APInt &api);
  void initFromFloat6E2M3FNAPInt(const APInt &api);
  void initFromFloat4E2M1FNAPInt(const APInt &api);

  void assign(const IEEEFloat &);
  void copySignificand(const IEEEFloat &);
  void freeSignificand();

  /// Note: this must be the first data member.
  /// The semantics that this value obeys.
  const fltSemantics *semantics;

  /// A binary fraction with an explicit integer bit.
  ///
  /// The significand must be at least one bit wider than the target precision.
  union Significand {
    integerPart part;
    integerPart *parts;
  } significand;

  /// The signed unbiased exponent of the value.
  ExponentType exponent;

  /// What kind of floating point number this is.
  ///
  /// Only 2 bits are required, but VisualStudio incorrectly sign extends it.
  /// Using the extra bit keeps it from failing under VisualStudio.
  fltCategory category : 3;

  /// Sign bit of the number.
  unsigned int sign : 1;
};

hash_code hash_value(const IEEEFloat &Arg);
int ilogb(const IEEEFloat &Arg);
IEEEFloat scalbn(IEEEFloat X, int Exp, roundingMode);
IEEEFloat frexp(const IEEEFloat &Val, int &Exp, roundingMode RM);

// This mode implements more precise float in terms of two APFloats.
// The interface and layout is designed for arbitrary underlying semantics,
// though currently only PPCDoubleDouble semantics are supported, whose
// corresponding underlying semantics are IEEEdouble.
class DoubleAPFloat final {
  // Note: this must be the first data member.
  const fltSemantics *Semantics;
  std::unique_ptr<APFloat[]> Floats;

  opStatus addImpl(const APFloat &a, const APFloat &aa, const APFloat &c,
                   const APFloat &cc, roundingMode RM);

  opStatus addWithSpecial(const DoubleAPFloat &LHS, const DoubleAPFloat &RHS,
                          DoubleAPFloat &Out, roundingMode RM);

public:
  DoubleAPFloat(const fltSemantics &S);
  DoubleAPFloat(const fltSemantics &S, uninitializedTag);
  DoubleAPFloat(const fltSemantics &S, integerPart);
  DoubleAPFloat(const fltSemantics &S, const APInt &I);
  DoubleAPFloat(const fltSemantics &S, APFloat &&First, APFloat &&Second);
  DoubleAPFloat(const DoubleAPFloat &RHS);
  DoubleAPFloat(DoubleAPFloat &&RHS);

  DoubleAPFloat &operator=(const DoubleAPFloat &RHS);
  inline DoubleAPFloat &operator=(DoubleAPFloat &&RHS);

  bool needsCleanup() const { return Floats != nullptr; }

  inline APFloat &getFirst();
  inline const APFloat &getFirst() const;
  inline APFloat &getSecond();
  inline const APFloat &getSecond() const;

  opStatus add(const DoubleAPFloat &RHS, roundingMode RM);
  opStatus subtract(const DoubleAPFloat &RHS, roundingMode RM);
  opStatus multiply(const DoubleAPFloat &RHS, roundingMode RM);
  opStatus divide(const DoubleAPFloat &RHS, roundingMode RM);
  opStatus remainder(const DoubleAPFloat &RHS);
  opStatus mod(const DoubleAPFloat &RHS);
  opStatus fusedMultiplyAdd(const DoubleAPFloat &Multiplicand,
                            const DoubleAPFloat &Addend, roundingMode RM);
  opStatus roundToIntegral(roundingMode RM);
  void changeSign();
  cmpResult compareAbsoluteValue(const DoubleAPFloat &RHS) const;

  fltCategory getCategory() const;
  bool isNegative() const;

  void makeInf(bool Neg);
  void makeZero(bool Neg);
  void makeLargest(bool Neg);
  void makeSmallest(bool Neg);
  void makeSmallestNormalized(bool Neg);
  void makeNaN(bool SNaN, bool Neg, const APInt *fill);

  cmpResult compare(const DoubleAPFloat &RHS) const;
  bool bitwiseIsEqual(const DoubleAPFloat &RHS) const;
  APInt bitcastToAPInt() const;
  Expected<opStatus> convertFromString(StringRef, roundingMode);
  opStatus next(bool nextDown);

  opStatus convertToInteger(MutableArrayRef<integerPart> Input,
                            unsigned int Width, bool IsSigned, roundingMode RM,
                            bool *IsExact) const;
  opStatus convertFromAPInt(const APInt &Input, bool IsSigned, roundingMode RM);
  opStatus convertFromSignExtendedInteger(const integerPart *Input,
                                          unsigned int InputSize, bool IsSigned,
                                          roundingMode RM);
  opStatus convertFromZeroExtendedInteger(const integerPart *Input,
                                          unsigned int InputSize, bool IsSigned,
                                          roundingMode RM);
  unsigned int convertToHexString(char *DST, unsigned int HexDigits,
                                  bool UpperCase, roundingMode RM) const;

  bool isDenormal() const;
  bool isSmallest() const;
  bool isSmallestNormalized() const;
  bool isLargest() const;
  bool isInteger() const;

  void toString(SmallVectorImpl<char> &Str, unsigned FormatPrecision,
                unsigned FormatMaxPadding, bool TruncateZero = true) const;

  bool getExactInverse(APFloat *inv) const;

  LLVM_READONLY
  int getExactLog2() const;
  LLVM_READONLY
  int getExactLog2Abs() const;

  friend DoubleAPFloat scalbn(const DoubleAPFloat &X, int Exp, roundingMode);
  friend DoubleAPFloat frexp(const DoubleAPFloat &X, int &Exp, roundingMode);
  friend hash_code hash_value(const DoubleAPFloat &Arg);
};

hash_code hash_value(const DoubleAPFloat &Arg);
DoubleAPFloat scalbn(const DoubleAPFloat &Arg, int Exp, roundingMode RM);
DoubleAPFloat frexp(const DoubleAPFloat &X, int &Exp, roundingMode);

} // End detail namespace

// This is a interface class that is currently forwarding functionalities from
// detail::IEEEFloat.
class APFloat : public APFloatBase {
  typedef detail::IEEEFloat IEEEFloat;
  typedef detail::DoubleAPFloat DoubleAPFloat;

  static_assert(std::is_standard_layout<IEEEFloat>::value);

  union Storage {
    const fltSemantics *semantics;
    IEEEFloat IEEE;
    DoubleAPFloat Double;

    explicit Storage(IEEEFloat F, const fltSemantics &S);
    explicit Storage(DoubleAPFloat F, const fltSemantics &S)
        : Double(std::move(F)) {
      assert(&S == &PPCDoubleDouble());
    }

    template <typename... ArgTypes>
    Storage(const fltSemantics &Semantics, ArgTypes &&... Args) {
      if (usesLayout<IEEEFloat>(Semantics)) {
        new (&IEEE) IEEEFloat(Semantics, std::forward<ArgTypes>(Args)...);
        return;
      }
      if (usesLayout<DoubleAPFloat>(Semantics)) {
        new (&Double) DoubleAPFloat(Semantics, std::forward<ArgTypes>(Args)...);
        return;
      }
      llvm_unreachable("Unexpected semantics");
    }

    ~Storage() {
      if (usesLayout<IEEEFloat>(*semantics)) {
        IEEE.~IEEEFloat();
        return;
      }
      if (usesLayout<DoubleAPFloat>(*semantics)) {
        Double.~DoubleAPFloat();
        return;
      }
      llvm_unreachable("Unexpected semantics");
    }

    Storage(const Storage &RHS) {
      if (usesLayout<IEEEFloat>(*RHS.semantics)) {
        new (this) IEEEFloat(RHS.IEEE);
        return;
      }
      if (usesLayout<DoubleAPFloat>(*RHS.semantics)) {
        new (this) DoubleAPFloat(RHS.Double);
        return;
      }
      llvm_unreachable("Unexpected semantics");
    }

    Storage(Storage &&RHS) {
      if (usesLayout<IEEEFloat>(*RHS.semantics)) {
        new (this) IEEEFloat(std::move(RHS.IEEE));
        return;
      }
      if (usesLayout<DoubleAPFloat>(*RHS.semantics)) {
        new (this) DoubleAPFloat(std::move(RHS.Double));
        return;
      }
      llvm_unreachable("Unexpected semantics");
    }

    Storage &operator=(const Storage &RHS) {
      if (usesLayout<IEEEFloat>(*semantics) &&
          usesLayout<IEEEFloat>(*RHS.semantics)) {
        IEEE = RHS.IEEE;
      } else if (usesLayout<DoubleAPFloat>(*semantics) &&
                 usesLayout<DoubleAPFloat>(*RHS.semantics)) {
        Double = RHS.Double;
      } else if (this != &RHS) {
        this->~Storage();
        new (this) Storage(RHS);
      }
      return *this;
    }

    Storage &operator=(Storage &&RHS) {
      if (usesLayout<IEEEFloat>(*semantics) &&
          usesLayout<IEEEFloat>(*RHS.semantics)) {
        IEEE = std::move(RHS.IEEE);
      } else if (usesLayout<DoubleAPFloat>(*semantics) &&
                 usesLayout<DoubleAPFloat>(*RHS.semantics)) {
        Double = std::move(RHS.Double);
      } else if (this != &RHS) {
        this->~Storage();
        new (this) Storage(std::move(RHS));
      }
      return *this;
    }
  } U;

  template <typename T> static bool usesLayout(const fltSemantics &Semantics) {
    static_assert(std::is_same<T, IEEEFloat>::value ||
                  std::is_same<T, DoubleAPFloat>::value);
    if (std::is_same<T, DoubleAPFloat>::value) {
      return &Semantics == &PPCDoubleDouble();
    }
    return &Semantics != &PPCDoubleDouble();
  }

  IEEEFloat &getIEEE() {
    if (usesLayout<IEEEFloat>(*U.semantics))
      return U.IEEE;
    if (usesLayout<DoubleAPFloat>(*U.semantics))
      return U.Double.getFirst().U.IEEE;
    llvm_unreachable("Unexpected semantics");
  }

  const IEEEFloat &getIEEE() const {
    if (usesLayout<IEEEFloat>(*U.semantics))
      return U.IEEE;
    if (usesLayout<DoubleAPFloat>(*U.semantics))
      return U.Double.getFirst().U.IEEE;
    llvm_unreachable("Unexpected semantics");
  }

  void makeZero(bool Neg) { APFLOAT_DISPATCH_ON_SEMANTICS(makeZero(Neg)); }

  void makeInf(bool Neg) { APFLOAT_DISPATCH_ON_SEMANTICS(makeInf(Neg)); }

  void makeNaN(bool SNaN, bool Neg, const APInt *fill) {
    APFLOAT_DISPATCH_ON_SEMANTICS(makeNaN(SNaN, Neg, fill));
  }

  void makeLargest(bool Neg) {
    APFLOAT_DISPATCH_ON_SEMANTICS(makeLargest(Neg));
  }

  void makeSmallest(bool Neg) {
    APFLOAT_DISPATCH_ON_SEMANTICS(makeSmallest(Neg));
  }

  void makeSmallestNormalized(bool Neg) {
    APFLOAT_DISPATCH_ON_SEMANTICS(makeSmallestNormalized(Neg));
  }

  explicit APFloat(IEEEFloat F, const fltSemantics &S) : U(std::move(F), S) {}
  explicit APFloat(DoubleAPFloat F, const fltSemantics &S)
      : U(std::move(F), S) {}

  cmpResult compareAbsoluteValue(const APFloat &RHS) const {
    assert(&getSemantics() == &RHS.getSemantics() &&
           "Should only compare APFloats with the same semantics");
    if (usesLayout<IEEEFloat>(getSemantics()))
      return U.IEEE.compareAbsoluteValue(RHS.U.IEEE);
    if (usesLayout<DoubleAPFloat>(getSemantics()))
      return U.Double.compareAbsoluteValue(RHS.U.Double);
    llvm_unreachable("Unexpected semantics");
  }

public:
  APFloat(const fltSemantics &Semantics) : U(Semantics) {}
  APFloat(const fltSemantics &Semantics, StringRef S);
  APFloat(const fltSemantics &Semantics, integerPart I) : U(Semantics, I) {}
  template <typename T,
            typename = std::enable_if_t<std::is_floating_point<T>::value>>
  APFloat(const fltSemantics &Semantics, T V) = delete;
  // TODO: Remove this constructor. This isn't faster than the first one.
  APFloat(const fltSemantics &Semantics, uninitializedTag)
      : U(Semantics, uninitialized) {}
  APFloat(const fltSemantics &Semantics, const APInt &I) : U(Semantics, I) {}
  explicit APFloat(double d) : U(IEEEFloat(d), IEEEdouble()) {}
  explicit APFloat(float f) : U(IEEEFloat(f), IEEEsingle()) {}
  APFloat(const APFloat &RHS) = default;
  APFloat(APFloat &&RHS) = default;

  ~APFloat() = default;

  bool needsCleanup() const { APFLOAT_DISPATCH_ON_SEMANTICS(needsCleanup()); }

  /// Factory for Positive and Negative Zero.
  ///
  /// \param Negative True iff the number should be negative.
  static APFloat getZero(const fltSemantics &Sem, bool Negative = false) {
    APFloat Val(Sem, uninitialized);
    Val.makeZero(Negative);
    return Val;
  }

  /// Factory for Positive and Negative One.
  ///
  /// \param Negative True iff the number should be negative.
  static APFloat getOne(const fltSemantics &Sem, bool Negative = false) {
    APFloat Val(Sem, 1U);
    if (Negative)
      Val.changeSign();
    return Val;
  }

  /// Factory for Positive and Negative Infinity.
  ///
  /// \param Negative True iff the number should be negative.
  static APFloat getInf(const fltSemantics &Sem, bool Negative = false) {
    APFloat Val(Sem, uninitialized);
    Val.makeInf(Negative);
    return Val;
  }

  /// Factory for NaN values.
  ///
  /// \param Negative - True iff the NaN generated should be negative.
  /// \param payload - The unspecified fill bits for creating the NaN, 0 by
  /// default.  The value is truncated as necessary.
  static APFloat getNaN(const fltSemantics &Sem, bool Negative = false,
                        uint64_t payload = 0) {
    if (payload) {
      APInt intPayload(64, payload);
      return getQNaN(Sem, Negative, &intPayload);
    } else {
      return getQNaN(Sem, Negative, nullptr);
    }
  }

  /// Factory for QNaN values.
  static APFloat getQNaN(const fltSemantics &Sem, bool Negative = false,
                         const APInt *payload = nullptr) {
    APFloat Val(Sem, uninitialized);
    Val.makeNaN(false, Negative, payload);
    return Val;
  }

  /// Factory for SNaN values.
  static APFloat getSNaN(const fltSemantics &Sem, bool Negative = false,
                         const APInt *payload = nullptr) {
    APFloat Val(Sem, uninitialized);
    Val.makeNaN(true, Negative, payload);
    return Val;
  }

  /// Returns the largest finite number in the given semantics.
  ///
  /// \param Negative - True iff the number should be negative
  static APFloat getLargest(const fltSemantics &Sem, bool Negative = false) {
    APFloat Val(Sem, uninitialized);
    Val.makeLargest(Negative);
    return Val;
  }

  /// Returns the smallest (by magnitude) finite number in the given semantics.
  /// Might be denormalized, which implies a relative loss of precision.
  ///
  /// \param Negative - True iff the number should be negative
  static APFloat getSmallest(const fltSemantics &Sem, bool Negative = false) {
    APFloat Val(Sem, uninitialized);
    Val.makeSmallest(Negative);
    return Val;
  }

  /// Returns the smallest (by magnitude) normalized finite number in the given
  /// semantics.
  ///
  /// \param Negative - True iff the number should be negative
  static APFloat getSmallestNormalized(const fltSemantics &Sem,
                                       bool Negative = false) {
    APFloat Val(Sem, uninitialized);
    Val.makeSmallestNormalized(Negative);
    return Val;
  }

  /// Returns a float which is bitcasted from an all one value int.
  ///
  /// \param Semantics - type float semantics
  static APFloat getAllOnesValue(const fltSemantics &Semantics);

  /// Returns true if the given semantics has actual significand.
  ///
  /// \param Sem - type float semantics
  static bool hasSignificand(const fltSemantics &Sem) {
    return &Sem != &Float8E8M0FNU();
  }

  /// Used to insert APFloat objects, or objects that contain APFloat objects,
  /// into FoldingSets.
  void Profile(FoldingSetNodeID &NID) const;

  opStatus add(const APFloat &RHS, roundingMode RM) {
    assert(&getSemantics() == &RHS.getSemantics() &&
           "Should only call on two APFloats with the same semantics");
    if (usesLayout<IEEEFloat>(getSemantics()))
      return U.IEEE.add(RHS.U.IEEE, RM);
    if (usesLayout<DoubleAPFloat>(getSemantics()))
      return U.Double.add(RHS.U.Double, RM);
    llvm_unreachable("Unexpected semantics");
  }
  opStatus subtract(const APFloat &RHS, roundingMode RM) {
    assert(&getSemantics() == &RHS.getSemantics() &&
           "Should only call on two APFloats with the same semantics");
    if (usesLayout<IEEEFloat>(getSemantics()))
      return U.IEEE.subtract(RHS.U.IEEE, RM);
    if (usesLayout<DoubleAPFloat>(getSemantics()))
      return U.Double.subtract(RHS.U.Double, RM);
    llvm_unreachable("Unexpected semantics");
  }
  opStatus multiply(const APFloat &RHS, roundingMode RM) {
    assert(&getSemantics() == &RHS.getSemantics() &&
           "Should only call on two APFloats with the same semantics");
    if (usesLayout<IEEEFloat>(getSemantics()))
      return U.IEEE.multiply(RHS.U.IEEE, RM);
    if (usesLayout<DoubleAPFloat>(getSemantics()))
      return U.Double.multiply(RHS.U.Double, RM);
    llvm_unreachable("Unexpected semantics");
  }
  opStatus divide(const APFloat &RHS, roundingMode RM) {
    assert(&getSemantics() == &RHS.getSemantics() &&
           "Should only call on two APFloats with the same semantics");
    if (usesLayout<IEEEFloat>(getSemantics()))
      return U.IEEE.divide(RHS.U.IEEE, RM);
    if (usesLayout<DoubleAPFloat>(getSemantics()))
      return U.Double.divide(RHS.U.Double, RM);
    llvm_unreachable("Unexpected semantics");
  }
  opStatus remainder(const APFloat &RHS) {
    assert(&getSemantics() == &RHS.getSemantics() &&
           "Should only call on two APFloats with the same semantics");
    if (usesLayout<IEEEFloat>(getSemantics()))
      return U.IEEE.remainder(RHS.U.IEEE);
    if (usesLayout<DoubleAPFloat>(getSemantics()))
      return U.Double.remainder(RHS.U.Double);
    llvm_unreachable("Unexpected semantics");
  }
  opStatus mod(const APFloat &RHS) {
    assert(&getSemantics() == &RHS.getSemantics() &&
           "Should only call on two APFloats with the same semantics");
    if (usesLayout<IEEEFloat>(getSemantics()))
      return U.IEEE.mod(RHS.U.IEEE);
    if (usesLayout<DoubleAPFloat>(getSemantics()))
      return U.Double.mod(RHS.U.Double);
    llvm_unreachable("Unexpected semantics");
  }
  opStatus fusedMultiplyAdd(const APFloat &Multiplicand, const APFloat &Addend,
                            roundingMode RM) {
    assert(&getSemantics() == &Multiplicand.getSemantics() &&
           "Should only call on APFloats with the same semantics");
    assert(&getSemantics() == &Addend.getSemantics() &&
           "Should only call on APFloats with the same semantics");
    if (usesLayout<IEEEFloat>(getSemantics()))
      return U.IEEE.fusedMultiplyAdd(Multiplicand.U.IEEE, Addend.U.IEEE, RM);
    if (usesLayout<DoubleAPFloat>(getSemantics()))
      return U.Double.fusedMultiplyAdd(Multiplicand.U.Double, Addend.U.Double,
                                       RM);
    llvm_unreachable("Unexpected semantics");
  }
  opStatus roundToIntegral(roundingMode RM) {
    APFLOAT_DISPATCH_ON_SEMANTICS(roundToIntegral(RM));
  }

  // TODO: bool parameters are not readable and a source of bugs.
  // Do something.
  opStatus next(bool nextDown) {
    APFLOAT_DISPATCH_ON_SEMANTICS(next(nextDown));
  }

  /// Negate an APFloat.
  APFloat operator-() const {
    APFloat Result(*this);
    Result.changeSign();
    return Result;
  }

  /// Add two APFloats, rounding ties to the nearest even.
  /// No error checking.
  APFloat operator+(const APFloat &RHS) const {
    APFloat Result(*this);
    (void)Result.add(RHS, rmNearestTiesToEven);
    return Result;
  }

  /// Subtract two APFloats, rounding ties to the nearest even.
  /// No error checking.
  APFloat operator-(const APFloat &RHS) const {
    APFloat Result(*this);
    (void)Result.subtract(RHS, rmNearestTiesToEven);
    return Result;
  }

  /// Multiply two APFloats, rounding ties to the nearest even.
  /// No error checking.
  APFloat operator*(const APFloat &RHS) const {
    APFloat Result(*this);
    (void)Result.multiply(RHS, rmNearestTiesToEven);
    return Result;
  }

  /// Divide the first APFloat by the second, rounding ties to the nearest even.
  /// No error checking.
  APFloat operator/(const APFloat &RHS) const {
    APFloat Result(*this);
    (void)Result.divide(RHS, rmNearestTiesToEven);
    return Result;
  }

  void changeSign() { APFLOAT_DISPATCH_ON_SEMANTICS(changeSign()); }
  void clearSign() {
    if (isNegative())
      changeSign();
  }
  void copySign(const APFloat &RHS) {
    if (isNegative() != RHS.isNegative())
      changeSign();
  }

  /// A static helper to produce a copy of an APFloat value with its sign
  /// copied from some other APFloat.
  static APFloat copySign(APFloat Value, const APFloat &Sign) {
    Value.copySign(Sign);
    return Value;
  }

  /// Assuming this is an IEEE-754 NaN value, quiet its signaling bit.
  /// This preserves the sign and payload bits.
  APFloat makeQuiet() const {
    APFloat Result(*this);
    Result.getIEEE().makeQuiet();
    return Result;
  }

  opStatus convert(const fltSemantics &ToSemantics, roundingMode RM,
                   bool *losesInfo);
  opStatus convertToInteger(MutableArrayRef<integerPart> Input,
                            unsigned int Width, bool IsSigned, roundingMode RM,
                            bool *IsExact) const {
    APFLOAT_DISPATCH_ON_SEMANTICS(
        convertToInteger(Input, Width, IsSigned, RM, IsExact));
  }
  opStatus convertToInteger(APSInt &Result, roundingMode RM,
                            bool *IsExact) const;
  opStatus convertFromAPInt(const APInt &Input, bool IsSigned,
                            roundingMode RM) {
    APFLOAT_DISPATCH_ON_SEMANTICS(convertFromAPInt(Input, IsSigned, RM));
  }
  opStatus convertFromSignExtendedInteger(const integerPart *Input,
                                          unsigned int InputSize, bool IsSigned,
                                          roundingMode RM) {
    APFLOAT_DISPATCH_ON_SEMANTICS(
        convertFromSignExtendedInteger(Input, InputSize, IsSigned, RM));
  }
  opStatus convertFromZeroExtendedInteger(const integerPart *Input,
                                          unsigned int InputSize, bool IsSigned,
                                          roundingMode RM) {
    APFLOAT_DISPATCH_ON_SEMANTICS(
        convertFromZeroExtendedInteger(Input, InputSize, IsSigned, RM));
  }
  Expected<opStatus> convertFromString(StringRef, roundingMode);
  APInt bitcastToAPInt() const {
    APFLOAT_DISPATCH_ON_SEMANTICS(bitcastToAPInt());
  }

  /// Converts this APFloat to host double value.
  ///
  /// \pre The APFloat must be built using semantics, that can be represented by
  /// the host double type without loss of precision. It can be IEEEdouble and
  /// shorter semantics, like IEEEsingle and others.
  double convertToDouble() const;

  /// Converts this APFloat to host float value.
  ///
  /// \pre The APFloat must be built using semantics, that can be represented by
  /// the host float type without loss of precision. It can be IEEEquad and
  /// shorter semantics, like IEEEdouble and others.
#ifdef HAS_IEE754_FLOAT128
  float128 convertToQuad() const;
#endif

  /// Converts this APFloat to host float value.
  ///
  /// \pre The APFloat must be built using semantics, that can be represented by
  /// the host float type without loss of precision. It can be IEEEsingle and
  /// shorter semantics, like IEEEhalf.
  float convertToFloat() const;

  bool operator==(const APFloat &RHS) const { return compare(RHS) == cmpEqual; }

  bool operator!=(const APFloat &RHS) const { return compare(RHS) != cmpEqual; }

  bool operator<(const APFloat &RHS) const {
    return compare(RHS) == cmpLessThan;
  }

  bool operator>(const APFloat &RHS) const {
    return compare(RHS) == cmpGreaterThan;
  }

  bool operator<=(const APFloat &RHS) const {
    cmpResult Res = compare(RHS);
    return Res == cmpLessThan || Res == cmpEqual;
  }

  bool operator>=(const APFloat &RHS) const {
    cmpResult Res = compare(RHS);
    return Res == cmpGreaterThan || Res == cmpEqual;
  }

  cmpResult compare(const APFloat &RHS) const {
    assert(&getSemantics() == &RHS.getSemantics() &&
           "Should only compare APFloats with the same semantics");
    if (usesLayout<IEEEFloat>(getSemantics()))
      return U.IEEE.compare(RHS.U.IEEE);
    if (usesLayout<DoubleAPFloat>(getSemantics()))
      return U.Double.compare(RHS.U.Double);
    llvm_unreachable("Unexpected semantics");
  }

  bool bitwiseIsEqual(const APFloat &RHS) const {
    if (&getSemantics() != &RHS.getSemantics())
      return false;
    if (usesLayout<IEEEFloat>(getSemantics()))
      return U.IEEE.bitwiseIsEqual(RHS.U.IEEE);
    if (usesLayout<DoubleAPFloat>(getSemantics()))
      return U.Double.bitwiseIsEqual(RHS.U.Double);
    llvm_unreachable("Unexpected semantics");
  }

  /// We don't rely on operator== working on double values, as
  /// it returns true for things that are clearly not equal, like -0.0 and 0.0.
  /// As such, this method can be used to do an exact bit-for-bit comparison of
  /// two floating point values.
  ///
  /// We leave the version with the double argument here because it's just so
  /// convenient to write "2.0" and the like.  Without this function we'd
  /// have to duplicate its logic everywhere it's called.
  bool isExactlyValue(double V) const {
    bool ignored;
    APFloat Tmp(V);
    Tmp.convert(getSemantics(), APFloat::rmNearestTiesToEven, &ignored);
    return bitwiseIsEqual(Tmp);
  }

  unsigned int convertToHexString(char *DST, unsigned int HexDigits,
                                  bool UpperCase, roundingMode RM) const {
    APFLOAT_DISPATCH_ON_SEMANTICS(
        convertToHexString(DST, HexDigits, UpperCase, RM));
  }

  bool isZero() const { return getCategory() == fcZero; }
  bool isInfinity() const { return getCategory() == fcInfinity; }
  bool isNaN() const { return getCategory() == fcNaN; }

  bool isNegative() const { return getIEEE().isNegative(); }
  bool isDenormal() const { APFLOAT_DISPATCH_ON_SEMANTICS(isDenormal()); }
  bool isSignaling() const { return getIEEE().isSignaling(); }

  bool isNormal() const { return !isDenormal() && isFiniteNonZero(); }
  bool isFinite() const { return !isNaN() && !isInfinity(); }

  fltCategory getCategory() const { return getIEEE().getCategory(); }
  const fltSemantics &getSemantics() const { return *U.semantics; }
  bool isNonZero() const { return !isZero(); }
  bool isFiniteNonZero() const { return isFinite() && !isZero(); }
  bool isPosZero() const { return isZero() && !isNegative(); }
  bool isNegZero() const { return isZero() && isNegative(); }
  bool isPosInfinity() const { return isInfinity() && !isNegative(); }
  bool isNegInfinity() const { return isInfinity() && isNegative(); }
  bool isSmallest() const { APFLOAT_DISPATCH_ON_SEMANTICS(isSmallest()); }
  bool isLargest() const { APFLOAT_DISPATCH_ON_SEMANTICS(isLargest()); }
  bool isInteger() const { APFLOAT_DISPATCH_ON_SEMANTICS(isInteger()); }
  bool isIEEE() const { return usesLayout<IEEEFloat>(getSemantics()); }

  bool isSmallestNormalized() const {
    APFLOAT_DISPATCH_ON_SEMANTICS(isSmallestNormalized());
  }

  /// Return the FPClassTest which will return true for the value.
  FPClassTest classify() const;

  APFloat &operator=(const APFloat &RHS) = default;
  APFloat &operator=(APFloat &&RHS) = default;

  void toString(SmallVectorImpl<char> &Str, unsigned FormatPrecision = 0,
                unsigned FormatMaxPadding = 3, bool TruncateZero = true) const {
    APFLOAT_DISPATCH_ON_SEMANTICS(
        toString(Str, FormatPrecision, FormatMaxPadding, TruncateZero));
  }

  void print(raw_ostream &) const;
  void dump() const;

  bool getExactInverse(APFloat *inv) const {
    APFLOAT_DISPATCH_ON_SEMANTICS(getExactInverse(inv));
  }

  LLVM_READONLY
  int getExactLog2Abs() const {
    APFLOAT_DISPATCH_ON_SEMANTICS(getExactLog2Abs());
  }

  LLVM_READONLY
  int getExactLog2() const {
    APFLOAT_DISPATCH_ON_SEMANTICS(getExactLog2());
  }

  friend hash_code hash_value(const APFloat &Arg);
  friend int ilogb(const APFloat &Arg) { return ilogb(Arg.getIEEE()); }
  friend APFloat scalbn(APFloat X, int Exp, roundingMode RM);
  friend APFloat frexp(const APFloat &X, int &Exp, roundingMode RM);
  friend IEEEFloat;
  friend DoubleAPFloat;
};

static_assert(sizeof(APFloat) == sizeof(detail::IEEEFloat),
              "Empty base class optimization is not performed.");

/// See friend declarations above.
///
/// These additional declarations are required in order to compile LLVM with IBM
/// xlC compiler.
hash_code hash_value(const APFloat &Arg);
inline APFloat scalbn(APFloat X, int Exp, APFloat::roundingMode RM) {
  if (APFloat::usesLayout<detail::IEEEFloat>(X.getSemantics()))
    return APFloat(scalbn(X.U.IEEE, Exp, RM), X.getSemantics());
  if (APFloat::usesLayout<detail::DoubleAPFloat>(X.getSemantics()))
    return APFloat(scalbn(X.U.Double, Exp, RM), X.getSemantics());
  llvm_unreachable("Unexpected semantics");
}

/// Equivalent of C standard library function.
///
/// While the C standard says Exp is an unspecified value for infinity and nan,
/// this returns INT_MAX for infinities, and INT_MIN for NaNs.
inline APFloat frexp(const APFloat &X, int &Exp, APFloat::roundingMode RM) {
  if (APFloat::usesLayout<detail::IEEEFloat>(X.getSemantics()))
    return APFloat(frexp(X.U.IEEE, Exp, RM), X.getSemantics());
  if (APFloat::usesLayout<detail::DoubleAPFloat>(X.getSemantics()))
    return APFloat(frexp(X.U.Double, Exp, RM), X.getSemantics());
  llvm_unreachable("Unexpected semantics");
}
/// Returns the absolute value of the argument.
inline APFloat abs(APFloat X) {
  X.clearSign();
  return X;
}

/// Returns the negated value of the argument.
inline APFloat neg(APFloat X) {
  X.changeSign();
  return X;
}

/// Implements IEEE-754 2019 minimumNumber semantics. Returns the smaller of the
/// 2 arguments if both are not NaN. If either argument is a NaN, returns the
/// other argument. -0 is treated as ordered less than +0.
LLVM_READONLY
inline APFloat minnum(const APFloat &A, const APFloat &B) {
  if (A.isNaN())
    return B;
  if (B.isNaN())
    return A;
  if (A.isZero() && B.isZero() && (A.isNegative() != B.isNegative()))
    return A.isNegative() ? A : B;
  return B < A ? B : A;
}

/// Implements IEEE-754 2019 maximumNumber semantics. Returns the larger of the
/// 2 arguments if both are not NaN. If either argument is a NaN, returns the
/// other argument. +0 is treated as ordered greater than -0.
LLVM_READONLY
inline APFloat maxnum(const APFloat &A, const APFloat &B) {
  if (A.isNaN())
    return B;
  if (B.isNaN())
    return A;
  if (A.isZero() && B.isZero() && (A.isNegative() != B.isNegative()))
    return A.isNegative() ? B : A;
  return A < B ? B : A;
}

/// Implements IEEE 754-2019 minimum semantics. Returns the smaller of 2
/// arguments, returning a quiet NaN if an argument is a NaN and treating -0
/// as less than +0.
LLVM_READONLY
inline APFloat minimum(const APFloat &A, const APFloat &B) {
  if (A.isNaN())
    return A.makeQuiet();
  if (B.isNaN())
    return B.makeQuiet();
  if (A.isZero() && B.isZero() && (A.isNegative() != B.isNegative()))
    return A.isNegative() ? A : B;
  return B < A ? B : A;
}

/// Implements IEEE 754-2019 minimumNumber semantics. Returns the smaller
/// of 2 arguments, not propagating NaNs and treating -0 as less than +0.
LLVM_READONLY
inline APFloat minimumnum(const APFloat &A, const APFloat &B) {
  if (A.isNaN())
    return B.isNaN() ? B.makeQuiet() : B;
  if (B.isNaN())
    return A;
  if (A.isZero() && B.isZero() && (A.isNegative() != B.isNegative()))
    return A.isNegative() ? A : B;
  return B < A ? B : A;
}

/// Implements IEEE 754-2019 maximum semantics. Returns the larger of 2
/// arguments, returning a quiet NaN if an argument is a NaN and treating -0
/// as less than +0.
LLVM_READONLY
inline APFloat maximum(const APFloat &A, const APFloat &B) {
  if (A.isNaN())
    return A.makeQuiet();
  if (B.isNaN())
    return B.makeQuiet();
  if (A.isZero() && B.isZero() && (A.isNegative() != B.isNegative()))
    return A.isNegative() ? B : A;
  return A < B ? B : A;
}

/// Implements IEEE 754-2019 maximumNumber semantics. Returns the larger
/// of 2 arguments, not propagating NaNs and treating -0 as less than +0.
LLVM_READONLY
inline APFloat maximumnum(const APFloat &A, const APFloat &B) {
  if (A.isNaN())
    return B.isNaN() ? B.makeQuiet() : B;
  if (B.isNaN())
    return A;
  if (A.isZero() && B.isZero() && (A.isNegative() != B.isNegative()))
    return A.isNegative() ? B : A;
  return A < B ? B : A;
}

inline raw_ostream &operator<<(raw_ostream &OS, const APFloat &V) {
  V.print(OS);
  return OS;
}

// We want the following functions to be available in the header for inlining.
// We cannot define them inline in the class definition of `DoubleAPFloat`
// because doing so would instantiate `std::unique_ptr<APFloat[]>` before
// `APFloat` is defined, and that would be undefined behavior.
namespace detail {

DoubleAPFloat &DoubleAPFloat::operator=(DoubleAPFloat &&RHS) {
  if (this != &RHS) {
    this->~DoubleAPFloat();
    new (this) DoubleAPFloat(std::move(RHS));
  }
  return *this;
}

APFloat &DoubleAPFloat::getFirst() { return Floats[0]; }
const APFloat &DoubleAPFloat::getFirst() const { return Floats[0]; }
APFloat &DoubleAPFloat::getSecond() { return Floats[1]; }
const APFloat &DoubleAPFloat::getSecond() const { return Floats[1]; }

} // namespace detail

} // namespace llvm

#undef APFLOAT_DISPATCH_ON_SEMANTICS
#endif // LLVM_ADT_APFLOAT_H<|MERGE_RESOLUTION|>--- conflicted
+++ resolved
@@ -346,11 +346,8 @@
   static unsigned int semanticsIntSizeInBits(const fltSemantics&, bool);
   static bool semanticsHasZero(const fltSemantics &);
   static bool semanticsHasSignedRepr(const fltSemantics &);
-<<<<<<< HEAD
-=======
   static bool semanticsHasInf(const fltSemantics &);
   static bool semanticsHasNaN(const fltSemantics &);
->>>>>>> ce7c17d5
 
   // Returns true if any number described by \p Src can be precisely represented
   // by a normal (not subnormal) value in \p Dst.
