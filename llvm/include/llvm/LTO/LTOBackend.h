--- conflicted
+++ resolved
@@ -51,23 +51,15 @@
 /// are saved in the ModuleMap. If \p ModuleMap is nullptr, module files will
 /// be mapped to memory on demand and at any given time during importing, only
 /// one source module will be kept open at the most. If \p CodeGenOnly is true,
-<<<<<<< HEAD
-/// the backend will skip optimization and only perform code generation.
-=======
 /// the backend will skip optimization and only perform code generation. If
 /// \p IRAddStream is not nullptr, it will be called just before code generation
 /// to serialize the optimized IR.
->>>>>>> dd326b12
 Error thinBackend(const Config &C, unsigned Task, AddStreamFn AddStream,
                   Module &M, const ModuleSummaryIndex &CombinedIndex,
                   const FunctionImporter::ImportMapTy &ImportList,
                   const GVSummaryMapTy &DefinedGlobals,
                   MapVector<StringRef, BitcodeModule> *ModuleMap,
-<<<<<<< HEAD
-                  bool CodeGenOnly,
-=======
                   bool CodeGenOnly, AddStreamFn IRAddStream = nullptr,
->>>>>>> dd326b12
                   const std::vector<uint8_t> &CmdArgs = std::vector<uint8_t>());
 
 Error finalizeOptimizationRemarks(
