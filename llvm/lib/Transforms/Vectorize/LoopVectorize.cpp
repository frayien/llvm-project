--- conflicted
+++ resolved
@@ -7277,66 +7277,6 @@
     }
   }
 
-<<<<<<< HEAD
-=======
-  // The legacy cost model has special logic to compute the cost of in-loop
-  // reductions, which may be smaller than the sum of all instructions involved
-  // in the reduction.
-  // TODO: Switch to costing based on VPlan once the logic has been ported.
-  for (const auto &[RedPhi, RdxDesc] : Legal->getReductionVars()) {
-    if (ForceTargetInstructionCost.getNumOccurrences())
-      continue;
-
-    if (!CM.isInLoopReduction(RedPhi))
-      continue;
-
-    const auto &ChainOps = RdxDesc.getReductionOpChain(RedPhi, OrigLoop);
-    SetVector<Instruction *> ChainOpsAndOperands(ChainOps.begin(),
-                                                 ChainOps.end());
-    auto IsZExtOrSExt = [](const unsigned Opcode) -> bool {
-      return Opcode == Instruction::ZExt || Opcode == Instruction::SExt;
-    };
-    // Also include the operands of instructions in the chain, as the cost-model
-    // may mark extends as free.
-    //
-    // For ARM, some of the instruction can folded into the reducion
-    // instruction. So we need to mark all folded instructions free.
-    // For example: We can fold reduce(mul(ext(A), ext(B))) into one
-    // instruction.
-    for (auto *ChainOp : ChainOps) {
-      for (Value *Op : ChainOp->operands()) {
-        if (auto *I = dyn_cast<Instruction>(Op)) {
-          ChainOpsAndOperands.insert(I);
-          if (I->getOpcode() == Instruction::Mul) {
-            auto *Ext0 = dyn_cast<Instruction>(I->getOperand(0));
-            auto *Ext1 = dyn_cast<Instruction>(I->getOperand(1));
-            if (Ext0 && IsZExtOrSExt(Ext0->getOpcode()) && Ext1 &&
-                Ext0->getOpcode() == Ext1->getOpcode()) {
-              ChainOpsAndOperands.insert(Ext0);
-              ChainOpsAndOperands.insert(Ext1);
-            }
-          }
-        }
-      }
-    }
-
-    // Pre-compute the cost for I, if it has a reduction pattern cost.
-    for (Instruction *I : ChainOpsAndOperands) {
-      auto ReductionCost =
-          CM.getReductionPatternCost(I, VF, toVectorTy(I->getType(), VF));
-      if (!ReductionCost)
-        continue;
-
-      assert(!CostCtx.SkipCostComputation.contains(I) &&
-             "reduction op visited multiple times");
-      CostCtx.SkipCostComputation.insert(I);
-      LLVM_DEBUG(dbgs() << "Cost of " << ReductionCost << " for VF " << VF
-                        << ":\n in-loop reduction " << *I << "\n");
-      Cost += *ReductionCost;
-    }
-  }
-
->>>>>>> 79231a86
   // Pre-compute the costs for branches except for the backedge, as the number
   // of replicate regions in a VPlan may not directly match the number of
   // branches, which would lead to different decisions.
