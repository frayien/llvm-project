//===- CodeExtractor.cpp - Pull code region into a new function -----------===//
//
// Part of the LLVM Project, under the Apache License v2.0 with LLVM Exceptions.
// See https://llvm.org/LICENSE.txt for license information.
// SPDX-License-Identifier: Apache-2.0 WITH LLVM-exception
//
//===----------------------------------------------------------------------===//
//
// This file implements the interface to tear out a code region, such as an
// individual loop or a parallel section, into a new function, replacing it with
// a call to the new function.
//
//===----------------------------------------------------------------------===//

#include "llvm/Transforms/Utils/CodeExtractor.h"
#include "llvm/ADT/ArrayRef.h"
#include "llvm/ADT/DenseMap.h"
#include "llvm/ADT/STLExtras.h"
#include "llvm/ADT/SetVector.h"
#include "llvm/ADT/SmallPtrSet.h"
#include "llvm/ADT/SmallVector.h"
#include "llvm/Analysis/AssumptionCache.h"
#include "llvm/Analysis/BlockFrequencyInfo.h"
#include "llvm/Analysis/BlockFrequencyInfoImpl.h"
#include "llvm/Analysis/BranchProbabilityInfo.h"
#include "llvm/IR/Argument.h"
#include "llvm/IR/Attributes.h"
#include "llvm/IR/BasicBlock.h"
#include "llvm/IR/CFG.h"
#include "llvm/IR/Constant.h"
#include "llvm/IR/Constants.h"
#include "llvm/IR/DIBuilder.h"
#include "llvm/IR/DataLayout.h"
#include "llvm/IR/DebugInfo.h"
#include "llvm/IR/DebugInfoMetadata.h"
#include "llvm/IR/DerivedTypes.h"
#include "llvm/IR/Dominators.h"
#include "llvm/IR/Function.h"
#include "llvm/IR/GlobalValue.h"
#include "llvm/IR/InstIterator.h"
#include "llvm/IR/InstrTypes.h"
#include "llvm/IR/Instruction.h"
#include "llvm/IR/Instructions.h"
#include "llvm/IR/IntrinsicInst.h"
#include "llvm/IR/Intrinsics.h"
#include "llvm/IR/LLVMContext.h"
#include "llvm/IR/MDBuilder.h"
#include "llvm/IR/Module.h"
#include "llvm/IR/PatternMatch.h"
#include "llvm/IR/Type.h"
#include "llvm/IR/User.h"
#include "llvm/IR/Value.h"
#include "llvm/IR/Verifier.h"
#include "llvm/Support/BlockFrequency.h"
#include "llvm/Support/BranchProbability.h"
#include "llvm/Support/Casting.h"
#include "llvm/Support/CommandLine.h"
#include "llvm/Support/Debug.h"
#include "llvm/Support/ErrorHandling.h"
#include "llvm/Support/raw_ostream.h"
#include "llvm/Transforms/Utils/BasicBlockUtils.h"
#include "llvm/Transforms/Utils/Cloning.h"
#include "llvm/Transforms/Utils/SSAUpdater.h"
#include <cassert>
#include <cstdint>
#include <iterator>
#include <map>
#include <utility>
#include <vector>

using namespace llvm;
using namespace llvm::PatternMatch;
using ProfileCount = Function::ProfileCount;

#define DEBUG_TYPE "code-extractor"

// Provide a command-line option to aggregate function arguments into a struct
// for functions produced by the code extractor. This is useful when converting
// extracted functions to pthread-based code, as only one argument (void*) can
// be passed in to pthread_create().
static cl::opt<bool>
AggregateArgsOpt("aggregate-extracted-args", cl::Hidden,
                 cl::desc("Aggregate arguments to code-extracted functions"));

/// Test whether a block is valid for extraction.
static bool isBlockValidForExtraction(const BasicBlock &BB,
                                      const SetVector<BasicBlock *> &Result,
                                      bool AllowVarArgs, bool AllowAlloca) {
  // taking the address of a basic block moved to another function is illegal
  if (BB.hasAddressTaken())
    return false;

  // don't hoist code that uses another basicblock address, as it's likely to
  // lead to unexpected behavior, like cross-function jumps
  SmallPtrSet<User const *, 16> Visited;
  SmallVector<User const *, 16> ToVisit;

  for (Instruction const &Inst : BB)
    ToVisit.push_back(&Inst);

  while (!ToVisit.empty()) {
    User const *Curr = ToVisit.pop_back_val();
    if (!Visited.insert(Curr).second)
      continue;
    if (isa<BlockAddress const>(Curr))
      return false; // even a reference to self is likely to be not compatible

    if (isa<Instruction>(Curr) && cast<Instruction>(Curr)->getParent() != &BB)
      continue;

    for (auto const &U : Curr->operands()) {
      if (auto *UU = dyn_cast<User>(U))
        ToVisit.push_back(UU);
    }
  }

  // If explicitly requested, allow vastart and alloca. For invoke instructions
  // verify that extraction is valid.
  for (BasicBlock::const_iterator I = BB.begin(), E = BB.end(); I != E; ++I) {
    if (isa<AllocaInst>(I)) {
       if (!AllowAlloca)
         return false;
       continue;
    }

    if (const auto *II = dyn_cast<InvokeInst>(I)) {
      // Unwind destination (either a landingpad, catchswitch, or cleanuppad)
      // must be a part of the subgraph which is being extracted.
      if (auto *UBB = II->getUnwindDest())
        if (!Result.count(UBB))
          return false;
      continue;
    }

    // All catch handlers of a catchswitch instruction as well as the unwind
    // destination must be in the subgraph.
    if (const auto *CSI = dyn_cast<CatchSwitchInst>(I)) {
      if (auto *UBB = CSI->getUnwindDest())
        if (!Result.count(UBB))
          return false;
      for (const auto *HBB : CSI->handlers())
        if (!Result.count(const_cast<BasicBlock*>(HBB)))
          return false;
      continue;
    }

    // Make sure that entire catch handler is within subgraph. It is sufficient
    // to check that catch return's block is in the list.
    if (const auto *CPI = dyn_cast<CatchPadInst>(I)) {
      for (const auto *U : CPI->users())
        if (const auto *CRI = dyn_cast<CatchReturnInst>(U))
          if (!Result.count(const_cast<BasicBlock*>(CRI->getParent())))
            return false;
      continue;
    }

    // And do similar checks for cleanup handler - the entire handler must be
    // in subgraph which is going to be extracted. For cleanup return should
    // additionally check that the unwind destination is also in the subgraph.
    if (const auto *CPI = dyn_cast<CleanupPadInst>(I)) {
      for (const auto *U : CPI->users())
        if (const auto *CRI = dyn_cast<CleanupReturnInst>(U))
          if (!Result.count(const_cast<BasicBlock*>(CRI->getParent())))
            return false;
      continue;
    }
    if (const auto *CRI = dyn_cast<CleanupReturnInst>(I)) {
      if (auto *UBB = CRI->getUnwindDest())
        if (!Result.count(UBB))
          return false;
      continue;
    }

    if (const CallInst *CI = dyn_cast<CallInst>(I)) {
      if (const Function *F = CI->getCalledFunction()) {
        auto IID = F->getIntrinsicID();
        if (IID == Intrinsic::vastart) {
          if (AllowVarArgs)
            continue;
          else
            return false;
        }

        // Currently, we miscompile outlined copies of eh_typid_for. There are
        // proposals for fixing this in llvm.org/PR39545.
        if (IID == Intrinsic::eh_typeid_for)
          return false;
      }
    }
  }

  return true;
}

/// Build a set of blocks to extract if the input blocks are viable.
static SetVector<BasicBlock *>
buildExtractionBlockSet(ArrayRef<BasicBlock *> BBs, DominatorTree *DT,
                        bool AllowVarArgs, bool AllowAlloca,
                        bool KeepOldBlocks) {
  assert(!BBs.empty() && "The set of blocks to extract must be non-empty");
  SetVector<BasicBlock *> Result;

  // Loop over the blocks, adding them to our set-vector, and aborting with an
  // empty set if we encounter invalid blocks.
  for (BasicBlock *BB : BBs) {
    // If this block is dead, don't process it.
    if (DT && !DT->isReachableFromEntry(BB))
      continue;

    if (!Result.insert(BB))
      llvm_unreachable("Repeated basic blocks in extraction input");
  }

  LLVM_DEBUG(dbgs() << "Region front block: " << Result.front()->getName()
                    << '\n');

  for (auto *BB : Result) {
    if (!isBlockValidForExtraction(*BB, Result, AllowVarArgs, AllowAlloca))
      return {};

    // Make sure that the first block is not a landing pad.
    if (BB == Result.front()) {
      if (BB->isEHPad()) {
        LLVM_DEBUG(dbgs() << "The first block cannot be an unwind block\n");
        return {};
      }
      continue;
    }

    // All blocks other than the first must not have predecessors outside of
    // the subgraph which is being extracted. KeepOldBlocks relaxes this
    // requirement.
    if (!KeepOldBlocks) {
      for (auto *PBB : predecessors(BB))
        if (!Result.count(PBB)) {
          LLVM_DEBUG(dbgs()
                     << "No blocks in this region may have entries from "
                        "outside the region except for the first block!\n"
                     << "Problematic source BB: " << BB->getName() << "\n"
                     << "Problematic destination BB: " << PBB->getName()
                     << "\n");
          return {};
        }
    }
  }

  return Result;
}

CodeExtractor::CodeExtractor(ArrayRef<BasicBlock *> BBs, DominatorTree *DT,
                             bool AggregateArgs, BlockFrequencyInfo *BFI,
                             BranchProbabilityInfo *BPI, AssumptionCache *AC,
                             bool AllowVarArgs, bool AllowAlloca,
                             BasicBlock *AllocationBlock, std::string Suffix,
                             bool KeepOldBlocks, bool ArgsInZeroAddressSpace)
    : DT(DT), AggregateArgs(AggregateArgs || AggregateArgsOpt), BFI(BFI),
      BPI(BPI), AC(AC), AllocationBlock(AllocationBlock),
      AllowVarArgs(AllowVarArgs), KeepOldBlocks(KeepOldBlocks),
      Blocks(buildExtractionBlockSet(BBs, DT, AllowVarArgs, AllowAlloca,
                                     KeepOldBlocks)),
      Suffix(Suffix), ArgsInZeroAddressSpace(ArgsInZeroAddressSpace) {}

<<<<<<< HEAD
CodeExtractor::CodeExtractor(DominatorTree &DT, Loop &L, bool AggregateArgs,
                             BlockFrequencyInfo *BFI,
                             BranchProbabilityInfo *BPI, AssumptionCache *AC,
                             std::string Suffix)
    : DT(&DT), AggregateArgs(AggregateArgs || AggregateArgsOpt), BFI(BFI),
      BPI(BPI), AC(AC), AllocationBlock(nullptr), AllowVarArgs(false),
      KeepOldBlocks(false),
      Blocks(buildExtractionBlockSet(L.getBlocks(), &DT,
                                     /* AllowVarArgs */ false,
                                     /* AllowAlloca */ false,
                                     /* KeepOldBlocks */ false)),
      Suffix(Suffix) {}

=======
>>>>>>> d0475d96
/// definedInRegion - Return true if the specified value is defined in the
/// extracted region.
static bool definedInRegion(const SetVector<BasicBlock *> &Blocks, Value *V) {
  if (Instruction *I = dyn_cast<Instruction>(V))
    if (Blocks.count(I->getParent()))
      return true;
  return false;
}

/// definedInCaller - Return true if the specified value is defined in the
/// function being code extracted, but not in the region being extracted.
/// These values must be passed in as live-ins to the function.
static bool definedInCaller(const SetVector<BasicBlock *> &Blocks, Value *V) {
  if (isa<Argument>(V)) return true;
  if (Instruction *I = dyn_cast<Instruction>(V))
    if (!Blocks.count(I->getParent()))
      return true;
  return false;
}

static BasicBlock *getCommonExitBlock(const SetVector<BasicBlock *> &Blocks) {
  BasicBlock *CommonExitBlock = nullptr;
  auto hasNonCommonExitSucc = [&](BasicBlock *Block) {
    for (auto *Succ : successors(Block)) {
      // Internal edges, ok.
      if (Blocks.count(Succ))
        continue;
      if (!CommonExitBlock) {
        CommonExitBlock = Succ;
        continue;
      }
      if (CommonExitBlock != Succ)
        return true;
    }
    return false;
  };

  if (any_of(Blocks, hasNonCommonExitSucc))
    return nullptr;

  return CommonExitBlock;
}

CodeExtractorAnalysisCache::CodeExtractorAnalysisCache(Function &F) {
  for (BasicBlock &BB : F) {
    for (Instruction &II : BB.instructionsWithoutDebug())
      if (auto *AI = dyn_cast<AllocaInst>(&II))
        Allocas.push_back(AI);

    findSideEffectInfoForBlock(BB);
  }
}

void CodeExtractorAnalysisCache::findSideEffectInfoForBlock(BasicBlock &BB) {
  for (Instruction &II : BB.instructionsWithoutDebug()) {
    unsigned Opcode = II.getOpcode();
    Value *MemAddr = nullptr;
    switch (Opcode) {
    case Instruction::Store:
    case Instruction::Load: {
      if (Opcode == Instruction::Store) {
        StoreInst *SI = cast<StoreInst>(&II);
        MemAddr = SI->getPointerOperand();
      } else {
        LoadInst *LI = cast<LoadInst>(&II);
        MemAddr = LI->getPointerOperand();
      }
      // Global variable can not be aliased with locals.
      if (isa<Constant>(MemAddr))
        break;
      Value *Base = MemAddr->stripInBoundsConstantOffsets();
      if (!isa<AllocaInst>(Base)) {
        SideEffectingBlocks.insert(&BB);
        return;
      }
      BaseMemAddrs[&BB].insert(Base);
      break;
    }
    default: {
      IntrinsicInst *IntrInst = dyn_cast<IntrinsicInst>(&II);
      if (IntrInst) {
        if (IntrInst->isLifetimeStartOrEnd())
          break;
        SideEffectingBlocks.insert(&BB);
        return;
      }
      // Treat all the other cases conservatively if it has side effects.
      if (II.mayHaveSideEffects()) {
        SideEffectingBlocks.insert(&BB);
        return;
      }
    }
    }
  }
}

bool CodeExtractorAnalysisCache::doesBlockContainClobberOfAddr(
    BasicBlock &BB, AllocaInst *Addr) const {
  if (SideEffectingBlocks.count(&BB))
    return true;
  auto It = BaseMemAddrs.find(&BB);
  if (It != BaseMemAddrs.end())
    return It->second.count(Addr);
  return false;
}

bool CodeExtractor::isLegalToShrinkwrapLifetimeMarkers(
    const CodeExtractorAnalysisCache &CEAC, Instruction *Addr) const {
  AllocaInst *AI = cast<AllocaInst>(Addr->stripInBoundsConstantOffsets());
  Function *Func = (*Blocks.begin())->getParent();
  for (BasicBlock &BB : *Func) {
    if (Blocks.count(&BB))
      continue;
    if (CEAC.doesBlockContainClobberOfAddr(BB, AI))
      return false;
  }
  return true;
}

BasicBlock *
CodeExtractor::findOrCreateBlockForHoisting(BasicBlock *CommonExitBlock) {
  BasicBlock *SinglePredFromOutlineRegion = nullptr;
  assert(!Blocks.count(CommonExitBlock) &&
         "Expect a block outside the region!");
  for (auto *Pred : predecessors(CommonExitBlock)) {
    if (!Blocks.count(Pred))
      continue;
    if (!SinglePredFromOutlineRegion) {
      SinglePredFromOutlineRegion = Pred;
    } else if (SinglePredFromOutlineRegion != Pred) {
      SinglePredFromOutlineRegion = nullptr;
      break;
    }
  }

  if (SinglePredFromOutlineRegion)
    return SinglePredFromOutlineRegion;

#ifndef NDEBUG
  auto getFirstPHI = [](BasicBlock *BB) {
    BasicBlock::iterator I = BB->begin();
    PHINode *FirstPhi = nullptr;
    while (I != BB->end()) {
      PHINode *Phi = dyn_cast<PHINode>(I);
      if (!Phi)
        break;
      if (!FirstPhi) {
        FirstPhi = Phi;
        break;
      }
    }
    return FirstPhi;
  };
  // If there are any phi nodes, the single pred either exists or has already
  // be created before code extraction.
  assert(!getFirstPHI(CommonExitBlock) && "Phi not expected");
#endif

  BasicBlock *NewExitBlock = CommonExitBlock->splitBasicBlock(
      CommonExitBlock->getFirstNonPHI()->getIterator());

  for (BasicBlock *Pred :
       llvm::make_early_inc_range(predecessors(CommonExitBlock))) {
    if (Blocks.count(Pred))
      continue;
    Pred->getTerminator()->replaceUsesOfWith(CommonExitBlock, NewExitBlock);
  }
  // Now add the old exit block to the outline region.
  Blocks.insert(CommonExitBlock);
  return CommonExitBlock;
}

// Find the pair of life time markers for address 'Addr' that are either
// defined inside the outline region or can legally be shrinkwrapped into the
// outline region. If there are not other untracked uses of the address, return
// the pair of markers if found; otherwise return a pair of nullptr.
CodeExtractor::LifetimeMarkerInfo
CodeExtractor::getLifetimeMarkers(const CodeExtractorAnalysisCache &CEAC,
                                  Instruction *Addr,
                                  BasicBlock *ExitBlock) const {
  LifetimeMarkerInfo Info;

  for (User *U : Addr->users()) {
    IntrinsicInst *IntrInst = dyn_cast<IntrinsicInst>(U);
    if (IntrInst) {
      // We don't model addresses with multiple start/end markers, but the
      // markers do not need to be in the region.
      if (IntrInst->getIntrinsicID() == Intrinsic::lifetime_start) {
        if (Info.LifeStart)
          return {};
        Info.LifeStart = IntrInst;
        continue;
      }
      if (IntrInst->getIntrinsicID() == Intrinsic::lifetime_end) {
        if (Info.LifeEnd)
          return {};
        Info.LifeEnd = IntrInst;
        continue;
      }
      // At this point, permit debug uses outside of the region.
      // This is fixed in a later call to fixupDebugInfoPostExtraction().
      if (isa<DbgInfoIntrinsic>(IntrInst))
        continue;
    }
    // Find untracked uses of the address, bail.
    if (!definedInRegion(Blocks, U))
      return {};
  }

  if (!Info.LifeStart || !Info.LifeEnd)
    return {};

  Info.SinkLifeStart = !definedInRegion(Blocks, Info.LifeStart);
  Info.HoistLifeEnd = !definedInRegion(Blocks, Info.LifeEnd);
  // Do legality check.
  if ((Info.SinkLifeStart || Info.HoistLifeEnd) &&
      !isLegalToShrinkwrapLifetimeMarkers(CEAC, Addr))
    return {};

  // Check to see if we have a place to do hoisting, if not, bail.
  if (Info.HoistLifeEnd && !ExitBlock)
    return {};

  return Info;
}

void CodeExtractor::findAllocas(const CodeExtractorAnalysisCache &CEAC,
                                ValueSet &SinkCands, ValueSet &HoistCands,
                                BasicBlock *&ExitBlock) const {
  Function *Func = (*Blocks.begin())->getParent();
  ExitBlock = getCommonExitBlock(Blocks);

  auto moveOrIgnoreLifetimeMarkers =
      [&](const LifetimeMarkerInfo &LMI) -> bool {
    if (!LMI.LifeStart)
      return false;
    if (LMI.SinkLifeStart) {
      LLVM_DEBUG(dbgs() << "Sinking lifetime.start: " << *LMI.LifeStart
                        << "\n");
      SinkCands.insert(LMI.LifeStart);
    }
    if (LMI.HoistLifeEnd) {
      LLVM_DEBUG(dbgs() << "Hoisting lifetime.end: " << *LMI.LifeEnd << "\n");
      HoistCands.insert(LMI.LifeEnd);
    }
    return true;
  };

  // Look up allocas in the original function in CodeExtractorAnalysisCache, as
  // this is much faster than walking all the instructions.
  for (AllocaInst *AI : CEAC.getAllocas()) {
    BasicBlock *BB = AI->getParent();
    if (Blocks.count(BB))
      continue;

    // As a prior call to extractCodeRegion() may have shrinkwrapped the alloca,
    // check whether it is actually still in the original function.
    Function *AIFunc = BB->getParent();
    if (AIFunc != Func)
      continue;

    LifetimeMarkerInfo MarkerInfo = getLifetimeMarkers(CEAC, AI, ExitBlock);
    bool Moved = moveOrIgnoreLifetimeMarkers(MarkerInfo);
    if (Moved) {
      LLVM_DEBUG(dbgs() << "Sinking alloca: " << *AI << "\n");
      SinkCands.insert(AI);
      continue;
    }

    // Find bitcasts in the outlined region that have lifetime marker users
    // outside that region. Replace the lifetime marker use with an
    // outside region bitcast to avoid unnecessary alloca/reload instructions
    // and extra lifetime markers.
    SmallVector<Instruction *, 2> LifetimeBitcastUsers;
    for (User *U : AI->users()) {
      if (!definedInRegion(Blocks, U))
        continue;

      if (U->stripInBoundsConstantOffsets() != AI)
        continue;

      Instruction *Bitcast = cast<Instruction>(U);
      for (User *BU : Bitcast->users()) {
        IntrinsicInst *IntrInst = dyn_cast<IntrinsicInst>(BU);
        if (!IntrInst)
          continue;

        if (!IntrInst->isLifetimeStartOrEnd())
          continue;

        if (definedInRegion(Blocks, IntrInst))
          continue;

        LLVM_DEBUG(dbgs() << "Replace use of extracted region bitcast"
                          << *Bitcast << " in out-of-region lifetime marker "
                          << *IntrInst << "\n");
        LifetimeBitcastUsers.push_back(IntrInst);
      }
    }

    for (Instruction *I : LifetimeBitcastUsers) {
      Module *M = AIFunc->getParent();
      LLVMContext &Ctx = M->getContext();
      auto *Int8PtrTy = PointerType::getUnqual(Ctx);
      CastInst *CastI =
          CastInst::CreatePointerCast(AI, Int8PtrTy, "lt.cast", I->getIterator());
      I->replaceUsesOfWith(I->getOperand(1), CastI);
    }

    // Follow any bitcasts.
    SmallVector<Instruction *, 2> Bitcasts;
    SmallVector<LifetimeMarkerInfo, 2> BitcastLifetimeInfo;
    for (User *U : AI->users()) {
      if (U->stripInBoundsConstantOffsets() == AI) {
        Instruction *Bitcast = cast<Instruction>(U);
        LifetimeMarkerInfo LMI = getLifetimeMarkers(CEAC, Bitcast, ExitBlock);
        if (LMI.LifeStart) {
          Bitcasts.push_back(Bitcast);
          BitcastLifetimeInfo.push_back(LMI);
          continue;
        }
      }

      // Found unknown use of AI.
      if (!definedInRegion(Blocks, U)) {
        Bitcasts.clear();
        break;
      }
    }

    // Either no bitcasts reference the alloca or there are unknown uses.
    if (Bitcasts.empty())
      continue;

    LLVM_DEBUG(dbgs() << "Sinking alloca (via bitcast): " << *AI << "\n");
    SinkCands.insert(AI);
    for (unsigned I = 0, E = Bitcasts.size(); I != E; ++I) {
      Instruction *BitcastAddr = Bitcasts[I];
      const LifetimeMarkerInfo &LMI = BitcastLifetimeInfo[I];
      assert(LMI.LifeStart &&
             "Unsafe to sink bitcast without lifetime markers");
      moveOrIgnoreLifetimeMarkers(LMI);
      if (!definedInRegion(Blocks, BitcastAddr)) {
        LLVM_DEBUG(dbgs() << "Sinking bitcast-of-alloca: " << *BitcastAddr
                          << "\n");
        SinkCands.insert(BitcastAddr);
      }
    }
  }
}

bool CodeExtractor::isEligible() const {
  if (Blocks.empty())
    return false;
  BasicBlock *Header = *Blocks.begin();
  Function *F = Header->getParent();

  // For functions with varargs, check that varargs handling is only done in the
  // outlined function, i.e vastart and vaend are only used in outlined blocks.
  if (AllowVarArgs && F->getFunctionType()->isVarArg()) {
    auto containsVarArgIntrinsic = [](const Instruction &I) {
      if (const CallInst *CI = dyn_cast<CallInst>(&I))
        if (const Function *Callee = CI->getCalledFunction())
          return Callee->getIntrinsicID() == Intrinsic::vastart ||
                 Callee->getIntrinsicID() == Intrinsic::vaend;
      return false;
    };

    for (auto &BB : *F) {
      if (Blocks.count(&BB))
        continue;
      if (llvm::any_of(BB, containsVarArgIntrinsic))
        return false;
    }
  }
  return true;
}

void CodeExtractor::findInputsOutputs(ValueSet &Inputs, ValueSet &Outputs,
                                      const ValueSet &SinkCands) const {
  for (BasicBlock *BB : Blocks) {
    // If a used value is defined outside the region, it's an input.  If an
    // instruction is used outside the region, it's an output.
    for (Instruction &II : *BB) {
      // Ignore assumptions if not been removed yet.
      if (isa<AssumeInst>(II))
        continue;

      for (auto &OI : II.operands()) {
        Value *V = OI;
        if (!SinkCands.count(V) && definedInCaller(Blocks, V))
          Inputs.insert(V);
      }

      for (User *U : II.users())
        if (!definedInRegion(Blocks, U)) {
          Outputs.insert(&II);
          break;
        }
    }
  }
}

/// severSplitPHINodesOfEntry - If a PHI node has multiple inputs from outside
/// of the region, we need to split the entry block of the region so that the
/// PHI node is easier to deal with.
void CodeExtractor::severSplitPHINodesOfEntry(BasicBlock *&Header) {
  unsigned NumPredsFromRegion = 0;
  unsigned NumPredsOutsideRegion = 0;

  if (Header != &Header->getParent()->getEntryBlock()) {
    PHINode *PN = dyn_cast<PHINode>(Header->begin());
    if (!PN) return;  // No PHI nodes.

    // If the header node contains any PHI nodes, check to see if there is more
    // than one entry from outside the region.  If so, we need to sever the
    // header block into two.
    for (unsigned i = 0, e = PN->getNumIncomingValues(); i != e; ++i)
      if (Blocks.count(PN->getIncomingBlock(i)))
        ++NumPredsFromRegion;
      else
        ++NumPredsOutsideRegion;

    // If there is one (or fewer) predecessor from outside the region, we don't
    // need to do anything special.
    if (NumPredsOutsideRegion <= 1) return;
  }

  // Otherwise, we need to split the header block into two pieces: one
  // containing PHI nodes merging values from outside of the region, and a
  // second that contains all of the code for the block and merges back any
  // incoming values from inside of the region.
  BasicBlock *NewBB = SplitBlock(Header, Header->getFirstNonPHI(), DT);

  // We only want to code extract the second block now, and it becomes the new
  // header of the region.
  BasicBlock *OldPred = Header;
  Blocks.remove(OldPred);
  Blocks.insert(NewBB);
  Header = NewBB;

  // Okay, now we need to adjust the PHI nodes and any branches from within the
  // region to go to the new header block instead of the old header block.
  if (NumPredsFromRegion) {
    PHINode *PN = cast<PHINode>(OldPred->begin());
    // Loop over all of the predecessors of OldPred that are in the region,
    // changing them to branch to NewBB instead.
    for (unsigned i = 0, e = PN->getNumIncomingValues(); i != e; ++i)
      if (Blocks.count(PN->getIncomingBlock(i))) {
        Instruction *TI = PN->getIncomingBlock(i)->getTerminator();
        TI->replaceUsesOfWith(OldPred, NewBB);
      }

    // Okay, everything within the region is now branching to the right block, we
    // just have to update the PHI nodes now, inserting PHI nodes into NewBB.
    BasicBlock::iterator AfterPHIs;
    for (AfterPHIs = OldPred->begin(); isa<PHINode>(AfterPHIs); ++AfterPHIs) {
      PHINode *PN = cast<PHINode>(AfterPHIs);
      // Create a new PHI node in the new region, which has an incoming value
      // from OldPred of PN.
      PHINode *NewPN = PHINode::Create(PN->getType(), 1 + NumPredsFromRegion,
                                       PN->getName() + ".ce");
      NewPN->insertBefore(NewBB->begin());
      PN->replaceAllUsesWith(NewPN);
      NewPN->addIncoming(PN, OldPred);

      // Loop over all of the incoming value in PN, moving them to NewPN if they
      // are from the extracted region.
      for (unsigned i = 0; i != PN->getNumIncomingValues(); ++i) {
        if (Blocks.count(PN->getIncomingBlock(i))) {
          NewPN->addIncoming(PN->getIncomingValue(i), PN->getIncomingBlock(i));
          PN->removeIncomingValue(i);
          --i;
        }
      }
    }
  }
}

/// severSplitPHINodesOfExits - if PHI nodes in exit blocks have inputs from
/// outlined region, we split these PHIs on two: one with inputs from region
/// and other with remaining incoming blocks; then first PHIs are placed in
/// outlined region.
void CodeExtractor::severSplitPHINodesOfExits() {
  for (BasicBlock *ExitBB : SwitchCases) {
    BasicBlock *NewBB = nullptr;

    for (PHINode &PN : ExitBB->phis()) {
      // Find all incoming values from the outlining region.
      SmallVector<unsigned, 2> IncomingVals;
      for (unsigned i = 0; i < PN.getNumIncomingValues(); ++i)
        if (Blocks.count(PN.getIncomingBlock(i)))
          IncomingVals.push_back(i);

      // Do not process PHI if there is one (or fewer) predecessor from region.
      // If PHI has exactly one predecessor from region, only this one incoming
      // will be replaced on codeRepl block, so it should be safe to skip PHI.
      if (IncomingVals.size() <= 1)
        continue;

      // Create block for new PHIs and add it to the list of outlined if it
      // wasn't done before.
      if (!NewBB) {
        NewBB = BasicBlock::Create(ExitBB->getContext(),
                                   ExitBB->getName() + ".split",
                                   ExitBB->getParent(), ExitBB);
        NewBB->IsNewDbgInfoFormat = ExitBB->IsNewDbgInfoFormat;
        SmallVector<BasicBlock *, 4> Preds(predecessors(ExitBB));
        for (BasicBlock *PredBB : Preds)
          if (Blocks.count(PredBB))
            PredBB->getTerminator()->replaceUsesOfWith(ExitBB, NewBB);
        BranchInst::Create(ExitBB, NewBB);
        Blocks.insert(NewBB);
      }

      // Split this PHI.
      PHINode *NewPN = PHINode::Create(PN.getType(), IncomingVals.size(),
                                       PN.getName() + ".ce");
      NewPN->insertBefore(NewBB->getFirstNonPHIIt());
      for (unsigned i : IncomingVals)
        NewPN->addIncoming(PN.getIncomingValue(i), PN.getIncomingBlock(i));
      for (unsigned i : reverse(IncomingVals))
        PN.removeIncomingValue(i, false);
      PN.addIncoming(NewPN, NewBB);
    }
  }
}

void CodeExtractor::splitReturnBlocks() {
  for (BasicBlock *Block : Blocks)
    if (ReturnInst *RI = dyn_cast<ReturnInst>(Block->getTerminator())) {
      BasicBlock *New =
          Block->splitBasicBlock(RI->getIterator(), Block->getName() + ".ret");
      if (DT) {
        // Old dominates New. New node dominates all other nodes dominated
        // by Old.
        DomTreeNode *OldNode = DT->getNode(Block);
        SmallVector<DomTreeNode *, 8> Children(OldNode->begin(),
                                               OldNode->end());

        DomTreeNode *NewNode = DT->addNewBlock(New, Block);

        for (DomTreeNode *I : Children)
          DT->changeImmediateDominator(I, NewNode);
      }
    }
}

Function *CodeExtractor::constructFunctionDeclaration(
    const ValueSet &inputs, const ValueSet &outputs, BlockFrequency EntryFreq,
    const Twine &Name, ValueSet &StructValues, StructType *&StructTy) {
  LLVM_DEBUG(dbgs() << "inputs: " << inputs.size() << "\n");
  LLVM_DEBUG(dbgs() << "outputs: " << outputs.size() << "\n");

  Function *oldFunction = Blocks.front()->getParent();
  Module *M = Blocks.front()->getModule();

  // Assemble the function's parameter lists.
  std::vector<Type *> ParamTy;
  std::vector<Type *> AggParamTy;
  const DataLayout &DL = M->getDataLayout();

  // Add the types of the input values to the function's argument list
  for (Value *value : inputs) {
    LLVM_DEBUG(dbgs() << "value used in func: " << *value << "\n");
    if (AggregateArgs && !ExcludeArgsFromAggregate.contains(value)) {
      AggParamTy.push_back(value->getType());
      StructValues.insert(value);
    } else
      ParamTy.push_back(value->getType());
  }

  // Add the types of the output values to the function's argument list.
  for (Value *output : outputs) {
    LLVM_DEBUG(dbgs() << "instr used in func: " << *output << "\n");
    if (AggregateArgs && !ExcludeArgsFromAggregate.contains(output)) {
      AggParamTy.push_back(output->getType());
      StructValues.insert(output);
    } else
      ParamTy.push_back(
          PointerType::get(output->getType(), DL.getAllocaAddrSpace()));
  }

  assert(
      (ParamTy.size() + AggParamTy.size()) ==
          (inputs.size() + outputs.size()) &&
      "Number of scalar and aggregate params does not match inputs, outputs");
  assert((StructValues.empty() || AggregateArgs) &&
         "Expeced StructValues only with AggregateArgs set");

  // Concatenate scalar and aggregate params in ParamTy.
  if (!AggParamTy.empty()) {
    StructTy = StructType::get(M->getContext(), AggParamTy);
    ParamTy.push_back(PointerType::get(
        StructTy, ArgsInZeroAddressSpace ? 0 : DL.getAllocaAddrSpace()));
  }

  Type *RetTy = getSwitchType();
  LLVM_DEBUG({
    dbgs() << "Function type: " << *RetTy << " f(";
    for (Type *i : ParamTy)
      dbgs() << *i << ", ";
    dbgs() << ")\n";
  });

  FunctionType *funcType = FunctionType::get(
      RetTy, ParamTy, AllowVarArgs && oldFunction->isVarArg());

  // Create the new function
  Function *newFunction =
      Function::Create(funcType, GlobalValue::InternalLinkage,
                       oldFunction->getAddressSpace(), Name, M);

  // Propagate personality info to the new function if there is one.
  if (oldFunction->hasPersonalityFn())
    newFunction->setPersonalityFn(oldFunction->getPersonalityFn());

  // Inherit all of the target dependent attributes and white-listed
  // target independent attributes.
  //  (e.g. If the extracted region contains a call to an x86.sse
  //  instruction we need to make sure that the extracted region has the
  //  "target-features" attribute allowing it to be lowered.
  // FIXME: This should be changed to check to see if a specific
  //           attribute can not be inherited.
  for (const auto &Attr : oldFunction->getAttributes().getFnAttrs()) {
    if (Attr.isStringAttribute()) {
      if (Attr.getKindAsString() == "thunk")
        continue;
    } else
      switch (Attr.getKindAsEnum()) {
      // Those attributes cannot be propagated safely. Explicitly list them
      // here so we get a warning if new attributes are added.
      case Attribute::AllocSize:
      case Attribute::Builtin:
      case Attribute::Convergent:
      case Attribute::JumpTable:
      case Attribute::Naked:
      case Attribute::NoBuiltin:
      case Attribute::NoMerge:
      case Attribute::NoReturn:
      case Attribute::NoSync:
      case Attribute::ReturnsTwice:
      case Attribute::Speculatable:
      case Attribute::StackAlignment:
      case Attribute::WillReturn:
      case Attribute::AllocKind:
      case Attribute::PresplitCoroutine:
      case Attribute::Memory:
      case Attribute::NoFPClass:
      case Attribute::CoroDestroyOnlyWhenComplete:
        continue;
      // Those attributes should be safe to propagate to the extracted function.
      case Attribute::AlwaysInline:
      case Attribute::Cold:
      case Attribute::DisableSanitizerInstrumentation:
      case Attribute::FnRetThunkExtern:
      case Attribute::Hot:
      case Attribute::HybridPatchable:
      case Attribute::NoRecurse:
      case Attribute::InlineHint:
      case Attribute::MinSize:
      case Attribute::NoCallback:
      case Attribute::NoDuplicate:
      case Attribute::NoFree:
      case Attribute::NoImplicitFloat:
      case Attribute::NoInline:
      case Attribute::NonLazyBind:
      case Attribute::NoRedZone:
      case Attribute::NoUnwind:
      case Attribute::NoSanitizeBounds:
      case Attribute::NoSanitizeCoverage:
      case Attribute::NullPointerIsValid:
      case Attribute::OptimizeForDebugging:
      case Attribute::OptForFuzzing:
      case Attribute::OptimizeNone:
      case Attribute::OptimizeForSize:
      case Attribute::SafeStack:
      case Attribute::ShadowCallStack:
      case Attribute::SanitizeAddress:
      case Attribute::SanitizeMemory:
      case Attribute::SanitizeNumericalStability:
      case Attribute::SanitizeThread:
      case Attribute::SanitizeHWAddress:
      case Attribute::SanitizeMemTag:
      case Attribute::SanitizeRealtime:
      case Attribute::SpeculativeLoadHardening:
      case Attribute::StackProtect:
      case Attribute::StackProtectReq:
      case Attribute::StackProtectStrong:
      case Attribute::StrictFP:
      case Attribute::UWTable:
      case Attribute::VScaleRange:
      case Attribute::NoCfCheck:
      case Attribute::MustProgress:
      case Attribute::NoProfile:
      case Attribute::SkipProfile:
        break;
      // These attributes cannot be applied to functions.
      case Attribute::Alignment:
      case Attribute::AllocatedPointer:
      case Attribute::AllocAlign:
      case Attribute::ByVal:
      case Attribute::Dereferenceable:
      case Attribute::DereferenceableOrNull:
      case Attribute::ElementType:
      case Attribute::InAlloca:
      case Attribute::InReg:
      case Attribute::Nest:
      case Attribute::NoAlias:
      case Attribute::NoCapture:
      case Attribute::NoUndef:
      case Attribute::NonNull:
      case Attribute::Preallocated:
      case Attribute::ReadNone:
      case Attribute::ReadOnly:
      case Attribute::Returned:
      case Attribute::SExt:
      case Attribute::StructRet:
      case Attribute::SwiftError:
      case Attribute::SwiftSelf:
      case Attribute::SwiftAsync:
      case Attribute::ZExt:
      case Attribute::ImmArg:
      case Attribute::ByRef:
      case Attribute::WriteOnly:
      case Attribute::Writable:
      case Attribute::DeadOnUnwind:
      case Attribute::Range:
      case Attribute::Initializes:
      //  These are not really attributes.
      case Attribute::None:
      case Attribute::EndAttrKinds:
      case Attribute::EmptyKey:
      case Attribute::TombstoneKey:
        llvm_unreachable("Not a function attribute");
      }

    newFunction->addFnAttr(Attr);
  }

  // Create scalar and aggregate iterators to name all of the arguments we
  // inserted.
  Function::arg_iterator ScalarAI = newFunction->arg_begin();

  // Set names and attributes for input and output arguments.
  ScalarAI = newFunction->arg_begin();
  for (Value *input : inputs) {
    if (StructValues.contains(input))
      continue;

    ScalarAI->setName(input->getName());
    if (input->isSwiftError())
      newFunction->addParamAttr(ScalarAI - newFunction->arg_begin(),
                                Attribute::SwiftError);
    ++ScalarAI;
  }
  for (Value *output : outputs) {
    if (StructValues.contains(output))
      continue;

    ScalarAI->setName(output->getName() + ".out");
    ++ScalarAI;
  }

  // Update the entry count of the function.
  if (BFI) {
    auto Count = BFI->getProfileCountFromFreq(EntryFreq);
    if (Count.has_value())
      newFunction->setEntryCount(
          ProfileCount(*Count, Function::PCT_Real)); // FIXME
  }

  return newFunction;
}

static void applyFirstDebugLoc(Function *oldFunction,
                               ArrayRef<BasicBlock *> Blocks,
                               Instruction *BranchI) {
  if (oldFunction->getSubprogram()) {
    any_of(Blocks, [&BranchI](const BasicBlock *BB) {
      return any_of(*BB, [&BranchI](const Instruction &I) {
        if (!I.getDebugLoc())
          return false;
        BranchI->setDebugLoc(I.getDebugLoc());
        return true;
      });
    });
  }
}

/// Erase lifetime.start markers which reference inputs to the extraction
/// region, and insert the referenced memory into \p LifetimesStart.
///
/// The extraction region is defined by a set of blocks (\p Blocks), and a set
/// of allocas which will be moved from the caller function into the extracted
/// function (\p SunkAllocas).
static void eraseLifetimeMarkersOnInputs(const SetVector<BasicBlock *> &Blocks,
                                         const SetVector<Value *> &SunkAllocas,
                                         SetVector<Value *> &LifetimesStart) {
  for (BasicBlock *BB : Blocks) {
    for (Instruction &I : llvm::make_early_inc_range(*BB)) {
      auto *II = dyn_cast<IntrinsicInst>(&I);
      if (!II || !II->isLifetimeStartOrEnd())
        continue;

      // Get the memory operand of the lifetime marker. If the underlying
      // object is a sunk alloca, or is otherwise defined in the extraction
      // region, the lifetime marker must not be erased.
      Value *Mem = II->getOperand(1)->stripInBoundsOffsets();
      if (SunkAllocas.count(Mem) || definedInRegion(Blocks, Mem))
        continue;

      if (II->getIntrinsicID() == Intrinsic::lifetime_start)
        LifetimesStart.insert(Mem);
      II->eraseFromParent();
    }
  }
}

/// Insert lifetime start/end markers surrounding the call to the new function
/// for objects defined in the caller.
static void insertLifetimeMarkersSurroundingCall(
    Module *M, ArrayRef<Value *> LifetimesStart, ArrayRef<Value *> LifetimesEnd,
    CallInst *TheCall) {
  LLVMContext &Ctx = M->getContext();
  auto NegativeOne = ConstantInt::getSigned(Type::getInt64Ty(Ctx), -1);
  Instruction *Term = TheCall->getParent()->getTerminator();

  // Emit lifetime markers for the pointers given in \p Objects. Insert the
  // markers before the call if \p InsertBefore, and after the call otherwise.
  auto insertMarkers = [&](Intrinsic::ID MarkerFunc, ArrayRef<Value *> Objects,
                           bool InsertBefore) {
    for (Value *Mem : Objects) {
      assert((!isa<Instruction>(Mem) || cast<Instruction>(Mem)->getFunction() ==
                                            TheCall->getFunction()) &&
             "Input memory not defined in original function");

      Function *Func = Intrinsic::getDeclaration(M, MarkerFunc, Mem->getType());
      auto Marker = CallInst::Create(Func, {NegativeOne, Mem});
      if (InsertBefore)
        Marker->insertBefore(TheCall);
      else
        Marker->insertBefore(Term);
    }
  };

  if (!LifetimesStart.empty()) {
    insertMarkers(Intrinsic::lifetime_start, LifetimesStart,
                  /*InsertBefore=*/true);
  }

  if (!LifetimesEnd.empty()) {
    insertMarkers(Intrinsic::lifetime_end, LifetimesEnd,
                  /*InsertBefore=*/false);
  }
}

void CodeExtractor::moveCodeToFunction(Function *newFunction) {
  Function *oldFunc = Blocks.front()->getParent();
  auto newFuncIt = newFunction->begin();
  for (BasicBlock *Block : Blocks) {
    // Delete the basic block from the old function, and the list of blocks
    Block->removeFromParent();

    // Insert this basic block into the new function
    // Insert the original blocks after the entry block created
    // for the new function. The entry block may be followed
    // by a set of exit blocks at this point, but these exit
    // blocks better be placed at the end of the new function.
    newFuncIt = newFunction->insert(std::next(newFuncIt), Block);
  }
}

void CodeExtractor::calculateNewCallTerminatorWeights(
    BasicBlock *CodeReplacer,
    const DenseMap<BasicBlock *, BlockFrequency> &ExitWeights,
    BranchProbabilityInfo *BPI) {
  using Distribution = BlockFrequencyInfoImplBase::Distribution;
  using BlockNode = BlockFrequencyInfoImplBase::BlockNode;

  // Update the branch weights for the exit block.
  Instruction *TI = CodeReplacer->getTerminator();
  SmallVector<unsigned, 8> BranchWeights(TI->getNumSuccessors(), 0);

  // Block Frequency distribution with dummy node.
  Distribution BranchDist;

  SmallVector<BranchProbability, 4> EdgeProbabilities(
      TI->getNumSuccessors(), BranchProbability::getUnknown());

  // Add each of the frequencies of the successors.
  for (unsigned i = 0, e = TI->getNumSuccessors(); i < e; ++i) {
    BlockNode ExitNode(i);
    uint64_t ExitFreq = ExitWeights.lookup(TI->getSuccessor(i)).getFrequency();
    if (ExitFreq != 0)
      BranchDist.addExit(ExitNode, ExitFreq);
    else
      EdgeProbabilities[i] = BranchProbability::getZero();
  }

  // Check for no total weight.
  if (BranchDist.Total == 0) {
    BPI->setEdgeProbability(CodeReplacer, EdgeProbabilities);
    return;
  }

  // Normalize the distribution so that they can fit in unsigned.
  BranchDist.normalize();

  // Create normalized branch weights and set the metadata.
  for (unsigned I = 0, E = BranchDist.Weights.size(); I < E; ++I) {
    const auto &Weight = BranchDist.Weights[I];

    // Get the weight and update the current BFI.
    BranchWeights[Weight.TargetNode.Index] = Weight.Amount;
    BranchProbability BP(Weight.Amount, BranchDist.Total);
    EdgeProbabilities[Weight.TargetNode.Index] = BP;
  }
  BPI->setEdgeProbability(CodeReplacer, EdgeProbabilities);
  TI->setMetadata(
      LLVMContext::MD_prof,
      MDBuilder(TI->getContext()).createBranchWeights(BranchWeights));
}

/// Erase debug info intrinsics which refer to values in \p F but aren't in
/// \p F.
static void eraseDebugIntrinsicsWithNonLocalRefs(Function &F) {
  for (Instruction &I : instructions(F)) {
    SmallVector<DbgVariableIntrinsic *, 4> DbgUsers;
    SmallVector<DbgVariableRecord *, 4> DbgVariableRecords;
    findDbgUsers(DbgUsers, &I, &DbgVariableRecords);
    for (DbgVariableIntrinsic *DVI : DbgUsers)
      if (DVI->getFunction() != &F)
        DVI->eraseFromParent();
    for (DbgVariableRecord *DVR : DbgVariableRecords)
      if (DVR->getFunction() != &F)
        DVR->eraseFromParent();
  }
}

/// Fix up the debug info in the old and new functions by pointing line
/// locations and debug intrinsics to the new subprogram scope, and by deleting
/// intrinsics which point to values outside of the new function.
static void fixupDebugInfoPostExtraction(Function &OldFunc, Function &NewFunc,
                                         CallInst &TheCall) {
  DISubprogram *OldSP = OldFunc.getSubprogram();
  LLVMContext &Ctx = OldFunc.getContext();

  if (!OldSP) {
    // Erase any debug info the new function contains.
    stripDebugInfo(NewFunc);
    // Make sure the old function doesn't contain any non-local metadata refs.
    eraseDebugIntrinsicsWithNonLocalRefs(NewFunc);
    return;
  }

  // Create a subprogram for the new function. Leave out a description of the
  // function arguments, as the parameters don't correspond to anything at the
  // source level.
  assert(OldSP->getUnit() && "Missing compile unit for subprogram");
  DIBuilder DIB(*OldFunc.getParent(), /*AllowUnresolved=*/false,
                OldSP->getUnit());
  auto SPType =
      DIB.createSubroutineType(DIB.getOrCreateTypeArray(std::nullopt));
  DISubprogram::DISPFlags SPFlags = DISubprogram::SPFlagDefinition |
                                    DISubprogram::SPFlagOptimized |
                                    DISubprogram::SPFlagLocalToUnit;
  auto NewSP = DIB.createFunction(
      OldSP->getUnit(), NewFunc.getName(), NewFunc.getName(), OldSP->getFile(),
      /*LineNo=*/0, SPType, /*ScopeLine=*/0, DINode::FlagZero, SPFlags);
  NewFunc.setSubprogram(NewSP);

  auto IsInvalidLocation = [&NewFunc](Value *Location) {
    // Location is invalid if it isn't a constant or an instruction, or is an
    // instruction but isn't in the new function.
    if (!Location ||
        (!isa<Constant>(Location) && !isa<Instruction>(Location)))
      return true;
    Instruction *LocationInst = dyn_cast<Instruction>(Location);
    return LocationInst && LocationInst->getFunction() != &NewFunc;
  };

  // Debug intrinsics in the new function need to be updated in one of two
  // ways:
  //  1) They need to be deleted, because they describe a value in the old
  //     function.
  //  2) They need to point to fresh metadata, e.g. because they currently
  //     point to a variable in the wrong scope.
  SmallDenseMap<DINode *, DINode *> RemappedMetadata;
  SmallVector<Instruction *, 4> DebugIntrinsicsToDelete;
  SmallVector<DbgVariableRecord *, 4> DVRsToDelete;
  DenseMap<const MDNode *, MDNode *> Cache;

  auto GetUpdatedDIVariable = [&](DILocalVariable *OldVar) {
    DINode *&NewVar = RemappedMetadata[OldVar];
    if (!NewVar) {
      DILocalScope *NewScope = DILocalScope::cloneScopeForSubprogram(
          *OldVar->getScope(), *NewSP, Ctx, Cache);
      NewVar = DIB.createAutoVariable(
          NewScope, OldVar->getName(), OldVar->getFile(), OldVar->getLine(),
          OldVar->getType(), /*AlwaysPreserve=*/false, DINode::FlagZero,
          OldVar->getAlignInBits());
    }
    return cast<DILocalVariable>(NewVar);
  };

  auto UpdateDbgLabel = [&](auto *LabelRecord) {
    // Point the label record to a fresh label within the new function if
    // the record was not inlined from some other function.
    if (LabelRecord->getDebugLoc().getInlinedAt())
      return;
    DILabel *OldLabel = LabelRecord->getLabel();
    DINode *&NewLabel = RemappedMetadata[OldLabel];
    if (!NewLabel) {
      DILocalScope *NewScope = DILocalScope::cloneScopeForSubprogram(
          *OldLabel->getScope(), *NewSP, Ctx, Cache);
      NewLabel = DILabel::get(Ctx, NewScope, OldLabel->getName(),
                              OldLabel->getFile(), OldLabel->getLine());
    }
    LabelRecord->setLabel(cast<DILabel>(NewLabel));
  };

  auto UpdateDbgRecordsOnInst = [&](Instruction &I) -> void {
    for (DbgRecord &DR : I.getDbgRecordRange()) {
      if (DbgLabelRecord *DLR = dyn_cast<DbgLabelRecord>(&DR)) {
        UpdateDbgLabel(DLR);
        continue;
      }

      DbgVariableRecord &DVR = cast<DbgVariableRecord>(DR);
      // Apply the two updates that dbg.values get: invalid operands, and
      // variable metadata fixup.
      if (any_of(DVR.location_ops(), IsInvalidLocation)) {
        DVRsToDelete.push_back(&DVR);
        continue;
      }
      if (DVR.isDbgAssign() && IsInvalidLocation(DVR.getAddress())) {
        DVRsToDelete.push_back(&DVR);
        continue;
      }
      if (!DVR.getDebugLoc().getInlinedAt())
        DVR.setVariable(GetUpdatedDIVariable(DVR.getVariable()));
    }
  };

  for (Instruction &I : instructions(NewFunc)) {
    UpdateDbgRecordsOnInst(I);

    auto *DII = dyn_cast<DbgInfoIntrinsic>(&I);
    if (!DII)
      continue;

    // Point the intrinsic to a fresh label within the new function if the
    // intrinsic was not inlined from some other function.
    if (auto *DLI = dyn_cast<DbgLabelInst>(&I)) {
      UpdateDbgLabel(DLI);
      continue;
    }

    auto *DVI = cast<DbgVariableIntrinsic>(DII);
    // If any of the used locations are invalid, delete the intrinsic.
    if (any_of(DVI->location_ops(), IsInvalidLocation)) {
      DebugIntrinsicsToDelete.push_back(DVI);
      continue;
    }
    // DbgAssign intrinsics have an extra Value argument:
    if (auto *DAI = dyn_cast<DbgAssignIntrinsic>(DVI);
        DAI && IsInvalidLocation(DAI->getAddress())) {
      DebugIntrinsicsToDelete.push_back(DVI);
      continue;
    }
    // If the variable was in the scope of the old function, i.e. it was not
    // inlined, point the intrinsic to a fresh variable within the new function.
    if (!DVI->getDebugLoc().getInlinedAt())
      DVI->setVariable(GetUpdatedDIVariable(DVI->getVariable()));
  }

  for (auto *DII : DebugIntrinsicsToDelete)
    DII->eraseFromParent();
  for (auto *DVR : DVRsToDelete)
    DVR->getMarker()->MarkedInstr->dropOneDbgRecord(DVR);
  DIB.finalizeSubprogram(NewSP);

  // Fix up the scope information attached to the line locations and the
  // debug assignment metadata in the new function.
  DenseMap<DIAssignID *, DIAssignID *> AssignmentIDMap;
  for (Instruction &I : instructions(NewFunc)) {
    if (const DebugLoc &DL = I.getDebugLoc())
      I.setDebugLoc(
          DebugLoc::replaceInlinedAtSubprogram(DL, *NewSP, Ctx, Cache));
    for (DbgRecord &DR : I.getDbgRecordRange())
      DR.setDebugLoc(DebugLoc::replaceInlinedAtSubprogram(DR.getDebugLoc(),
                                                          *NewSP, Ctx, Cache));

    // Loop info metadata may contain line locations. Fix them up.
    auto updateLoopInfoLoc = [&Ctx, &Cache, NewSP](Metadata *MD) -> Metadata * {
      if (auto *Loc = dyn_cast_or_null<DILocation>(MD))
        return DebugLoc::replaceInlinedAtSubprogram(Loc, *NewSP, Ctx, Cache);
      return MD;
    };
    updateLoopMetadataDebugLocations(I, updateLoopInfoLoc);
    at::remapAssignID(AssignmentIDMap, I);
  }
  if (!TheCall.getDebugLoc())
    TheCall.setDebugLoc(DILocation::get(Ctx, 0, 0, OldSP));

  eraseDebugIntrinsicsWithNonLocalRefs(NewFunc);
}

Function *
CodeExtractor::extractCodeRegion(const CodeExtractorAnalysisCache &CEAC) {
  ValueSet Inputs, Outputs;
  return extractCodeRegion(CEAC, Inputs, Outputs);
}

Function *
CodeExtractor::extractCodeRegion(const CodeExtractorAnalysisCache &CEAC,
                                 ValueSet &inputs, ValueSet &outputs) {
  if (!isEligible())
    return nullptr;

  // Assumption: this is a single-entry code region, and the header is the first
  // block in the region.
  BasicBlock *header = *Blocks.begin();
  Function *oldFunction = header->getParent();

  normalizeCFGForExtraction(header);

  if (!KeepOldBlocks) {
    // Remove @llvm.assume calls that will be moved to the new function from the
    // old function's assumption cache.
    for (BasicBlock *Block : Blocks) {
      for (Instruction &I : llvm::make_early_inc_range(*Block)) {
        if (auto *AI = dyn_cast<AssumeInst>(&I)) {
          if (AC)
            AC->unregisterAssumption(AI);
          AI->eraseFromParent();
        }
      }
    }
  }

  ValueSet SinkingCands, HoistingCands;
  BasicBlock *CommonExit = nullptr;
  findAllocas(CEAC, SinkingCands, HoistingCands, CommonExit);
  assert(HoistingCands.empty() || CommonExit);

  // Find inputs to, outputs from the code region.
  findInputsOutputs(inputs, outputs, SinkingCands);

  // Collect objects which are inputs to the extraction region and also
  // referenced by lifetime start markers within it. The effects of these
  // markers must be replicated in the calling function to prevent the stack
  // coloring pass from merging slots which store input objects.
  ValueSet LifetimesStart;
  eraseLifetimeMarkersOnInputs(Blocks, SinkingCands, LifetimesStart);

  if (!HoistingCands.empty()) {
    auto *HoistToBlock = findOrCreateBlockForHoisting(CommonExit);
    Instruction *TI = HoistToBlock->getTerminator();
    for (auto *II : HoistingCands)
      cast<Instruction>(II)->moveBefore(TI);
    recomputeSwitchCases();
  }

  // CFG/ExitBlocks must not change hereafter

  // Calculate the entry frequency of the new function before we change the root
  //   block.
  BlockFrequency EntryFreq;
  DenseMap<BasicBlock *, BlockFrequency> ExitWeights;
  if (BFI) {
    assert(BPI && "Both BPI and BFI are required to preserve profile info");
    for (BasicBlock *Pred : predecessors(header)) {
      if (Blocks.count(Pred))
        continue;
      EntryFreq +=
          BFI->getBlockFreq(Pred) * BPI->getEdgeProbability(Pred, header);
    }

    for (BasicBlock *Succ : SwitchCases) {
      for (BasicBlock *Block : predecessors(Succ)) {
        if (!Blocks.count(Block))
          continue;

        // Update the branch weight for this successor.
        BlockFrequency &BF = ExitWeights[Succ];
        BF += BFI->getBlockFreq(Block) * BPI->getEdgeProbability(Block, Succ);
      }
    }
  }

  // Determine position for the replacement code. Do so before header is moved
  // to the new function.
  BasicBlock *ReplIP = header;
  if (!KeepOldBlocks) {
    while (ReplIP && Blocks.count(ReplIP))
      ReplIP = ReplIP->getNextNode();
  }

  // Construct new function based on inputs/outputs & add allocas for all defs.
  std::string SuffixToUse =
      Suffix.empty()
          ? (header->getName().empty() ? "extracted" : header->getName().str())
          : Suffix;

  ValueSet StructValues;
  StructType *StructTy;
  Function *newFunction = constructFunctionDeclaration(
      inputs, outputs, EntryFreq, oldFunction->getName() + "." + SuffixToUse,
      StructValues, StructTy);
  newFunction->IsNewDbgInfoFormat = oldFunction->IsNewDbgInfoFormat;

  emitFunctionBody(inputs, outputs, StructValues, newFunction, StructTy, header,
                   SinkingCands);

  std::vector<Value *> Reloads;
  CallInst *TheCall = emitReplacerCall(
      inputs, outputs, StructValues, newFunction, StructTy, oldFunction, ReplIP,
      EntryFreq, LifetimesStart.getArrayRef(), Reloads);

  insertReplacerCall(oldFunction, header, TheCall->getParent(), outputs,
                     Reloads, ExitWeights);

  fixupDebugInfoPostExtraction(*oldFunction, *newFunction, *TheCall);

  LLVM_DEBUG(if (verifyFunction(*newFunction, &errs())) {
    newFunction->dump();
    report_fatal_error("verification of newFunction failed!");
  });
  LLVM_DEBUG(if (verifyFunction(*oldFunction))
                 report_fatal_error("verification of oldFunction failed!"));
  LLVM_DEBUG(if (AC && verifyAssumptionCache(*oldFunction, *newFunction, AC))
                 report_fatal_error("Stale Asumption cache for old Function!"));
  return newFunction;
}

void CodeExtractor::normalizeCFGForExtraction(BasicBlock *&header) {
  // If we have any return instructions in the region, split those blocks so
  // that the return is not in the region.
  splitReturnBlocks();

  // If we have to split PHI nodes of the entry or exit blocks, do so now.
  severSplitPHINodesOfEntry(header);

  // If a PHI in an exit block has multiple invoming values from the outlined
  // region, create a new PHI for those values within the region such that only
  // PHI itself becomes an output value, not each of its incoming values
  // individually.
  recomputeSwitchCases();
  severSplitPHINodesOfExits();

  // If the option was given, ensure there are no PHI nodes at all in the exit
  // nodes themselves.
  if (KeepOldBlocks) {
    for (BasicBlock *Block : Blocks) {
      for (BasicBlock *Succ : make_early_inc_range(successors(Block))) {
        if (Blocks.count(Succ))
          continue;

        if (!Succ->getSinglePredecessor())
          Succ = SplitEdge(Block, Succ, DT);

        // Ensure no PHI node in exit block (still possible with single
        // predecessor, e.g. LCSSA)
        while (auto *P = dyn_cast<PHINode>(&Succ->front())) {
          assert(P->getNumIncomingValues() == 1);
          P->replaceAllUsesWith(P->getIncomingValue(0));
          P->eraseFromParent();
        }
      }
    }

    // Exit nodes may have changed by SplitEdge.
    recomputeSwitchCases();
  }
}

void CodeExtractor::recomputeSwitchCases() {
  SwitchCases.clear();

  SmallPtrSet<BasicBlock *, 2> ExitBlocks;
  for (BasicBlock *Block : Blocks) {
    for (BasicBlock *Succ : successors(Block)) {
      if (Blocks.count(Succ))
        continue;

      bool IsNew = ExitBlocks.insert(Succ).second;
      if (IsNew)
        SwitchCases.push_back(Succ);
    }
  }
}

Type *CodeExtractor::getSwitchType() {
  LLVMContext &Context = Blocks.front()->getContext();

  assert(SwitchCases.size() < 0xffff && "too many exit blocks for switch");
  switch (SwitchCases.size()) {
  case 0:
  case 1:
    return Type::getVoidTy(Context);
  case 2:
    // Conditional branch, return a bool
    return Type::getInt1Ty(Context);
  default:
    return Type::getInt16Ty(Context);
  }
}

void CodeExtractor::emitFunctionBody(
    const ValueSet &inputs, const ValueSet &outputs,
    const ValueSet &StructValues, Function *newFunction,
    StructType *StructArgTy, BasicBlock *header, const ValueSet &SinkingCands) {
  Function *oldFunction = header->getParent();
  LLVMContext &Context = oldFunction->getContext();

  // The new function needs a root node because other nodes can branch to the
  // head of the region, but the entry node of a function cannot have preds.
  BasicBlock *newFuncRoot =
      BasicBlock::Create(Context, "newFuncRoot", newFunction);
  newFuncRoot->IsNewDbgInfoFormat = oldFunction->IsNewDbgInfoFormat;

  // The map of values from the original function to the corresponding values in
  // the extracted function; only used with KeepOldBlocks.
  ValueToValueMapTy VMap;

  // Additional instructions not in a extracted block whose operands need to be
  // remapped.
  SmallVector<Instruction *> AdditionalRemap;

  // Copy or move (depending on KeepOldBlocks) an instruction to the new
  // function.
  auto MoveOrCopyInst = [this, newFuncRoot, &VMap,
                         &AdditionalRemap](Instruction *I) -> Instruction * {
    BasicBlock::iterator IP = newFuncRoot->getFirstInsertionPt();
    if (!KeepOldBlocks) {
      I->moveBefore(*newFuncRoot, IP);
      return I;
    }

    Instruction *ClonedI = I->clone();
    ClonedI->setName(I->getName());
    ClonedI->insertInto(newFuncRoot, IP);
    AdditionalRemap.push_back(ClonedI);
    VMap[I] = ClonedI;
    return ClonedI;
  };

  // Now sink all instructions which only have non-phi uses inside the region.
  // Group the allocas at the start of the block, so that any bitcast uses of
  // the allocas are well-defined.
  for (auto *II : SinkingCands) {
    if (!isa<AllocaInst>(II)) {
      MoveOrCopyInst(cast<Instruction>(II));
    }
  }
  for (auto *II : SinkingCands) {
    if (auto *AI = dyn_cast<AllocaInst>(II)) {
      MoveOrCopyInst(AI);
    }
  }

  Function::arg_iterator ScalarAI = newFunction->arg_begin();
  Argument *AggArg = StructValues.empty()
                         ? nullptr
                         : newFunction->getArg(newFunction->arg_size() - 1);

  // Rewrite all users of the inputs in the extracted region to use the
  // arguments (or appropriate addressing into struct) instead.
  SmallVector<Value *> NewValues;
  for (unsigned i = 0, e = inputs.size(), aggIdx = 0; i != e; ++i) {
    Value *RewriteVal;
    if (StructValues.contains(inputs[i])) {
      Value *Idx[2];
      Idx[0] = Constant::getNullValue(Type::getInt32Ty(header->getContext()));
      Idx[1] = ConstantInt::get(Type::getInt32Ty(header->getContext()), aggIdx);
      GetElementPtrInst *GEP = GetElementPtrInst::Create(
          StructArgTy, AggArg, Idx, "gep_" + inputs[i]->getName(), newFuncRoot);
      RewriteVal = new LoadInst(StructArgTy->getElementType(aggIdx), GEP,
                                "loadgep_" + inputs[i]->getName(), newFuncRoot);
      ++aggIdx;
    } else
      RewriteVal = &*ScalarAI++;

    NewValues.push_back(RewriteVal);
  }

  if (KeepOldBlocks) {
    // Copy blocks and instrutions to newFunction.
    for (BasicBlock *Block : Blocks) {
      BasicBlock *CBB = CloneBasicBlock(
          Block, VMap, {}, newFunction, /* CodeInfo */ nullptr,
          /* DIFinder */ nullptr,
          [](const Instruction *I) -> bool { return !isa<AssumeInst>(I); });

      // Add basic block mapping.
      VMap[Block] = CBB;

      // It is only legal to clone a function if a block address within that
      // function is never referenced outside of the function.  Given that, we
      // want to map block addresses from the old function to block addresses in
      // the clone. (This is different from the generic ValueMapper
      // implementation, which generates an invalid blockaddress when
      // cloning a function.)
      if (Block->hasAddressTaken()) {
        Constant *OldBBAddr = BlockAddress::get(oldFunction, Block);
        VMap[OldBBAddr] = BlockAddress::get(newFunction, CBB);
      }

      // Non-header block may have branches from outside the region. These
      // continue to branch to the original blocks, hence remove their PHI
      // entries.
      if (Block != header)
        for (auto &&P : CBB->phis()) {
          unsigned NumIncoming = P.getNumIncomingValues();
          for (int Idx = NumIncoming - 1; Idx >= 0; --Idx) {
            BasicBlock *IncomingBlock = P.getIncomingBlock(Idx);
            if (Blocks.count(IncomingBlock))
              continue;
            P.removeIncomingValue(Idx, /*DeletePHIIfEmpty=*/false);
          }
        }
    }

    for (auto P : enumerate(inputs))
      VMap[P.value()] = NewValues[P.index()];

  } else {
    moveCodeToFunction(newFunction);

    for (unsigned i = 0, e = inputs.size(); i != e; ++i) {
      Value *RewriteVal = NewValues[i];

      std::vector<User *> Users(inputs[i]->user_begin(), inputs[i]->user_end());
      for (User *use : Users)
        if (Instruction *inst = dyn_cast<Instruction>(use))
          if (Blocks.count(inst->getParent()))
            inst->replaceUsesOfWith(inputs[i], RewriteVal);
    }
  }

  // Since there may be multiple exits from the original region, make the new
  // function return an unsigned, switch on that number.  This loop iterates
  // over all of the blocks in the extracted region, updating any terminator
  // instructions in the to-be-extracted region that branch to blocks that are
  // not in the region to be extracted.
  std::map<BasicBlock *, BasicBlock *> ExitBlockMap;

  // Iterate over the previously collected targets, and create new blocks inside
  // the function to branch to.
  for (auto P : enumerate(SwitchCases)) {
    BasicBlock *OldTarget = P.value();
    size_t SuccNum = P.index();

    BasicBlock *NewTarget = BasicBlock::Create(
        Context, OldTarget->getName() + ".exitStub", newFunction);
    ExitBlockMap[OldTarget] = NewTarget;
    if (KeepOldBlocks)
      VMap[OldTarget] = NewTarget;

    Value *brVal = nullptr;
    Type *RetTy = getSwitchType();
    assert(SwitchCases.size() < 0xffff && "too many exit blocks for switch");
    switch (SwitchCases.size()) {
    case 0:
    case 1:
      // No value needed.
      break;
    case 2: // Conditional branch, return a bool
      brVal = ConstantInt::get(RetTy, !SuccNum);
      break;
    default:
      brVal = ConstantInt::get(RetTy, SuccNum);
      break;
    }

    ReturnInst::Create(Context, brVal, NewTarget);
  }

  for (BasicBlock *Block : Blocks) {
    Instruction *TI = Block->getTerminator();
    for (unsigned i = 0, e = TI->getNumSuccessors(); i != e; ++i) {
      if (Blocks.count(TI->getSuccessor(i)))
        continue;
      BasicBlock *OldTarget = TI->getSuccessor(i);
      // add a new basic block which returns the appropriate value
      BasicBlock *NewTarget = ExitBlockMap[OldTarget];
      assert(NewTarget && "Unknown target block!");

      if (KeepOldBlocks) {
        VMap[OldTarget] = NewTarget;
      } else {
        // rewrite the original branch instruction with this new target
        TI->setSuccessor(i, NewTarget);
      }
    }
  }

  // Update values references to point to the new function.
  if (KeepOldBlocks) {
    for (BasicBlock *Pred : predecessors(header)) {
      if (VMap.count(Pred))
        continue;
      VMap[Pred] = newFuncRoot;
    }

    for (Instruction *II : AdditionalRemap)
      RemapInstruction(II, VMap, RF_NoModuleLevelChanges);

    // Loop over all of the instructions in the new function, fixing up operand
    // references as we go. This uses VMap to do all the hard work.
    for (BasicBlock *Block : Blocks) {
      WeakTrackingVH NewBlock = VMap.lookup(Block);
      if (!NewBlock)
        continue;

      // Loop over all instructions, fixing each one as we find it...
      for (Instruction &II : cast<BasicBlock>(*NewBlock))
        RemapInstruction(&II, VMap, RF_NoModuleLevelChanges);
    }
  } else {
    // Loop over all of the PHI nodes in the header and exit blocks, and change
    // any references to the old incoming edge to be the new incoming edge.
    for (BasicBlock::iterator I = header->begin(); isa<PHINode>(I); ++I) {
      PHINode *PN = cast<PHINode>(I);
      for (unsigned i = 0, e = PN->getNumIncomingValues(); i != e; ++i)
        if (!Blocks.count(PN->getIncomingBlock(i)))
          PN->setIncomingBlock(i, newFuncRoot);
    }
  }

  BasicBlock *NewHeader =
      KeepOldBlocks ? cast<BasicBlock>(VMap.lookup(header)) : header;
  assert(NewHeader && "Header must have been cloned/moved to newFunction");

  // Connect newFunction entry block to new header.
  BranchInst *BranchI = BranchInst::Create(NewHeader, newFuncRoot);
  applyFirstDebugLoc(oldFunction, Blocks.getArrayRef(), BranchI);

  // Store the arguments right after the definition of output value.
  // This should be proceeded after creating exit stubs to be ensure that invoke
  // result restore will be placed in the outlined function.
  ScalarAI = newFunction->arg_begin();
  unsigned AggIdx = 0;
  for (Value *Input : inputs) {
    if (StructValues.contains(Input))
      ++AggIdx;
    else
      ++ScalarAI;
  }

  for (Value *Output : outputs) {
    if (KeepOldBlocks)
      Output = VMap.lookup(Output);

    // Find proper insertion point.
    // In case Output is an invoke, we insert the store at the beginning in the
    // 'normal destination' BB. Otherwise we insert the store right after
    // Output.
    BasicBlock::iterator InsertPt;
    if (auto *InvokeI = dyn_cast<InvokeInst>(Output))
      InsertPt = InvokeI->getNormalDest()->getFirstInsertionPt();
    else if (auto *Phi = dyn_cast<PHINode>(Output))
      InsertPt = Phi->getParent()->getFirstInsertionPt();
    else if (auto *OutI = dyn_cast<Instruction>(Output))
      InsertPt = std::next(OutI->getIterator());
    else {
      // Globals don't need to be updated, just advance to the next argument.
      if (StructValues.contains(Output))
        ++AggIdx;
      else
        ++ScalarAI;
      continue;
    }

    assert((InsertPt->getFunction() == newFunction ||
            Blocks.count(InsertPt->getParent())) &&
           "InsertPt should be in new function");

    if (StructValues.contains(Output)) {
      assert(AggArg && "Number of aggregate output arguments should match "
                       "the number of defined values");
      Value *Idx[2];
      Idx[0] = Constant::getNullValue(Type::getInt32Ty(Context));
      Idx[1] = ConstantInt::get(Type::getInt32Ty(Context), AggIdx);
      GetElementPtrInst *GEP = GetElementPtrInst::Create(
          StructArgTy, AggArg, Idx, "gep_" + Output->getName(), InsertPt);
      new StoreInst(Output, GEP, InsertPt);
      ++AggIdx;
    } else {
      assert(ScalarAI != newFunction->arg_end() &&
             "Number of scalar output arguments should match "
             "the number of defined values");
      new StoreInst(Output, &*ScalarAI, InsertPt);
      ++ScalarAI;
    }
  }

  if (SwitchCases.empty()) {
    // Mark the new function `noreturn` if applicable. Terminators which resume
    // exception propagation are treated as returning instructions. This is to
    // avoid inserting traps after calls to outlined functions which unwind.
    if (none_of(Blocks, [](const BasicBlock *BB) {
          const Instruction *Term = BB->getTerminator();
          return isa<ReturnInst>(Term) || isa<ResumeInst>(Term);
        }))
      newFunction->setDoesNotReturn();
  }
}

CallInst *CodeExtractor::emitReplacerCall(
    const ValueSet &inputs, const ValueSet &outputs,
    const ValueSet &StructValues, Function *newFunction,
    StructType *StructArgTy, Function *oldFunction, BasicBlock *ReplIP,
    BlockFrequency EntryFreq, ArrayRef<Value *> LifetimesStart,
    std::vector<Value *> &Reloads) {
  LLVMContext &Context = oldFunction->getContext();
  Module *M = oldFunction->getParent();
  const DataLayout &DL = M->getDataLayout();

  // This takes place of the original loop
  BasicBlock *codeReplacer =
      BasicBlock::Create(Context, "codeRepl", oldFunction, ReplIP);
  codeReplacer->IsNewDbgInfoFormat = oldFunction->IsNewDbgInfoFormat;
  BasicBlock *AllocaBlock =
      AllocationBlock ? AllocationBlock : &oldFunction->getEntryBlock();
  AllocaBlock->IsNewDbgInfoFormat = oldFunction->IsNewDbgInfoFormat;

  // Update the entry count of the function.
  if (BFI)
    BFI->setBlockFreq(codeReplacer, EntryFreq);

  std::vector<Value *> params;

  // Add inputs as params, or to be filled into the struct
  for (Value *input : inputs) {
    if (StructValues.contains(input))
      continue;

    params.push_back(input);
  }

  // Create allocas for the outputs
  std::vector<Value *> ReloadOutputs;
  for (Value *output : outputs) {
    if (StructValues.contains(output))
      continue;

    AllocaInst *alloca = new AllocaInst(
        output->getType(), DL.getAllocaAddrSpace(), nullptr,
        output->getName() + ".loc", AllocaBlock->getFirstInsertionPt());
    params.push_back(alloca);
    ReloadOutputs.push_back(alloca);
  }

  AllocaInst *Struct = nullptr;
  if (!StructValues.empty()) {
    Struct = new AllocaInst(StructArgTy, DL.getAllocaAddrSpace(), nullptr,
                            "structArg", AllocaBlock->getFirstInsertionPt());
    if (ArgsInZeroAddressSpace && DL.getAllocaAddrSpace() != 0) {
      auto *StructSpaceCast = new AddrSpaceCastInst(
          Struct, PointerType ::get(Context, 0), "structArg.ascast");
      StructSpaceCast->insertAfter(Struct);
      params.push_back(StructSpaceCast);
    } else {
      params.push_back(Struct);
    }

    unsigned AggIdx = 0;
    for (Value *input : inputs) {
      if (!StructValues.contains(input))
        continue;

      Value *Idx[2];
      Idx[0] = Constant::getNullValue(Type::getInt32Ty(Context));
      Idx[1] = ConstantInt::get(Type::getInt32Ty(Context), AggIdx);
      GetElementPtrInst *GEP = GetElementPtrInst::Create(
          StructArgTy, Struct, Idx, "gep_" + input->getName());
      GEP->insertInto(codeReplacer, codeReplacer->end());
      new StoreInst(input, GEP, codeReplacer);

      ++AggIdx;
    }
  }

  // Emit the call to the function
  CallInst *call = CallInst::Create(newFunction, params,
                                    SwitchCases.size() > 1 ? "targetBlock" : "",
                                    codeReplacer);

  // Set swifterror parameter attributes.
  unsigned ParamIdx = 0;
  unsigned AggIdx = 0;
  for (auto input : inputs) {
    if (StructValues.contains(input)) {
      ++AggIdx;
    } else {
      if (input->isSwiftError())
        call->addParamAttr(ParamIdx, Attribute::SwiftError);
      ++ParamIdx;
    }
  }

  // Add debug location to the new call, if the original function has debug
  // info. In that case, the terminator of the entry block of the extracted
  // function contains the first debug location of the extracted function,
  // set in extractCodeRegion.
  if (codeReplacer->getParent()->getSubprogram()) {
    if (auto DL = newFunction->getEntryBlock().getTerminator()->getDebugLoc())
      call->setDebugLoc(DL);
  }

  // Reload the outputs passed in by reference, use the struct if output is in
  // the aggregate or reload from the scalar argument.
  for (unsigned i = 0, e = outputs.size(), scalarIdx = 0; i != e; ++i) {
    Value *Output = nullptr;
    if (StructValues.contains(outputs[i])) {
      Value *Idx[2];
      Idx[0] = Constant::getNullValue(Type::getInt32Ty(Context));
      Idx[1] = ConstantInt::get(Type::getInt32Ty(Context), AggIdx);
      GetElementPtrInst *GEP = GetElementPtrInst::Create(
          StructArgTy, Struct, Idx, "gep_reload_" + outputs[i]->getName());
      GEP->insertInto(codeReplacer, codeReplacer->end());
      Output = GEP;
      ++AggIdx;
    } else {
      Output = ReloadOutputs[scalarIdx];
      ++scalarIdx;
    }
    LoadInst *load =
        new LoadInst(outputs[i]->getType(), Output,
                     outputs[i]->getName() + ".reload", codeReplacer);
    Reloads.push_back(load);
  }

  // Now we can emit a switch statement using the call as a value.
  SwitchInst *TheSwitch =
      SwitchInst::Create(Constant::getNullValue(Type::getInt16Ty(Context)),
                         codeReplacer, 0, codeReplacer);
  for (auto P : enumerate(SwitchCases)) {
    BasicBlock *OldTarget = P.value();
    size_t SuccNum = P.index();

    TheSwitch->addCase(ConstantInt::get(Type::getInt16Ty(Context), SuccNum),
                       OldTarget);
  }

  // Now that we've done the deed, simplify the switch instruction.
  Type *OldFnRetTy = TheSwitch->getParent()->getParent()->getReturnType();
  switch (SwitchCases.size()) {
  case 0:
    // There are no successors (the block containing the switch itself), which
    // means that previously this was the last part of the function, and hence
    // this should be rewritten as a `ret` or `unreachable`.
    if (newFunction->doesNotReturn()) {
      // If fn is no return, end with an unreachable terminator.
      (void)new UnreachableInst(Context, TheSwitch->getIterator());
    } else if (OldFnRetTy->isVoidTy()) {
      // We have no return value.
      ReturnInst::Create(Context, nullptr,
                         TheSwitch->getIterator()); // Return void
    } else if (OldFnRetTy == TheSwitch->getCondition()->getType()) {
      // return what we have
      ReturnInst::Create(Context, TheSwitch->getCondition(),
                         TheSwitch->getIterator());
    } else {
      // Otherwise we must have code extracted an unwind or something, just
      // return whatever we want.
      ReturnInst::Create(Context, Constant::getNullValue(OldFnRetTy),
                         TheSwitch->getIterator());
    }

    TheSwitch->eraseFromParent();
    break;
  case 1:
    // Only a single destination, change the switch into an unconditional
    // branch.
    BranchInst::Create(TheSwitch->getSuccessor(1), TheSwitch->getIterator());
    TheSwitch->eraseFromParent();
    break;
  case 2:
    // Only two destinations, convert to a condition branch.
    // Remark: This also swaps the target branches:
    // 0 -> false -> getSuccessor(2); 1 -> true -> getSuccessor(1)
    BranchInst::Create(TheSwitch->getSuccessor(1), TheSwitch->getSuccessor(2),
                       call, TheSwitch->getIterator());
    TheSwitch->eraseFromParent();
    break;
  default:
    // Otherwise, make the default destination of the switch instruction be one
    // of the other successors.
    TheSwitch->setCondition(call);
    TheSwitch->setDefaultDest(TheSwitch->getSuccessor(SwitchCases.size()));
    // Remove redundant case
    TheSwitch->removeCase(
        SwitchInst::CaseIt(TheSwitch, SwitchCases.size() - 1));
    break;
  }

  // Insert lifetime markers around the reloads of any output values. The
  // allocas output values are stored in are only in-use in the codeRepl block.
  insertLifetimeMarkersSurroundingCall(M, ReloadOutputs, ReloadOutputs, call);

  // Replicate the effects of any lifetime start/end markers which referenced
  // input objects in the extraction region by placing markers around the call.
  insertLifetimeMarkersSurroundingCall(oldFunction->getParent(), LifetimesStart,
                                       {}, call);

  return call;
}

void CodeExtractor::insertReplacerCall(
    Function *oldFunction, BasicBlock *header, BasicBlock *codeReplacer,
    const ValueSet &outputs, ArrayRef<Value *> Reloads,
    const DenseMap<BasicBlock *, BlockFrequency> &ExitWeights) {

  // Rewrite branches to basic blocks outside of the loop to new dummy blocks
  // within the new function. This must be done before we lose track of which
  // blocks were originally in the code region.
  std::vector<User *> Users(header->user_begin(), header->user_end());
  for (auto &U : Users)
    // The BasicBlock which contains the branch is not in the region
    // modify the branch target to a new block
    if (Instruction *I = dyn_cast<Instruction>(U))
      if (I->isTerminator() && I->getFunction() == oldFunction &&
          !Blocks.count(I->getParent()))
        I->replaceUsesOfWith(header, codeReplacer);

  if (KeepOldBlocks) {
    // Change references to output values after the call to use either the value
    // written by the extracted function or the original value if we skipped the
    // call. Use SSAUpdater to propagate the new PHI since the CFG has changed.

    SSAUpdater SSA;
    for (auto P : enumerate(outputs)) {
      size_t OutIdx = P.index();
      Instruction *OldVal = cast<Instruction>(P.value());
      Value *NewVal = Reloads[OutIdx];

      SSA.Initialize(OldVal->getType(),
                     (OldVal->getName() + ".merge_with_extracted").str());
      SSA.AddAvailableValue(codeReplacer, NewVal);

      // Could help SSAUpdater by determining in advance which output values are
      // available in which exit blocks (from DT).
      SSA.AddAvailableValue(OldVal->getParent(), OldVal);

      for (Use &U : make_early_inc_range(OldVal->uses())) {
        auto *User = dyn_cast<Instruction>(U.getUser());
        if (!User)
          continue;
        BasicBlock *EffectiveUser = User->getParent();
        if (auto *PHI = dyn_cast<PHINode>(User))
          EffectiveUser = PHI->getIncomingBlock(U);

        if (EffectiveUser == codeReplacer || Blocks.count(EffectiveUser))
          continue;

        SSA.RewriteUseAfterInsertions(U);
      }
    }
  } else {
    // When moving the code region it is sufficient to replace all uses to the
    // extracted function values. Since the original definition's block
    // dominated its use, it will also be dominated by codeReplacer's switch
    // which joined multiple exit blocks.

    for (BasicBlock *ExitBB : SwitchCases)
      for (PHINode &PN : ExitBB->phis()) {
        Value *IncomingCodeReplacerVal = nullptr;
        for (unsigned i = 0, e = PN.getNumIncomingValues(); i != e; ++i) {
          // Ignore incoming values from outside of the extracted region.
          if (!Blocks.count(PN.getIncomingBlock(i)))
            continue;

          // Ensure that there is only one incoming value from codeReplacer.
          if (!IncomingCodeReplacerVal) {
            PN.setIncomingBlock(i, codeReplacer);
            IncomingCodeReplacerVal = PN.getIncomingValue(i);
          } else
            assert(IncomingCodeReplacerVal == PN.getIncomingValue(i) &&
                   "PHI has two incompatbile incoming values from codeRepl");
        }
      }

    for (unsigned i = 0, e = outputs.size(); i != e; ++i) {
      Value *load = Reloads[i];
      std::vector<User *> Users(outputs[i]->user_begin(),
                                outputs[i]->user_end());
      for (User *U : Users) {
        Instruction *inst = cast<Instruction>(U);
        if (inst->getParent()->getParent() == oldFunction)
          inst->replaceUsesOfWith(outputs[i], load);
      }
    }
  }

  // Update the branch weights for the exit block.
  if (BFI && SwitchCases.size() > 1)
    calculateNewCallTerminatorWeights(codeReplacer, ExitWeights, BPI);
}

bool CodeExtractor::verifyAssumptionCache(const Function &OldFunc,
                                          const Function &NewFunc,
                                          AssumptionCache *AC) {
  for (auto AssumeVH : AC->assumptions()) {
    auto *I = dyn_cast_or_null<CallInst>(AssumeVH);
    if (!I)
      continue;

    // There shouldn't be any llvm.assume intrinsics in the new function.
    if (I->getFunction() != &OldFunc)
      return true;

    // There shouldn't be any stale affected values in the assumption cache
    // that were previously in the old function, but that have now been moved
    // to the new function.
    for (auto AffectedValVH : AC->assumptionsFor(I->getOperand(0))) {
      auto *AffectedCI = dyn_cast_or_null<CallInst>(AffectedValVH);
      if (!AffectedCI)
        continue;
      if (AffectedCI->getFunction() != &OldFunc)
        return true;
      auto *AssumedInst = cast<Instruction>(AffectedCI->getOperand(0));
      if (AssumedInst->getFunction() != &OldFunc)
        return true;
    }
  }
  return false;
}

void CodeExtractor::excludeArgFromAggregate(Value *Arg) {
  ExcludeArgsFromAggregate.insert(Arg);
}<|MERGE_RESOLUTION|>--- conflicted
+++ resolved
@@ -260,22 +260,6 @@
                                      KeepOldBlocks)),
       Suffix(Suffix), ArgsInZeroAddressSpace(ArgsInZeroAddressSpace) {}
 
-<<<<<<< HEAD
-CodeExtractor::CodeExtractor(DominatorTree &DT, Loop &L, bool AggregateArgs,
-                             BlockFrequencyInfo *BFI,
-                             BranchProbabilityInfo *BPI, AssumptionCache *AC,
-                             std::string Suffix)
-    : DT(&DT), AggregateArgs(AggregateArgs || AggregateArgsOpt), BFI(BFI),
-      BPI(BPI), AC(AC), AllocationBlock(nullptr), AllowVarArgs(false),
-      KeepOldBlocks(false),
-      Blocks(buildExtractionBlockSet(L.getBlocks(), &DT,
-                                     /* AllowVarArgs */ false,
-                                     /* AllowAlloca */ false,
-                                     /* KeepOldBlocks */ false)),
-      Suffix(Suffix) {}
-
-=======
->>>>>>> d0475d96
 /// definedInRegion - Return true if the specified value is defined in the
 /// extracted region.
 static bool definedInRegion(const SetVector<BasicBlock *> &Blocks, Value *V) {
