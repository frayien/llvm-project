//===- AttributorAttributes.cpp - Attributes for Attributor deduction -----===//
//
// Part of the LLVM Project, under the Apache License v2.0 with LLVM Exceptions.
// See https://llvm.org/LICENSE.txt for license information.
// SPDX-License-Identifier: Apache-2.0 WITH LLVM-exception
//
//===----------------------------------------------------------------------===//
//
// See the Attributor.h file comment and the class descriptions in that file for
// more information.
//
//===----------------------------------------------------------------------===//

#include "llvm/Transforms/IPO/Attributor.h"

#include "llvm/ADT/APInt.h"
#include "llvm/ADT/ArrayRef.h"
#include "llvm/ADT/DenseMapInfo.h"
#include "llvm/ADT/MapVector.h"
#include "llvm/ADT/SCCIterator.h"
#include "llvm/ADT/STLExtras.h"
#include "llvm/ADT/SetOperations.h"
#include "llvm/ADT/SetVector.h"
#include "llvm/ADT/SmallPtrSet.h"
#include "llvm/ADT/SmallVector.h"
#include "llvm/ADT/Statistic.h"
#include "llvm/Analysis/AliasAnalysis.h"
#include "llvm/Analysis/AssumeBundleQueries.h"
#include "llvm/Analysis/AssumptionCache.h"
#include "llvm/Analysis/CaptureTracking.h"
#include "llvm/Analysis/CycleAnalysis.h"
#include "llvm/Analysis/InstructionSimplify.h"
#include "llvm/Analysis/LazyValueInfo.h"
#include "llvm/Analysis/MemoryBuiltins.h"
#include "llvm/Analysis/OptimizationRemarkEmitter.h"
#include "llvm/Analysis/ScalarEvolution.h"
#include "llvm/Analysis/TargetTransformInfo.h"
#include "llvm/Analysis/ValueTracking.h"
#include "llvm/IR/Argument.h"
#include "llvm/IR/Assumptions.h"
#include "llvm/IR/BasicBlock.h"
#include "llvm/IR/Constant.h"
#include "llvm/IR/Constants.h"
#include "llvm/IR/DataLayout.h"
#include "llvm/IR/DerivedTypes.h"
#include "llvm/IR/GlobalValue.h"
#include "llvm/IR/IRBuilder.h"
#include "llvm/IR/InlineAsm.h"
#include "llvm/IR/InstrTypes.h"
#include "llvm/IR/Instruction.h"
#include "llvm/IR/Instructions.h"
#include "llvm/IR/IntrinsicInst.h"
#include "llvm/IR/IntrinsicsAMDGPU.h"
#include "llvm/IR/IntrinsicsNVPTX.h"
#include "llvm/IR/NoFolder.h"
#include "llvm/IR/Value.h"
#include "llvm/IR/ValueHandle.h"
#include "llvm/Support/Alignment.h"
#include "llvm/Support/Casting.h"
#include "llvm/Support/CommandLine.h"
#include "llvm/Support/ErrorHandling.h"
#include "llvm/Support/GraphWriter.h"
#include "llvm/Support/MathExtras.h"
#include "llvm/Support/raw_ostream.h"
#include "llvm/Transforms/Utils/Local.h"
#include "llvm/Transforms/Utils/ValueMapper.h"
#include <cassert>
#include <numeric>
#include <optional>

using namespace llvm;

#define DEBUG_TYPE "attributor"

static cl::opt<bool> ManifestInternal(
    "attributor-manifest-internal", cl::Hidden,
    cl::desc("Manifest Attributor internal string attributes."),
    cl::init(false));

static cl::opt<int> MaxHeapToStackSize("max-heap-to-stack-size", cl::init(128),
                                       cl::Hidden);

template <>
unsigned llvm::PotentialConstantIntValuesState::MaxPotentialValues = 0;

template <> unsigned llvm::PotentialLLVMValuesState::MaxPotentialValues = -1;

static cl::opt<unsigned, true> MaxPotentialValues(
    "attributor-max-potential-values", cl::Hidden,
    cl::desc("Maximum number of potential values to be "
             "tracked for each position."),
    cl::location(llvm::PotentialConstantIntValuesState::MaxPotentialValues),
    cl::init(7));

static cl::opt<int> MaxPotentialValuesIterations(
    "attributor-max-potential-values-iterations", cl::Hidden,
    cl::desc(
        "Maximum number of iterations we keep dismantling potential values."),
    cl::init(64));

STATISTIC(NumAAs, "Number of abstract attributes created");

// Some helper macros to deal with statistics tracking.
//
// Usage:
// For simple IR attribute tracking overload trackStatistics in the abstract
// attribute and choose the right STATS_DECLTRACK_********* macro,
// e.g.,:
//  void trackStatistics() const override {
//    STATS_DECLTRACK_ARG_ATTR(returned)
//  }
// If there is a single "increment" side one can use the macro
// STATS_DECLTRACK with a custom message. If there are multiple increment
// sides, STATS_DECL and STATS_TRACK can also be used separately.
//
#define BUILD_STAT_MSG_IR_ATTR(TYPE, NAME)                                     \
  ("Number of " #TYPE " marked '" #NAME "'")
#define BUILD_STAT_NAME(NAME, TYPE) NumIR##TYPE##_##NAME
#define STATS_DECL_(NAME, MSG) STATISTIC(NAME, MSG);
#define STATS_DECL(NAME, TYPE, MSG)                                            \
  STATS_DECL_(BUILD_STAT_NAME(NAME, TYPE), MSG);
#define STATS_TRACK(NAME, TYPE) ++(BUILD_STAT_NAME(NAME, TYPE));
#define STATS_DECLTRACK(NAME, TYPE, MSG)                                       \
  {                                                                            \
    STATS_DECL(NAME, TYPE, MSG)                                                \
    STATS_TRACK(NAME, TYPE)                                                    \
  }
#define STATS_DECLTRACK_ARG_ATTR(NAME)                                         \
  STATS_DECLTRACK(NAME, Arguments, BUILD_STAT_MSG_IR_ATTR(arguments, NAME))
#define STATS_DECLTRACK_CSARG_ATTR(NAME)                                       \
  STATS_DECLTRACK(NAME, CSArguments,                                           \
                  BUILD_STAT_MSG_IR_ATTR(call site arguments, NAME))
#define STATS_DECLTRACK_FN_ATTR(NAME)                                          \
  STATS_DECLTRACK(NAME, Function, BUILD_STAT_MSG_IR_ATTR(functions, NAME))
#define STATS_DECLTRACK_CS_ATTR(NAME)                                          \
  STATS_DECLTRACK(NAME, CS, BUILD_STAT_MSG_IR_ATTR(call site, NAME))
#define STATS_DECLTRACK_FNRET_ATTR(NAME)                                       \
  STATS_DECLTRACK(NAME, FunctionReturn,                                        \
                  BUILD_STAT_MSG_IR_ATTR(function returns, NAME))
#define STATS_DECLTRACK_CSRET_ATTR(NAME)                                       \
  STATS_DECLTRACK(NAME, CSReturn,                                              \
                  BUILD_STAT_MSG_IR_ATTR(call site returns, NAME))
#define STATS_DECLTRACK_FLOATING_ATTR(NAME)                                    \
  STATS_DECLTRACK(NAME, Floating,                                              \
                  ("Number of floating values known to be '" #NAME "'"))

// Specialization of the operator<< for abstract attributes subclasses. This
// disambiguates situations where multiple operators are applicable.
namespace llvm {
#define PIPE_OPERATOR(CLASS)                                                   \
  raw_ostream &operator<<(raw_ostream &OS, const CLASS &AA) {                  \
    return OS << static_cast<const AbstractAttribute &>(AA);                   \
  }

PIPE_OPERATOR(AAIsDead)
PIPE_OPERATOR(AANoUnwind)
PIPE_OPERATOR(AANoSync)
PIPE_OPERATOR(AANoRecurse)
PIPE_OPERATOR(AAWillReturn)
PIPE_OPERATOR(AANoReturn)
PIPE_OPERATOR(AAReturnedValues)
PIPE_OPERATOR(AANonNull)
PIPE_OPERATOR(AANoAlias)
PIPE_OPERATOR(AADereferenceable)
PIPE_OPERATOR(AAAlign)
PIPE_OPERATOR(AAInstanceInfo)
PIPE_OPERATOR(AANoCapture)
PIPE_OPERATOR(AAValueSimplify)
PIPE_OPERATOR(AANoFree)
PIPE_OPERATOR(AAHeapToStack)
PIPE_OPERATOR(AAReachability)
PIPE_OPERATOR(AAMemoryBehavior)
PIPE_OPERATOR(AAMemoryLocation)
PIPE_OPERATOR(AAValueConstantRange)
PIPE_OPERATOR(AAPrivatizablePtr)
PIPE_OPERATOR(AAUndefinedBehavior)
PIPE_OPERATOR(AAPotentialConstantValues)
PIPE_OPERATOR(AAPotentialValues)
PIPE_OPERATOR(AANoUndef)
PIPE_OPERATOR(AACallEdges)
PIPE_OPERATOR(AAFunctionReachability)
PIPE_OPERATOR(AAPointerInfo)
PIPE_OPERATOR(AAAssumptionInfo)
PIPE_OPERATOR(AAUnderlyingObjects)

#undef PIPE_OPERATOR

template <>
ChangeStatus clampStateAndIndicateChange<DerefState>(DerefState &S,
                                                     const DerefState &R) {
  ChangeStatus CS0 =
      clampStateAndIndicateChange(S.DerefBytesState, R.DerefBytesState);
  ChangeStatus CS1 = clampStateAndIndicateChange(S.GlobalState, R.GlobalState);
  return CS0 | CS1;
}

} // namespace llvm

/// Checks if a type could have padding bytes.
static bool isDenselyPacked(Type *Ty, const DataLayout &DL) {
  // There is no size information, so be conservative.
  if (!Ty->isSized())
    return false;

  // If the alloc size is not equal to the storage size, then there are padding
  // bytes. For x86_fp80 on x86-64, size: 80 alloc size: 128.
  if (DL.getTypeSizeInBits(Ty) != DL.getTypeAllocSizeInBits(Ty))
    return false;

  // FIXME: This isn't the right way to check for padding in vectors with
  // non-byte-size elements.
  if (VectorType *SeqTy = dyn_cast<VectorType>(Ty))
    return isDenselyPacked(SeqTy->getElementType(), DL);

  // For array types, check for padding within members.
  if (ArrayType *SeqTy = dyn_cast<ArrayType>(Ty))
    return isDenselyPacked(SeqTy->getElementType(), DL);

  if (!isa<StructType>(Ty))
    return true;

  // Check for padding within and between elements of a struct.
  StructType *StructTy = cast<StructType>(Ty);
  const StructLayout *Layout = DL.getStructLayout(StructTy);
  uint64_t StartPos = 0;
  for (unsigned I = 0, E = StructTy->getNumElements(); I < E; ++I) {
    Type *ElTy = StructTy->getElementType(I);
    if (!isDenselyPacked(ElTy, DL))
      return false;
    if (StartPos != Layout->getElementOffsetInBits(I))
      return false;
    StartPos += DL.getTypeAllocSizeInBits(ElTy);
  }

  return true;
}

/// Get pointer operand of memory accessing instruction. If \p I is
/// not a memory accessing instruction, return nullptr. If \p AllowVolatile,
/// is set to false and the instruction is volatile, return nullptr.
static const Value *getPointerOperand(const Instruction *I,
                                      bool AllowVolatile) {
  if (!AllowVolatile && I->isVolatile())
    return nullptr;

  if (auto *LI = dyn_cast<LoadInst>(I)) {
    return LI->getPointerOperand();
  }

  if (auto *SI = dyn_cast<StoreInst>(I)) {
    return SI->getPointerOperand();
  }

  if (auto *CXI = dyn_cast<AtomicCmpXchgInst>(I)) {
    return CXI->getPointerOperand();
  }

  if (auto *RMWI = dyn_cast<AtomicRMWInst>(I)) {
    return RMWI->getPointerOperand();
  }

  return nullptr;
}

/// Helper function to create a pointer of type \p ResTy, based on \p Ptr, and
/// advanced by \p Offset bytes. To aid later analysis the method tries to build
/// getelement pointer instructions that traverse the natural type of \p Ptr if
/// possible. If that fails, the remaining offset is adjusted byte-wise, hence
/// through a cast to i8*.
///
/// TODO: This could probably live somewhere more prominantly if it doesn't
///       already exist.
static Value *constructPointer(Type *ResTy, Type *PtrElemTy, Value *Ptr,
                               int64_t Offset, IRBuilder<NoFolder> &IRB,
                               const DataLayout &DL) {
  assert(Offset >= 0 && "Negative offset not supported yet!");
  LLVM_DEBUG(dbgs() << "Construct pointer: " << *Ptr << " + " << Offset
                    << "-bytes as " << *ResTy << "\n");

  if (Offset) {
    Type *Ty = PtrElemTy;
    APInt IntOffset(DL.getIndexTypeSizeInBits(Ptr->getType()), Offset);
    SmallVector<APInt> IntIndices = DL.getGEPIndicesForOffset(Ty, IntOffset);

    SmallVector<Value *, 4> ValIndices;
    std::string GEPName = Ptr->getName().str();
    for (const APInt &Index : IntIndices) {
      ValIndices.push_back(IRB.getInt(Index));
      GEPName += "." + std::to_string(Index.getZExtValue());
    }

    // Create a GEP for the indices collected above.
    Ptr = IRB.CreateGEP(PtrElemTy, Ptr, ValIndices, GEPName);

    // If an offset is left we use byte-wise adjustment.
    if (IntOffset != 0) {
      Ptr = IRB.CreateBitCast(Ptr, IRB.getInt8PtrTy());
      Ptr = IRB.CreateGEP(IRB.getInt8Ty(), Ptr, IRB.getInt(IntOffset),
                          GEPName + ".b" + Twine(IntOffset.getZExtValue()));
    }
  }

  // Ensure the result has the requested type.
  Ptr = IRB.CreatePointerBitCastOrAddrSpaceCast(Ptr, ResTy,
                                                Ptr->getName() + ".cast");

  LLVM_DEBUG(dbgs() << "Constructed pointer: " << *Ptr << "\n");
  return Ptr;
}

static const Value *
stripAndAccumulateOffsets(Attributor &A, const AbstractAttribute &QueryingAA,
                          const Value *Val, const DataLayout &DL, APInt &Offset,
                          bool GetMinOffset, bool AllowNonInbounds,
                          bool UseAssumed = false) {

  auto AttributorAnalysis = [&](Value &V, APInt &ROffset) -> bool {
    const IRPosition &Pos = IRPosition::value(V);
    // Only track dependence if we are going to use the assumed info.
    const AAValueConstantRange &ValueConstantRangeAA =
        A.getAAFor<AAValueConstantRange>(QueryingAA, Pos,
                                         UseAssumed ? DepClassTy::OPTIONAL
                                                    : DepClassTy::NONE);
    ConstantRange Range = UseAssumed ? ValueConstantRangeAA.getAssumed()
                                     : ValueConstantRangeAA.getKnown();
    if (Range.isFullSet())
      return false;

    // We can only use the lower part of the range because the upper part can
    // be higher than what the value can really be.
    if (GetMinOffset)
      ROffset = Range.getSignedMin();
    else
      ROffset = Range.getSignedMax();
    return true;
  };

  return Val->stripAndAccumulateConstantOffsets(DL, Offset, AllowNonInbounds,
                                                /* AllowInvariant */ true,
                                                AttributorAnalysis);
}

static const Value *
getMinimalBaseOfPointer(Attributor &A, const AbstractAttribute &QueryingAA,
                        const Value *Ptr, int64_t &BytesOffset,
                        const DataLayout &DL, bool AllowNonInbounds = false) {
  APInt OffsetAPInt(DL.getIndexTypeSizeInBits(Ptr->getType()), 0);
  const Value *Base =
      stripAndAccumulateOffsets(A, QueryingAA, Ptr, DL, OffsetAPInt,
                                /* GetMinOffset */ true, AllowNonInbounds);

  BytesOffset = OffsetAPInt.getSExtValue();
  return Base;
}

/// Clamp the information known for all returned values of a function
/// (identified by \p QueryingAA) into \p S.
template <typename AAType, typename StateType = typename AAType::StateType>
static void clampReturnedValueStates(
    Attributor &A, const AAType &QueryingAA, StateType &S,
    const IRPosition::CallBaseContext *CBContext = nullptr) {
  LLVM_DEBUG(dbgs() << "[Attributor] Clamp return value states for "
                    << QueryingAA << " into " << S << "\n");

  assert((QueryingAA.getIRPosition().getPositionKind() ==
              IRPosition::IRP_RETURNED ||
          QueryingAA.getIRPosition().getPositionKind() ==
              IRPosition::IRP_CALL_SITE_RETURNED) &&
         "Can only clamp returned value states for a function returned or call "
         "site returned position!");

  // Use an optional state as there might not be any return values and we want
  // to join (IntegerState::operator&) the state of all there are.
  std::optional<StateType> T;

  // Callback for each possibly returned value.
  auto CheckReturnValue = [&](Value &RV) -> bool {
    const IRPosition &RVPos = IRPosition::value(RV, CBContext);
    const AAType &AA =
        A.getAAFor<AAType>(QueryingAA, RVPos, DepClassTy::REQUIRED);
    LLVM_DEBUG(dbgs() << "[Attributor] RV: " << RV << " AA: " << AA.getAsStr()
                      << " @ " << RVPos << "\n");
    const StateType &AAS = AA.getState();
    if (!T)
      T = StateType::getBestState(AAS);
    *T &= AAS;
    LLVM_DEBUG(dbgs() << "[Attributor] AA State: " << AAS << " RV State: " << T
                      << "\n");
    return T->isValidState();
  };

  if (!A.checkForAllReturnedValues(CheckReturnValue, QueryingAA))
    S.indicatePessimisticFixpoint();
  else if (T)
    S ^= *T;
}

namespace {
/// Helper class for generic deduction: return value -> returned position.
template <typename AAType, typename BaseType,
          typename StateType = typename BaseType::StateType,
          bool PropagateCallBaseContext = false>
struct AAReturnedFromReturnedValues : public BaseType {
  AAReturnedFromReturnedValues(const IRPosition &IRP, Attributor &A)
      : BaseType(IRP, A) {}

  /// See AbstractAttribute::updateImpl(...).
  ChangeStatus updateImpl(Attributor &A) override {
    StateType S(StateType::getBestState(this->getState()));
    clampReturnedValueStates<AAType, StateType>(
        A, *this, S,
        PropagateCallBaseContext ? this->getCallBaseContext() : nullptr);
    // TODO: If we know we visited all returned values, thus no are assumed
    // dead, we can take the known information from the state T.
    return clampStateAndIndicateChange<StateType>(this->getState(), S);
  }
};

/// Clamp the information known at all call sites for a given argument
/// (identified by \p QueryingAA) into \p S.
template <typename AAType, typename StateType = typename AAType::StateType>
static void clampCallSiteArgumentStates(Attributor &A, const AAType &QueryingAA,
                                        StateType &S) {
  LLVM_DEBUG(dbgs() << "[Attributor] Clamp call site argument states for "
                    << QueryingAA << " into " << S << "\n");

  assert(QueryingAA.getIRPosition().getPositionKind() ==
             IRPosition::IRP_ARGUMENT &&
         "Can only clamp call site argument states for an argument position!");

  // Use an optional state as there might not be any return values and we want
  // to join (IntegerState::operator&) the state of all there are.
  std::optional<StateType> T;

  // The argument number which is also the call site argument number.
  unsigned ArgNo = QueryingAA.getIRPosition().getCallSiteArgNo();

  auto CallSiteCheck = [&](AbstractCallSite ACS) {
    const IRPosition &ACSArgPos = IRPosition::callsite_argument(ACS, ArgNo);
    // Check if a coresponding argument was found or if it is on not associated
    // (which can happen for callback calls).
    if (ACSArgPos.getPositionKind() == IRPosition::IRP_INVALID)
      return false;

    const AAType &AA =
        A.getAAFor<AAType>(QueryingAA, ACSArgPos, DepClassTy::REQUIRED);
    LLVM_DEBUG(dbgs() << "[Attributor] ACS: " << *ACS.getInstruction()
                      << " AA: " << AA.getAsStr() << " @" << ACSArgPos << "\n");
    const StateType &AAS = AA.getState();
    if (!T)
      T = StateType::getBestState(AAS);
    *T &= AAS;
    LLVM_DEBUG(dbgs() << "[Attributor] AA State: " << AAS << " CSA State: " << T
                      << "\n");
    return T->isValidState();
  };

  bool UsedAssumedInformation = false;
  if (!A.checkForAllCallSites(CallSiteCheck, QueryingAA, true,
                              UsedAssumedInformation))
    S.indicatePessimisticFixpoint();
  else if (T)
    S ^= *T;
}

/// This function is the bridge between argument position and the call base
/// context.
template <typename AAType, typename BaseType,
          typename StateType = typename AAType::StateType>
bool getArgumentStateFromCallBaseContext(Attributor &A,
                                         BaseType &QueryingAttribute,
                                         IRPosition &Pos, StateType &State) {
  assert((Pos.getPositionKind() == IRPosition::IRP_ARGUMENT) &&
         "Expected an 'argument' position !");
  const CallBase *CBContext = Pos.getCallBaseContext();
  if (!CBContext)
    return false;

  int ArgNo = Pos.getCallSiteArgNo();
  assert(ArgNo >= 0 && "Invalid Arg No!");

  const auto &AA = A.getAAFor<AAType>(
      QueryingAttribute, IRPosition::callsite_argument(*CBContext, ArgNo),
      DepClassTy::REQUIRED);
  const StateType &CBArgumentState =
      static_cast<const StateType &>(AA.getState());

  LLVM_DEBUG(dbgs() << "[Attributor] Briding Call site context to argument"
                    << "Position:" << Pos << "CB Arg state:" << CBArgumentState
                    << "\n");

  // NOTE: If we want to do call site grouping it should happen here.
  State ^= CBArgumentState;
  return true;
}

/// Helper class for generic deduction: call site argument -> argument position.
template <typename AAType, typename BaseType,
          typename StateType = typename AAType::StateType,
          bool BridgeCallBaseContext = false>
struct AAArgumentFromCallSiteArguments : public BaseType {
  AAArgumentFromCallSiteArguments(const IRPosition &IRP, Attributor &A)
      : BaseType(IRP, A) {}

  /// See AbstractAttribute::updateImpl(...).
  ChangeStatus updateImpl(Attributor &A) override {
    StateType S = StateType::getBestState(this->getState());

    if (BridgeCallBaseContext) {
      bool Success =
          getArgumentStateFromCallBaseContext<AAType, BaseType, StateType>(
              A, *this, this->getIRPosition(), S);
      if (Success)
        return clampStateAndIndicateChange<StateType>(this->getState(), S);
    }
    clampCallSiteArgumentStates<AAType, StateType>(A, *this, S);

    // TODO: If we know we visited all incoming values, thus no are assumed
    // dead, we can take the known information from the state T.
    return clampStateAndIndicateChange<StateType>(this->getState(), S);
  }
};

/// Helper class for generic replication: function returned -> cs returned.
template <typename AAType, typename BaseType,
          typename StateType = typename BaseType::StateType,
          bool IntroduceCallBaseContext = false>
struct AACallSiteReturnedFromReturned : public BaseType {
  AACallSiteReturnedFromReturned(const IRPosition &IRP, Attributor &A)
      : BaseType(IRP, A) {}

  /// See AbstractAttribute::updateImpl(...).
  ChangeStatus updateImpl(Attributor &A) override {
    assert(this->getIRPosition().getPositionKind() ==
               IRPosition::IRP_CALL_SITE_RETURNED &&
           "Can only wrap function returned positions for call site returned "
           "positions!");
    auto &S = this->getState();

    const Function *AssociatedFunction =
        this->getIRPosition().getAssociatedFunction();
    if (!AssociatedFunction)
      return S.indicatePessimisticFixpoint();

    CallBase &CBContext = cast<CallBase>(this->getAnchorValue());
    if (IntroduceCallBaseContext)
      LLVM_DEBUG(dbgs() << "[Attributor] Introducing call base context:"
                        << CBContext << "\n");

    IRPosition FnPos = IRPosition::returned(
        *AssociatedFunction, IntroduceCallBaseContext ? &CBContext : nullptr);
    const AAType &AA = A.getAAFor<AAType>(*this, FnPos, DepClassTy::REQUIRED);
    return clampStateAndIndicateChange(S, AA.getState());
  }
};

/// Helper function to accumulate uses.
template <class AAType, typename StateType = typename AAType::StateType>
static void followUsesInContext(AAType &AA, Attributor &A,
                                MustBeExecutedContextExplorer &Explorer,
                                const Instruction *CtxI,
                                SetVector<const Use *> &Uses,
                                StateType &State) {
  auto EIt = Explorer.begin(CtxI), EEnd = Explorer.end(CtxI);
  for (unsigned u = 0; u < Uses.size(); ++u) {
    const Use *U = Uses[u];
    if (const Instruction *UserI = dyn_cast<Instruction>(U->getUser())) {
      bool Found = Explorer.findInContextOf(UserI, EIt, EEnd);
      if (Found && AA.followUseInMBEC(A, U, UserI, State))
        for (const Use &Us : UserI->uses())
          Uses.insert(&Us);
    }
  }
}

/// Use the must-be-executed-context around \p I to add information into \p S.
/// The AAType class is required to have `followUseInMBEC` method with the
/// following signature and behaviour:
///
/// bool followUseInMBEC(Attributor &A, const Use *U, const Instruction *I)
/// U - Underlying use.
/// I - The user of the \p U.
/// Returns true if the value should be tracked transitively.
///
template <class AAType, typename StateType = typename AAType::StateType>
static void followUsesInMBEC(AAType &AA, Attributor &A, StateType &S,
                             Instruction &CtxI) {

  // Container for (transitive) uses of the associated value.
  SetVector<const Use *> Uses;
  for (const Use &U : AA.getIRPosition().getAssociatedValue().uses())
    Uses.insert(&U);

  MustBeExecutedContextExplorer &Explorer =
      A.getInfoCache().getMustBeExecutedContextExplorer();

  followUsesInContext<AAType>(AA, A, Explorer, &CtxI, Uses, S);

  if (S.isAtFixpoint())
    return;

  SmallVector<const BranchInst *, 4> BrInsts;
  auto Pred = [&](const Instruction *I) {
    if (const BranchInst *Br = dyn_cast<BranchInst>(I))
      if (Br->isConditional())
        BrInsts.push_back(Br);
    return true;
  };

  // Here, accumulate conditional branch instructions in the context. We
  // explore the child paths and collect the known states. The disjunction of
  // those states can be merged to its own state. Let ParentState_i be a state
  // to indicate the known information for an i-th branch instruction in the
  // context. ChildStates are created for its successors respectively.
  //
  // ParentS_1 = ChildS_{1, 1} /\ ChildS_{1, 2} /\ ... /\ ChildS_{1, n_1}
  // ParentS_2 = ChildS_{2, 1} /\ ChildS_{2, 2} /\ ... /\ ChildS_{2, n_2}
  //      ...
  // ParentS_m = ChildS_{m, 1} /\ ChildS_{m, 2} /\ ... /\ ChildS_{m, n_m}
  //
  // Known State |= ParentS_1 \/ ParentS_2 \/... \/ ParentS_m
  //
  // FIXME: Currently, recursive branches are not handled. For example, we
  // can't deduce that ptr must be dereferenced in below function.
  //
  // void f(int a, int c, int *ptr) {
  //    if(a)
  //      if (b) {
  //        *ptr = 0;
  //      } else {
  //        *ptr = 1;
  //      }
  //    else {
  //      if (b) {
  //        *ptr = 0;
  //      } else {
  //        *ptr = 1;
  //      }
  //    }
  // }

  Explorer.checkForAllContext(&CtxI, Pred);
  for (const BranchInst *Br : BrInsts) {
    StateType ParentState;

    // The known state of the parent state is a conjunction of children's
    // known states so it is initialized with a best state.
    ParentState.indicateOptimisticFixpoint();

    for (const BasicBlock *BB : Br->successors()) {
      StateType ChildState;

      size_t BeforeSize = Uses.size();
      followUsesInContext(AA, A, Explorer, &BB->front(), Uses, ChildState);

      // Erase uses which only appear in the child.
      for (auto It = Uses.begin() + BeforeSize; It != Uses.end();)
        It = Uses.erase(It);

      ParentState &= ChildState;
    }

    // Use only known state.
    S += ParentState;
  }
}
} // namespace

/// ------------------------ PointerInfo ---------------------------------------

namespace llvm {
namespace AA {
namespace PointerInfo {

struct State;

} // namespace PointerInfo
} // namespace AA

/// Helper for AA::PointerInfo::Access DenseMap/Set usage.
template <>
struct DenseMapInfo<AAPointerInfo::Access> : DenseMapInfo<Instruction *> {
  using Access = AAPointerInfo::Access;
  static inline Access getEmptyKey();
  static inline Access getTombstoneKey();
  static unsigned getHashValue(const Access &A);
  static bool isEqual(const Access &LHS, const Access &RHS);
};

/// Helper that allows RangeTy as a key in a DenseMap.
template <> struct DenseMapInfo<AA::RangeTy> {
  static inline AA::RangeTy getEmptyKey() {
    auto EmptyKey = DenseMapInfo<int64_t>::getEmptyKey();
    return AA::RangeTy{EmptyKey, EmptyKey};
  }

  static inline AA::RangeTy getTombstoneKey() {
    auto TombstoneKey = DenseMapInfo<int64_t>::getTombstoneKey();
    return AA::RangeTy{TombstoneKey, TombstoneKey};
  }

  static unsigned getHashValue(const AA::RangeTy &Range) {
    return detail::combineHashValue(
        DenseMapInfo<int64_t>::getHashValue(Range.Offset),
        DenseMapInfo<int64_t>::getHashValue(Range.Size));
  }

  static bool isEqual(const AA::RangeTy &A, const AA::RangeTy B) {
    return A == B;
  }
};

/// Helper for AA::PointerInfo::Access DenseMap/Set usage ignoring everythign
/// but the instruction
struct AccessAsInstructionInfo : DenseMapInfo<Instruction *> {
  using Base = DenseMapInfo<Instruction *>;
  using Access = AAPointerInfo::Access;
  static inline Access getEmptyKey();
  static inline Access getTombstoneKey();
  static unsigned getHashValue(const Access &A);
  static bool isEqual(const Access &LHS, const Access &RHS);
};

} // namespace llvm

/// A type to track pointer/struct usage and accesses for AAPointerInfo.
struct AA::PointerInfo::State : public AbstractState {
  /// Return the best possible representable state.
  static State getBestState(const State &SIS) { return State(); }

  /// Return the worst possible representable state.
  static State getWorstState(const State &SIS) {
    State R;
    R.indicatePessimisticFixpoint();
    return R;
  }

  State() = default;
  State(State &&SIS) = default;

  const State &getAssumed() const { return *this; }

  /// See AbstractState::isValidState().
  bool isValidState() const override { return BS.isValidState(); }

  /// See AbstractState::isAtFixpoint().
  bool isAtFixpoint() const override { return BS.isAtFixpoint(); }

  /// See AbstractState::indicateOptimisticFixpoint().
  ChangeStatus indicateOptimisticFixpoint() override {
    BS.indicateOptimisticFixpoint();
    return ChangeStatus::UNCHANGED;
  }

  /// See AbstractState::indicatePessimisticFixpoint().
  ChangeStatus indicatePessimisticFixpoint() override {
    BS.indicatePessimisticFixpoint();
    return ChangeStatus::CHANGED;
  }

  State &operator=(const State &R) {
    if (this == &R)
      return *this;
    BS = R.BS;
    AccessList = R.AccessList;
    OffsetBins = R.OffsetBins;
    RemoteIMap = R.RemoteIMap;
    return *this;
  }

  State &operator=(State &&R) {
    if (this == &R)
      return *this;
    std::swap(BS, R.BS);
    std::swap(AccessList, R.AccessList);
    std::swap(OffsetBins, R.OffsetBins);
    std::swap(RemoteIMap, R.RemoteIMap);
    return *this;
  }

  /// Add a new Access to the state at offset \p Offset and with size \p Size.
  /// The access is associated with \p I, writes \p Content (if anything), and
  /// is of kind \p Kind. If an Access already exists for the same \p I and same
  /// \p RemoteI, the two are combined, potentially losing information about
  /// offset and size. The resulting access must now be moved from its original
  /// OffsetBin to the bin for its new offset.
  ///
  /// \Returns CHANGED, if the state changed, UNCHANGED otherwise.
  ChangeStatus addAccess(Attributor &A, const AAPointerInfo::RangeList &Ranges,
                         Instruction &I, std::optional<Value *> Content,
                         AAPointerInfo::AccessKind Kind, Type *Ty,
                         Instruction *RemoteI = nullptr);

  using OffsetBinsTy = DenseMap<RangeTy, SmallSet<unsigned, 4>>;

  using const_bin_iterator = OffsetBinsTy::const_iterator;
  const_bin_iterator begin() const { return OffsetBins.begin(); }
  const_bin_iterator end() const { return OffsetBins.end(); }

  const AAPointerInfo::Access &getAccess(unsigned Index) const {
    return AccessList[Index];
  }

protected:
  // Every memory instruction results in an Access object. We maintain a list of
  // all Access objects that we own, along with the following maps:
  //
  // - OffsetBins: RangeTy -> { Access }
  // - RemoteIMap: RemoteI x LocalI -> Access
  //
  // A RemoteI is any instruction that accesses memory. RemoteI is different
  // from LocalI if and only if LocalI is a call; then RemoteI is some
  // instruction in the callgraph starting from LocalI. Multiple paths in the
  // callgraph from LocalI to RemoteI may produce multiple accesses, but these
  // are all combined into a single Access object. This may result in loss of
  // information in RangeTy in the Access object.
  SmallVector<AAPointerInfo::Access> AccessList;
  OffsetBinsTy OffsetBins;
  DenseMap<const Instruction *, SmallVector<unsigned>> RemoteIMap;

  /// See AAPointerInfo::forallInterferingAccesses.
  bool forallInterferingAccesses(
      AA::RangeTy Range,
      function_ref<bool(const AAPointerInfo::Access &, bool)> CB) const {
    if (!isValidState())
      return false;

    for (const auto &It : OffsetBins) {
      AA::RangeTy ItRange = It.getFirst();
      if (!Range.mayOverlap(ItRange))
        continue;
      bool IsExact = Range == ItRange && !Range.offsetOrSizeAreUnknown();
      for (auto Index : It.getSecond()) {
        auto &Access = AccessList[Index];
        if (!CB(Access, IsExact))
          return false;
      }
    }
    return true;
  }

  /// See AAPointerInfo::forallInterferingAccesses.
  bool forallInterferingAccesses(
      Instruction &I,
      function_ref<bool(const AAPointerInfo::Access &, bool)> CB,
      AA::RangeTy &Range) const {
    if (!isValidState())
      return false;

    auto LocalList = RemoteIMap.find(&I);
    if (LocalList == RemoteIMap.end()) {
      return true;
    }

    for (unsigned Index : LocalList->getSecond()) {
      for (auto &R : AccessList[Index]) {
        Range &= R;
        if (Range.offsetOrSizeAreUnknown())
          break;
      }
    }
    return forallInterferingAccesses(Range, CB);
  }

private:
  /// State to track fixpoint and validity.
  BooleanState BS;
};

ChangeStatus AA::PointerInfo::State::addAccess(
    Attributor &A, const AAPointerInfo::RangeList &Ranges, Instruction &I,
    std::optional<Value *> Content, AAPointerInfo::AccessKind Kind, Type *Ty,
    Instruction *RemoteI) {
  RemoteI = RemoteI ? RemoteI : &I;

  // Check if we have an access for this instruction, if not, simply add it.
  auto &LocalList = RemoteIMap[RemoteI];
  bool AccExists = false;
  unsigned AccIndex = AccessList.size();
  for (auto Index : LocalList) {
    auto &A = AccessList[Index];
    if (A.getLocalInst() == &I) {
      AccExists = true;
      AccIndex = Index;
      break;
    }
  }

  auto AddToBins = [&](const AAPointerInfo::RangeList &ToAdd) {
    LLVM_DEBUG(
      if (ToAdd.size())
        dbgs() << "[AAPointerInfo] Inserting access in new offset bins\n";
    );

    for (auto Key : ToAdd) {
      LLVM_DEBUG(dbgs() << "    key " << Key << "\n");
      OffsetBins[Key].insert(AccIndex);
    }
  };

  if (!AccExists) {
    AccessList.emplace_back(&I, RemoteI, Ranges, Content, Kind, Ty);
    assert((AccessList.size() == AccIndex + 1) &&
           "New Access should have been at AccIndex");
    LocalList.push_back(AccIndex);
    AddToBins(AccessList[AccIndex].getRanges());
    return ChangeStatus::CHANGED;
  }

  // Combine the new Access with the existing Access, and then update the
  // mapping in the offset bins.
  AAPointerInfo::Access Acc(&I, RemoteI, Ranges, Content, Kind, Ty);
  auto &Current = AccessList[AccIndex];
  auto Before = Current;
  Current &= Acc;
  if (Current == Before)
    return ChangeStatus::UNCHANGED;

  auto &ExistingRanges = Before.getRanges();
  auto &NewRanges = Current.getRanges();

  // Ranges that are in the old access but not the new access need to be removed
  // from the offset bins.
  AAPointerInfo::RangeList ToRemove;
  AAPointerInfo::RangeList::set_difference(ExistingRanges, NewRanges, ToRemove);
  LLVM_DEBUG(
    if (ToRemove.size())
      dbgs() << "[AAPointerInfo] Removing access from old offset bins\n";
  );

  for (auto Key : ToRemove) {
    LLVM_DEBUG(dbgs() << "    key " << Key << "\n");
    assert(OffsetBins.count(Key) && "Existing Access must be in some bin.");
    auto &Bin = OffsetBins[Key];
    assert(Bin.count(AccIndex) &&
           "Expected bin to actually contain the Access.");
    Bin.erase(AccIndex);
  }

  // Ranges that are in the new access but not the old access need to be added
  // to the offset bins.
  AAPointerInfo::RangeList ToAdd;
  AAPointerInfo::RangeList::set_difference(NewRanges, ExistingRanges, ToAdd);
  AddToBins(ToAdd);
  return ChangeStatus::CHANGED;
}

namespace {

/// A helper containing a list of offsets computed for a Use. Ideally this
/// list should be strictly ascending, but we ensure that only when we
/// actually translate the list of offsets to a RangeList.
struct OffsetInfo {
  using VecTy = SmallVector<int64_t>;
  using const_iterator = VecTy::const_iterator;
  VecTy Offsets;

  const_iterator begin() const { return Offsets.begin(); }
  const_iterator end() const { return Offsets.end(); }

  bool operator==(const OffsetInfo &RHS) const {
    return Offsets == RHS.Offsets;
  }

  bool operator!=(const OffsetInfo &RHS) const { return !(*this == RHS); }

  void insert(int64_t Offset) { Offsets.push_back(Offset); }
  bool isUnassigned() const { return Offsets.size() == 0; }

  bool isUnknown() const {
    if (isUnassigned())
      return false;
    if (Offsets.size() == 1)
      return Offsets.front() == AA::RangeTy::Unknown;
    return false;
  }

  void setUnknown() {
    Offsets.clear();
    Offsets.push_back(AA::RangeTy::Unknown);
  }

  void addToAll(int64_t Inc) {
    for (auto &Offset : Offsets) {
      Offset += Inc;
    }
  }

  /// Copy offsets from \p R into the current list.
  ///
  /// Ideally all lists should be strictly ascending, but we defer that to the
  /// actual use of the list. So we just blindly append here.
  void merge(const OffsetInfo &R) { Offsets.append(R.Offsets); }
};

#ifndef NDEBUG
static raw_ostream &operator<<(raw_ostream &OS, const OffsetInfo &OI) {
  ListSeparator LS;
  OS << "[";
  for (auto Offset : OI) {
    OS << LS << Offset;
  }
  OS << "]";
  return OS;
}
#endif // NDEBUG

struct AAPointerInfoImpl
    : public StateWrapper<AA::PointerInfo::State, AAPointerInfo> {
  using BaseTy = StateWrapper<AA::PointerInfo::State, AAPointerInfo>;
  AAPointerInfoImpl(const IRPosition &IRP, Attributor &A) : BaseTy(IRP) {}

  /// See AbstractAttribute::getAsStr().
  const std::string getAsStr() const override {
    return std::string("PointerInfo ") +
           (isValidState() ? (std::string("#") +
                              std::to_string(OffsetBins.size()) + " bins")
                           : "<invalid>");
  }

  /// See AbstractAttribute::manifest(...).
  ChangeStatus manifest(Attributor &A) override {
    return AAPointerInfo::manifest(A);
  }

  bool forallInterferingAccesses(
      AA::RangeTy Range,
      function_ref<bool(const AAPointerInfo::Access &, bool)> CB)
      const override {
    return State::forallInterferingAccesses(Range, CB);
  }

  bool forallInterferingAccesses(
      Attributor &A, const AbstractAttribute &QueryingAA, Instruction &I,
      function_ref<bool(const Access &, bool)> UserCB, bool &HasBeenWrittenTo,
      AA::RangeTy &Range) const override {
    HasBeenWrittenTo = false;

    SmallPtrSet<const Access *, 8> DominatingWrites;
    SmallVector<std::pair<const Access *, bool>, 8> InterferingAccesses;

    Function &Scope = *I.getFunction();
    const auto &NoSyncAA = A.getAAFor<AANoSync>(
        QueryingAA, IRPosition::function(Scope), DepClassTy::OPTIONAL);
    const auto *ExecDomainAA = A.lookupAAFor<AAExecutionDomain>(
        IRPosition::function(Scope), &QueryingAA, DepClassTy::OPTIONAL);
    bool AllInSameNoSyncFn = NoSyncAA.isAssumedNoSync();
    bool InstIsExecutedByInitialThreadOnly =
        ExecDomainAA && ExecDomainAA->isExecutedByInitialThreadOnly(I);
    bool InstIsExecutedInAlignedRegion =
        ExecDomainAA && ExecDomainAA->isExecutedInAlignedRegion(A, I);

    InformationCache &InfoCache = A.getInfoCache();
    bool IsThreadLocalObj =
        AA::isAssumedThreadLocalObject(A, getAssociatedValue(), *this);

    // Helper to determine if we need to consider threading, which we cannot
    // right now. However, if the function is (assumed) nosync or the thread
    // executing all instructions is the main thread only we can ignore
    // threading. Also, thread-local objects do not require threading reasoning.
    // Finally, we can ignore threading if either access is executed in an
    // aligned region.
    auto CanIgnoreThreadingForInst = [&](const Instruction &I) -> bool {
      if (IsThreadLocalObj || AllInSameNoSyncFn)
        return true;
      if (!ExecDomainAA)
        return false;
      if (InstIsExecutedInAlignedRegion ||
          ExecDomainAA->isExecutedInAlignedRegion(A, I))
        return true;
      if (InstIsExecutedByInitialThreadOnly &&
          ExecDomainAA->isExecutedByInitialThreadOnly(I))
        return true;
      return false;
    };

    // Helper to determine if the access is executed by the same thread as the
    // given instruction, for now it is sufficient to avoid any potential
    // threading effects as we cannot deal with them anyway.
    auto CanIgnoreThreading = [&](const Access &Acc) -> bool {
      return CanIgnoreThreadingForInst(*Acc.getRemoteInst()) ||
             (Acc.getRemoteInst() != Acc.getLocalInst() &&
              CanIgnoreThreadingForInst(*Acc.getLocalInst()));
    };

    // TODO: Use inter-procedural reachability and dominance.
    const auto &NoRecurseAA = A.getAAFor<AANoRecurse>(
        QueryingAA, IRPosition::function(Scope), DepClassTy::OPTIONAL);

    const bool FindInterferingWrites = I.mayReadFromMemory();
    const bool FindInterferingReads = I.mayWriteToMemory();
    const bool UseDominanceReasoning =
        FindInterferingWrites && NoRecurseAA.isKnownNoRecurse();
    const DominatorTree *DT =
        InfoCache.getAnalysisResultForFunction<DominatorTreeAnalysis>(Scope);

    // Helper to check if a value has "kernel lifetime", that is it will not
    // outlive a GPU kernel. This is true for shared, constant, and local
    // globals on AMD and NVIDIA GPUs.
    auto HasKernelLifetime = [&](Value *V, Module &M) {
      Triple T(M.getTargetTriple());
      if (!(T.isAMDGPU() || T.isNVPTX()))
        return false;
      switch (AA::GPUAddressSpace(V->getType()->getPointerAddressSpace())) {
      case AA::GPUAddressSpace::Shared:
      case AA::GPUAddressSpace::Constant:
      case AA::GPUAddressSpace::Local:
        return true;
      default:
        return false;
      };
    };

    // The IsLiveInCalleeCB will be used by the AA::isPotentiallyReachable query
    // to determine if we should look at reachability from the callee. For
    // certain pointers we know the lifetime and we do not have to step into the
    // callee to determine reachability as the pointer would be dead in the
    // callee. See the conditional initialization below.
    std::function<bool(const Function &)> IsLiveInCalleeCB;

    if (auto *AI = dyn_cast<AllocaInst>(&getAssociatedValue())) {
      // If the alloca containing function is not recursive the alloca
      // must be dead in the callee.
      const Function *AIFn = AI->getFunction();
      const auto &NoRecurseAA = A.getAAFor<AANoRecurse>(
          *this, IRPosition::function(*AIFn), DepClassTy::OPTIONAL);
      if (NoRecurseAA.isAssumedNoRecurse()) {
        IsLiveInCalleeCB = [AIFn](const Function &Fn) { return AIFn != &Fn; };
      }
    } else if (auto *GV = dyn_cast<GlobalValue>(&getAssociatedValue())) {
      // If the global has kernel lifetime we can stop if we reach a kernel
      // as it is "dead" in the (unknown) callees.
      if (HasKernelLifetime(GV, *GV->getParent()))
        IsLiveInCalleeCB = [](const Function &Fn) {
          return !Fn.hasFnAttribute("kernel");
        };
    }

    auto AccessCB = [&](const Access &Acc, bool Exact) {
      if ((!FindInterferingWrites || !Acc.isWriteOrAssumption()) &&
          (!FindInterferingReads || !Acc.isRead()))
        return true;

      bool Dominates = FindInterferingWrites && DT && Exact &&
                       Acc.isMustAccess() &&
                       (Acc.getRemoteInst()->getFunction() == &Scope) &&
                       DT->dominates(Acc.getRemoteInst(), &I);
      if (Dominates)
        DominatingWrites.insert(&Acc);

      // Track if all interesting accesses are in the same `nosync` function as
      // the given instruction.
      AllInSameNoSyncFn &= Acc.getRemoteInst()->getFunction() == &Scope;

      InterferingAccesses.push_back({&Acc, Exact});
      return true;
    };
    if (!State::forallInterferingAccesses(I, AccessCB, Range))
      return false;

    HasBeenWrittenTo = !DominatingWrites.empty();

    // Dominating writes form a chain, find the least/lowest member.
    Instruction *LeastDominatingWriteInst = nullptr;
    for (const Access *Acc : DominatingWrites) {
      if (!LeastDominatingWriteInst) {
        LeastDominatingWriteInst = Acc->getRemoteInst();
      } else if (DT->dominates(LeastDominatingWriteInst,
                               Acc->getRemoteInst())) {
        LeastDominatingWriteInst = Acc->getRemoteInst();
      }
    }

    // Helper to determine if we can skip a specific write access.
    auto CanSkipAccess = [&](const Access &Acc, bool Exact) {
      if (!CanIgnoreThreading(Acc))
        return false;
<<<<<<< HEAD
      if ((!Acc.isWriteOrAssumption() ||
           !AA::isPotentiallyReachable(A, *Acc.getLocalInst(), I, QueryingAA,
                                       IsLiveInCalleeCB)) &&
          (!Acc.isRead() ||
           !AA::isPotentiallyReachable(A, I, *Acc.getLocalInst(), QueryingAA,
                                       IsLiveInCalleeCB)))
=======

      // Check read (RAW) dependences and write (WAR) dependences as necessary.
      // If we successfully excluded all effects we are interested in, the
      // access can be skipped.
      bool ReadChecked = !FindInterferingReads;
      bool WriteChecked = !FindInterferingWrites;

      // If the instruction cannot reach the access, the former does not
      // interfere with what the access reads.
      if (!ReadChecked) {
        if (!AA::isPotentiallyReachable(A, I, *Acc.getRemoteInst(), QueryingAA,
                                        &ExclusionSet, IsLiveInCalleeCB))
          ReadChecked = true;
      }
      // If the instruction cannot be reach from the access, the latter does not
      // interfere with what the instruction reads.
      if (!WriteChecked) {
        if (!AA::isPotentiallyReachable(A, *Acc.getRemoteInst(), I, QueryingAA,
                                        &ExclusionSet, IsLiveInCalleeCB))
          WriteChecked = true;
      }

      // If we still might be affected by the write of the access but there are
      // dominating writes in the function of the instruction
      // (HasBeenWrittenTo), we can try to reason that the access is overwritten
      // by them. This would have happend above if they are all in the same
      // function, so we only check the inter-procedural case. Effectively, we
      // want to show that there is no call after the dominting write that might
      // reach the access, and when it returns reach the instruction with the
      // updated value. To this end, we iterate all call sites, check if they
      // might reach the instruction without going through another access
      // (ExclusionSet) and at the same time might reach the access. However,
      // that is all part of AAInterFnReachability.
      if (!WriteChecked && HasBeenWrittenTo &&
          Acc.getRemoteInst()->getFunction() != &Scope) {

        const auto &FnReachabilityAA = A.getAAFor<AAInterFnReachability>(
            QueryingAA, IRPosition::function(Scope), DepClassTy::OPTIONAL);

        // Without going backwards in the call tree, can we reach the access
        // from the least dominating write. Do not allow to pass the instruction
        // itself either.
        bool Inserted = ExclusionSet.insert(&I).second;

        if (!FnReachabilityAA.instructionCanReach(
                A, *LeastDominatingWriteInst,
                *Acc.getRemoteInst()->getFunction(), &ExclusionSet))
          WriteChecked = true;

        if (Inserted)
          ExclusionSet.erase(&I);
      }

      if (ReadChecked && WriteChecked)
>>>>>>> e1acf65b
        return true;

      if (!DT || !UseDominanceReasoning)
        return false;
      if (!DominatingWrites.count(&Acc))
        return false;
      return LeastDominatingWriteInst != Acc.getRemoteInst();
    };

    // Run the user callback on all accesses we cannot skip and return if
    // that succeeded for all or not.
    for (auto &It : InterferingAccesses) {
      if ((!AllInSameNoSyncFn && !IsThreadLocalObj && !ExecDomainAA) ||
          !CanSkipAccess(*It.first, It.second)) {
        if (!UserCB(*It.first, It.second))
          return false;
      }
    }
    return true;
  }

  ChangeStatus translateAndAddStateFromCallee(Attributor &A,
                                              const AAPointerInfo &OtherAA,
                                              CallBase &CB) {
    using namespace AA::PointerInfo;
    if (!OtherAA.getState().isValidState() || !isValidState())
      return indicatePessimisticFixpoint();

    const auto &OtherAAImpl = static_cast<const AAPointerInfoImpl &>(OtherAA);
    bool IsByval = OtherAAImpl.getAssociatedArgument()->hasByValAttr();

    // Combine the accesses bin by bin.
    ChangeStatus Changed = ChangeStatus::UNCHANGED;
    const auto &State = OtherAAImpl.getState();
    for (const auto &It : State) {
      for (auto Index : It.getSecond()) {
        const auto &RAcc = State.getAccess(Index);
        if (IsByval && !RAcc.isRead())
          continue;
        bool UsedAssumedInformation = false;
        AccessKind AK = RAcc.getKind();
        auto Content = A.translateArgumentToCallSiteContent(
            RAcc.getContent(), CB, *this, UsedAssumedInformation);
        AK = AccessKind(AK & (IsByval ? AccessKind::AK_R : AccessKind::AK_RW));
        AK = AccessKind(AK | (RAcc.isMayAccess() ? AK_MAY : AK_MUST));

        Changed |= addAccess(A, RAcc.getRanges(), CB, Content, AK,
                             RAcc.getType(), RAcc.getRemoteInst());
      }
    }
    return Changed;
  }

  ChangeStatus translateAndAddState(Attributor &A, const AAPointerInfo &OtherAA,
                                    const OffsetInfo &Offsets, CallBase &CB) {
    using namespace AA::PointerInfo;
    if (!OtherAA.getState().isValidState() || !isValidState())
      return indicatePessimisticFixpoint();

    const auto &OtherAAImpl = static_cast<const AAPointerInfoImpl &>(OtherAA);

    // Combine the accesses bin by bin.
    ChangeStatus Changed = ChangeStatus::UNCHANGED;
    const auto &State = OtherAAImpl.getState();
    for (const auto &It : State) {
      for (auto Index : It.getSecond()) {
        const auto &RAcc = State.getAccess(Index);
        for (auto Offset : Offsets) {
          auto NewRanges = Offset == AA::RangeTy::Unknown
                               ? AA::RangeTy::getUnknown()
                               : RAcc.getRanges();
          if (!NewRanges.isUnknown()) {
            NewRanges.addToAllOffsets(Offset);
          }
          Changed |=
              addAccess(A, NewRanges, CB, RAcc.getContent(), RAcc.getKind(),
                        RAcc.getType(), RAcc.getRemoteInst());
        }
      }
    }
    return Changed;
  }

  /// Statistic tracking for all AAPointerInfo implementations.
  /// See AbstractAttribute::trackStatistics().
  void trackPointerInfoStatistics(const IRPosition &IRP) const {}

  /// Dump the state into \p O.
  void dumpState(raw_ostream &O) {
    for (auto &It : OffsetBins) {
      O << "[" << It.first.Offset << "-" << It.first.Offset + It.first.Size
        << "] : " << It.getSecond().size() << "\n";
      for (auto AccIndex : It.getSecond()) {
        auto &Acc = AccessList[AccIndex];
        O << "     - " << Acc.getKind() << " - " << *Acc.getLocalInst() << "\n";
        if (Acc.getLocalInst() != Acc.getRemoteInst())
          O << "     -->                         " << *Acc.getRemoteInst()
            << "\n";
        if (!Acc.isWrittenValueYetUndetermined()) {
          if (Acc.getWrittenValue())
            O << "       - c: " << *Acc.getWrittenValue() << "\n";
          else
            O << "       - c: <unknown>\n";
        }
      }
    }
  }
};

struct AAPointerInfoFloating : public AAPointerInfoImpl {
  using AccessKind = AAPointerInfo::AccessKind;
  AAPointerInfoFloating(const IRPosition &IRP, Attributor &A)
      : AAPointerInfoImpl(IRP, A) {}

  /// Deal with an access and signal if it was handled successfully.
  bool handleAccess(Attributor &A, Instruction &I,
                    std::optional<Value *> Content, AccessKind Kind,
                    SmallVectorImpl<int64_t> &Offsets, ChangeStatus &Changed,
                    Type &Ty) {
    using namespace AA::PointerInfo;
    auto Size = AA::RangeTy::Unknown;
    const DataLayout &DL = A.getDataLayout();
    TypeSize AccessSize = DL.getTypeStoreSize(&Ty);
    if (!AccessSize.isScalable())
      Size = AccessSize.getFixedValue();

    // Make a strictly ascending list of offsets as required by addAccess()
    llvm::sort(Offsets);
    auto *Last = std::unique(Offsets.begin(), Offsets.end());
    Offsets.erase(Last, Offsets.end());

    VectorType *VT = dyn_cast<VectorType>(&Ty);
    if (!VT || VT->getElementCount().isScalable() ||
        !Content.value_or(nullptr) || !isa<Constant>(*Content) ||
        (*Content)->getType() != VT ||
        DL.getTypeStoreSize(VT->getElementType()).isScalable()) {
      Changed = Changed | addAccess(A, {Offsets, Size}, I, Content, Kind, &Ty);
    } else {
      // Handle vector stores with constant content element-wise.
      // TODO: We could look for the elements or create instructions
      //       representing them.
      // TODO: We need to push the Content into the range abstraction
      //       (AA::RangeTy) to allow different content values for different
      //       ranges. ranges. Hence, support vectors storing different values.
      Type *ElementType = VT->getElementType();
      int64_t ElementSize = DL.getTypeStoreSize(ElementType).getFixedValue();
      auto *ConstContent = cast<Constant>(*Content);
      Type *Int32Ty = Type::getInt32Ty(ElementType->getContext());
      SmallVector<int64_t> ElementOffsets(Offsets.begin(), Offsets.end());

      for (int i = 0, e = VT->getElementCount().getFixedValue(); i != e; ++i) {
        Value *ElementContent = ConstantExpr::getExtractElement(
            ConstContent, ConstantInt::get(Int32Ty, i));

        // Add the element access.
        Changed = Changed | addAccess(A, {ElementOffsets, ElementSize}, I,
                                      ElementContent, Kind, ElementType);

        // Advance the offsets for the next element.
        for (auto &ElementOffset : ElementOffsets)
          ElementOffset += ElementSize;
      }
    }
    return true;
  };

  /// See AbstractAttribute::updateImpl(...).
  ChangeStatus updateImpl(Attributor &A) override;

  /// If the indices to \p GEP can be traced to constants, incorporate all
  /// of these into \p UsrOI.
  ///
  /// \return true iff \p UsrOI is updated.
  bool collectConstantsForGEP(Attributor &A, const DataLayout &DL,
                              OffsetInfo &UsrOI, const OffsetInfo &PtrOI,
                              const GEPOperator *GEP);

  /// See AbstractAttribute::trackStatistics()
  void trackStatistics() const override {
    AAPointerInfoImpl::trackPointerInfoStatistics(getIRPosition());
  }
};

bool AAPointerInfoFloating::collectConstantsForGEP(Attributor &A,
                                                   const DataLayout &DL,
                                                   OffsetInfo &UsrOI,
                                                   const OffsetInfo &PtrOI,
                                                   const GEPOperator *GEP) {
  unsigned BitWidth = DL.getIndexTypeSizeInBits(GEP->getType());
  MapVector<Value *, APInt> VariableOffsets;
  APInt ConstantOffset(BitWidth, 0);

  assert(!UsrOI.isUnknown() && !PtrOI.isUnknown() &&
         "Don't look for constant values if the offset has already been "
         "determined to be unknown.");

  if (!GEP->collectOffset(DL, BitWidth, VariableOffsets, ConstantOffset)) {
    UsrOI.setUnknown();
    return true;
  }

  LLVM_DEBUG(dbgs() << "[AAPointerInfo] GEP offset is "
                    << (VariableOffsets.empty() ? "" : "not") << " constant "
                    << *GEP << "\n");

  auto Union = PtrOI;
  Union.addToAll(ConstantOffset.getSExtValue());

  // Each VI in VariableOffsets has a set of potential constant values. Every
  // combination of elements, picked one each from these sets, is separately
  // added to the original set of offsets, thus resulting in more offsets.
  for (const auto &VI : VariableOffsets) {
    auto &PotentialConstantsAA = A.getAAFor<AAPotentialConstantValues>(
        *this, IRPosition::value(*VI.first), DepClassTy::OPTIONAL);
    if (!PotentialConstantsAA.isValidState()) {
      UsrOI.setUnknown();
      return true;
    }

    // UndefValue is treated as a zero, which leaves Union as is.
    if (PotentialConstantsAA.undefIsContained())
      continue;

    // We need at least one constant in every set to compute an actual offset.
    // Otherwise, we end up pessimizing AAPointerInfo by respecting offsets that
    // don't actually exist. In other words, the absence of constant values
    // implies that the operation can be assumed dead for now.
    auto &AssumedSet = PotentialConstantsAA.getAssumedSet();
    if (AssumedSet.empty())
      return false;

    OffsetInfo Product;
    for (const auto &ConstOffset : AssumedSet) {
      auto CopyPerOffset = Union;
      CopyPerOffset.addToAll(ConstOffset.getSExtValue() *
                             VI.second.getZExtValue());
      Product.merge(CopyPerOffset);
    }
    Union = Product;
  }

  UsrOI = std::move(Union);
  return true;
}

ChangeStatus AAPointerInfoFloating::updateImpl(Attributor &A) {
  using namespace AA::PointerInfo;
  ChangeStatus Changed = ChangeStatus::UNCHANGED;
  const DataLayout &DL = A.getDataLayout();
  Value &AssociatedValue = getAssociatedValue();

  DenseMap<Value *, OffsetInfo> OffsetInfoMap;
  OffsetInfoMap[&AssociatedValue].insert(0);

  auto HandlePassthroughUser = [&](Value *Usr, Value *CurPtr, bool &Follow) {
    // One does not simply walk into a map and assign a reference to a possibly
    // new location. That can cause an invalidation before the assignment
    // happens, like so:
    //
    //   OffsetInfoMap[Usr] = OffsetInfoMap[CurPtr]; /* bad idea! */
    //
    // The RHS is a reference that may be invalidated by an insertion caused by
    // the LHS. So we ensure that the side-effect of the LHS happens first.
    auto &UsrOI = OffsetInfoMap[Usr];
    auto &PtrOI = OffsetInfoMap[CurPtr];
    assert(!PtrOI.isUnassigned() &&
           "Cannot pass through if the input Ptr was not visited!");
    UsrOI = PtrOI;
    Follow = true;
    return true;
  };

  const auto *F = getAnchorScope();
  const auto *CI =
      F ? A.getInfoCache().getAnalysisResultForFunction<CycleAnalysis>(*F)
        : nullptr;
  const auto *TLI =
      F ? A.getInfoCache().getTargetLibraryInfoForFunction(*F) : nullptr;

  auto UsePred = [&](const Use &U, bool &Follow) -> bool {
    Value *CurPtr = U.get();
    User *Usr = U.getUser();
    LLVM_DEBUG(dbgs() << "[AAPointerInfo] Analyze " << *CurPtr << " in " << *Usr
                      << "\n");
    assert(OffsetInfoMap.count(CurPtr) &&
           "The current pointer offset should have been seeded!");

    if (ConstantExpr *CE = dyn_cast<ConstantExpr>(Usr)) {
      if (CE->isCast())
        return HandlePassthroughUser(Usr, CurPtr, Follow);
      if (CE->isCompare())
        return true;
      if (!isa<GEPOperator>(CE)) {
        LLVM_DEBUG(dbgs() << "[AAPointerInfo] Unhandled constant user " << *CE
                          << "\n");
        return false;
      }
    }
    if (auto *GEP = dyn_cast<GEPOperator>(Usr)) {
      // Note the order here, the Usr access might change the map, CurPtr is
      // already in it though.
      auto &UsrOI = OffsetInfoMap[Usr];
      auto &PtrOI = OffsetInfoMap[CurPtr];

      if (UsrOI.isUnknown())
        return true;

      if (PtrOI.isUnknown()) {
        Follow = true;
        UsrOI.setUnknown();
        return true;
      }

      Follow = collectConstantsForGEP(A, DL, UsrOI, PtrOI, GEP);
      return true;
    }
    if (isa<PtrToIntInst>(Usr))
      return false;
    if (isa<CastInst>(Usr) || isa<SelectInst>(Usr) || isa<ReturnInst>(Usr))
      return HandlePassthroughUser(Usr, CurPtr, Follow);

    // For PHIs we need to take care of the recurrence explicitly as the value
    // might change while we iterate through a loop. For now, we give up if
    // the PHI is not invariant.
    if (isa<PHINode>(Usr)) {
      // Note the order here, the Usr access might change the map, CurPtr is
      // already in it though.
      bool IsFirstPHIUser = !OffsetInfoMap.count(Usr);
      auto &UsrOI = OffsetInfoMap[Usr];
      auto &PtrOI = OffsetInfoMap[CurPtr];

      // Check if the PHI operand has already an unknown offset as we can't
      // improve on that anymore.
      if (PtrOI.isUnknown()) {
        LLVM_DEBUG(dbgs() << "[AAPointerInfo] PHI operand offset unknown "
                          << *CurPtr << " in " << *Usr << "\n");
        Follow = !UsrOI.isUnknown();
        UsrOI.setUnknown();
        return true;
      }

      // Check if the PHI is invariant (so far).
      if (UsrOI == PtrOI) {
        assert(!PtrOI.isUnassigned() &&
               "Cannot assign if the current Ptr was not visited!");
        LLVM_DEBUG(dbgs() << "[AAPointerInfo] PHI is invariant (so far)");
        return true;
      }

      // Check if the PHI operand can be traced back to AssociatedValue.
      APInt Offset(
          DL.getIndexSizeInBits(CurPtr->getType()->getPointerAddressSpace()),
          0);
      Value *CurPtrBase = CurPtr->stripAndAccumulateConstantOffsets(
          DL, Offset, /* AllowNonInbounds */ true);
      auto It = OffsetInfoMap.find(CurPtrBase);
      if (It == OffsetInfoMap.end()) {
        LLVM_DEBUG(dbgs() << "[AAPointerInfo] PHI operand is too complex "
                          << *CurPtr << " in " << *Usr << "\n");
        UsrOI.setUnknown();
        Follow = true;
        return true;
      }

      auto mayBeInCycleHeader = [](const CycleInfo *CI, const Instruction *I) {
        if (!CI)
          return true;
        auto *BB = I->getParent();
        auto *C = CI->getCycle(BB);
        if (!C)
          return false;
        return BB == C->getHeader();
      };

      // Check if the PHI operand is not dependent on the PHI itself. Every
      // recurrence is a cyclic net of PHIs in the data flow, and has an
      // equivalent Cycle in the control flow. One of those PHIs must be in the
      // header of that control flow Cycle. This is independent of the choice of
      // Cycles reported by CycleInfo. It is sufficient to check the PHIs in
      // every Cycle header; if such a node is marked unknown, this will
      // eventually propagate through the whole net of PHIs in the recurrence.
      if (mayBeInCycleHeader(CI, cast<Instruction>(Usr))) {
        auto BaseOI = It->getSecond();
        BaseOI.addToAll(Offset.getZExtValue());
        if (IsFirstPHIUser || BaseOI == UsrOI) {
          LLVM_DEBUG(dbgs() << "[AAPointerInfo] PHI is invariant " << *CurPtr
                            << " in " << *Usr << "\n");
          return HandlePassthroughUser(Usr, CurPtr, Follow);
        }

        LLVM_DEBUG(
            dbgs() << "[AAPointerInfo] PHI operand pointer offset mismatch "
                   << *CurPtr << " in " << *Usr << "\n");
        UsrOI.setUnknown();
        Follow = true;
        return true;
      }

      UsrOI.merge(PtrOI);
      Follow = true;
      return true;
    }

    if (auto *LoadI = dyn_cast<LoadInst>(Usr)) {
      // If the access is to a pointer that may or may not be the associated
      // value, e.g. due to a PHI, we cannot assume it will be read.
      AccessKind AK = AccessKind::AK_R;
      if (getUnderlyingObject(CurPtr) == &AssociatedValue)
        AK = AccessKind(AK | AccessKind::AK_MUST);
      else
        AK = AccessKind(AK | AccessKind::AK_MAY);
      if (!handleAccess(A, *LoadI, /* Content */ nullptr, AK,
                        OffsetInfoMap[CurPtr].Offsets, Changed,
                        *LoadI->getType()))
        return false;

      auto IsAssumption = [](Instruction &I) {
        if (auto *II = dyn_cast<IntrinsicInst>(&I))
          return II->isAssumeLikeIntrinsic();
        return false;
      };

      auto IsImpactedInRange = [&](Instruction *FromI, Instruction *ToI) {
        // Check if the assumption and the load are executed together without
        // memory modification.
        do {
          if (FromI->mayWriteToMemory() && !IsAssumption(*FromI))
            return true;
          FromI = FromI->getNextNonDebugInstruction();
        } while (FromI && FromI != ToI);
        return false;
      };

      BasicBlock *BB = LoadI->getParent();
      auto IsValidAssume = [&](IntrinsicInst &IntrI) {
        if (IntrI.getIntrinsicID() != Intrinsic::assume)
          return false;
        BasicBlock *IntrBB = IntrI.getParent();
        if (IntrI.getParent() == BB) {
          if (IsImpactedInRange(LoadI->getNextNonDebugInstruction(), &IntrI))
            return false;
        } else {
          auto PredIt = pred_begin(IntrBB);
          if ((*PredIt) != BB)
            return false;
          if (++PredIt != pred_end(IntrBB))
            return false;
          for (auto *SuccBB : successors(BB)) {
            if (SuccBB == IntrBB)
              continue;
            if (isa<UnreachableInst>(SuccBB->getTerminator()))
              continue;
            return false;
          }
          if (IsImpactedInRange(LoadI->getNextNonDebugInstruction(),
                                BB->getTerminator()))
            return false;
          if (IsImpactedInRange(&IntrBB->front(), &IntrI))
            return false;
        }
        return true;
      };

      std::pair<Value *, IntrinsicInst *> Assumption;
      for (const Use &LoadU : LoadI->uses()) {
        if (auto *CmpI = dyn_cast<CmpInst>(LoadU.getUser())) {
          if (!CmpI->isEquality() || !CmpI->isTrueWhenEqual())
            continue;
          for (const Use &CmpU : CmpI->uses()) {
            if (auto *IntrI = dyn_cast<IntrinsicInst>(CmpU.getUser())) {
              if (!IsValidAssume(*IntrI))
                continue;
              int Idx = CmpI->getOperandUse(0) == LoadU;
              Assumption = {CmpI->getOperand(Idx), IntrI};
              break;
            }
          }
        }
        if (Assumption.first)
          break;
      }

      // Check if we found an assumption associated with this load.
      if (!Assumption.first || !Assumption.second)
        return true;

      LLVM_DEBUG(dbgs() << "[AAPointerInfo] Assumption found "
                        << *Assumption.second << ": " << *LoadI
                        << " == " << *Assumption.first << "\n");

      return handleAccess(
          A, *Assumption.second, Assumption.first, AccessKind::AK_ASSUMPTION,
          OffsetInfoMap[CurPtr].Offsets, Changed, *LoadI->getType());
    }

    auto HandleStoreLike = [&](Instruction &I, Value *ValueOp, Type &ValueTy,
                               ArrayRef<Value *> OtherOps, AccessKind AK) {
      for (auto *OtherOp : OtherOps) {
        if (OtherOp == CurPtr) {
          LLVM_DEBUG(
              dbgs()
              << "[AAPointerInfo] Escaping use in store like instruction " << I
              << "\n");
          return false;
        }
      }

      // If the access is to a pointer that may or may not be the associated
      // value, e.g. due to a PHI, we cannot assume it will be written.
      if (getUnderlyingObject(CurPtr) == &AssociatedValue)
        AK = AccessKind(AK | AccessKind::AK_MUST);
      else
        AK = AccessKind(AK | AccessKind::AK_MAY);
      bool UsedAssumedInformation = false;
      std::optional<Value *> Content = nullptr;
      if (ValueOp)
        Content = A.getAssumedSimplified(
            *ValueOp, *this, UsedAssumedInformation, AA::Interprocedural);
      return handleAccess(A, I, Content, AK, OffsetInfoMap[CurPtr].Offsets,
                          Changed, ValueTy);
    };

    if (auto *StoreI = dyn_cast<StoreInst>(Usr))
      return HandleStoreLike(*StoreI, StoreI->getValueOperand(),
                             *StoreI->getValueOperand()->getType(),
                             {StoreI->getValueOperand()}, AccessKind::AK_W);
    if (auto *RMWI = dyn_cast<AtomicRMWInst>(Usr))
      return HandleStoreLike(*RMWI, nullptr, *RMWI->getValOperand()->getType(),
                             {RMWI->getValOperand()}, AccessKind::AK_RW);
    if (auto *CXI = dyn_cast<AtomicCmpXchgInst>(Usr))
      return HandleStoreLike(
          *CXI, nullptr, *CXI->getNewValOperand()->getType(),
          {CXI->getCompareOperand(), CXI->getNewValOperand()},
          AccessKind::AK_RW);

    if (auto *CB = dyn_cast<CallBase>(Usr)) {
      if (CB->isLifetimeStartOrEnd())
        return true;
      if (getFreedOperand(CB, TLI) == U)
        return true;
      if (CB->isArgOperand(&U)) {
        unsigned ArgNo = CB->getArgOperandNo(&U);
        const auto &CSArgPI = A.getAAFor<AAPointerInfo>(
            *this, IRPosition::callsite_argument(*CB, ArgNo),
            DepClassTy::REQUIRED);
        Changed = translateAndAddState(A, CSArgPI, OffsetInfoMap[CurPtr], *CB) |
                  Changed;
        return isValidState();
      }
      LLVM_DEBUG(dbgs() << "[AAPointerInfo] Call user not handled " << *CB
                        << "\n");
      // TODO: Allow some call uses
      return false;
    }

    LLVM_DEBUG(dbgs() << "[AAPointerInfo] User not handled " << *Usr << "\n");
    return false;
  };
  auto EquivalentUseCB = [&](const Use &OldU, const Use &NewU) {
    assert(OffsetInfoMap.count(OldU) && "Old use should be known already!");
    if (OffsetInfoMap.count(NewU)) {
      LLVM_DEBUG({
        if (!(OffsetInfoMap[NewU] == OffsetInfoMap[OldU])) {
          dbgs() << "[AAPointerInfo] Equivalent use callback failed: "
                 << OffsetInfoMap[NewU] << " vs " << OffsetInfoMap[OldU]
                 << "\n";
        }
      });
      return OffsetInfoMap[NewU] == OffsetInfoMap[OldU];
    }
    OffsetInfoMap[NewU] = OffsetInfoMap[OldU];
    return true;
  };
  if (!A.checkForAllUses(UsePred, *this, AssociatedValue,
                         /* CheckBBLivenessOnly */ true, DepClassTy::OPTIONAL,
                         /* IgnoreDroppableUses */ true, EquivalentUseCB)) {
    LLVM_DEBUG(dbgs() << "[AAPointerInfo] Check for all uses failed, abort!\n");
    return indicatePessimisticFixpoint();
  }

  LLVM_DEBUG({
    dbgs() << "Accesses by bin after update:\n";
    dumpState(dbgs());
  });

  return Changed;
}

struct AAPointerInfoReturned final : AAPointerInfoImpl {
  AAPointerInfoReturned(const IRPosition &IRP, Attributor &A)
      : AAPointerInfoImpl(IRP, A) {}

  /// See AbstractAttribute::updateImpl(...).
  ChangeStatus updateImpl(Attributor &A) override {
    return indicatePessimisticFixpoint();
  }

  /// See AbstractAttribute::trackStatistics()
  void trackStatistics() const override {
    AAPointerInfoImpl::trackPointerInfoStatistics(getIRPosition());
  }
};

struct AAPointerInfoArgument final : AAPointerInfoFloating {
  AAPointerInfoArgument(const IRPosition &IRP, Attributor &A)
      : AAPointerInfoFloating(IRP, A) {}

  /// See AbstractAttribute::initialize(...).
  void initialize(Attributor &A) override {
    AAPointerInfoFloating::initialize(A);
    if (getAnchorScope()->isDeclaration())
      indicatePessimisticFixpoint();
  }

  /// See AbstractAttribute::trackStatistics()
  void trackStatistics() const override {
    AAPointerInfoImpl::trackPointerInfoStatistics(getIRPosition());
  }
};

struct AAPointerInfoCallSiteArgument final : AAPointerInfoFloating {
  AAPointerInfoCallSiteArgument(const IRPosition &IRP, Attributor &A)
      : AAPointerInfoFloating(IRP, A) {}

  /// See AbstractAttribute::updateImpl(...).
  ChangeStatus updateImpl(Attributor &A) override {
    using namespace AA::PointerInfo;
    // We handle memory intrinsics explicitly, at least the first (=
    // destination) and second (=source) arguments as we know how they are
    // accessed.
    if (auto *MI = dyn_cast_or_null<MemIntrinsic>(getCtxI())) {
      ConstantInt *Length = dyn_cast<ConstantInt>(MI->getLength());
      int64_t LengthVal = AA::RangeTy::Unknown;
      if (Length)
        LengthVal = Length->getSExtValue();
      unsigned ArgNo = getIRPosition().getCallSiteArgNo();
      ChangeStatus Changed = ChangeStatus::UNCHANGED;
      if (ArgNo > 1) {
        LLVM_DEBUG(dbgs() << "[AAPointerInfo] Unhandled memory intrinsic "
                          << *MI << "\n");
        return indicatePessimisticFixpoint();
      } else {
        auto Kind =
            ArgNo == 0 ? AccessKind::AK_MUST_WRITE : AccessKind::AK_MUST_READ;
        Changed =
            Changed | addAccess(A, {0, LengthVal}, *MI, nullptr, Kind, nullptr);
      }
      LLVM_DEBUG({
        dbgs() << "Accesses by bin after update:\n";
        dumpState(dbgs());
      });

      return Changed;
    }

    // TODO: Once we have call site specific value information we can provide
    //       call site specific liveness information and then it makes
    //       sense to specialize attributes for call sites arguments instead of
    //       redirecting requests to the callee argument.
    Argument *Arg = getAssociatedArgument();
    if (Arg) {
      const IRPosition &ArgPos = IRPosition::argument(*Arg);
      auto &ArgAA =
          A.getAAFor<AAPointerInfo>(*this, ArgPos, DepClassTy::REQUIRED);
      if (ArgAA.getState().isValidState())
        return translateAndAddStateFromCallee(A, ArgAA,
                                              *cast<CallBase>(getCtxI()));
      if (!Arg->getParent()->isDeclaration())
        return indicatePessimisticFixpoint();
    }

    const auto &NoCaptureAA =
        A.getAAFor<AANoCapture>(*this, getIRPosition(), DepClassTy::OPTIONAL);

    if (!NoCaptureAA.isAssumedNoCapture())
      return indicatePessimisticFixpoint();

    bool IsKnown = false;
    if (AA::isAssumedReadNone(A, getIRPosition(), *this, IsKnown))
      return ChangeStatus::UNCHANGED;
    bool ReadOnly = AA::isAssumedReadOnly(A, getIRPosition(), *this, IsKnown);
    auto Kind =
        ReadOnly ? AccessKind::AK_MAY_READ : AccessKind::AK_MAY_READ_WRITE;
    return addAccess(A, AA::RangeTy::getUnknown(), *getCtxI(), nullptr, Kind,
                     nullptr);
  }

  /// See AbstractAttribute::trackStatistics()
  void trackStatistics() const override {
    AAPointerInfoImpl::trackPointerInfoStatistics(getIRPosition());
  }
};

struct AAPointerInfoCallSiteReturned final : AAPointerInfoFloating {
  AAPointerInfoCallSiteReturned(const IRPosition &IRP, Attributor &A)
      : AAPointerInfoFloating(IRP, A) {}

  /// See AbstractAttribute::trackStatistics()
  void trackStatistics() const override {
    AAPointerInfoImpl::trackPointerInfoStatistics(getIRPosition());
  }
};
} // namespace

/// -----------------------NoUnwind Function Attribute--------------------------

namespace {
struct AANoUnwindImpl : AANoUnwind {
  AANoUnwindImpl(const IRPosition &IRP, Attributor &A) : AANoUnwind(IRP, A) {}

  const std::string getAsStr() const override {
    return getAssumed() ? "nounwind" : "may-unwind";
  }

  /// See AbstractAttribute::updateImpl(...).
  ChangeStatus updateImpl(Attributor &A) override {
    auto Opcodes = {
        (unsigned)Instruction::Invoke,      (unsigned)Instruction::CallBr,
        (unsigned)Instruction::Call,        (unsigned)Instruction::CleanupRet,
        (unsigned)Instruction::CatchSwitch, (unsigned)Instruction::Resume};

    auto CheckForNoUnwind = [&](Instruction &I) {
      if (!I.mayThrow())
        return true;

      if (const auto *CB = dyn_cast<CallBase>(&I)) {
        const auto &NoUnwindAA = A.getAAFor<AANoUnwind>(
            *this, IRPosition::callsite_function(*CB), DepClassTy::REQUIRED);
        return NoUnwindAA.isAssumedNoUnwind();
      }
      return false;
    };

    bool UsedAssumedInformation = false;
    if (!A.checkForAllInstructions(CheckForNoUnwind, *this, Opcodes,
                                   UsedAssumedInformation))
      return indicatePessimisticFixpoint();

    return ChangeStatus::UNCHANGED;
  }
};

struct AANoUnwindFunction final : public AANoUnwindImpl {
  AANoUnwindFunction(const IRPosition &IRP, Attributor &A)
      : AANoUnwindImpl(IRP, A) {}

  /// See AbstractAttribute::trackStatistics()
  void trackStatistics() const override { STATS_DECLTRACK_FN_ATTR(nounwind) }
};

/// NoUnwind attribute deduction for a call sites.
struct AANoUnwindCallSite final : AANoUnwindImpl {
  AANoUnwindCallSite(const IRPosition &IRP, Attributor &A)
      : AANoUnwindImpl(IRP, A) {}

  /// See AbstractAttribute::initialize(...).
  void initialize(Attributor &A) override {
    AANoUnwindImpl::initialize(A);
    Function *F = getAssociatedFunction();
    if (!F || F->isDeclaration())
      indicatePessimisticFixpoint();
  }

  /// See AbstractAttribute::updateImpl(...).
  ChangeStatus updateImpl(Attributor &A) override {
    // TODO: Once we have call site specific value information we can provide
    //       call site specific liveness information and then it makes
    //       sense to specialize attributes for call sites arguments instead of
    //       redirecting requests to the callee argument.
    Function *F = getAssociatedFunction();
    const IRPosition &FnPos = IRPosition::function(*F);
    auto &FnAA = A.getAAFor<AANoUnwind>(*this, FnPos, DepClassTy::REQUIRED);
    return clampStateAndIndicateChange(getState(), FnAA.getState());
  }

  /// See AbstractAttribute::trackStatistics()
  void trackStatistics() const override { STATS_DECLTRACK_CS_ATTR(nounwind); }
};
} // namespace

/// --------------------- Function Return Values -------------------------------

namespace {
/// "Attribute" that collects all potential returned values and the return
/// instructions that they arise from.
///
/// If there is a unique returned value R, the manifest method will:
///   - mark R with the "returned" attribute, if R is an argument.
class AAReturnedValuesImpl : public AAReturnedValues, public AbstractState {

  /// Mapping of values potentially returned by the associated function to the
  /// return instructions that might return them.
  MapVector<Value *, SmallSetVector<ReturnInst *, 4>> ReturnedValues;

  /// State flags
  ///
  ///{
  bool IsFixed = false;
  bool IsValidState = true;
  ///}

public:
  AAReturnedValuesImpl(const IRPosition &IRP, Attributor &A)
      : AAReturnedValues(IRP, A) {}

  /// See AbstractAttribute::initialize(...).
  void initialize(Attributor &A) override {
    // Reset the state.
    IsFixed = false;
    IsValidState = true;
    ReturnedValues.clear();

    Function *F = getAssociatedFunction();
    if (!F || F->isDeclaration()) {
      indicatePessimisticFixpoint();
      return;
    }
    assert(!F->getReturnType()->isVoidTy() &&
           "Did not expect a void return type!");

    // The map from instruction opcodes to those instructions in the function.
    auto &OpcodeInstMap = A.getInfoCache().getOpcodeInstMapForFunction(*F);

    // Look through all arguments, if one is marked as returned we are done.
    for (Argument &Arg : F->args()) {
      if (Arg.hasReturnedAttr()) {
        auto &ReturnInstSet = ReturnedValues[&Arg];
        if (auto *Insts = OpcodeInstMap.lookup(Instruction::Ret))
          for (Instruction *RI : *Insts)
            ReturnInstSet.insert(cast<ReturnInst>(RI));

        indicateOptimisticFixpoint();
        return;
      }
    }

    if (!A.isFunctionIPOAmendable(*F))
      indicatePessimisticFixpoint();
  }

  /// See AbstractAttribute::manifest(...).
  ChangeStatus manifest(Attributor &A) override;

  /// See AbstractAttribute::getState(...).
  AbstractState &getState() override { return *this; }

  /// See AbstractAttribute::getState(...).
  const AbstractState &getState() const override { return *this; }

  /// See AbstractAttribute::updateImpl(Attributor &A).
  ChangeStatus updateImpl(Attributor &A) override;

  llvm::iterator_range<iterator> returned_values() override {
    return llvm::make_range(ReturnedValues.begin(), ReturnedValues.end());
  }

  llvm::iterator_range<const_iterator> returned_values() const override {
    return llvm::make_range(ReturnedValues.begin(), ReturnedValues.end());
  }

  /// Return the number of potential return values, -1 if unknown.
  size_t getNumReturnValues() const override {
    return isValidState() ? ReturnedValues.size() : -1;
  }

  /// Return an assumed unique return value if a single candidate is found. If
  /// there cannot be one, return a nullptr. If it is not clear yet, return
  /// std::nullopt.
  std::optional<Value *> getAssumedUniqueReturnValue(Attributor &A) const;

  /// See AbstractState::checkForAllReturnedValues(...).
  bool checkForAllReturnedValuesAndReturnInsts(
      function_ref<bool(Value &, const SmallSetVector<ReturnInst *, 4> &)> Pred)
      const override;

  /// Pretty print the attribute similar to the IR representation.
  const std::string getAsStr() const override;

  /// See AbstractState::isAtFixpoint().
  bool isAtFixpoint() const override { return IsFixed; }

  /// See AbstractState::isValidState().
  bool isValidState() const override { return IsValidState; }

  /// See AbstractState::indicateOptimisticFixpoint(...).
  ChangeStatus indicateOptimisticFixpoint() override {
    IsFixed = true;
    return ChangeStatus::UNCHANGED;
  }

  ChangeStatus indicatePessimisticFixpoint() override {
    IsFixed = true;
    IsValidState = false;
    return ChangeStatus::CHANGED;
  }
};

ChangeStatus AAReturnedValuesImpl::manifest(Attributor &A) {
  ChangeStatus Changed = ChangeStatus::UNCHANGED;

  // Bookkeeping.
  assert(isValidState());
  STATS_DECLTRACK(KnownReturnValues, FunctionReturn,
                  "Number of function with known return values");

  // Check if we have an assumed unique return value that we could manifest.
  std::optional<Value *> UniqueRV = getAssumedUniqueReturnValue(A);

  if (!UniqueRV || !*UniqueRV)
    return Changed;

  // Bookkeeping.
  STATS_DECLTRACK(UniqueReturnValue, FunctionReturn,
                  "Number of function with unique return");
  // If the assumed unique return value is an argument, annotate it.
  if (auto *UniqueRVArg = dyn_cast<Argument>(*UniqueRV)) {
    if (UniqueRVArg->getType()->canLosslesslyBitCastTo(
            getAssociatedFunction()->getReturnType())) {
      getIRPosition() = IRPosition::argument(*UniqueRVArg);
      Changed = IRAttribute::manifest(A);
    }
  }
  return Changed;
}

const std::string AAReturnedValuesImpl::getAsStr() const {
  return (isAtFixpoint() ? "returns(#" : "may-return(#") +
         (isValidState() ? std::to_string(getNumReturnValues()) : "?") + ")";
}

std::optional<Value *>
AAReturnedValuesImpl::getAssumedUniqueReturnValue(Attributor &A) const {
  // If checkForAllReturnedValues provides a unique value, ignoring potential
  // undef values that can also be present, it is assumed to be the actual
  // return value and forwarded to the caller of this method. If there are
  // multiple, a nullptr is returned indicating there cannot be a unique
  // returned value.
  std::optional<Value *> UniqueRV;
  Type *Ty = getAssociatedFunction()->getReturnType();

  auto Pred = [&](Value &RV) -> bool {
    UniqueRV = AA::combineOptionalValuesInAAValueLatice(UniqueRV, &RV, Ty);
    return UniqueRV != std::optional<Value *>(nullptr);
  };

  if (!A.checkForAllReturnedValues(Pred, *this))
    UniqueRV = nullptr;

  return UniqueRV;
}

bool AAReturnedValuesImpl::checkForAllReturnedValuesAndReturnInsts(
    function_ref<bool(Value &, const SmallSetVector<ReturnInst *, 4> &)> Pred)
    const {
  if (!isValidState())
    return false;

  // Check all returned values but ignore call sites as long as we have not
  // encountered an overdefined one during an update.
  for (const auto &It : ReturnedValues) {
    Value *RV = It.first;
    if (!Pred(*RV, It.second))
      return false;
  }

  return true;
}

ChangeStatus AAReturnedValuesImpl::updateImpl(Attributor &A) {
  ChangeStatus Changed = ChangeStatus::UNCHANGED;

  SmallVector<AA::ValueAndContext> Values;
  bool UsedAssumedInformation = false;
  auto ReturnInstCB = [&](Instruction &I) {
    ReturnInst &Ret = cast<ReturnInst>(I);
    Values.clear();
    if (!A.getAssumedSimplifiedValues(IRPosition::value(*Ret.getReturnValue()),
                                      *this, Values, AA::Intraprocedural,
                                      UsedAssumedInformation))
      Values.push_back({*Ret.getReturnValue(), Ret});

    for (auto &VAC : Values) {
      assert(AA::isValidInScope(*VAC.getValue(), Ret.getFunction()) &&
             "Assumed returned value should be valid in function scope!");
      if (ReturnedValues[VAC.getValue()].insert(&Ret))
        Changed = ChangeStatus::CHANGED;
    }
    return true;
  };

  // Discover returned values from all live returned instructions in the
  // associated function.
  if (!A.checkForAllInstructions(ReturnInstCB, *this, {Instruction::Ret},
                                 UsedAssumedInformation))
    return indicatePessimisticFixpoint();
  return Changed;
}

struct AAReturnedValuesFunction final : public AAReturnedValuesImpl {
  AAReturnedValuesFunction(const IRPosition &IRP, Attributor &A)
      : AAReturnedValuesImpl(IRP, A) {}

  /// See AbstractAttribute::trackStatistics()
  void trackStatistics() const override { STATS_DECLTRACK_ARG_ATTR(returned) }
};

/// Returned values information for a call sites.
struct AAReturnedValuesCallSite final : AAReturnedValuesImpl {
  AAReturnedValuesCallSite(const IRPosition &IRP, Attributor &A)
      : AAReturnedValuesImpl(IRP, A) {}

  /// See AbstractAttribute::initialize(...).
  void initialize(Attributor &A) override {
    // TODO: Once we have call site specific value information we can provide
    //       call site specific liveness information and then it makes
    //       sense to specialize attributes for call sites instead of
    //       redirecting requests to the callee.
    llvm_unreachable("Abstract attributes for returned values are not "
                     "supported for call sites yet!");
  }

  /// See AbstractAttribute::updateImpl(...).
  ChangeStatus updateImpl(Attributor &A) override {
    return indicatePessimisticFixpoint();
  }

  /// See AbstractAttribute::trackStatistics()
  void trackStatistics() const override {}
};
} // namespace

/// ------------------------ NoSync Function Attribute -------------------------

bool AANoSync::isAlignedBarrier(const CallBase &CB, bool ExecutedAligned) {
  switch (CB.getIntrinsicID()) {
  case Intrinsic::nvvm_barrier0:
  case Intrinsic::nvvm_barrier0_and:
  case Intrinsic::nvvm_barrier0_or:
  case Intrinsic::nvvm_barrier0_popc:
    return true;
  case Intrinsic::amdgcn_s_barrier:
    if (ExecutedAligned)
      return true;
    break;
  default:
    break;
  }
  return hasAssumption(CB, KnownAssumptionString("ompx_aligned_barrier"));
}

bool AANoSync::isNonRelaxedAtomic(const Instruction *I) {
  if (!I->isAtomic())
    return false;

  if (auto *FI = dyn_cast<FenceInst>(I))
    // All legal orderings for fence are stronger than monotonic.
    return FI->getSyncScopeID() != SyncScope::SingleThread;
  if (auto *AI = dyn_cast<AtomicCmpXchgInst>(I)) {
    // Unordered is not a legal ordering for cmpxchg.
    return (AI->getSuccessOrdering() != AtomicOrdering::Monotonic ||
            AI->getFailureOrdering() != AtomicOrdering::Monotonic);
  }

  AtomicOrdering Ordering;
  switch (I->getOpcode()) {
  case Instruction::AtomicRMW:
    Ordering = cast<AtomicRMWInst>(I)->getOrdering();
    break;
  case Instruction::Store:
    Ordering = cast<StoreInst>(I)->getOrdering();
    break;
  case Instruction::Load:
    Ordering = cast<LoadInst>(I)->getOrdering();
    break;
  default:
    llvm_unreachable(
        "New atomic operations need to be known in the attributor.");
  }

  return (Ordering != AtomicOrdering::Unordered &&
          Ordering != AtomicOrdering::Monotonic);
}

/// Return true if this intrinsic is nosync.  This is only used for intrinsics
/// which would be nosync except that they have a volatile flag.  All other
/// intrinsics are simply annotated with the nosync attribute in Intrinsics.td.
bool AANoSync::isNoSyncIntrinsic(const Instruction *I) {
  if (auto *MI = dyn_cast<MemIntrinsic>(I))
    return !MI->isVolatile();
  return false;
}

namespace {
struct AANoSyncImpl : AANoSync {
  AANoSyncImpl(const IRPosition &IRP, Attributor &A) : AANoSync(IRP, A) {}

  const std::string getAsStr() const override {
    return getAssumed() ? "nosync" : "may-sync";
  }

  /// See AbstractAttribute::updateImpl(...).
  ChangeStatus updateImpl(Attributor &A) override;
};

ChangeStatus AANoSyncImpl::updateImpl(Attributor &A) {

  auto CheckRWInstForNoSync = [&](Instruction &I) {
    return AA::isNoSyncInst(A, I, *this);
  };

  auto CheckForNoSync = [&](Instruction &I) {
    // At this point we handled all read/write effects and they are all
    // nosync, so they can be skipped.
    if (I.mayReadOrWriteMemory())
      return true;

    // non-convergent and readnone imply nosync.
    return !cast<CallBase>(I).isConvergent();
  };

  bool UsedAssumedInformation = false;
  if (!A.checkForAllReadWriteInstructions(CheckRWInstForNoSync, *this,
                                          UsedAssumedInformation) ||
      !A.checkForAllCallLikeInstructions(CheckForNoSync, *this,
                                         UsedAssumedInformation))
    return indicatePessimisticFixpoint();

  return ChangeStatus::UNCHANGED;
}

struct AANoSyncFunction final : public AANoSyncImpl {
  AANoSyncFunction(const IRPosition &IRP, Attributor &A)
      : AANoSyncImpl(IRP, A) {}

  /// See AbstractAttribute::trackStatistics()
  void trackStatistics() const override { STATS_DECLTRACK_FN_ATTR(nosync) }
};

/// NoSync attribute deduction for a call sites.
struct AANoSyncCallSite final : AANoSyncImpl {
  AANoSyncCallSite(const IRPosition &IRP, Attributor &A)
      : AANoSyncImpl(IRP, A) {}

  /// See AbstractAttribute::initialize(...).
  void initialize(Attributor &A) override {
    AANoSyncImpl::initialize(A);
    Function *F = getAssociatedFunction();
    if (!F || F->isDeclaration())
      indicatePessimisticFixpoint();
  }

  /// See AbstractAttribute::updateImpl(...).
  ChangeStatus updateImpl(Attributor &A) override {
    // TODO: Once we have call site specific value information we can provide
    //       call site specific liveness information and then it makes
    //       sense to specialize attributes for call sites arguments instead of
    //       redirecting requests to the callee argument.
    Function *F = getAssociatedFunction();
    const IRPosition &FnPos = IRPosition::function(*F);
    auto &FnAA = A.getAAFor<AANoSync>(*this, FnPos, DepClassTy::REQUIRED);
    return clampStateAndIndicateChange(getState(), FnAA.getState());
  }

  /// See AbstractAttribute::trackStatistics()
  void trackStatistics() const override { STATS_DECLTRACK_CS_ATTR(nosync); }
};
} // namespace

/// ------------------------ No-Free Attributes ----------------------------

namespace {
struct AANoFreeImpl : public AANoFree {
  AANoFreeImpl(const IRPosition &IRP, Attributor &A) : AANoFree(IRP, A) {}

  /// See AbstractAttribute::updateImpl(...).
  ChangeStatus updateImpl(Attributor &A) override {
    auto CheckForNoFree = [&](Instruction &I) {
      const auto &CB = cast<CallBase>(I);
      if (CB.hasFnAttr(Attribute::NoFree))
        return true;

      const auto &NoFreeAA = A.getAAFor<AANoFree>(
          *this, IRPosition::callsite_function(CB), DepClassTy::REQUIRED);
      return NoFreeAA.isAssumedNoFree();
    };

    bool UsedAssumedInformation = false;
    if (!A.checkForAllCallLikeInstructions(CheckForNoFree, *this,
                                           UsedAssumedInformation))
      return indicatePessimisticFixpoint();
    return ChangeStatus::UNCHANGED;
  }

  /// See AbstractAttribute::getAsStr().
  const std::string getAsStr() const override {
    return getAssumed() ? "nofree" : "may-free";
  }
};

struct AANoFreeFunction final : public AANoFreeImpl {
  AANoFreeFunction(const IRPosition &IRP, Attributor &A)
      : AANoFreeImpl(IRP, A) {}

  /// See AbstractAttribute::trackStatistics()
  void trackStatistics() const override { STATS_DECLTRACK_FN_ATTR(nofree) }
};

/// NoFree attribute deduction for a call sites.
struct AANoFreeCallSite final : AANoFreeImpl {
  AANoFreeCallSite(const IRPosition &IRP, Attributor &A)
      : AANoFreeImpl(IRP, A) {}

  /// See AbstractAttribute::initialize(...).
  void initialize(Attributor &A) override {
    AANoFreeImpl::initialize(A);
    Function *F = getAssociatedFunction();
    if (!F || F->isDeclaration())
      indicatePessimisticFixpoint();
  }

  /// See AbstractAttribute::updateImpl(...).
  ChangeStatus updateImpl(Attributor &A) override {
    // TODO: Once we have call site specific value information we can provide
    //       call site specific liveness information and then it makes
    //       sense to specialize attributes for call sites arguments instead of
    //       redirecting requests to the callee argument.
    Function *F = getAssociatedFunction();
    const IRPosition &FnPos = IRPosition::function(*F);
    auto &FnAA = A.getAAFor<AANoFree>(*this, FnPos, DepClassTy::REQUIRED);
    return clampStateAndIndicateChange(getState(), FnAA.getState());
  }

  /// See AbstractAttribute::trackStatistics()
  void trackStatistics() const override { STATS_DECLTRACK_CS_ATTR(nofree); }
};

/// NoFree attribute for floating values.
struct AANoFreeFloating : AANoFreeImpl {
  AANoFreeFloating(const IRPosition &IRP, Attributor &A)
      : AANoFreeImpl(IRP, A) {}

  /// See AbstractAttribute::trackStatistics()
  void trackStatistics() const override{STATS_DECLTRACK_FLOATING_ATTR(nofree)}

  /// See Abstract Attribute::updateImpl(...).
  ChangeStatus updateImpl(Attributor &A) override {
    const IRPosition &IRP = getIRPosition();

    const auto &NoFreeAA = A.getAAFor<AANoFree>(
        *this, IRPosition::function_scope(IRP), DepClassTy::OPTIONAL);
    if (NoFreeAA.isAssumedNoFree())
      return ChangeStatus::UNCHANGED;

    Value &AssociatedValue = getIRPosition().getAssociatedValue();
    auto Pred = [&](const Use &U, bool &Follow) -> bool {
      Instruction *UserI = cast<Instruction>(U.getUser());
      if (auto *CB = dyn_cast<CallBase>(UserI)) {
        if (CB->isBundleOperand(&U))
          return false;
        if (!CB->isArgOperand(&U))
          return true;
        unsigned ArgNo = CB->getArgOperandNo(&U);

        const auto &NoFreeArg = A.getAAFor<AANoFree>(
            *this, IRPosition::callsite_argument(*CB, ArgNo),
            DepClassTy::REQUIRED);
        return NoFreeArg.isAssumedNoFree();
      }

      if (isa<GetElementPtrInst>(UserI) || isa<BitCastInst>(UserI) ||
          isa<PHINode>(UserI) || isa<SelectInst>(UserI)) {
        Follow = true;
        return true;
      }
      if (isa<StoreInst>(UserI) || isa<LoadInst>(UserI) ||
          isa<ReturnInst>(UserI))
        return true;

      // Unknown user.
      return false;
    };
    if (!A.checkForAllUses(Pred, *this, AssociatedValue))
      return indicatePessimisticFixpoint();

    return ChangeStatus::UNCHANGED;
  }
};

/// NoFree attribute for a call site argument.
struct AANoFreeArgument final : AANoFreeFloating {
  AANoFreeArgument(const IRPosition &IRP, Attributor &A)
      : AANoFreeFloating(IRP, A) {}

  /// See AbstractAttribute::trackStatistics()
  void trackStatistics() const override { STATS_DECLTRACK_ARG_ATTR(nofree) }
};

/// NoFree attribute for call site arguments.
struct AANoFreeCallSiteArgument final : AANoFreeFloating {
  AANoFreeCallSiteArgument(const IRPosition &IRP, Attributor &A)
      : AANoFreeFloating(IRP, A) {}

  /// See AbstractAttribute::updateImpl(...).
  ChangeStatus updateImpl(Attributor &A) override {
    // TODO: Once we have call site specific value information we can provide
    //       call site specific liveness information and then it makes
    //       sense to specialize attributes for call sites arguments instead of
    //       redirecting requests to the callee argument.
    Argument *Arg = getAssociatedArgument();
    if (!Arg)
      return indicatePessimisticFixpoint();
    const IRPosition &ArgPos = IRPosition::argument(*Arg);
    auto &ArgAA = A.getAAFor<AANoFree>(*this, ArgPos, DepClassTy::REQUIRED);
    return clampStateAndIndicateChange(getState(), ArgAA.getState());
  }

  /// See AbstractAttribute::trackStatistics()
  void trackStatistics() const override{STATS_DECLTRACK_CSARG_ATTR(nofree)};
};

/// NoFree attribute for function return value.
struct AANoFreeReturned final : AANoFreeFloating {
  AANoFreeReturned(const IRPosition &IRP, Attributor &A)
      : AANoFreeFloating(IRP, A) {
    llvm_unreachable("NoFree is not applicable to function returns!");
  }

  /// See AbstractAttribute::initialize(...).
  void initialize(Attributor &A) override {
    llvm_unreachable("NoFree is not applicable to function returns!");
  }

  /// See AbstractAttribute::updateImpl(...).
  ChangeStatus updateImpl(Attributor &A) override {
    llvm_unreachable("NoFree is not applicable to function returns!");
  }

  /// See AbstractAttribute::trackStatistics()
  void trackStatistics() const override {}
};

/// NoFree attribute deduction for a call site return value.
struct AANoFreeCallSiteReturned final : AANoFreeFloating {
  AANoFreeCallSiteReturned(const IRPosition &IRP, Attributor &A)
      : AANoFreeFloating(IRP, A) {}

  ChangeStatus manifest(Attributor &A) override {
    return ChangeStatus::UNCHANGED;
  }
  /// See AbstractAttribute::trackStatistics()
  void trackStatistics() const override { STATS_DECLTRACK_CSRET_ATTR(nofree) }
};
} // namespace

/// ------------------------ NonNull Argument Attribute ------------------------
namespace {
static int64_t getKnownNonNullAndDerefBytesForUse(
    Attributor &A, const AbstractAttribute &QueryingAA, Value &AssociatedValue,
    const Use *U, const Instruction *I, bool &IsNonNull, bool &TrackUse) {
  TrackUse = false;

  const Value *UseV = U->get();
  if (!UseV->getType()->isPointerTy())
    return 0;

  // We need to follow common pointer manipulation uses to the accesses they
  // feed into. We can try to be smart to avoid looking through things we do not
  // like for now, e.g., non-inbounds GEPs.
  if (isa<CastInst>(I)) {
    TrackUse = true;
    return 0;
  }

  if (isa<GetElementPtrInst>(I)) {
    TrackUse = true;
    return 0;
  }

  Type *PtrTy = UseV->getType();
  const Function *F = I->getFunction();
  bool NullPointerIsDefined =
      F ? llvm::NullPointerIsDefined(F, PtrTy->getPointerAddressSpace()) : true;
  const DataLayout &DL = A.getInfoCache().getDL();
  if (const auto *CB = dyn_cast<CallBase>(I)) {
    if (CB->isBundleOperand(U)) {
      if (RetainedKnowledge RK = getKnowledgeFromUse(
              U, {Attribute::NonNull, Attribute::Dereferenceable})) {
        IsNonNull |=
            (RK.AttrKind == Attribute::NonNull || !NullPointerIsDefined);
        return RK.ArgValue;
      }
      return 0;
    }

    if (CB->isCallee(U)) {
      IsNonNull |= !NullPointerIsDefined;
      return 0;
    }

    unsigned ArgNo = CB->getArgOperandNo(U);
    IRPosition IRP = IRPosition::callsite_argument(*CB, ArgNo);
    // As long as we only use known information there is no need to track
    // dependences here.
    auto &DerefAA =
        A.getAAFor<AADereferenceable>(QueryingAA, IRP, DepClassTy::NONE);
    IsNonNull |= DerefAA.isKnownNonNull();
    return DerefAA.getKnownDereferenceableBytes();
  }

  std::optional<MemoryLocation> Loc = MemoryLocation::getOrNone(I);
  if (!Loc || Loc->Ptr != UseV || !Loc->Size.isPrecise() || I->isVolatile())
    return 0;

  int64_t Offset;
  const Value *Base =
      getMinimalBaseOfPointer(A, QueryingAA, Loc->Ptr, Offset, DL);
  if (Base && Base == &AssociatedValue) {
    int64_t DerefBytes = Loc->Size.getValue() + Offset;
    IsNonNull |= !NullPointerIsDefined;
    return std::max(int64_t(0), DerefBytes);
  }

  /// Corner case when an offset is 0.
  Base = GetPointerBaseWithConstantOffset(Loc->Ptr, Offset, DL,
                                          /*AllowNonInbounds*/ true);
  if (Base && Base == &AssociatedValue && Offset == 0) {
    int64_t DerefBytes = Loc->Size.getValue();
    IsNonNull |= !NullPointerIsDefined;
    return std::max(int64_t(0), DerefBytes);
  }

  return 0;
}

struct AANonNullImpl : AANonNull {
  AANonNullImpl(const IRPosition &IRP, Attributor &A)
      : AANonNull(IRP, A),
        NullIsDefined(NullPointerIsDefined(
            getAnchorScope(),
            getAssociatedValue().getType()->getPointerAddressSpace())) {}

  /// See AbstractAttribute::initialize(...).
  void initialize(Attributor &A) override {
    Value &V = *getAssociatedValue().stripPointerCasts();
    if (!NullIsDefined &&
        hasAttr({Attribute::NonNull, Attribute::Dereferenceable},
                /* IgnoreSubsumingPositions */ false, &A)) {
      indicateOptimisticFixpoint();
      return;
    }

    if (isa<ConstantPointerNull>(V)) {
      indicatePessimisticFixpoint();
      return;
    }

    AANonNull::initialize(A);

    bool CanBeNull, CanBeFreed;
    if (V.getPointerDereferenceableBytes(A.getDataLayout(), CanBeNull,
                                         CanBeFreed)) {
      if (!CanBeNull) {
        indicateOptimisticFixpoint();
        return;
      }
    }

    if (isa<GlobalValue>(V)) {
      indicatePessimisticFixpoint();
      return;
    }

    if (Instruction *CtxI = getCtxI())
      followUsesInMBEC(*this, A, getState(), *CtxI);
  }

  /// See followUsesInMBEC
  bool followUseInMBEC(Attributor &A, const Use *U, const Instruction *I,
                       AANonNull::StateType &State) {
    bool IsNonNull = false;
    bool TrackUse = false;
    getKnownNonNullAndDerefBytesForUse(A, *this, getAssociatedValue(), U, I,
                                       IsNonNull, TrackUse);
    State.setKnown(IsNonNull);
    return TrackUse;
  }

  /// See AbstractAttribute::getAsStr().
  const std::string getAsStr() const override {
    return getAssumed() ? "nonnull" : "may-null";
  }

  /// Flag to determine if the underlying value can be null and still allow
  /// valid accesses.
  const bool NullIsDefined;
};

/// NonNull attribute for a floating value.
struct AANonNullFloating : public AANonNullImpl {
  AANonNullFloating(const IRPosition &IRP, Attributor &A)
      : AANonNullImpl(IRP, A) {}

  /// See AbstractAttribute::updateImpl(...).
  ChangeStatus updateImpl(Attributor &A) override {
    const DataLayout &DL = A.getDataLayout();

    bool Stripped;
    bool UsedAssumedInformation = false;
    SmallVector<AA::ValueAndContext> Values;
    if (!A.getAssumedSimplifiedValues(getIRPosition(), *this, Values,
                                      AA::AnyScope, UsedAssumedInformation)) {
      Values.push_back({getAssociatedValue(), getCtxI()});
      Stripped = false;
    } else {
      Stripped = Values.size() != 1 ||
                 Values.front().getValue() != &getAssociatedValue();
    }

    DominatorTree *DT = nullptr;
    AssumptionCache *AC = nullptr;
    InformationCache &InfoCache = A.getInfoCache();
    if (const Function *Fn = getAnchorScope()) {
      DT = InfoCache.getAnalysisResultForFunction<DominatorTreeAnalysis>(*Fn);
      AC = InfoCache.getAnalysisResultForFunction<AssumptionAnalysis>(*Fn);
    }

    AANonNull::StateType T;
    auto VisitValueCB = [&](Value &V, const Instruction *CtxI) -> bool {
      const auto &AA = A.getAAFor<AANonNull>(*this, IRPosition::value(V),
                                             DepClassTy::REQUIRED);
      if (!Stripped && this == &AA) {
        if (!isKnownNonZero(&V, DL, 0, AC, CtxI, DT))
          T.indicatePessimisticFixpoint();
      } else {
        // Use abstract attribute information.
        const AANonNull::StateType &NS = AA.getState();
        T ^= NS;
      }
      return T.isValidState();
    };

    for (const auto &VAC : Values)
      if (!VisitValueCB(*VAC.getValue(), VAC.getCtxI()))
        return indicatePessimisticFixpoint();

    return clampStateAndIndicateChange(getState(), T);
  }

  /// See AbstractAttribute::trackStatistics()
  void trackStatistics() const override { STATS_DECLTRACK_FNRET_ATTR(nonnull) }
};

/// NonNull attribute for function return value.
struct AANonNullReturned final
    : AAReturnedFromReturnedValues<AANonNull, AANonNull> {
  AANonNullReturned(const IRPosition &IRP, Attributor &A)
      : AAReturnedFromReturnedValues<AANonNull, AANonNull>(IRP, A) {}

  /// See AbstractAttribute::getAsStr().
  const std::string getAsStr() const override {
    return getAssumed() ? "nonnull" : "may-null";
  }

  /// See AbstractAttribute::trackStatistics()
  void trackStatistics() const override { STATS_DECLTRACK_FNRET_ATTR(nonnull) }
};

/// NonNull attribute for function argument.
struct AANonNullArgument final
    : AAArgumentFromCallSiteArguments<AANonNull, AANonNullImpl> {
  AANonNullArgument(const IRPosition &IRP, Attributor &A)
      : AAArgumentFromCallSiteArguments<AANonNull, AANonNullImpl>(IRP, A) {}

  /// See AbstractAttribute::trackStatistics()
  void trackStatistics() const override { STATS_DECLTRACK_ARG_ATTR(nonnull) }
};

struct AANonNullCallSiteArgument final : AANonNullFloating {
  AANonNullCallSiteArgument(const IRPosition &IRP, Attributor &A)
      : AANonNullFloating(IRP, A) {}

  /// See AbstractAttribute::trackStatistics()
  void trackStatistics() const override { STATS_DECLTRACK_CSARG_ATTR(nonnull) }
};

/// NonNull attribute for a call site return position.
struct AANonNullCallSiteReturned final
    : AACallSiteReturnedFromReturned<AANonNull, AANonNullImpl> {
  AANonNullCallSiteReturned(const IRPosition &IRP, Attributor &A)
      : AACallSiteReturnedFromReturned<AANonNull, AANonNullImpl>(IRP, A) {}

  /// See AbstractAttribute::trackStatistics()
  void trackStatistics() const override { STATS_DECLTRACK_CSRET_ATTR(nonnull) }
};
} // namespace

/// ------------------------ No-Recurse Attributes ----------------------------

namespace {
struct AANoRecurseImpl : public AANoRecurse {
  AANoRecurseImpl(const IRPosition &IRP, Attributor &A) : AANoRecurse(IRP, A) {}

  /// See AbstractAttribute::getAsStr()
  const std::string getAsStr() const override {
    return getAssumed() ? "norecurse" : "may-recurse";
  }
};

struct AANoRecurseFunction final : AANoRecurseImpl {
  AANoRecurseFunction(const IRPosition &IRP, Attributor &A)
      : AANoRecurseImpl(IRP, A) {}

  /// See AbstractAttribute::updateImpl(...).
  ChangeStatus updateImpl(Attributor &A) override {

    // If all live call sites are known to be no-recurse, we are as well.
    auto CallSitePred = [&](AbstractCallSite ACS) {
      const auto &NoRecurseAA = A.getAAFor<AANoRecurse>(
          *this, IRPosition::function(*ACS.getInstruction()->getFunction()),
          DepClassTy::NONE);
      return NoRecurseAA.isKnownNoRecurse();
    };
    bool UsedAssumedInformation = false;
    if (A.checkForAllCallSites(CallSitePred, *this, true,
                               UsedAssumedInformation)) {
      // If we know all call sites and all are known no-recurse, we are done.
      // If all known call sites, which might not be all that exist, are known
      // to be no-recurse, we are not done but we can continue to assume
      // no-recurse. If one of the call sites we have not visited will become
      // live, another update is triggered.
      if (!UsedAssumedInformation)
        indicateOptimisticFixpoint();
      return ChangeStatus::UNCHANGED;
    }

    const AAFunctionReachability &EdgeReachability =
        A.getAAFor<AAFunctionReachability>(*this, getIRPosition(),
                                           DepClassTy::REQUIRED);
    if (EdgeReachability.canReach(A, *getAnchorScope()))
      return indicatePessimisticFixpoint();
    return ChangeStatus::UNCHANGED;
  }

  void trackStatistics() const override { STATS_DECLTRACK_FN_ATTR(norecurse) }
};

/// NoRecurse attribute deduction for a call sites.
struct AANoRecurseCallSite final : AANoRecurseImpl {
  AANoRecurseCallSite(const IRPosition &IRP, Attributor &A)
      : AANoRecurseImpl(IRP, A) {}

  /// See AbstractAttribute::initialize(...).
  void initialize(Attributor &A) override {
    AANoRecurseImpl::initialize(A);
    Function *F = getAssociatedFunction();
    if (!F || F->isDeclaration())
      indicatePessimisticFixpoint();
  }

  /// See AbstractAttribute::updateImpl(...).
  ChangeStatus updateImpl(Attributor &A) override {
    // TODO: Once we have call site specific value information we can provide
    //       call site specific liveness information and then it makes
    //       sense to specialize attributes for call sites arguments instead of
    //       redirecting requests to the callee argument.
    Function *F = getAssociatedFunction();
    const IRPosition &FnPos = IRPosition::function(*F);
    auto &FnAA = A.getAAFor<AANoRecurse>(*this, FnPos, DepClassTy::REQUIRED);
    return clampStateAndIndicateChange(getState(), FnAA.getState());
  }

  /// See AbstractAttribute::trackStatistics()
  void trackStatistics() const override { STATS_DECLTRACK_CS_ATTR(norecurse); }
};
} // namespace

/// -------------------- Undefined-Behavior Attributes ------------------------

namespace {
struct AAUndefinedBehaviorImpl : public AAUndefinedBehavior {
  AAUndefinedBehaviorImpl(const IRPosition &IRP, Attributor &A)
      : AAUndefinedBehavior(IRP, A) {}

  /// See AbstractAttribute::updateImpl(...).
  // through a pointer (i.e. also branches etc.)
  ChangeStatus updateImpl(Attributor &A) override {
    const size_t UBPrevSize = KnownUBInsts.size();
    const size_t NoUBPrevSize = AssumedNoUBInsts.size();

    auto InspectMemAccessInstForUB = [&](Instruction &I) {
      // Lang ref now states volatile store is not UB, let's skip them.
      if (I.isVolatile() && I.mayWriteToMemory())
        return true;

      // Skip instructions that are already saved.
      if (AssumedNoUBInsts.count(&I) || KnownUBInsts.count(&I))
        return true;

      // If we reach here, we know we have an instruction
      // that accesses memory through a pointer operand,
      // for which getPointerOperand() should give it to us.
      Value *PtrOp =
          const_cast<Value *>(getPointerOperand(&I, /* AllowVolatile */ true));
      assert(PtrOp &&
             "Expected pointer operand of memory accessing instruction");

      // Either we stopped and the appropriate action was taken,
      // or we got back a simplified value to continue.
      std::optional<Value *> SimplifiedPtrOp =
          stopOnUndefOrAssumed(A, PtrOp, &I);
      if (!SimplifiedPtrOp || !*SimplifiedPtrOp)
        return true;
      const Value *PtrOpVal = *SimplifiedPtrOp;

      // A memory access through a pointer is considered UB
      // only if the pointer has constant null value.
      // TODO: Expand it to not only check constant values.
      if (!isa<ConstantPointerNull>(PtrOpVal)) {
        AssumedNoUBInsts.insert(&I);
        return true;
      }
      const Type *PtrTy = PtrOpVal->getType();

      // Because we only consider instructions inside functions,
      // assume that a parent function exists.
      const Function *F = I.getFunction();

      // A memory access using constant null pointer is only considered UB
      // if null pointer is _not_ defined for the target platform.
      if (llvm::NullPointerIsDefined(F, PtrTy->getPointerAddressSpace()))
        AssumedNoUBInsts.insert(&I);
      else
        KnownUBInsts.insert(&I);
      return true;
    };

    auto InspectBrInstForUB = [&](Instruction &I) {
      // A conditional branch instruction is considered UB if it has `undef`
      // condition.

      // Skip instructions that are already saved.
      if (AssumedNoUBInsts.count(&I) || KnownUBInsts.count(&I))
        return true;

      // We know we have a branch instruction.
      auto *BrInst = cast<BranchInst>(&I);

      // Unconditional branches are never considered UB.
      if (BrInst->isUnconditional())
        return true;

      // Either we stopped and the appropriate action was taken,
      // or we got back a simplified value to continue.
      std::optional<Value *> SimplifiedCond =
          stopOnUndefOrAssumed(A, BrInst->getCondition(), BrInst);
      if (!SimplifiedCond || !*SimplifiedCond)
        return true;
      AssumedNoUBInsts.insert(&I);
      return true;
    };

    auto InspectCallSiteForUB = [&](Instruction &I) {
      // Check whether a callsite always cause UB or not

      // Skip instructions that are already saved.
      if (AssumedNoUBInsts.count(&I) || KnownUBInsts.count(&I))
        return true;

      // Check nonnull and noundef argument attribute violation for each
      // callsite.
      CallBase &CB = cast<CallBase>(I);
      Function *Callee = CB.getCalledFunction();
      if (!Callee)
        return true;
      for (unsigned idx = 0; idx < CB.arg_size(); idx++) {
        // If current argument is known to be simplified to null pointer and the
        // corresponding argument position is known to have nonnull attribute,
        // the argument is poison. Furthermore, if the argument is poison and
        // the position is known to have noundef attriubte, this callsite is
        // considered UB.
        if (idx >= Callee->arg_size())
          break;
        Value *ArgVal = CB.getArgOperand(idx);
        if (!ArgVal)
          continue;
        // Here, we handle three cases.
        //   (1) Not having a value means it is dead. (we can replace the value
        //       with undef)
        //   (2) Simplified to undef. The argument violate noundef attriubte.
        //   (3) Simplified to null pointer where known to be nonnull.
        //       The argument is a poison value and violate noundef attribute.
        IRPosition CalleeArgumentIRP = IRPosition::callsite_argument(CB, idx);
        auto &NoUndefAA =
            A.getAAFor<AANoUndef>(*this, CalleeArgumentIRP, DepClassTy::NONE);
        if (!NoUndefAA.isKnownNoUndef())
          continue;
        bool UsedAssumedInformation = false;
        std::optional<Value *> SimplifiedVal =
            A.getAssumedSimplified(IRPosition::value(*ArgVal), *this,
                                   UsedAssumedInformation, AA::Interprocedural);
        if (UsedAssumedInformation)
          continue;
        if (SimplifiedVal && !*SimplifiedVal)
          return true;
        if (!SimplifiedVal || isa<UndefValue>(**SimplifiedVal)) {
          KnownUBInsts.insert(&I);
          continue;
        }
        if (!ArgVal->getType()->isPointerTy() ||
            !isa<ConstantPointerNull>(**SimplifiedVal))
          continue;
        auto &NonNullAA =
            A.getAAFor<AANonNull>(*this, CalleeArgumentIRP, DepClassTy::NONE);
        if (NonNullAA.isKnownNonNull())
          KnownUBInsts.insert(&I);
      }
      return true;
    };

    auto InspectReturnInstForUB = [&](Instruction &I) {
      auto &RI = cast<ReturnInst>(I);
      // Either we stopped and the appropriate action was taken,
      // or we got back a simplified return value to continue.
      std::optional<Value *> SimplifiedRetValue =
          stopOnUndefOrAssumed(A, RI.getReturnValue(), &I);
      if (!SimplifiedRetValue || !*SimplifiedRetValue)
        return true;

      // Check if a return instruction always cause UB or not
      // Note: It is guaranteed that the returned position of the anchor
      //       scope has noundef attribute when this is called.
      //       We also ensure the return position is not "assumed dead"
      //       because the returned value was then potentially simplified to
      //       `undef` in AAReturnedValues without removing the `noundef`
      //       attribute yet.

      // When the returned position has noundef attriubte, UB occurs in the
      // following cases.
      //   (1) Returned value is known to be undef.
      //   (2) The value is known to be a null pointer and the returned
      //       position has nonnull attribute (because the returned value is
      //       poison).
      if (isa<ConstantPointerNull>(*SimplifiedRetValue)) {
        auto &NonNullAA = A.getAAFor<AANonNull>(
            *this, IRPosition::returned(*getAnchorScope()), DepClassTy::NONE);
        if (NonNullAA.isKnownNonNull())
          KnownUBInsts.insert(&I);
      }

      return true;
    };

    bool UsedAssumedInformation = false;
    A.checkForAllInstructions(InspectMemAccessInstForUB, *this,
                              {Instruction::Load, Instruction::Store,
                               Instruction::AtomicCmpXchg,
                               Instruction::AtomicRMW},
                              UsedAssumedInformation,
                              /* CheckBBLivenessOnly */ true);
    A.checkForAllInstructions(InspectBrInstForUB, *this, {Instruction::Br},
                              UsedAssumedInformation,
                              /* CheckBBLivenessOnly */ true);
    A.checkForAllCallLikeInstructions(InspectCallSiteForUB, *this,
                                      UsedAssumedInformation);

    // If the returned position of the anchor scope has noundef attriubte, check
    // all returned instructions.
    if (!getAnchorScope()->getReturnType()->isVoidTy()) {
      const IRPosition &ReturnIRP = IRPosition::returned(*getAnchorScope());
      if (!A.isAssumedDead(ReturnIRP, this, nullptr, UsedAssumedInformation)) {
        auto &RetPosNoUndefAA =
            A.getAAFor<AANoUndef>(*this, ReturnIRP, DepClassTy::NONE);
        if (RetPosNoUndefAA.isKnownNoUndef())
          A.checkForAllInstructions(InspectReturnInstForUB, *this,
                                    {Instruction::Ret}, UsedAssumedInformation,
                                    /* CheckBBLivenessOnly */ true);
      }
    }

    if (NoUBPrevSize != AssumedNoUBInsts.size() ||
        UBPrevSize != KnownUBInsts.size())
      return ChangeStatus::CHANGED;
    return ChangeStatus::UNCHANGED;
  }

  bool isKnownToCauseUB(Instruction *I) const override {
    return KnownUBInsts.count(I);
  }

  bool isAssumedToCauseUB(Instruction *I) const override {
    // In simple words, if an instruction is not in the assumed to _not_
    // cause UB, then it is assumed UB (that includes those
    // in the KnownUBInsts set). The rest is boilerplate
    // is to ensure that it is one of the instructions we test
    // for UB.

    switch (I->getOpcode()) {
    case Instruction::Load:
    case Instruction::Store:
    case Instruction::AtomicCmpXchg:
    case Instruction::AtomicRMW:
      return !AssumedNoUBInsts.count(I);
    case Instruction::Br: {
      auto *BrInst = cast<BranchInst>(I);
      if (BrInst->isUnconditional())
        return false;
      return !AssumedNoUBInsts.count(I);
    } break;
    default:
      return false;
    }
    return false;
  }

  ChangeStatus manifest(Attributor &A) override {
    if (KnownUBInsts.empty())
      return ChangeStatus::UNCHANGED;
    for (Instruction *I : KnownUBInsts)
      A.changeToUnreachableAfterManifest(I);
    return ChangeStatus::CHANGED;
  }

  /// See AbstractAttribute::getAsStr()
  const std::string getAsStr() const override {
    return getAssumed() ? "undefined-behavior" : "no-ub";
  }

  /// Note: The correctness of this analysis depends on the fact that the
  /// following 2 sets will stop changing after some point.
  /// "Change" here means that their size changes.
  /// The size of each set is monotonically increasing
  /// (we only add items to them) and it is upper bounded by the number of
  /// instructions in the processed function (we can never save more
  /// elements in either set than this number). Hence, at some point,
  /// they will stop increasing.
  /// Consequently, at some point, both sets will have stopped
  /// changing, effectively making the analysis reach a fixpoint.

  /// Note: These 2 sets are disjoint and an instruction can be considered
  /// one of 3 things:
  /// 1) Known to cause UB (AAUndefinedBehavior could prove it) and put it in
  ///    the KnownUBInsts set.
  /// 2) Assumed to cause UB (in every updateImpl, AAUndefinedBehavior
  ///    has a reason to assume it).
  /// 3) Assumed to not cause UB. very other instruction - AAUndefinedBehavior
  ///    could not find a reason to assume or prove that it can cause UB,
  ///    hence it assumes it doesn't. We have a set for these instructions
  ///    so that we don't reprocess them in every update.
  ///    Note however that instructions in this set may cause UB.

protected:
  /// A set of all live instructions _known_ to cause UB.
  SmallPtrSet<Instruction *, 8> KnownUBInsts;

private:
  /// A set of all the (live) instructions that are assumed to _not_ cause UB.
  SmallPtrSet<Instruction *, 8> AssumedNoUBInsts;

  // Should be called on updates in which if we're processing an instruction
  // \p I that depends on a value \p V, one of the following has to happen:
  // - If the value is assumed, then stop.
  // - If the value is known but undef, then consider it UB.
  // - Otherwise, do specific processing with the simplified value.
  // We return std::nullopt in the first 2 cases to signify that an appropriate
  // action was taken and the caller should stop.
  // Otherwise, we return the simplified value that the caller should
  // use for specific processing.
  std::optional<Value *> stopOnUndefOrAssumed(Attributor &A, Value *V,
                                              Instruction *I) {
    bool UsedAssumedInformation = false;
    std::optional<Value *> SimplifiedV =
        A.getAssumedSimplified(IRPosition::value(*V), *this,
                               UsedAssumedInformation, AA::Interprocedural);
    if (!UsedAssumedInformation) {
      // Don't depend on assumed values.
      if (!SimplifiedV) {
        // If it is known (which we tested above) but it doesn't have a value,
        // then we can assume `undef` and hence the instruction is UB.
        KnownUBInsts.insert(I);
        return std::nullopt;
      }
      if (!*SimplifiedV)
        return nullptr;
      V = *SimplifiedV;
    }
    if (isa<UndefValue>(V)) {
      KnownUBInsts.insert(I);
      return std::nullopt;
    }
    return V;
  }
};

struct AAUndefinedBehaviorFunction final : AAUndefinedBehaviorImpl {
  AAUndefinedBehaviorFunction(const IRPosition &IRP, Attributor &A)
      : AAUndefinedBehaviorImpl(IRP, A) {}

  /// See AbstractAttribute::trackStatistics()
  void trackStatistics() const override {
    STATS_DECL(UndefinedBehaviorInstruction, Instruction,
               "Number of instructions known to have UB");
    BUILD_STAT_NAME(UndefinedBehaviorInstruction, Instruction) +=
        KnownUBInsts.size();
  }
};
} // namespace

/// ------------------------ Will-Return Attributes ----------------------------

namespace {
// Helper function that checks whether a function has any cycle which we don't
// know if it is bounded or not.
// Loops with maximum trip count are considered bounded, any other cycle not.
static bool mayContainUnboundedCycle(Function &F, Attributor &A) {
  ScalarEvolution *SE =
      A.getInfoCache().getAnalysisResultForFunction<ScalarEvolutionAnalysis>(F);
  LoopInfo *LI = A.getInfoCache().getAnalysisResultForFunction<LoopAnalysis>(F);
  // If either SCEV or LoopInfo is not available for the function then we assume
  // any cycle to be unbounded cycle.
  // We use scc_iterator which uses Tarjan algorithm to find all the maximal
  // SCCs.To detect if there's a cycle, we only need to find the maximal ones.
  if (!SE || !LI) {
    for (scc_iterator<Function *> SCCI = scc_begin(&F); !SCCI.isAtEnd(); ++SCCI)
      if (SCCI.hasCycle())
        return true;
    return false;
  }

  // If there's irreducible control, the function may contain non-loop cycles.
  if (mayContainIrreducibleControl(F, LI))
    return true;

  // Any loop that does not have a max trip count is considered unbounded cycle.
  for (auto *L : LI->getLoopsInPreorder()) {
    if (!SE->getSmallConstantMaxTripCount(L))
      return true;
  }
  return false;
}

struct AAWillReturnImpl : public AAWillReturn {
  AAWillReturnImpl(const IRPosition &IRP, Attributor &A)
      : AAWillReturn(IRP, A) {}

  /// See AbstractAttribute::initialize(...).
  void initialize(Attributor &A) override {
    AAWillReturn::initialize(A);

    if (isImpliedByMustprogressAndReadonly(A, /* KnownOnly */ true)) {
      indicateOptimisticFixpoint();
      return;
    }
  }

  /// Check for `mustprogress` and `readonly` as they imply `willreturn`.
  bool isImpliedByMustprogressAndReadonly(Attributor &A, bool KnownOnly) {
    // Check for `mustprogress` in the scope and the associated function which
    // might be different if this is a call site.
    if ((!getAnchorScope() || !getAnchorScope()->mustProgress()) &&
        (!getAssociatedFunction() || !getAssociatedFunction()->mustProgress()))
      return false;

    bool IsKnown;
    if (AA::isAssumedReadOnly(A, getIRPosition(), *this, IsKnown))
      return IsKnown || !KnownOnly;
    return false;
  }

  /// See AbstractAttribute::updateImpl(...).
  ChangeStatus updateImpl(Attributor &A) override {
    if (isImpliedByMustprogressAndReadonly(A, /* KnownOnly */ false))
      return ChangeStatus::UNCHANGED;

    auto CheckForWillReturn = [&](Instruction &I) {
      IRPosition IPos = IRPosition::callsite_function(cast<CallBase>(I));
      const auto &WillReturnAA =
          A.getAAFor<AAWillReturn>(*this, IPos, DepClassTy::REQUIRED);
      if (WillReturnAA.isKnownWillReturn())
        return true;
      if (!WillReturnAA.isAssumedWillReturn())
        return false;
      const auto &NoRecurseAA =
          A.getAAFor<AANoRecurse>(*this, IPos, DepClassTy::REQUIRED);
      return NoRecurseAA.isAssumedNoRecurse();
    };

    bool UsedAssumedInformation = false;
    if (!A.checkForAllCallLikeInstructions(CheckForWillReturn, *this,
                                           UsedAssumedInformation))
      return indicatePessimisticFixpoint();

    return ChangeStatus::UNCHANGED;
  }

  /// See AbstractAttribute::getAsStr()
  const std::string getAsStr() const override {
    return getAssumed() ? "willreturn" : "may-noreturn";
  }
};

struct AAWillReturnFunction final : AAWillReturnImpl {
  AAWillReturnFunction(const IRPosition &IRP, Attributor &A)
      : AAWillReturnImpl(IRP, A) {}

  /// See AbstractAttribute::initialize(...).
  void initialize(Attributor &A) override {
    AAWillReturnImpl::initialize(A);

    Function *F = getAnchorScope();
    if (!F || F->isDeclaration() || mayContainUnboundedCycle(*F, A))
      indicatePessimisticFixpoint();
  }

  /// See AbstractAttribute::trackStatistics()
  void trackStatistics() const override { STATS_DECLTRACK_FN_ATTR(willreturn) }
};

/// WillReturn attribute deduction for a call sites.
struct AAWillReturnCallSite final : AAWillReturnImpl {
  AAWillReturnCallSite(const IRPosition &IRP, Attributor &A)
      : AAWillReturnImpl(IRP, A) {}

  /// See AbstractAttribute::initialize(...).
  void initialize(Attributor &A) override {
    AAWillReturnImpl::initialize(A);
    Function *F = getAssociatedFunction();
    if (!F || !A.isFunctionIPOAmendable(*F))
      indicatePessimisticFixpoint();
  }

  /// See AbstractAttribute::updateImpl(...).
  ChangeStatus updateImpl(Attributor &A) override {
    if (isImpliedByMustprogressAndReadonly(A, /* KnownOnly */ false))
      return ChangeStatus::UNCHANGED;

    // TODO: Once we have call site specific value information we can provide
    //       call site specific liveness information and then it makes
    //       sense to specialize attributes for call sites arguments instead of
    //       redirecting requests to the callee argument.
    Function *F = getAssociatedFunction();
    const IRPosition &FnPos = IRPosition::function(*F);
    auto &FnAA = A.getAAFor<AAWillReturn>(*this, FnPos, DepClassTy::REQUIRED);
    return clampStateAndIndicateChange(getState(), FnAA.getState());
  }

  /// See AbstractAttribute::trackStatistics()
  void trackStatistics() const override { STATS_DECLTRACK_CS_ATTR(willreturn); }
};
} // namespace

/// -------------------AAReachability Attribute--------------------------

namespace {
struct AAReachabilityImpl : AAReachability {
  AAReachabilityImpl(const IRPosition &IRP, Attributor &A)
      : AAReachability(IRP, A) {}

  const std::string getAsStr() const override {
    // TODO: Return the number of reachable queries.
    return "reachable";
  }

  /// See AbstractAttribute::updateImpl(...).
  ChangeStatus updateImpl(Attributor &A) override {
    return ChangeStatus::UNCHANGED;
  }
};

struct AAReachabilityFunction final : public AAReachabilityImpl {
  AAReachabilityFunction(const IRPosition &IRP, Attributor &A)
      : AAReachabilityImpl(IRP, A) {}

  /// See AbstractAttribute::trackStatistics()
  void trackStatistics() const override { STATS_DECLTRACK_FN_ATTR(reachable); }
};
} // namespace

/// ------------------------ NoAlias Argument Attribute ------------------------

namespace {
struct AANoAliasImpl : AANoAlias {
  AANoAliasImpl(const IRPosition &IRP, Attributor &A) : AANoAlias(IRP, A) {
    assert(getAssociatedType()->isPointerTy() &&
           "Noalias is a pointer attribute");
  }

  const std::string getAsStr() const override {
    return getAssumed() ? "noalias" : "may-alias";
  }
};

/// NoAlias attribute for a floating value.
struct AANoAliasFloating final : AANoAliasImpl {
  AANoAliasFloating(const IRPosition &IRP, Attributor &A)
      : AANoAliasImpl(IRP, A) {}

  /// See AbstractAttribute::initialize(...).
  void initialize(Attributor &A) override {
    AANoAliasImpl::initialize(A);
    Value *Val = &getAssociatedValue();
    do {
      CastInst *CI = dyn_cast<CastInst>(Val);
      if (!CI)
        break;
      Value *Base = CI->getOperand(0);
      if (!Base->hasOneUse())
        break;
      Val = Base;
    } while (true);

    if (!Val->getType()->isPointerTy()) {
      indicatePessimisticFixpoint();
      return;
    }

    if (isa<AllocaInst>(Val))
      indicateOptimisticFixpoint();
    else if (isa<ConstantPointerNull>(Val) &&
             !NullPointerIsDefined(getAnchorScope(),
                                   Val->getType()->getPointerAddressSpace()))
      indicateOptimisticFixpoint();
    else if (Val != &getAssociatedValue()) {
      const auto &ValNoAliasAA = A.getAAFor<AANoAlias>(
          *this, IRPosition::value(*Val), DepClassTy::OPTIONAL);
      if (ValNoAliasAA.isKnownNoAlias())
        indicateOptimisticFixpoint();
    }
  }

  /// See AbstractAttribute::updateImpl(...).
  ChangeStatus updateImpl(Attributor &A) override {
    // TODO: Implement this.
    return indicatePessimisticFixpoint();
  }

  /// See AbstractAttribute::trackStatistics()
  void trackStatistics() const override {
    STATS_DECLTRACK_FLOATING_ATTR(noalias)
  }
};

/// NoAlias attribute for an argument.
struct AANoAliasArgument final
    : AAArgumentFromCallSiteArguments<AANoAlias, AANoAliasImpl> {
  using Base = AAArgumentFromCallSiteArguments<AANoAlias, AANoAliasImpl>;
  AANoAliasArgument(const IRPosition &IRP, Attributor &A) : Base(IRP, A) {}

  /// See AbstractAttribute::initialize(...).
  void initialize(Attributor &A) override {
    Base::initialize(A);
    // See callsite argument attribute and callee argument attribute.
    if (hasAttr({Attribute::ByVal}))
      indicateOptimisticFixpoint();
  }

  /// See AbstractAttribute::update(...).
  ChangeStatus updateImpl(Attributor &A) override {
    // We have to make sure no-alias on the argument does not break
    // synchronization when this is a callback argument, see also [1] below.
    // If synchronization cannot be affected, we delegate to the base updateImpl
    // function, otherwise we give up for now.

    // If the function is no-sync, no-alias cannot break synchronization.
    const auto &NoSyncAA =
        A.getAAFor<AANoSync>(*this, IRPosition::function_scope(getIRPosition()),
                             DepClassTy::OPTIONAL);
    if (NoSyncAA.isAssumedNoSync())
      return Base::updateImpl(A);

    // If the argument is read-only, no-alias cannot break synchronization.
    bool IsKnown;
    if (AA::isAssumedReadOnly(A, getIRPosition(), *this, IsKnown))
      return Base::updateImpl(A);

    // If the argument is never passed through callbacks, no-alias cannot break
    // synchronization.
    bool UsedAssumedInformation = false;
    if (A.checkForAllCallSites(
            [](AbstractCallSite ACS) { return !ACS.isCallbackCall(); }, *this,
            true, UsedAssumedInformation))
      return Base::updateImpl(A);

    // TODO: add no-alias but make sure it doesn't break synchronization by
    // introducing fake uses. See:
    // [1] Compiler Optimizations for OpenMP, J. Doerfert and H. Finkel,
    //     International Workshop on OpenMP 2018,
    //     http://compilers.cs.uni-saarland.de/people/doerfert/par_opt18.pdf

    return indicatePessimisticFixpoint();
  }

  /// See AbstractAttribute::trackStatistics()
  void trackStatistics() const override { STATS_DECLTRACK_ARG_ATTR(noalias) }
};

struct AANoAliasCallSiteArgument final : AANoAliasImpl {
  AANoAliasCallSiteArgument(const IRPosition &IRP, Attributor &A)
      : AANoAliasImpl(IRP, A) {}

  /// See AbstractAttribute::initialize(...).
  void initialize(Attributor &A) override {
    // See callsite argument attribute and callee argument attribute.
    const auto &CB = cast<CallBase>(getAnchorValue());
    if (CB.paramHasAttr(getCallSiteArgNo(), Attribute::NoAlias))
      indicateOptimisticFixpoint();
    Value &Val = getAssociatedValue();
    if (isa<ConstantPointerNull>(Val) &&
        !NullPointerIsDefined(getAnchorScope(),
                              Val.getType()->getPointerAddressSpace()))
      indicateOptimisticFixpoint();
  }

  /// Determine if the underlying value may alias with the call site argument
  /// \p OtherArgNo of \p ICS (= the underlying call site).
  bool mayAliasWithArgument(Attributor &A, AAResults *&AAR,
                            const AAMemoryBehavior &MemBehaviorAA,
                            const CallBase &CB, unsigned OtherArgNo) {
    // We do not need to worry about aliasing with the underlying IRP.
    if (this->getCalleeArgNo() == (int)OtherArgNo)
      return false;

    // If it is not a pointer or pointer vector we do not alias.
    const Value *ArgOp = CB.getArgOperand(OtherArgNo);
    if (!ArgOp->getType()->isPtrOrPtrVectorTy())
      return false;

    auto &CBArgMemBehaviorAA = A.getAAFor<AAMemoryBehavior>(
        *this, IRPosition::callsite_argument(CB, OtherArgNo), DepClassTy::NONE);

    // If the argument is readnone, there is no read-write aliasing.
    if (CBArgMemBehaviorAA.isAssumedReadNone()) {
      A.recordDependence(CBArgMemBehaviorAA, *this, DepClassTy::OPTIONAL);
      return false;
    }

    // If the argument is readonly and the underlying value is readonly, there
    // is no read-write aliasing.
    bool IsReadOnly = MemBehaviorAA.isAssumedReadOnly();
    if (CBArgMemBehaviorAA.isAssumedReadOnly() && IsReadOnly) {
      A.recordDependence(MemBehaviorAA, *this, DepClassTy::OPTIONAL);
      A.recordDependence(CBArgMemBehaviorAA, *this, DepClassTy::OPTIONAL);
      return false;
    }

    // We have to utilize actual alias analysis queries so we need the object.
    if (!AAR)
      AAR = A.getInfoCache().getAAResultsForFunction(*getAnchorScope());

    // Try to rule it out at the call site.
    bool IsAliasing = !AAR || !AAR->isNoAlias(&getAssociatedValue(), ArgOp);
    LLVM_DEBUG(dbgs() << "[NoAliasCSArg] Check alias between "
                         "callsite arguments: "
                      << getAssociatedValue() << " " << *ArgOp << " => "
                      << (IsAliasing ? "" : "no-") << "alias \n");

    return IsAliasing;
  }

  bool
  isKnownNoAliasDueToNoAliasPreservation(Attributor &A, AAResults *&AAR,
                                         const AAMemoryBehavior &MemBehaviorAA,
                                         const AANoAlias &NoAliasAA) {
    // We can deduce "noalias" if the following conditions hold.
    // (i)   Associated value is assumed to be noalias in the definition.
    // (ii)  Associated value is assumed to be no-capture in all the uses
    //       possibly executed before this callsite.
    // (iii) There is no other pointer argument which could alias with the
    //       value.

    bool AssociatedValueIsNoAliasAtDef = NoAliasAA.isAssumedNoAlias();
    if (!AssociatedValueIsNoAliasAtDef) {
      LLVM_DEBUG(dbgs() << "[AANoAlias] " << getAssociatedValue()
                        << " is not no-alias at the definition\n");
      return false;
    }

    auto IsDereferenceableOrNull = [&](Value *O, const DataLayout &DL) {
      const auto &DerefAA = A.getAAFor<AADereferenceable>(
          *this, IRPosition::value(*O), DepClassTy::OPTIONAL);
      return DerefAA.getAssumedDereferenceableBytes();
    };

    A.recordDependence(NoAliasAA, *this, DepClassTy::OPTIONAL);

    const IRPosition &VIRP = IRPosition::value(getAssociatedValue());
    const Function *ScopeFn = VIRP.getAnchorScope();
    auto &NoCaptureAA = A.getAAFor<AANoCapture>(*this, VIRP, DepClassTy::NONE);
    // Check whether the value is captured in the scope using AANoCapture.
    // Look at CFG and check only uses possibly executed before this
    // callsite.
    auto UsePred = [&](const Use &U, bool &Follow) -> bool {
      Instruction *UserI = cast<Instruction>(U.getUser());

      // If UserI is the curr instruction and there is a single potential use of
      // the value in UserI we allow the use.
      // TODO: We should inspect the operands and allow those that cannot alias
      //       with the value.
      if (UserI == getCtxI() && UserI->getNumOperands() == 1)
        return true;

      if (ScopeFn) {
        if (auto *CB = dyn_cast<CallBase>(UserI)) {
          if (CB->isArgOperand(&U)) {

            unsigned ArgNo = CB->getArgOperandNo(&U);

            const auto &NoCaptureAA = A.getAAFor<AANoCapture>(
                *this, IRPosition::callsite_argument(*CB, ArgNo),
                DepClassTy::OPTIONAL);

            if (NoCaptureAA.isAssumedNoCapture())
              return true;
          }
        }

        if (!AA::isPotentiallyReachable(
                A, *UserI, *getCtxI(), *this,
                [ScopeFn](const Function &Fn) { return &Fn != ScopeFn; }))
          return true;
      }

      // TODO: We should track the capturing uses in AANoCapture but the problem
      //       is CGSCC runs. For those we would need to "allow" AANoCapture for
      //       a value in the module slice.
      switch (DetermineUseCaptureKind(U, IsDereferenceableOrNull)) {
      case UseCaptureKind::NO_CAPTURE:
        return true;
      case UseCaptureKind::MAY_CAPTURE:
        LLVM_DEBUG(dbgs() << "[AANoAliasCSArg] Unknown user: " << *UserI
                          << "\n");
        return false;
      case UseCaptureKind::PASSTHROUGH:
        Follow = true;
        return true;
      }
      llvm_unreachable("unknown UseCaptureKind");
    };

    if (!NoCaptureAA.isAssumedNoCaptureMaybeReturned()) {
      if (!A.checkForAllUses(UsePred, *this, getAssociatedValue())) {
        LLVM_DEBUG(
            dbgs() << "[AANoAliasCSArg] " << getAssociatedValue()
                   << " cannot be noalias as it is potentially captured\n");
        return false;
      }
    }
    A.recordDependence(NoCaptureAA, *this, DepClassTy::OPTIONAL);

    // Check there is no other pointer argument which could alias with the
    // value passed at this call site.
    // TODO: AbstractCallSite
    const auto &CB = cast<CallBase>(getAnchorValue());
    for (unsigned OtherArgNo = 0; OtherArgNo < CB.arg_size(); OtherArgNo++)
      if (mayAliasWithArgument(A, AAR, MemBehaviorAA, CB, OtherArgNo))
        return false;

    return true;
  }

  /// See AbstractAttribute::updateImpl(...).
  ChangeStatus updateImpl(Attributor &A) override {
    // If the argument is readnone we are done as there are no accesses via the
    // argument.
    auto &MemBehaviorAA =
        A.getAAFor<AAMemoryBehavior>(*this, getIRPosition(), DepClassTy::NONE);
    if (MemBehaviorAA.isAssumedReadNone()) {
      A.recordDependence(MemBehaviorAA, *this, DepClassTy::OPTIONAL);
      return ChangeStatus::UNCHANGED;
    }

    const IRPosition &VIRP = IRPosition::value(getAssociatedValue());
    const auto &NoAliasAA =
        A.getAAFor<AANoAlias>(*this, VIRP, DepClassTy::NONE);

    AAResults *AAR = nullptr;
    if (isKnownNoAliasDueToNoAliasPreservation(A, AAR, MemBehaviorAA,
                                               NoAliasAA)) {
      LLVM_DEBUG(
          dbgs() << "[AANoAlias] No-Alias deduced via no-alias preservation\n");
      return ChangeStatus::UNCHANGED;
    }

    return indicatePessimisticFixpoint();
  }

  /// See AbstractAttribute::trackStatistics()
  void trackStatistics() const override { STATS_DECLTRACK_CSARG_ATTR(noalias) }
};

/// NoAlias attribute for function return value.
struct AANoAliasReturned final : AANoAliasImpl {
  AANoAliasReturned(const IRPosition &IRP, Attributor &A)
      : AANoAliasImpl(IRP, A) {}

  /// See AbstractAttribute::initialize(...).
  void initialize(Attributor &A) override {
    AANoAliasImpl::initialize(A);
    Function *F = getAssociatedFunction();
    if (!F || F->isDeclaration())
      indicatePessimisticFixpoint();
  }

  /// See AbstractAttribute::updateImpl(...).
  ChangeStatus updateImpl(Attributor &A) override {

    auto CheckReturnValue = [&](Value &RV) -> bool {
      if (Constant *C = dyn_cast<Constant>(&RV))
        if (C->isNullValue() || isa<UndefValue>(C))
          return true;

      /// For now, we can only deduce noalias if we have call sites.
      /// FIXME: add more support.
      if (!isa<CallBase>(&RV))
        return false;

      const IRPosition &RVPos = IRPosition::value(RV);
      const auto &NoAliasAA =
          A.getAAFor<AANoAlias>(*this, RVPos, DepClassTy::REQUIRED);
      if (!NoAliasAA.isAssumedNoAlias())
        return false;

      const auto &NoCaptureAA =
          A.getAAFor<AANoCapture>(*this, RVPos, DepClassTy::REQUIRED);
      return NoCaptureAA.isAssumedNoCaptureMaybeReturned();
    };

    if (!A.checkForAllReturnedValues(CheckReturnValue, *this))
      return indicatePessimisticFixpoint();

    return ChangeStatus::UNCHANGED;
  }

  /// See AbstractAttribute::trackStatistics()
  void trackStatistics() const override { STATS_DECLTRACK_FNRET_ATTR(noalias) }
};

/// NoAlias attribute deduction for a call site return value.
struct AANoAliasCallSiteReturned final : AANoAliasImpl {
  AANoAliasCallSiteReturned(const IRPosition &IRP, Attributor &A)
      : AANoAliasImpl(IRP, A) {}

  /// See AbstractAttribute::initialize(...).
  void initialize(Attributor &A) override {
    AANoAliasImpl::initialize(A);
    Function *F = getAssociatedFunction();
    if (!F || F->isDeclaration())
      indicatePessimisticFixpoint();
  }

  /// See AbstractAttribute::updateImpl(...).
  ChangeStatus updateImpl(Attributor &A) override {
    // TODO: Once we have call site specific value information we can provide
    //       call site specific liveness information and then it makes
    //       sense to specialize attributes for call sites arguments instead of
    //       redirecting requests to the callee argument.
    Function *F = getAssociatedFunction();
    const IRPosition &FnPos = IRPosition::returned(*F);
    auto &FnAA = A.getAAFor<AANoAlias>(*this, FnPos, DepClassTy::REQUIRED);
    return clampStateAndIndicateChange(getState(), FnAA.getState());
  }

  /// See AbstractAttribute::trackStatistics()
  void trackStatistics() const override { STATS_DECLTRACK_CSRET_ATTR(noalias); }
};
} // namespace

/// -------------------AAIsDead Function Attribute-----------------------

namespace {
struct AAIsDeadValueImpl : public AAIsDead {
  AAIsDeadValueImpl(const IRPosition &IRP, Attributor &A) : AAIsDead(IRP, A) {}

  /// See AbstractAttribute::initialize(...).
  void initialize(Attributor &A) override {
    if (auto *Scope = getAnchorScope())
      if (!A.isRunOn(*Scope))
        indicatePessimisticFixpoint();
  }

  /// See AAIsDead::isAssumedDead().
  bool isAssumedDead() const override { return isAssumed(IS_DEAD); }

  /// See AAIsDead::isKnownDead().
  bool isKnownDead() const override { return isKnown(IS_DEAD); }

  /// See AAIsDead::isAssumedDead(BasicBlock *).
  bool isAssumedDead(const BasicBlock *BB) const override { return false; }

  /// See AAIsDead::isKnownDead(BasicBlock *).
  bool isKnownDead(const BasicBlock *BB) const override { return false; }

  /// See AAIsDead::isAssumedDead(Instruction *I).
  bool isAssumedDead(const Instruction *I) const override {
    return I == getCtxI() && isAssumedDead();
  }

  /// See AAIsDead::isKnownDead(Instruction *I).
  bool isKnownDead(const Instruction *I) const override {
    return isAssumedDead(I) && isKnownDead();
  }

  /// See AbstractAttribute::getAsStr().
  const std::string getAsStr() const override {
    return isAssumedDead() ? "assumed-dead" : "assumed-live";
  }

  /// Check if all uses are assumed dead.
  bool areAllUsesAssumedDead(Attributor &A, Value &V) {
    // Callers might not check the type, void has no uses.
    if (V.getType()->isVoidTy() || V.use_empty())
      return true;

    // If we replace a value with a constant there are no uses left afterwards.
    if (!isa<Constant>(V)) {
      if (auto *I = dyn_cast<Instruction>(&V))
        if (!A.isRunOn(*I->getFunction()))
          return false;
      bool UsedAssumedInformation = false;
      std::optional<Constant *> C =
          A.getAssumedConstant(V, *this, UsedAssumedInformation);
      if (!C || *C)
        return true;
    }

    auto UsePred = [&](const Use &U, bool &Follow) { return false; };
    // Explicitly set the dependence class to required because we want a long
    // chain of N dependent instructions to be considered live as soon as one is
    // without going through N update cycles. This is not required for
    // correctness.
    return A.checkForAllUses(UsePred, *this, V, /* CheckBBLivenessOnly */ false,
                             DepClassTy::REQUIRED,
                             /* IgnoreDroppableUses */ false);
  }

  /// Determine if \p I is assumed to be side-effect free.
  bool isAssumedSideEffectFree(Attributor &A, Instruction *I) {
    if (!I || wouldInstructionBeTriviallyDead(I))
      return true;

    auto *CB = dyn_cast<CallBase>(I);
    if (!CB || isa<IntrinsicInst>(CB))
      return false;

    const IRPosition &CallIRP = IRPosition::callsite_function(*CB);
    const auto &NoUnwindAA =
        A.getAndUpdateAAFor<AANoUnwind>(*this, CallIRP, DepClassTy::NONE);
    if (!NoUnwindAA.isAssumedNoUnwind())
      return false;
    if (!NoUnwindAA.isKnownNoUnwind())
      A.recordDependence(NoUnwindAA, *this, DepClassTy::OPTIONAL);

    bool IsKnown;
    return AA::isAssumedReadOnly(A, CallIRP, *this, IsKnown);
  }
};

struct AAIsDeadFloating : public AAIsDeadValueImpl {
  AAIsDeadFloating(const IRPosition &IRP, Attributor &A)
      : AAIsDeadValueImpl(IRP, A) {}

  /// See AbstractAttribute::initialize(...).
  void initialize(Attributor &A) override {
    AAIsDeadValueImpl::initialize(A);

    if (isa<UndefValue>(getAssociatedValue())) {
      indicatePessimisticFixpoint();
      return;
    }

    Instruction *I = dyn_cast<Instruction>(&getAssociatedValue());
    if (!isAssumedSideEffectFree(A, I)) {
      if (!isa_and_nonnull<StoreInst>(I))
        indicatePessimisticFixpoint();
      else
        removeAssumedBits(HAS_NO_EFFECT);
    }
  }

  bool isDeadStore(Attributor &A, StoreInst &SI,
                   SmallSetVector<Instruction *, 8> *AssumeOnlyInst = nullptr) {
    // Lang ref now states volatile store is not UB/dead, let's skip them.
    if (SI.isVolatile())
      return false;

    // If we are collecting assumes to be deleted we are in the manifest stage.
    // It's problematic to collect the potential copies again now so we use the
    // cached ones.
    bool UsedAssumedInformation = false;
    if (!AssumeOnlyInst) {
      PotentialCopies.clear();
      if (!AA::getPotentialCopiesOfStoredValue(A, SI, PotentialCopies, *this,
                                               UsedAssumedInformation)) {
        LLVM_DEBUG(
            dbgs()
            << "[AAIsDead] Could not determine potential copies of store!\n");
        return false;
      }
    }
    LLVM_DEBUG(dbgs() << "[AAIsDead] Store has " << PotentialCopies.size()
                      << " potential copies.\n");

    InformationCache &InfoCache = A.getInfoCache();
    return llvm::all_of(PotentialCopies, [&](Value *V) {
      if (A.isAssumedDead(IRPosition::value(*V), this, nullptr,
                          UsedAssumedInformation))
        return true;
      if (auto *LI = dyn_cast<LoadInst>(V)) {
        if (llvm::all_of(LI->uses(), [&](const Use &U) {
              return InfoCache.isOnlyUsedByAssume(
                         cast<Instruction>(*U.getUser())) ||
                     A.isAssumedDead(U, this, nullptr, UsedAssumedInformation);
            })) {
          if (AssumeOnlyInst)
            AssumeOnlyInst->insert(LI);
          return true;
        }
      }
      LLVM_DEBUG(dbgs() << "[AAIsDead] Potential copy " << *V
                        << " is assumed live!\n");
      return false;
    });
  }

  /// See AbstractAttribute::getAsStr().
  const std::string getAsStr() const override {
    Instruction *I = dyn_cast<Instruction>(&getAssociatedValue());
    if (isa_and_nonnull<StoreInst>(I))
      if (isValidState())
        return "assumed-dead-store";
    return AAIsDeadValueImpl::getAsStr();
  }

  /// See AbstractAttribute::updateImpl(...).
  ChangeStatus updateImpl(Attributor &A) override {
    Instruction *I = dyn_cast<Instruction>(&getAssociatedValue());
    if (auto *SI = dyn_cast_or_null<StoreInst>(I)) {
      if (!isDeadStore(A, *SI))
        return indicatePessimisticFixpoint();
    } else {
      if (!isAssumedSideEffectFree(A, I))
        return indicatePessimisticFixpoint();
      if (!areAllUsesAssumedDead(A, getAssociatedValue()))
        return indicatePessimisticFixpoint();
    }
    return ChangeStatus::UNCHANGED;
  }

  bool isRemovableStore() const override {
    return isAssumed(IS_REMOVABLE) && isa<StoreInst>(&getAssociatedValue());
  }

  /// See AbstractAttribute::manifest(...).
  ChangeStatus manifest(Attributor &A) override {
    Value &V = getAssociatedValue();
    if (auto *I = dyn_cast<Instruction>(&V)) {
      // If we get here we basically know the users are all dead. We check if
      // isAssumedSideEffectFree returns true here again because it might not be
      // the case and only the users are dead but the instruction (=call) is
      // still needed.
      if (auto *SI = dyn_cast<StoreInst>(I)) {
        SmallSetVector<Instruction *, 8> AssumeOnlyInst;
        bool IsDead = isDeadStore(A, *SI, &AssumeOnlyInst);
        (void)IsDead;
        assert(IsDead && "Store was assumed to be dead!");
        A.deleteAfterManifest(*I);
        for (size_t i = 0; i < AssumeOnlyInst.size(); ++i) {
          Instruction *AOI = AssumeOnlyInst[i];
          for (auto *Usr : AOI->users())
            AssumeOnlyInst.insert(cast<Instruction>(Usr));
          A.deleteAfterManifest(*AOI);
        }
        return ChangeStatus::CHANGED;
      }
      if (isAssumedSideEffectFree(A, I) && !isa<InvokeInst>(I)) {
        A.deleteAfterManifest(*I);
        return ChangeStatus::CHANGED;
      }
    }
    return ChangeStatus::UNCHANGED;
  }

  /// See AbstractAttribute::trackStatistics()
  void trackStatistics() const override {
    STATS_DECLTRACK_FLOATING_ATTR(IsDead)
  }

private:
  // The potential copies of a dead store, used for deletion during manifest.
  SmallSetVector<Value *, 4> PotentialCopies;
};

struct AAIsDeadArgument : public AAIsDeadFloating {
  AAIsDeadArgument(const IRPosition &IRP, Attributor &A)
      : AAIsDeadFloating(IRP, A) {}

  /// See AbstractAttribute::initialize(...).
  void initialize(Attributor &A) override {
    AAIsDeadFloating::initialize(A);
    if (!A.isFunctionIPOAmendable(*getAnchorScope()))
      indicatePessimisticFixpoint();
  }

  /// See AbstractAttribute::manifest(...).
  ChangeStatus manifest(Attributor &A) override {
    Argument &Arg = *getAssociatedArgument();
    if (A.isValidFunctionSignatureRewrite(Arg, /* ReplacementTypes */ {}))
      if (A.registerFunctionSignatureRewrite(
              Arg, /* ReplacementTypes */ {},
              Attributor::ArgumentReplacementInfo::CalleeRepairCBTy{},
              Attributor::ArgumentReplacementInfo::ACSRepairCBTy{})) {
        return ChangeStatus::CHANGED;
      }
    return ChangeStatus::UNCHANGED;
  }

  /// See AbstractAttribute::trackStatistics()
  void trackStatistics() const override { STATS_DECLTRACK_ARG_ATTR(IsDead) }
};

struct AAIsDeadCallSiteArgument : public AAIsDeadValueImpl {
  AAIsDeadCallSiteArgument(const IRPosition &IRP, Attributor &A)
      : AAIsDeadValueImpl(IRP, A) {}

  /// See AbstractAttribute::initialize(...).
  void initialize(Attributor &A) override {
    AAIsDeadValueImpl::initialize(A);
    if (isa<UndefValue>(getAssociatedValue()))
      indicatePessimisticFixpoint();
  }

  /// See AbstractAttribute::updateImpl(...).
  ChangeStatus updateImpl(Attributor &A) override {
    // TODO: Once we have call site specific value information we can provide
    //       call site specific liveness information and then it makes
    //       sense to specialize attributes for call sites arguments instead of
    //       redirecting requests to the callee argument.
    Argument *Arg = getAssociatedArgument();
    if (!Arg)
      return indicatePessimisticFixpoint();
    const IRPosition &ArgPos = IRPosition::argument(*Arg);
    auto &ArgAA = A.getAAFor<AAIsDead>(*this, ArgPos, DepClassTy::REQUIRED);
    return clampStateAndIndicateChange(getState(), ArgAA.getState());
  }

  /// See AbstractAttribute::manifest(...).
  ChangeStatus manifest(Attributor &A) override {
    CallBase &CB = cast<CallBase>(getAnchorValue());
    Use &U = CB.getArgOperandUse(getCallSiteArgNo());
    assert(!isa<UndefValue>(U.get()) &&
           "Expected undef values to be filtered out!");
    UndefValue &UV = *UndefValue::get(U->getType());
    if (A.changeUseAfterManifest(U, UV))
      return ChangeStatus::CHANGED;
    return ChangeStatus::UNCHANGED;
  }

  /// See AbstractAttribute::trackStatistics()
  void trackStatistics() const override { STATS_DECLTRACK_CSARG_ATTR(IsDead) }
};

struct AAIsDeadCallSiteReturned : public AAIsDeadFloating {
  AAIsDeadCallSiteReturned(const IRPosition &IRP, Attributor &A)
      : AAIsDeadFloating(IRP, A) {}

  /// See AAIsDead::isAssumedDead().
  bool isAssumedDead() const override {
    return AAIsDeadFloating::isAssumedDead() && IsAssumedSideEffectFree;
  }

  /// See AbstractAttribute::initialize(...).
  void initialize(Attributor &A) override {
    AAIsDeadFloating::initialize(A);
    if (isa<UndefValue>(getAssociatedValue())) {
      indicatePessimisticFixpoint();
      return;
    }

    // We track this separately as a secondary state.
    IsAssumedSideEffectFree = isAssumedSideEffectFree(A, getCtxI());
  }

  /// See AbstractAttribute::updateImpl(...).
  ChangeStatus updateImpl(Attributor &A) override {
    ChangeStatus Changed = ChangeStatus::UNCHANGED;
    if (IsAssumedSideEffectFree && !isAssumedSideEffectFree(A, getCtxI())) {
      IsAssumedSideEffectFree = false;
      Changed = ChangeStatus::CHANGED;
    }
    if (!areAllUsesAssumedDead(A, getAssociatedValue()))
      return indicatePessimisticFixpoint();
    return Changed;
  }

  /// See AbstractAttribute::trackStatistics()
  void trackStatistics() const override {
    if (IsAssumedSideEffectFree)
      STATS_DECLTRACK_CSRET_ATTR(IsDead)
    else
      STATS_DECLTRACK_CSRET_ATTR(UnusedResult)
  }

  /// See AbstractAttribute::getAsStr().
  const std::string getAsStr() const override {
    return isAssumedDead()
               ? "assumed-dead"
               : (getAssumed() ? "assumed-dead-users" : "assumed-live");
  }

private:
  bool IsAssumedSideEffectFree = true;
};

struct AAIsDeadReturned : public AAIsDeadValueImpl {
  AAIsDeadReturned(const IRPosition &IRP, Attributor &A)
      : AAIsDeadValueImpl(IRP, A) {}

  /// See AbstractAttribute::updateImpl(...).
  ChangeStatus updateImpl(Attributor &A) override {

    bool UsedAssumedInformation = false;
    A.checkForAllInstructions([](Instruction &) { return true; }, *this,
                              {Instruction::Ret}, UsedAssumedInformation);

    auto PredForCallSite = [&](AbstractCallSite ACS) {
      if (ACS.isCallbackCall() || !ACS.getInstruction())
        return false;
      return areAllUsesAssumedDead(A, *ACS.getInstruction());
    };

    if (!A.checkForAllCallSites(PredForCallSite, *this, true,
                                UsedAssumedInformation))
      return indicatePessimisticFixpoint();

    return ChangeStatus::UNCHANGED;
  }

  /// See AbstractAttribute::manifest(...).
  ChangeStatus manifest(Attributor &A) override {
    // TODO: Rewrite the signature to return void?
    bool AnyChange = false;
    UndefValue &UV = *UndefValue::get(getAssociatedFunction()->getReturnType());
    auto RetInstPred = [&](Instruction &I) {
      ReturnInst &RI = cast<ReturnInst>(I);
      if (!isa<UndefValue>(RI.getReturnValue()))
        AnyChange |= A.changeUseAfterManifest(RI.getOperandUse(0), UV);
      return true;
    };
    bool UsedAssumedInformation = false;
    A.checkForAllInstructions(RetInstPred, *this, {Instruction::Ret},
                              UsedAssumedInformation);
    return AnyChange ? ChangeStatus::CHANGED : ChangeStatus::UNCHANGED;
  }

  /// See AbstractAttribute::trackStatistics()
  void trackStatistics() const override { STATS_DECLTRACK_FNRET_ATTR(IsDead) }
};

struct AAIsDeadFunction : public AAIsDead {
  AAIsDeadFunction(const IRPosition &IRP, Attributor &A) : AAIsDead(IRP, A) {}

  /// See AbstractAttribute::initialize(...).
  void initialize(Attributor &A) override {
    Function *F = getAnchorScope();
    if (!F || F->isDeclaration() || !A.isRunOn(*F)) {
      indicatePessimisticFixpoint();
      return;
    }
    if (!isAssumedDeadInternalFunction(A)) {
      ToBeExploredFrom.insert(&F->getEntryBlock().front());
      assumeLive(A, F->getEntryBlock());
    }
  }

  bool isAssumedDeadInternalFunction(Attributor &A) {
    if (!getAnchorScope()->hasLocalLinkage())
      return false;
    bool UsedAssumedInformation = false;
    return A.checkForAllCallSites([](AbstractCallSite) { return false; }, *this,
                                  true, UsedAssumedInformation);
  }

  /// See AbstractAttribute::getAsStr().
  const std::string getAsStr() const override {
    return "Live[#BB " + std::to_string(AssumedLiveBlocks.size()) + "/" +
           std::to_string(getAnchorScope()->size()) + "][#TBEP " +
           std::to_string(ToBeExploredFrom.size()) + "][#KDE " +
           std::to_string(KnownDeadEnds.size()) + "]";
  }

  /// See AbstractAttribute::manifest(...).
  ChangeStatus manifest(Attributor &A) override {
    assert(getState().isValidState() &&
           "Attempted to manifest an invalid state!");

    ChangeStatus HasChanged = ChangeStatus::UNCHANGED;
    Function &F = *getAnchorScope();

    if (AssumedLiveBlocks.empty()) {
      A.deleteAfterManifest(F);
      return ChangeStatus::CHANGED;
    }

    // Flag to determine if we can change an invoke to a call assuming the
    // callee is nounwind. This is not possible if the personality of the
    // function allows to catch asynchronous exceptions.
    bool Invoke2CallAllowed = !mayCatchAsynchronousExceptions(F);

    KnownDeadEnds.set_union(ToBeExploredFrom);
    for (const Instruction *DeadEndI : KnownDeadEnds) {
      auto *CB = dyn_cast<CallBase>(DeadEndI);
      if (!CB)
        continue;
      const auto &NoReturnAA = A.getAndUpdateAAFor<AANoReturn>(
          *this, IRPosition::callsite_function(*CB), DepClassTy::OPTIONAL);
      bool MayReturn = !NoReturnAA.isAssumedNoReturn();
      if (MayReturn && (!Invoke2CallAllowed || !isa<InvokeInst>(CB)))
        continue;

      if (auto *II = dyn_cast<InvokeInst>(DeadEndI))
        A.registerInvokeWithDeadSuccessor(const_cast<InvokeInst &>(*II));
      else
        A.changeToUnreachableAfterManifest(
            const_cast<Instruction *>(DeadEndI->getNextNode()));
      HasChanged = ChangeStatus::CHANGED;
    }

    STATS_DECL(AAIsDead, BasicBlock, "Number of dead basic blocks deleted.");
    for (BasicBlock &BB : F)
      if (!AssumedLiveBlocks.count(&BB)) {
        A.deleteAfterManifest(BB);
        ++BUILD_STAT_NAME(AAIsDead, BasicBlock);
        HasChanged = ChangeStatus::CHANGED;
      }

    return HasChanged;
  }

  /// See AbstractAttribute::updateImpl(...).
  ChangeStatus updateImpl(Attributor &A) override;

  bool isEdgeDead(const BasicBlock *From, const BasicBlock *To) const override {
    assert(From->getParent() == getAnchorScope() &&
           To->getParent() == getAnchorScope() &&
           "Used AAIsDead of the wrong function");
    return isValidState() && !AssumedLiveEdges.count(std::make_pair(From, To));
  }

  /// See AbstractAttribute::trackStatistics()
  void trackStatistics() const override {}

  /// Returns true if the function is assumed dead.
  bool isAssumedDead() const override { return false; }

  /// See AAIsDead::isKnownDead().
  bool isKnownDead() const override { return false; }

  /// See AAIsDead::isAssumedDead(BasicBlock *).
  bool isAssumedDead(const BasicBlock *BB) const override {
    assert(BB->getParent() == getAnchorScope() &&
           "BB must be in the same anchor scope function.");

    if (!getAssumed())
      return false;
    return !AssumedLiveBlocks.count(BB);
  }

  /// See AAIsDead::isKnownDead(BasicBlock *).
  bool isKnownDead(const BasicBlock *BB) const override {
    return getKnown() && isAssumedDead(BB);
  }

  /// See AAIsDead::isAssumed(Instruction *I).
  bool isAssumedDead(const Instruction *I) const override {
    assert(I->getParent()->getParent() == getAnchorScope() &&
           "Instruction must be in the same anchor scope function.");

    if (!getAssumed())
      return false;

    // If it is not in AssumedLiveBlocks then it for sure dead.
    // Otherwise, it can still be after noreturn call in a live block.
    if (!AssumedLiveBlocks.count(I->getParent()))
      return true;

    // If it is not after a liveness barrier it is live.
    const Instruction *PrevI = I->getPrevNode();
    while (PrevI) {
      if (KnownDeadEnds.count(PrevI) || ToBeExploredFrom.count(PrevI))
        return true;
      PrevI = PrevI->getPrevNode();
    }
    return false;
  }

  /// See AAIsDead::isKnownDead(Instruction *I).
  bool isKnownDead(const Instruction *I) const override {
    return getKnown() && isAssumedDead(I);
  }

  /// Assume \p BB is (partially) live now and indicate to the Attributor \p A
  /// that internal function called from \p BB should now be looked at.
  bool assumeLive(Attributor &A, const BasicBlock &BB) {
    if (!AssumedLiveBlocks.insert(&BB).second)
      return false;

    // We assume that all of BB is (probably) live now and if there are calls to
    // internal functions we will assume that those are now live as well. This
    // is a performance optimization for blocks with calls to a lot of internal
    // functions. It can however cause dead functions to be treated as live.
    for (const Instruction &I : BB)
      if (const auto *CB = dyn_cast<CallBase>(&I))
        if (const Function *F = CB->getCalledFunction())
          if (F->hasLocalLinkage())
            A.markLiveInternalFunction(*F);
    return true;
  }

  /// Collection of instructions that need to be explored again, e.g., we
  /// did assume they do not transfer control to (one of their) successors.
  SmallSetVector<const Instruction *, 8> ToBeExploredFrom;

  /// Collection of instructions that are known to not transfer control.
  SmallSetVector<const Instruction *, 8> KnownDeadEnds;

  /// Collection of all assumed live edges
  DenseSet<std::pair<const BasicBlock *, const BasicBlock *>> AssumedLiveEdges;

  /// Collection of all assumed live BasicBlocks.
  DenseSet<const BasicBlock *> AssumedLiveBlocks;
};

static bool
identifyAliveSuccessors(Attributor &A, const CallBase &CB,
                        AbstractAttribute &AA,
                        SmallVectorImpl<const Instruction *> &AliveSuccessors) {
  const IRPosition &IPos = IRPosition::callsite_function(CB);

  const auto &NoReturnAA =
      A.getAndUpdateAAFor<AANoReturn>(AA, IPos, DepClassTy::OPTIONAL);
  if (NoReturnAA.isAssumedNoReturn())
    return !NoReturnAA.isKnownNoReturn();
  if (CB.isTerminator())
    AliveSuccessors.push_back(&CB.getSuccessor(0)->front());
  else
    AliveSuccessors.push_back(CB.getNextNode());
  return false;
}

static bool
identifyAliveSuccessors(Attributor &A, const InvokeInst &II,
                        AbstractAttribute &AA,
                        SmallVectorImpl<const Instruction *> &AliveSuccessors) {
  bool UsedAssumedInformation =
      identifyAliveSuccessors(A, cast<CallBase>(II), AA, AliveSuccessors);

  // First, determine if we can change an invoke to a call assuming the
  // callee is nounwind. This is not possible if the personality of the
  // function allows to catch asynchronous exceptions.
  if (AAIsDeadFunction::mayCatchAsynchronousExceptions(*II.getFunction())) {
    AliveSuccessors.push_back(&II.getUnwindDest()->front());
  } else {
    const IRPosition &IPos = IRPosition::callsite_function(II);
    const auto &AANoUnw =
        A.getAndUpdateAAFor<AANoUnwind>(AA, IPos, DepClassTy::OPTIONAL);
    if (AANoUnw.isAssumedNoUnwind()) {
      UsedAssumedInformation |= !AANoUnw.isKnownNoUnwind();
    } else {
      AliveSuccessors.push_back(&II.getUnwindDest()->front());
    }
  }
  return UsedAssumedInformation;
}

static bool
identifyAliveSuccessors(Attributor &A, const BranchInst &BI,
                        AbstractAttribute &AA,
                        SmallVectorImpl<const Instruction *> &AliveSuccessors) {
  bool UsedAssumedInformation = false;
  if (BI.getNumSuccessors() == 1) {
    AliveSuccessors.push_back(&BI.getSuccessor(0)->front());
  } else {
    std::optional<Constant *> C =
        A.getAssumedConstant(*BI.getCondition(), AA, UsedAssumedInformation);
    if (!C || isa_and_nonnull<UndefValue>(*C)) {
      // No value yet, assume both edges are dead.
    } else if (isa_and_nonnull<ConstantInt>(*C)) {
      const BasicBlock *SuccBB =
          BI.getSuccessor(1 - cast<ConstantInt>(*C)->getValue().getZExtValue());
      AliveSuccessors.push_back(&SuccBB->front());
    } else {
      AliveSuccessors.push_back(&BI.getSuccessor(0)->front());
      AliveSuccessors.push_back(&BI.getSuccessor(1)->front());
      UsedAssumedInformation = false;
    }
  }
  return UsedAssumedInformation;
}

static bool
identifyAliveSuccessors(Attributor &A, const SwitchInst &SI,
                        AbstractAttribute &AA,
                        SmallVectorImpl<const Instruction *> &AliveSuccessors) {
  bool UsedAssumedInformation = false;
  std::optional<Constant *> C =
      A.getAssumedConstant(*SI.getCondition(), AA, UsedAssumedInformation);
  if (!C || isa_and_nonnull<UndefValue>(*C)) {
    // No value yet, assume all edges are dead.
  } else if (isa_and_nonnull<ConstantInt>(*C)) {
    for (const auto &CaseIt : SI.cases()) {
      if (CaseIt.getCaseValue() == *C) {
        AliveSuccessors.push_back(&CaseIt.getCaseSuccessor()->front());
        return UsedAssumedInformation;
      }
    }
    AliveSuccessors.push_back(&SI.getDefaultDest()->front());
    return UsedAssumedInformation;
  } else {
    for (const BasicBlock *SuccBB : successors(SI.getParent()))
      AliveSuccessors.push_back(&SuccBB->front());
  }
  return UsedAssumedInformation;
}

ChangeStatus AAIsDeadFunction::updateImpl(Attributor &A) {
  ChangeStatus Change = ChangeStatus::UNCHANGED;

  if (AssumedLiveBlocks.empty()) {
    if (isAssumedDeadInternalFunction(A))
      return ChangeStatus::UNCHANGED;

    Function *F = getAnchorScope();
    ToBeExploredFrom.insert(&F->getEntryBlock().front());
    assumeLive(A, F->getEntryBlock());
    Change = ChangeStatus::CHANGED;
  }

  LLVM_DEBUG(dbgs() << "[AAIsDead] Live [" << AssumedLiveBlocks.size() << "/"
                    << getAnchorScope()->size() << "] BBs and "
                    << ToBeExploredFrom.size() << " exploration points and "
                    << KnownDeadEnds.size() << " known dead ends\n");

  // Copy and clear the list of instructions we need to explore from. It is
  // refilled with instructions the next update has to look at.
  SmallVector<const Instruction *, 8> Worklist(ToBeExploredFrom.begin(),
                                               ToBeExploredFrom.end());
  decltype(ToBeExploredFrom) NewToBeExploredFrom;

  SmallVector<const Instruction *, 8> AliveSuccessors;
  while (!Worklist.empty()) {
    const Instruction *I = Worklist.pop_back_val();
    LLVM_DEBUG(dbgs() << "[AAIsDead] Exploration inst: " << *I << "\n");

    // Fast forward for uninteresting instructions. We could look for UB here
    // though.
    while (!I->isTerminator() && !isa<CallBase>(I))
      I = I->getNextNode();

    AliveSuccessors.clear();

    bool UsedAssumedInformation = false;
    switch (I->getOpcode()) {
    // TODO: look for (assumed) UB to backwards propagate "deadness".
    default:
      assert(I->isTerminator() &&
             "Expected non-terminators to be handled already!");
      for (const BasicBlock *SuccBB : successors(I->getParent()))
        AliveSuccessors.push_back(&SuccBB->front());
      break;
    case Instruction::Call:
      UsedAssumedInformation = identifyAliveSuccessors(A, cast<CallInst>(*I),
                                                       *this, AliveSuccessors);
      break;
    case Instruction::Invoke:
      UsedAssumedInformation = identifyAliveSuccessors(A, cast<InvokeInst>(*I),
                                                       *this, AliveSuccessors);
      break;
    case Instruction::Br:
      UsedAssumedInformation = identifyAliveSuccessors(A, cast<BranchInst>(*I),
                                                       *this, AliveSuccessors);
      break;
    case Instruction::Switch:
      UsedAssumedInformation = identifyAliveSuccessors(A, cast<SwitchInst>(*I),
                                                       *this, AliveSuccessors);
      break;
    }

    if (UsedAssumedInformation) {
      NewToBeExploredFrom.insert(I);
    } else if (AliveSuccessors.empty() ||
               (I->isTerminator() &&
                AliveSuccessors.size() < I->getNumSuccessors())) {
      if (KnownDeadEnds.insert(I))
        Change = ChangeStatus::CHANGED;
    }

    LLVM_DEBUG(dbgs() << "[AAIsDead] #AliveSuccessors: "
                      << AliveSuccessors.size() << " UsedAssumedInformation: "
                      << UsedAssumedInformation << "\n");

    for (const Instruction *AliveSuccessor : AliveSuccessors) {
      if (!I->isTerminator()) {
        assert(AliveSuccessors.size() == 1 &&
               "Non-terminator expected to have a single successor!");
        Worklist.push_back(AliveSuccessor);
      } else {
        // record the assumed live edge
        auto Edge = std::make_pair(I->getParent(), AliveSuccessor->getParent());
        if (AssumedLiveEdges.insert(Edge).second)
          Change = ChangeStatus::CHANGED;
        if (assumeLive(A, *AliveSuccessor->getParent()))
          Worklist.push_back(AliveSuccessor);
      }
    }
  }

  // Check if the content of ToBeExploredFrom changed, ignore the order.
  if (NewToBeExploredFrom.size() != ToBeExploredFrom.size() ||
      llvm::any_of(NewToBeExploredFrom, [&](const Instruction *I) {
        return !ToBeExploredFrom.count(I);
      })) {
    Change = ChangeStatus::CHANGED;
    ToBeExploredFrom = std::move(NewToBeExploredFrom);
  }

  // If we know everything is live there is no need to query for liveness.
  // Instead, indicating a pessimistic fixpoint will cause the state to be
  // "invalid" and all queries to be answered conservatively without lookups.
  // To be in this state we have to (1) finished the exploration and (3) not
  // discovered any non-trivial dead end and (2) not ruled unreachable code
  // dead.
  if (ToBeExploredFrom.empty() &&
      getAnchorScope()->size() == AssumedLiveBlocks.size() &&
      llvm::all_of(KnownDeadEnds, [](const Instruction *DeadEndI) {
        return DeadEndI->isTerminator() && DeadEndI->getNumSuccessors() == 0;
      }))
    return indicatePessimisticFixpoint();
  return Change;
}

/// Liveness information for a call sites.
struct AAIsDeadCallSite final : AAIsDeadFunction {
  AAIsDeadCallSite(const IRPosition &IRP, Attributor &A)
      : AAIsDeadFunction(IRP, A) {}

  /// See AbstractAttribute::initialize(...).
  void initialize(Attributor &A) override {
    // TODO: Once we have call site specific value information we can provide
    //       call site specific liveness information and then it makes
    //       sense to specialize attributes for call sites instead of
    //       redirecting requests to the callee.
    llvm_unreachable("Abstract attributes for liveness are not "
                     "supported for call sites yet!");
  }

  /// See AbstractAttribute::updateImpl(...).
  ChangeStatus updateImpl(Attributor &A) override {
    return indicatePessimisticFixpoint();
  }

  /// See AbstractAttribute::trackStatistics()
  void trackStatistics() const override {}
};
} // namespace

/// -------------------- Dereferenceable Argument Attribute --------------------

namespace {
struct AADereferenceableImpl : AADereferenceable {
  AADereferenceableImpl(const IRPosition &IRP, Attributor &A)
      : AADereferenceable(IRP, A) {}
  using StateType = DerefState;

  /// See AbstractAttribute::initialize(...).
  void initialize(Attributor &A) override {
    Value &V = *getAssociatedValue().stripPointerCasts();
    SmallVector<Attribute, 4> Attrs;
    getAttrs({Attribute::Dereferenceable, Attribute::DereferenceableOrNull},
             Attrs, /* IgnoreSubsumingPositions */ false, &A);
    for (const Attribute &Attr : Attrs)
      takeKnownDerefBytesMaximum(Attr.getValueAsInt());

    const IRPosition &IRP = this->getIRPosition();
    NonNullAA = &A.getAAFor<AANonNull>(*this, IRP, DepClassTy::NONE);

    bool CanBeNull, CanBeFreed;
    takeKnownDerefBytesMaximum(V.getPointerDereferenceableBytes(
        A.getDataLayout(), CanBeNull, CanBeFreed));

    bool IsFnInterface = IRP.isFnInterfaceKind();
    Function *FnScope = IRP.getAnchorScope();
    if (IsFnInterface && (!FnScope || !A.isFunctionIPOAmendable(*FnScope))) {
      indicatePessimisticFixpoint();
      return;
    }

    if (Instruction *CtxI = getCtxI())
      followUsesInMBEC(*this, A, getState(), *CtxI);
  }

  /// See AbstractAttribute::getState()
  /// {
  StateType &getState() override { return *this; }
  const StateType &getState() const override { return *this; }
  /// }

  /// Helper function for collecting accessed bytes in must-be-executed-context
  void addAccessedBytesForUse(Attributor &A, const Use *U, const Instruction *I,
                              DerefState &State) {
    const Value *UseV = U->get();
    if (!UseV->getType()->isPointerTy())
      return;

    std::optional<MemoryLocation> Loc = MemoryLocation::getOrNone(I);
    if (!Loc || Loc->Ptr != UseV || !Loc->Size.isPrecise() || I->isVolatile())
      return;

    int64_t Offset;
    const Value *Base = GetPointerBaseWithConstantOffset(
        Loc->Ptr, Offset, A.getDataLayout(), /*AllowNonInbounds*/ true);
    if (Base && Base == &getAssociatedValue())
      State.addAccessedBytes(Offset, Loc->Size.getValue());
  }

  /// See followUsesInMBEC
  bool followUseInMBEC(Attributor &A, const Use *U, const Instruction *I,
                       AADereferenceable::StateType &State) {
    bool IsNonNull = false;
    bool TrackUse = false;
    int64_t DerefBytes = getKnownNonNullAndDerefBytesForUse(
        A, *this, getAssociatedValue(), U, I, IsNonNull, TrackUse);
    LLVM_DEBUG(dbgs() << "[AADereferenceable] Deref bytes: " << DerefBytes
                      << " for instruction " << *I << "\n");

    addAccessedBytesForUse(A, U, I, State);
    State.takeKnownDerefBytesMaximum(DerefBytes);
    return TrackUse;
  }

  /// See AbstractAttribute::manifest(...).
  ChangeStatus manifest(Attributor &A) override {
    ChangeStatus Change = AADereferenceable::manifest(A);
    if (isAssumedNonNull() && hasAttr(Attribute::DereferenceableOrNull)) {
      removeAttrs({Attribute::DereferenceableOrNull});
      return ChangeStatus::CHANGED;
    }
    return Change;
  }

  void getDeducedAttributes(LLVMContext &Ctx,
                            SmallVectorImpl<Attribute> &Attrs) const override {
    // TODO: Add *_globally support
    if (isAssumedNonNull())
      Attrs.emplace_back(Attribute::getWithDereferenceableBytes(
          Ctx, getAssumedDereferenceableBytes()));
    else
      Attrs.emplace_back(Attribute::getWithDereferenceableOrNullBytes(
          Ctx, getAssumedDereferenceableBytes()));
  }

  /// See AbstractAttribute::getAsStr().
  const std::string getAsStr() const override {
    if (!getAssumedDereferenceableBytes())
      return "unknown-dereferenceable";
    return std::string("dereferenceable") +
           (isAssumedNonNull() ? "" : "_or_null") +
           (isAssumedGlobal() ? "_globally" : "") + "<" +
           std::to_string(getKnownDereferenceableBytes()) + "-" +
           std::to_string(getAssumedDereferenceableBytes()) + ">";
  }
};

/// Dereferenceable attribute for a floating value.
struct AADereferenceableFloating : AADereferenceableImpl {
  AADereferenceableFloating(const IRPosition &IRP, Attributor &A)
      : AADereferenceableImpl(IRP, A) {}

  /// See AbstractAttribute::updateImpl(...).
  ChangeStatus updateImpl(Attributor &A) override {

    bool Stripped;
    bool UsedAssumedInformation = false;
    SmallVector<AA::ValueAndContext> Values;
    if (!A.getAssumedSimplifiedValues(getIRPosition(), *this, Values,
                                      AA::AnyScope, UsedAssumedInformation)) {
      Values.push_back({getAssociatedValue(), getCtxI()});
      Stripped = false;
    } else {
      Stripped = Values.size() != 1 ||
                 Values.front().getValue() != &getAssociatedValue();
    }

    const DataLayout &DL = A.getDataLayout();
    DerefState T;

    auto VisitValueCB = [&](const Value &V) -> bool {
      unsigned IdxWidth =
          DL.getIndexSizeInBits(V.getType()->getPointerAddressSpace());
      APInt Offset(IdxWidth, 0);
      const Value *Base = stripAndAccumulateOffsets(
          A, *this, &V, DL, Offset, /* GetMinOffset */ false,
          /* AllowNonInbounds */ true);

      const auto &AA = A.getAAFor<AADereferenceable>(
          *this, IRPosition::value(*Base), DepClassTy::REQUIRED);
      int64_t DerefBytes = 0;
      if (!Stripped && this == &AA) {
        // Use IR information if we did not strip anything.
        // TODO: track globally.
        bool CanBeNull, CanBeFreed;
        DerefBytes =
            Base->getPointerDereferenceableBytes(DL, CanBeNull, CanBeFreed);
        T.GlobalState.indicatePessimisticFixpoint();
      } else {
        const DerefState &DS = AA.getState();
        DerefBytes = DS.DerefBytesState.getAssumed();
        T.GlobalState &= DS.GlobalState;
      }

      // For now we do not try to "increase" dereferenceability due to negative
      // indices as we first have to come up with code to deal with loops and
      // for overflows of the dereferenceable bytes.
      int64_t OffsetSExt = Offset.getSExtValue();
      if (OffsetSExt < 0)
        OffsetSExt = 0;

      T.takeAssumedDerefBytesMinimum(
          std::max(int64_t(0), DerefBytes - OffsetSExt));

      if (this == &AA) {
        if (!Stripped) {
          // If nothing was stripped IR information is all we got.
          T.takeKnownDerefBytesMaximum(
              std::max(int64_t(0), DerefBytes - OffsetSExt));
          T.indicatePessimisticFixpoint();
        } else if (OffsetSExt > 0) {
          // If something was stripped but there is circular reasoning we look
          // for the offset. If it is positive we basically decrease the
          // dereferenceable bytes in a circular loop now, which will simply
          // drive them down to the known value in a very slow way which we
          // can accelerate.
          T.indicatePessimisticFixpoint();
        }
      }

      return T.isValidState();
    };

    for (const auto &VAC : Values)
      if (!VisitValueCB(*VAC.getValue()))
        return indicatePessimisticFixpoint();

    return clampStateAndIndicateChange(getState(), T);
  }

  /// See AbstractAttribute::trackStatistics()
  void trackStatistics() const override {
    STATS_DECLTRACK_FLOATING_ATTR(dereferenceable)
  }
};

/// Dereferenceable attribute for a return value.
struct AADereferenceableReturned final
    : AAReturnedFromReturnedValues<AADereferenceable, AADereferenceableImpl> {
  AADereferenceableReturned(const IRPosition &IRP, Attributor &A)
      : AAReturnedFromReturnedValues<AADereferenceable, AADereferenceableImpl>(
            IRP, A) {}

  /// See AbstractAttribute::trackStatistics()
  void trackStatistics() const override {
    STATS_DECLTRACK_FNRET_ATTR(dereferenceable)
  }
};

/// Dereferenceable attribute for an argument
struct AADereferenceableArgument final
    : AAArgumentFromCallSiteArguments<AADereferenceable,
                                      AADereferenceableImpl> {
  using Base =
      AAArgumentFromCallSiteArguments<AADereferenceable, AADereferenceableImpl>;
  AADereferenceableArgument(const IRPosition &IRP, Attributor &A)
      : Base(IRP, A) {}

  /// See AbstractAttribute::trackStatistics()
  void trackStatistics() const override {
    STATS_DECLTRACK_ARG_ATTR(dereferenceable)
  }
};

/// Dereferenceable attribute for a call site argument.
struct AADereferenceableCallSiteArgument final : AADereferenceableFloating {
  AADereferenceableCallSiteArgument(const IRPosition &IRP, Attributor &A)
      : AADereferenceableFloating(IRP, A) {}

  /// See AbstractAttribute::trackStatistics()
  void trackStatistics() const override {
    STATS_DECLTRACK_CSARG_ATTR(dereferenceable)
  }
};

/// Dereferenceable attribute deduction for a call site return value.
struct AADereferenceableCallSiteReturned final
    : AACallSiteReturnedFromReturned<AADereferenceable, AADereferenceableImpl> {
  using Base =
      AACallSiteReturnedFromReturned<AADereferenceable, AADereferenceableImpl>;
  AADereferenceableCallSiteReturned(const IRPosition &IRP, Attributor &A)
      : Base(IRP, A) {}

  /// See AbstractAttribute::trackStatistics()
  void trackStatistics() const override {
    STATS_DECLTRACK_CS_ATTR(dereferenceable);
  }
};
} // namespace

// ------------------------ Align Argument Attribute ------------------------

namespace {
static unsigned getKnownAlignForUse(Attributor &A, AAAlign &QueryingAA,
                                    Value &AssociatedValue, const Use *U,
                                    const Instruction *I, bool &TrackUse) {
  // We need to follow common pointer manipulation uses to the accesses they
  // feed into.
  if (isa<CastInst>(I)) {
    // Follow all but ptr2int casts.
    TrackUse = !isa<PtrToIntInst>(I);
    return 0;
  }
  if (auto *GEP = dyn_cast<GetElementPtrInst>(I)) {
    if (GEP->hasAllConstantIndices())
      TrackUse = true;
    return 0;
  }

  MaybeAlign MA;
  if (const auto *CB = dyn_cast<CallBase>(I)) {
    if (CB->isBundleOperand(U) || CB->isCallee(U))
      return 0;

    unsigned ArgNo = CB->getArgOperandNo(U);
    IRPosition IRP = IRPosition::callsite_argument(*CB, ArgNo);
    // As long as we only use known information there is no need to track
    // dependences here.
    auto &AlignAA = A.getAAFor<AAAlign>(QueryingAA, IRP, DepClassTy::NONE);
    MA = MaybeAlign(AlignAA.getKnownAlign());
  }

  const DataLayout &DL = A.getDataLayout();
  const Value *UseV = U->get();
  if (auto *SI = dyn_cast<StoreInst>(I)) {
    if (SI->getPointerOperand() == UseV)
      MA = SI->getAlign();
  } else if (auto *LI = dyn_cast<LoadInst>(I)) {
    if (LI->getPointerOperand() == UseV)
      MA = LI->getAlign();
  }

  if (!MA || *MA <= QueryingAA.getKnownAlign())
    return 0;

  unsigned Alignment = MA->value();
  int64_t Offset;

  if (const Value *Base = GetPointerBaseWithConstantOffset(UseV, Offset, DL)) {
    if (Base == &AssociatedValue) {
      // BasePointerAddr + Offset = Alignment * Q for some integer Q.
      // So we can say that the maximum power of two which is a divisor of
      // gcd(Offset, Alignment) is an alignment.

      uint32_t gcd = std::gcd(uint32_t(abs((int32_t)Offset)), Alignment);
      Alignment = llvm::PowerOf2Floor(gcd);
    }
  }

  return Alignment;
}

struct AAAlignImpl : AAAlign {
  AAAlignImpl(const IRPosition &IRP, Attributor &A) : AAAlign(IRP, A) {}

  /// See AbstractAttribute::initialize(...).
  void initialize(Attributor &A) override {
    SmallVector<Attribute, 4> Attrs;
    getAttrs({Attribute::Alignment}, Attrs);
    for (const Attribute &Attr : Attrs)
      takeKnownMaximum(Attr.getValueAsInt());

    Value &V = *getAssociatedValue().stripPointerCasts();
    takeKnownMaximum(V.getPointerAlignment(A.getDataLayout()).value());

    if (getIRPosition().isFnInterfaceKind() &&
        (!getAnchorScope() ||
         !A.isFunctionIPOAmendable(*getAssociatedFunction()))) {
      indicatePessimisticFixpoint();
      return;
    }

    if (Instruction *CtxI = getCtxI())
      followUsesInMBEC(*this, A, getState(), *CtxI);
  }

  /// See AbstractAttribute::manifest(...).
  ChangeStatus manifest(Attributor &A) override {
    ChangeStatus LoadStoreChanged = ChangeStatus::UNCHANGED;

    // Check for users that allow alignment annotations.
    Value &AssociatedValue = getAssociatedValue();
    for (const Use &U : AssociatedValue.uses()) {
      if (auto *SI = dyn_cast<StoreInst>(U.getUser())) {
        if (SI->getPointerOperand() == &AssociatedValue)
          if (SI->getAlign() < getAssumedAlign()) {
            STATS_DECLTRACK(AAAlign, Store,
                            "Number of times alignment added to a store");
            SI->setAlignment(getAssumedAlign());
            LoadStoreChanged = ChangeStatus::CHANGED;
          }
      } else if (auto *LI = dyn_cast<LoadInst>(U.getUser())) {
        if (LI->getPointerOperand() == &AssociatedValue)
          if (LI->getAlign() < getAssumedAlign()) {
            LI->setAlignment(getAssumedAlign());
            STATS_DECLTRACK(AAAlign, Load,
                            "Number of times alignment added to a load");
            LoadStoreChanged = ChangeStatus::CHANGED;
          }
      }
    }

    ChangeStatus Changed = AAAlign::manifest(A);

    Align InheritAlign =
        getAssociatedValue().getPointerAlignment(A.getDataLayout());
    if (InheritAlign >= getAssumedAlign())
      return LoadStoreChanged;
    return Changed | LoadStoreChanged;
  }

  // TODO: Provide a helper to determine the implied ABI alignment and check in
  //       the existing manifest method and a new one for AAAlignImpl that value
  //       to avoid making the alignment explicit if it did not improve.

  /// See AbstractAttribute::getDeducedAttributes
  void getDeducedAttributes(LLVMContext &Ctx,
                            SmallVectorImpl<Attribute> &Attrs) const override {
    if (getAssumedAlign() > 1)
      Attrs.emplace_back(
          Attribute::getWithAlignment(Ctx, Align(getAssumedAlign())));
  }

  /// See followUsesInMBEC
  bool followUseInMBEC(Attributor &A, const Use *U, const Instruction *I,
                       AAAlign::StateType &State) {
    bool TrackUse = false;

    unsigned int KnownAlign =
        getKnownAlignForUse(A, *this, getAssociatedValue(), U, I, TrackUse);
    State.takeKnownMaximum(KnownAlign);

    return TrackUse;
  }

  /// See AbstractAttribute::getAsStr().
  const std::string getAsStr() const override {
    return "align<" + std::to_string(getKnownAlign().value()) + "-" +
           std::to_string(getAssumedAlign().value()) + ">";
  }
};

/// Align attribute for a floating value.
struct AAAlignFloating : AAAlignImpl {
  AAAlignFloating(const IRPosition &IRP, Attributor &A) : AAAlignImpl(IRP, A) {}

  /// See AbstractAttribute::updateImpl(...).
  ChangeStatus updateImpl(Attributor &A) override {
    const DataLayout &DL = A.getDataLayout();

    bool Stripped;
    bool UsedAssumedInformation = false;
    SmallVector<AA::ValueAndContext> Values;
    if (!A.getAssumedSimplifiedValues(getIRPosition(), *this, Values,
                                      AA::AnyScope, UsedAssumedInformation)) {
      Values.push_back({getAssociatedValue(), getCtxI()});
      Stripped = false;
    } else {
      Stripped = Values.size() != 1 ||
                 Values.front().getValue() != &getAssociatedValue();
    }

    StateType T;
    auto VisitValueCB = [&](Value &V) -> bool {
      if (isa<UndefValue>(V) || isa<ConstantPointerNull>(V))
        return true;
      const auto &AA = A.getAAFor<AAAlign>(*this, IRPosition::value(V),
                                           DepClassTy::REQUIRED);
      if (!Stripped && this == &AA) {
        int64_t Offset;
        unsigned Alignment = 1;
        if (const Value *Base =
                GetPointerBaseWithConstantOffset(&V, Offset, DL)) {
          // TODO: Use AAAlign for the base too.
          Align PA = Base->getPointerAlignment(DL);
          // BasePointerAddr + Offset = Alignment * Q for some integer Q.
          // So we can say that the maximum power of two which is a divisor of
          // gcd(Offset, Alignment) is an alignment.

          uint32_t gcd =
              std::gcd(uint32_t(abs((int32_t)Offset)), uint32_t(PA.value()));
          Alignment = llvm::PowerOf2Floor(gcd);
        } else {
          Alignment = V.getPointerAlignment(DL).value();
        }
        // Use only IR information if we did not strip anything.
        T.takeKnownMaximum(Alignment);
        T.indicatePessimisticFixpoint();
      } else {
        // Use abstract attribute information.
        const AAAlign::StateType &DS = AA.getState();
        T ^= DS;
      }
      return T.isValidState();
    };

    for (const auto &VAC : Values) {
      if (!VisitValueCB(*VAC.getValue()))
        return indicatePessimisticFixpoint();
    }

    //  TODO: If we know we visited all incoming values, thus no are assumed
    //  dead, we can take the known information from the state T.
    return clampStateAndIndicateChange(getState(), T);
  }

  /// See AbstractAttribute::trackStatistics()
  void trackStatistics() const override { STATS_DECLTRACK_FLOATING_ATTR(align) }
};

/// Align attribute for function return value.
struct AAAlignReturned final
    : AAReturnedFromReturnedValues<AAAlign, AAAlignImpl> {
  using Base = AAReturnedFromReturnedValues<AAAlign, AAAlignImpl>;
  AAAlignReturned(const IRPosition &IRP, Attributor &A) : Base(IRP, A) {}

  /// See AbstractAttribute::initialize(...).
  void initialize(Attributor &A) override {
    Base::initialize(A);
    Function *F = getAssociatedFunction();
    if (!F || F->isDeclaration())
      indicatePessimisticFixpoint();
  }

  /// See AbstractAttribute::trackStatistics()
  void trackStatistics() const override { STATS_DECLTRACK_FNRET_ATTR(aligned) }
};

/// Align attribute for function argument.
struct AAAlignArgument final
    : AAArgumentFromCallSiteArguments<AAAlign, AAAlignImpl> {
  using Base = AAArgumentFromCallSiteArguments<AAAlign, AAAlignImpl>;
  AAAlignArgument(const IRPosition &IRP, Attributor &A) : Base(IRP, A) {}

  /// See AbstractAttribute::manifest(...).
  ChangeStatus manifest(Attributor &A) override {
    // If the associated argument is involved in a must-tail call we give up
    // because we would need to keep the argument alignments of caller and
    // callee in-sync. Just does not seem worth the trouble right now.
    if (A.getInfoCache().isInvolvedInMustTailCall(*getAssociatedArgument()))
      return ChangeStatus::UNCHANGED;
    return Base::manifest(A);
  }

  /// See AbstractAttribute::trackStatistics()
  void trackStatistics() const override { STATS_DECLTRACK_ARG_ATTR(aligned) }
};

struct AAAlignCallSiteArgument final : AAAlignFloating {
  AAAlignCallSiteArgument(const IRPosition &IRP, Attributor &A)
      : AAAlignFloating(IRP, A) {}

  /// See AbstractAttribute::manifest(...).
  ChangeStatus manifest(Attributor &A) override {
    // If the associated argument is involved in a must-tail call we give up
    // because we would need to keep the argument alignments of caller and
    // callee in-sync. Just does not seem worth the trouble right now.
    if (Argument *Arg = getAssociatedArgument())
      if (A.getInfoCache().isInvolvedInMustTailCall(*Arg))
        return ChangeStatus::UNCHANGED;
    ChangeStatus Changed = AAAlignImpl::manifest(A);
    Align InheritAlign =
        getAssociatedValue().getPointerAlignment(A.getDataLayout());
    if (InheritAlign >= getAssumedAlign())
      Changed = ChangeStatus::UNCHANGED;
    return Changed;
  }

  /// See AbstractAttribute::updateImpl(Attributor &A).
  ChangeStatus updateImpl(Attributor &A) override {
    ChangeStatus Changed = AAAlignFloating::updateImpl(A);
    if (Argument *Arg = getAssociatedArgument()) {
      // We only take known information from the argument
      // so we do not need to track a dependence.
      const auto &ArgAlignAA = A.getAAFor<AAAlign>(
          *this, IRPosition::argument(*Arg), DepClassTy::NONE);
      takeKnownMaximum(ArgAlignAA.getKnownAlign().value());
    }
    return Changed;
  }

  /// See AbstractAttribute::trackStatistics()
  void trackStatistics() const override { STATS_DECLTRACK_CSARG_ATTR(aligned) }
};

/// Align attribute deduction for a call site return value.
struct AAAlignCallSiteReturned final
    : AACallSiteReturnedFromReturned<AAAlign, AAAlignImpl> {
  using Base = AACallSiteReturnedFromReturned<AAAlign, AAAlignImpl>;
  AAAlignCallSiteReturned(const IRPosition &IRP, Attributor &A)
      : Base(IRP, A) {}

  /// See AbstractAttribute::initialize(...).
  void initialize(Attributor &A) override {
    Base::initialize(A);
    Function *F = getAssociatedFunction();
    if (!F || F->isDeclaration())
      indicatePessimisticFixpoint();
  }

  /// See AbstractAttribute::trackStatistics()
  void trackStatistics() const override { STATS_DECLTRACK_CS_ATTR(align); }
};
} // namespace

/// ------------------ Function No-Return Attribute ----------------------------
namespace {
struct AANoReturnImpl : public AANoReturn {
  AANoReturnImpl(const IRPosition &IRP, Attributor &A) : AANoReturn(IRP, A) {}

  /// See AbstractAttribute::initialize(...).
  void initialize(Attributor &A) override {
    AANoReturn::initialize(A);
    Function *F = getAssociatedFunction();
    if (!F || F->isDeclaration())
      indicatePessimisticFixpoint();
  }

  /// See AbstractAttribute::getAsStr().
  const std::string getAsStr() const override {
    return getAssumed() ? "noreturn" : "may-return";
  }

  /// See AbstractAttribute::updateImpl(Attributor &A).
  ChangeStatus updateImpl(Attributor &A) override {
    auto CheckForNoReturn = [](Instruction &) { return false; };
    bool UsedAssumedInformation = false;
    if (!A.checkForAllInstructions(CheckForNoReturn, *this,
                                   {(unsigned)Instruction::Ret},
                                   UsedAssumedInformation))
      return indicatePessimisticFixpoint();
    return ChangeStatus::UNCHANGED;
  }
};

struct AANoReturnFunction final : AANoReturnImpl {
  AANoReturnFunction(const IRPosition &IRP, Attributor &A)
      : AANoReturnImpl(IRP, A) {}

  /// See AbstractAttribute::trackStatistics()
  void trackStatistics() const override { STATS_DECLTRACK_FN_ATTR(noreturn) }
};

/// NoReturn attribute deduction for a call sites.
struct AANoReturnCallSite final : AANoReturnImpl {
  AANoReturnCallSite(const IRPosition &IRP, Attributor &A)
      : AANoReturnImpl(IRP, A) {}

  /// See AbstractAttribute::initialize(...).
  void initialize(Attributor &A) override {
    AANoReturnImpl::initialize(A);
    if (Function *F = getAssociatedFunction()) {
      const IRPosition &FnPos = IRPosition::function(*F);
      auto &FnAA = A.getAAFor<AANoReturn>(*this, FnPos, DepClassTy::REQUIRED);
      if (!FnAA.isAssumedNoReturn())
        indicatePessimisticFixpoint();
    }
  }

  /// See AbstractAttribute::updateImpl(...).
  ChangeStatus updateImpl(Attributor &A) override {
    // TODO: Once we have call site specific value information we can provide
    //       call site specific liveness information and then it makes
    //       sense to specialize attributes for call sites arguments instead of
    //       redirecting requests to the callee argument.
    Function *F = getAssociatedFunction();
    const IRPosition &FnPos = IRPosition::function(*F);
    auto &FnAA = A.getAAFor<AANoReturn>(*this, FnPos, DepClassTy::REQUIRED);
    return clampStateAndIndicateChange(getState(), FnAA.getState());
  }

  /// See AbstractAttribute::trackStatistics()
  void trackStatistics() const override { STATS_DECLTRACK_CS_ATTR(noreturn); }
};
} // namespace

/// ----------------------- Instance Info ---------------------------------

namespace {
/// A class to hold the state of for no-capture attributes.
struct AAInstanceInfoImpl : public AAInstanceInfo {
  AAInstanceInfoImpl(const IRPosition &IRP, Attributor &A)
      : AAInstanceInfo(IRP, A) {}

  /// See AbstractAttribute::initialize(...).
  void initialize(Attributor &A) override {
    Value &V = getAssociatedValue();
    if (auto *C = dyn_cast<Constant>(&V)) {
      if (C->isThreadDependent())
        indicatePessimisticFixpoint();
      else
        indicateOptimisticFixpoint();
      return;
    }
    if (auto *CB = dyn_cast<CallBase>(&V))
      if (CB->arg_size() == 0 && !CB->mayHaveSideEffects() &&
          !CB->mayReadFromMemory()) {
        indicateOptimisticFixpoint();
        return;
      }
  }

  /// See AbstractAttribute::updateImpl(...).
  ChangeStatus updateImpl(Attributor &A) override {
    ChangeStatus Changed = ChangeStatus::UNCHANGED;

    Value &V = getAssociatedValue();
    const Function *Scope = nullptr;
    if (auto *I = dyn_cast<Instruction>(&V))
      Scope = I->getFunction();
    if (auto *A = dyn_cast<Argument>(&V)) {
      Scope = A->getParent();
      if (!Scope->hasLocalLinkage())
        return Changed;
    }
    if (!Scope)
      return indicateOptimisticFixpoint();

    auto &NoRecurseAA = A.getAAFor<AANoRecurse>(
        *this, IRPosition::function(*Scope), DepClassTy::OPTIONAL);
    if (NoRecurseAA.isAssumedNoRecurse())
      return Changed;

    auto UsePred = [&](const Use &U, bool &Follow) {
      const Instruction *UserI = dyn_cast<Instruction>(U.getUser());
      if (!UserI || isa<GetElementPtrInst>(UserI) || isa<CastInst>(UserI) ||
          isa<PHINode>(UserI) || isa<SelectInst>(UserI)) {
        Follow = true;
        return true;
      }
      if (isa<LoadInst>(UserI) || isa<CmpInst>(UserI) ||
          (isa<StoreInst>(UserI) &&
           cast<StoreInst>(UserI)->getValueOperand() != U.get()))
        return true;
      if (auto *CB = dyn_cast<CallBase>(UserI)) {
        // This check is not guaranteeing uniqueness but for now that we cannot
        // end up with two versions of \p U thinking it was one.
        if (!CB->getCalledFunction() ||
            !CB->getCalledFunction()->hasLocalLinkage())
          return true;
        if (!CB->isArgOperand(&U))
          return false;
        const auto &ArgInstanceInfoAA = A.getAAFor<AAInstanceInfo>(
            *this, IRPosition::callsite_argument(*CB, CB->getArgOperandNo(&U)),
            DepClassTy::OPTIONAL);
        if (!ArgInstanceInfoAA.isAssumedUniqueForAnalysis())
          return false;
        // If this call base might reach the scope again we might forward the
        // argument back here. This is very conservative.
        if (AA::isPotentiallyReachable(
                A, *CB, *Scope, *this,
                [Scope](const Function &Fn) { return &Fn != Scope; }))
          return false;
        return true;
      }
      return false;
    };

    auto EquivalentUseCB = [&](const Use &OldU, const Use &NewU) {
      if (auto *SI = dyn_cast<StoreInst>(OldU.getUser())) {
        auto *Ptr = SI->getPointerOperand()->stripPointerCasts();
        if ((isa<AllocaInst>(Ptr) || isNoAliasCall(Ptr)) &&
            AA::isDynamicallyUnique(A, *this, *Ptr))
          return true;
      }
      return false;
    };

    if (!A.checkForAllUses(UsePred, *this, V, /* CheckBBLivenessOnly */ true,
                           DepClassTy::OPTIONAL,
                           /* IgnoreDroppableUses */ true, EquivalentUseCB))
      return indicatePessimisticFixpoint();

    return Changed;
  }

  /// See AbstractState::getAsStr().
  const std::string getAsStr() const override {
    return isAssumedUniqueForAnalysis() ? "<unique [fAa]>" : "<unknown>";
  }

  /// See AbstractAttribute::trackStatistics()
  void trackStatistics() const override {}
};

/// InstanceInfo attribute for floating values.
struct AAInstanceInfoFloating : AAInstanceInfoImpl {
  AAInstanceInfoFloating(const IRPosition &IRP, Attributor &A)
      : AAInstanceInfoImpl(IRP, A) {}
};

/// NoCapture attribute for function arguments.
struct AAInstanceInfoArgument final : AAInstanceInfoFloating {
  AAInstanceInfoArgument(const IRPosition &IRP, Attributor &A)
      : AAInstanceInfoFloating(IRP, A) {}
};

/// InstanceInfo attribute for call site arguments.
struct AAInstanceInfoCallSiteArgument final : AAInstanceInfoImpl {
  AAInstanceInfoCallSiteArgument(const IRPosition &IRP, Attributor &A)
      : AAInstanceInfoImpl(IRP, A) {}

  /// See AbstractAttribute::updateImpl(...).
  ChangeStatus updateImpl(Attributor &A) override {
    // TODO: Once we have call site specific value information we can provide
    //       call site specific liveness information and then it makes
    //       sense to specialize attributes for call sites arguments instead of
    //       redirecting requests to the callee argument.
    Argument *Arg = getAssociatedArgument();
    if (!Arg)
      return indicatePessimisticFixpoint();
    const IRPosition &ArgPos = IRPosition::argument(*Arg);
    auto &ArgAA =
        A.getAAFor<AAInstanceInfo>(*this, ArgPos, DepClassTy::REQUIRED);
    return clampStateAndIndicateChange(getState(), ArgAA.getState());
  }
};

/// InstanceInfo attribute for function return value.
struct AAInstanceInfoReturned final : AAInstanceInfoImpl {
  AAInstanceInfoReturned(const IRPosition &IRP, Attributor &A)
      : AAInstanceInfoImpl(IRP, A) {
    llvm_unreachable("InstanceInfo is not applicable to function returns!");
  }

  /// See AbstractAttribute::initialize(...).
  void initialize(Attributor &A) override {
    llvm_unreachable("InstanceInfo is not applicable to function returns!");
  }

  /// See AbstractAttribute::updateImpl(...).
  ChangeStatus updateImpl(Attributor &A) override {
    llvm_unreachable("InstanceInfo is not applicable to function returns!");
  }
};

/// InstanceInfo attribute deduction for a call site return value.
struct AAInstanceInfoCallSiteReturned final : AAInstanceInfoFloating {
  AAInstanceInfoCallSiteReturned(const IRPosition &IRP, Attributor &A)
      : AAInstanceInfoFloating(IRP, A) {}
};
} // namespace

/// ----------------------- Variable Capturing ---------------------------------

namespace {
/// A class to hold the state of for no-capture attributes.
struct AANoCaptureImpl : public AANoCapture {
  AANoCaptureImpl(const IRPosition &IRP, Attributor &A) : AANoCapture(IRP, A) {}

  /// See AbstractAttribute::initialize(...).
  void initialize(Attributor &A) override {
    if (hasAttr(getAttrKind(), /* IgnoreSubsumingPositions */ true)) {
      indicateOptimisticFixpoint();
      return;
    }
    Function *AnchorScope = getAnchorScope();
    if (isFnInterfaceKind() &&
        (!AnchorScope || !A.isFunctionIPOAmendable(*AnchorScope))) {
      indicatePessimisticFixpoint();
      return;
    }

    // You cannot "capture" null in the default address space.
    if (isa<ConstantPointerNull>(getAssociatedValue()) &&
        getAssociatedValue().getType()->getPointerAddressSpace() == 0) {
      indicateOptimisticFixpoint();
      return;
    }

    const Function *F =
        isArgumentPosition() ? getAssociatedFunction() : AnchorScope;

    // Check what state the associated function can actually capture.
    if (F)
      determineFunctionCaptureCapabilities(getIRPosition(), *F, *this);
    else
      indicatePessimisticFixpoint();
  }

  /// See AbstractAttribute::updateImpl(...).
  ChangeStatus updateImpl(Attributor &A) override;

  /// see AbstractAttribute::isAssumedNoCaptureMaybeReturned(...).
  void getDeducedAttributes(LLVMContext &Ctx,
                            SmallVectorImpl<Attribute> &Attrs) const override {
    if (!isAssumedNoCaptureMaybeReturned())
      return;

    if (isArgumentPosition()) {
      if (isAssumedNoCapture())
        Attrs.emplace_back(Attribute::get(Ctx, Attribute::NoCapture));
      else if (ManifestInternal)
        Attrs.emplace_back(Attribute::get(Ctx, "no-capture-maybe-returned"));
    }
  }

  /// Set the NOT_CAPTURED_IN_MEM and NOT_CAPTURED_IN_RET bits in \p Known
  /// depending on the ability of the function associated with \p IRP to capture
  /// state in memory and through "returning/throwing", respectively.
  static void determineFunctionCaptureCapabilities(const IRPosition &IRP,
                                                   const Function &F,
                                                   BitIntegerState &State) {
    // TODO: Once we have memory behavior attributes we should use them here.

    // If we know we cannot communicate or write to memory, we do not care about
    // ptr2int anymore.
    if (F.onlyReadsMemory() && F.doesNotThrow() &&
        F.getReturnType()->isVoidTy()) {
      State.addKnownBits(NO_CAPTURE);
      return;
    }

    // A function cannot capture state in memory if it only reads memory, it can
    // however return/throw state and the state might be influenced by the
    // pointer value, e.g., loading from a returned pointer might reveal a bit.
    if (F.onlyReadsMemory())
      State.addKnownBits(NOT_CAPTURED_IN_MEM);

    // A function cannot communicate state back if it does not through
    // exceptions and doesn not return values.
    if (F.doesNotThrow() && F.getReturnType()->isVoidTy())
      State.addKnownBits(NOT_CAPTURED_IN_RET);

    // Check existing "returned" attributes.
    int ArgNo = IRP.getCalleeArgNo();
    if (F.doesNotThrow() && ArgNo >= 0) {
      for (unsigned u = 0, e = F.arg_size(); u < e; ++u)
        if (F.hasParamAttribute(u, Attribute::Returned)) {
          if (u == unsigned(ArgNo))
            State.removeAssumedBits(NOT_CAPTURED_IN_RET);
          else if (F.onlyReadsMemory())
            State.addKnownBits(NO_CAPTURE);
          else
            State.addKnownBits(NOT_CAPTURED_IN_RET);
          break;
        }
    }
  }

  /// See AbstractState::getAsStr().
  const std::string getAsStr() const override {
    if (isKnownNoCapture())
      return "known not-captured";
    if (isAssumedNoCapture())
      return "assumed not-captured";
    if (isKnownNoCaptureMaybeReturned())
      return "known not-captured-maybe-returned";
    if (isAssumedNoCaptureMaybeReturned())
      return "assumed not-captured-maybe-returned";
    return "assumed-captured";
  }

  /// Check the use \p U and update \p State accordingly. Return true if we
  /// should continue to update the state.
  bool checkUse(Attributor &A, AANoCapture::StateType &State, const Use &U,
                bool &Follow) {
    Instruction *UInst = cast<Instruction>(U.getUser());
    LLVM_DEBUG(dbgs() << "[AANoCapture] Check use: " << *U.get() << " in "
                      << *UInst << "\n");

    // Deal with ptr2int by following uses.
    if (isa<PtrToIntInst>(UInst)) {
      LLVM_DEBUG(dbgs() << " - ptr2int assume the worst!\n");
      return isCapturedIn(State, /* Memory */ true, /* Integer */ true,
                          /* Return */ true);
    }

    // For stores we already checked if we can follow them, if they make it
    // here we give up.
    if (isa<StoreInst>(UInst))
      return isCapturedIn(State, /* Memory */ true, /* Integer */ false,
                          /* Return */ false);

    // Explicitly catch return instructions.
    if (isa<ReturnInst>(UInst)) {
      if (UInst->getFunction() == getAnchorScope())
        return isCapturedIn(State, /* Memory */ false, /* Integer */ false,
                            /* Return */ true);
      return isCapturedIn(State, /* Memory */ true, /* Integer */ true,
                          /* Return */ true);
    }

    // For now we only use special logic for call sites. However, the tracker
    // itself knows about a lot of other non-capturing cases already.
    auto *CB = dyn_cast<CallBase>(UInst);
    if (!CB || !CB->isArgOperand(&U))
      return isCapturedIn(State, /* Memory */ true, /* Integer */ true,
                          /* Return */ true);

    unsigned ArgNo = CB->getArgOperandNo(&U);
    const IRPosition &CSArgPos = IRPosition::callsite_argument(*CB, ArgNo);
    // If we have a abstract no-capture attribute for the argument we can use
    // it to justify a non-capture attribute here. This allows recursion!
    auto &ArgNoCaptureAA =
        A.getAAFor<AANoCapture>(*this, CSArgPos, DepClassTy::REQUIRED);
    if (ArgNoCaptureAA.isAssumedNoCapture())
      return isCapturedIn(State, /* Memory */ false, /* Integer */ false,
                          /* Return */ false);
    if (ArgNoCaptureAA.isAssumedNoCaptureMaybeReturned()) {
      Follow = true;
      return isCapturedIn(State, /* Memory */ false, /* Integer */ false,
                          /* Return */ false);
    }

    // Lastly, we could not find a reason no-capture can be assumed so we don't.
    return isCapturedIn(State, /* Memory */ true, /* Integer */ true,
                        /* Return */ true);
  }

  /// Update \p State according to \p CapturedInMem, \p CapturedInInt, and
  /// \p CapturedInRet, then return true if we should continue updating the
  /// state.
  static bool isCapturedIn(AANoCapture::StateType &State, bool CapturedInMem,
                           bool CapturedInInt, bool CapturedInRet) {
    LLVM_DEBUG(dbgs() << " - captures [Mem " << CapturedInMem << "|Int "
                      << CapturedInInt << "|Ret " << CapturedInRet << "]\n");
    if (CapturedInMem)
      State.removeAssumedBits(AANoCapture::NOT_CAPTURED_IN_MEM);
    if (CapturedInInt)
      State.removeAssumedBits(AANoCapture::NOT_CAPTURED_IN_INT);
    if (CapturedInRet)
      State.removeAssumedBits(AANoCapture::NOT_CAPTURED_IN_RET);
    return State.isAssumed(AANoCapture::NO_CAPTURE_MAYBE_RETURNED);
  }
};

ChangeStatus AANoCaptureImpl::updateImpl(Attributor &A) {
  const IRPosition &IRP = getIRPosition();
  Value *V = isArgumentPosition() ? IRP.getAssociatedArgument()
                                  : &IRP.getAssociatedValue();
  if (!V)
    return indicatePessimisticFixpoint();

  const Function *F =
      isArgumentPosition() ? IRP.getAssociatedFunction() : IRP.getAnchorScope();
  assert(F && "Expected a function!");
  const IRPosition &FnPos = IRPosition::function(*F);

  AANoCapture::StateType T;

  // Readonly means we cannot capture through memory.
  bool IsKnown;
  if (AA::isAssumedReadOnly(A, FnPos, *this, IsKnown)) {
    T.addKnownBits(NOT_CAPTURED_IN_MEM);
    if (IsKnown)
      addKnownBits(NOT_CAPTURED_IN_MEM);
  }

  // Make sure all returned values are different than the underlying value.
  // TODO: we could do this in a more sophisticated way inside
  //       AAReturnedValues, e.g., track all values that escape through returns
  //       directly somehow.
  auto CheckReturnedArgs = [&](const AAReturnedValues &RVAA) {
    if (!RVAA.getState().isValidState())
      return false;
    bool SeenConstant = false;
    for (const auto &It : RVAA.returned_values()) {
      if (isa<Constant>(It.first)) {
        if (SeenConstant)
          return false;
        SeenConstant = true;
      } else if (!isa<Argument>(It.first) ||
                 It.first == getAssociatedArgument())
        return false;
    }
    return true;
  };

  const auto &NoUnwindAA =
      A.getAAFor<AANoUnwind>(*this, FnPos, DepClassTy::OPTIONAL);
  if (NoUnwindAA.isAssumedNoUnwind()) {
    bool IsVoidTy = F->getReturnType()->isVoidTy();
    const AAReturnedValues *RVAA =
        IsVoidTy ? nullptr
                 : &A.getAAFor<AAReturnedValues>(*this, FnPos,

                                                 DepClassTy::OPTIONAL);
    if (IsVoidTy || CheckReturnedArgs(*RVAA)) {
      T.addKnownBits(NOT_CAPTURED_IN_RET);
      if (T.isKnown(NOT_CAPTURED_IN_MEM))
        return ChangeStatus::UNCHANGED;
      if (NoUnwindAA.isKnownNoUnwind() &&
          (IsVoidTy || RVAA->getState().isAtFixpoint())) {
        addKnownBits(NOT_CAPTURED_IN_RET);
        if (isKnown(NOT_CAPTURED_IN_MEM))
          return indicateOptimisticFixpoint();
      }
    }
  }

  auto IsDereferenceableOrNull = [&](Value *O, const DataLayout &DL) {
    const auto &DerefAA = A.getAAFor<AADereferenceable>(
        *this, IRPosition::value(*O), DepClassTy::OPTIONAL);
    return DerefAA.getAssumedDereferenceableBytes();
  };

  auto UseCheck = [&](const Use &U, bool &Follow) -> bool {
    switch (DetermineUseCaptureKind(U, IsDereferenceableOrNull)) {
    case UseCaptureKind::NO_CAPTURE:
      return true;
    case UseCaptureKind::MAY_CAPTURE:
      return checkUse(A, T, U, Follow);
    case UseCaptureKind::PASSTHROUGH:
      Follow = true;
      return true;
    }
    llvm_unreachable("Unexpected use capture kind!");
  };

  if (!A.checkForAllUses(UseCheck, *this, *V))
    return indicatePessimisticFixpoint();

  AANoCapture::StateType &S = getState();
  auto Assumed = S.getAssumed();
  S.intersectAssumedBits(T.getAssumed());
  if (!isAssumedNoCaptureMaybeReturned())
    return indicatePessimisticFixpoint();
  return Assumed == S.getAssumed() ? ChangeStatus::UNCHANGED
                                   : ChangeStatus::CHANGED;
}

/// NoCapture attribute for function arguments.
struct AANoCaptureArgument final : AANoCaptureImpl {
  AANoCaptureArgument(const IRPosition &IRP, Attributor &A)
      : AANoCaptureImpl(IRP, A) {}

  /// See AbstractAttribute::trackStatistics()
  void trackStatistics() const override { STATS_DECLTRACK_ARG_ATTR(nocapture) }
};

/// NoCapture attribute for call site arguments.
struct AANoCaptureCallSiteArgument final : AANoCaptureImpl {
  AANoCaptureCallSiteArgument(const IRPosition &IRP, Attributor &A)
      : AANoCaptureImpl(IRP, A) {}

  /// See AbstractAttribute::initialize(...).
  void initialize(Attributor &A) override {
    if (Argument *Arg = getAssociatedArgument())
      if (Arg->hasByValAttr())
        indicateOptimisticFixpoint();
    AANoCaptureImpl::initialize(A);
  }

  /// See AbstractAttribute::updateImpl(...).
  ChangeStatus updateImpl(Attributor &A) override {
    // TODO: Once we have call site specific value information we can provide
    //       call site specific liveness information and then it makes
    //       sense to specialize attributes for call sites arguments instead of
    //       redirecting requests to the callee argument.
    Argument *Arg = getAssociatedArgument();
    if (!Arg)
      return indicatePessimisticFixpoint();
    const IRPosition &ArgPos = IRPosition::argument(*Arg);
    auto &ArgAA = A.getAAFor<AANoCapture>(*this, ArgPos, DepClassTy::REQUIRED);
    return clampStateAndIndicateChange(getState(), ArgAA.getState());
  }

  /// See AbstractAttribute::trackStatistics()
  void trackStatistics() const override{STATS_DECLTRACK_CSARG_ATTR(nocapture)};
};

/// NoCapture attribute for floating values.
struct AANoCaptureFloating final : AANoCaptureImpl {
  AANoCaptureFloating(const IRPosition &IRP, Attributor &A)
      : AANoCaptureImpl(IRP, A) {}

  /// See AbstractAttribute::trackStatistics()
  void trackStatistics() const override {
    STATS_DECLTRACK_FLOATING_ATTR(nocapture)
  }
};

/// NoCapture attribute for function return value.
struct AANoCaptureReturned final : AANoCaptureImpl {
  AANoCaptureReturned(const IRPosition &IRP, Attributor &A)
      : AANoCaptureImpl(IRP, A) {
    llvm_unreachable("NoCapture is not applicable to function returns!");
  }

  /// See AbstractAttribute::initialize(...).
  void initialize(Attributor &A) override {
    llvm_unreachable("NoCapture is not applicable to function returns!");
  }

  /// See AbstractAttribute::updateImpl(...).
  ChangeStatus updateImpl(Attributor &A) override {
    llvm_unreachable("NoCapture is not applicable to function returns!");
  }

  /// See AbstractAttribute::trackStatistics()
  void trackStatistics() const override {}
};

/// NoCapture attribute deduction for a call site return value.
struct AANoCaptureCallSiteReturned final : AANoCaptureImpl {
  AANoCaptureCallSiteReturned(const IRPosition &IRP, Attributor &A)
      : AANoCaptureImpl(IRP, A) {}

  /// See AbstractAttribute::initialize(...).
  void initialize(Attributor &A) override {
    const Function *F = getAnchorScope();
    // Check what state the associated function can actually capture.
    determineFunctionCaptureCapabilities(getIRPosition(), *F, *this);
  }

  /// See AbstractAttribute::trackStatistics()
  void trackStatistics() const override {
    STATS_DECLTRACK_CSRET_ATTR(nocapture)
  }
};
} // namespace

/// ------------------ Value Simplify Attribute ----------------------------

bool ValueSimplifyStateType::unionAssumed(std::optional<Value *> Other) {
  // FIXME: Add a typecast support.
  SimplifiedAssociatedValue = AA::combineOptionalValuesInAAValueLatice(
      SimplifiedAssociatedValue, Other, Ty);
  if (SimplifiedAssociatedValue == std::optional<Value *>(nullptr))
    return false;

  LLVM_DEBUG({
    if (SimplifiedAssociatedValue)
      dbgs() << "[ValueSimplify] is assumed to be "
             << **SimplifiedAssociatedValue << "\n";
    else
      dbgs() << "[ValueSimplify] is assumed to be <none>\n";
  });
  return true;
}

namespace {
struct AAValueSimplifyImpl : AAValueSimplify {
  AAValueSimplifyImpl(const IRPosition &IRP, Attributor &A)
      : AAValueSimplify(IRP, A) {}

  /// See AbstractAttribute::initialize(...).
  void initialize(Attributor &A) override {
    if (getAssociatedValue().getType()->isVoidTy())
      indicatePessimisticFixpoint();
    if (A.hasSimplificationCallback(getIRPosition()))
      indicatePessimisticFixpoint();
  }

  /// See AbstractAttribute::getAsStr().
  const std::string getAsStr() const override {
    LLVM_DEBUG({
      dbgs() << "SAV: " << (bool)SimplifiedAssociatedValue << " ";
      if (SimplifiedAssociatedValue && *SimplifiedAssociatedValue)
        dbgs() << "SAV: " << **SimplifiedAssociatedValue << " ";
    });
    return isValidState() ? (isAtFixpoint() ? "simplified" : "maybe-simple")
                          : "not-simple";
  }

  /// See AbstractAttribute::trackStatistics()
  void trackStatistics() const override {}

  /// See AAValueSimplify::getAssumedSimplifiedValue()
  std::optional<Value *>
  getAssumedSimplifiedValue(Attributor &A) const override {
    return SimplifiedAssociatedValue;
  }

  /// Ensure the return value is \p V with type \p Ty, if not possible return
  /// nullptr. If \p Check is true we will only verify such an operation would
  /// suceed and return a non-nullptr value if that is the case. No IR is
  /// generated or modified.
  static Value *ensureType(Attributor &A, Value &V, Type &Ty, Instruction *CtxI,
                           bool Check) {
    if (auto *TypedV = AA::getWithType(V, Ty))
      return TypedV;
    if (CtxI && V.getType()->canLosslesslyBitCastTo(&Ty))
      return Check ? &V
                   : BitCastInst::CreatePointerBitCastOrAddrSpaceCast(&V, &Ty,
                                                                      "", CtxI);
    return nullptr;
  }

  /// Reproduce \p I with type \p Ty or return nullptr if that is not posisble.
  /// If \p Check is true we will only verify such an operation would suceed and
  /// return a non-nullptr value if that is the case. No IR is generated or
  /// modified.
  static Value *reproduceInst(Attributor &A,
                              const AbstractAttribute &QueryingAA,
                              Instruction &I, Type &Ty, Instruction *CtxI,
                              bool Check, ValueToValueMapTy &VMap) {
    assert(CtxI && "Cannot reproduce an instruction without context!");
    if (Check && (I.mayReadFromMemory() ||
                  !isSafeToSpeculativelyExecute(&I, CtxI, /* DT */ nullptr,
                                                /* TLI */ nullptr)))
      return nullptr;
    for (Value *Op : I.operands()) {
      Value *NewOp = reproduceValue(A, QueryingAA, *Op, Ty, CtxI, Check, VMap);
      if (!NewOp) {
        assert(Check && "Manifest of new value unexpectedly failed!");
        return nullptr;
      }
      if (!Check)
        VMap[Op] = NewOp;
    }
    if (Check)
      return &I;

    Instruction *CloneI = I.clone();
    // TODO: Try to salvage debug information here.
    CloneI->setDebugLoc(DebugLoc());
    VMap[&I] = CloneI;
    CloneI->insertBefore(CtxI);
    RemapInstruction(CloneI, VMap);
    return CloneI;
  }

  /// Reproduce \p V with type \p Ty or return nullptr if that is not posisble.
  /// If \p Check is true we will only verify such an operation would suceed and
  /// return a non-nullptr value if that is the case. No IR is generated or
  /// modified.
  static Value *reproduceValue(Attributor &A,
                               const AbstractAttribute &QueryingAA, Value &V,
                               Type &Ty, Instruction *CtxI, bool Check,
                               ValueToValueMapTy &VMap) {
    if (const auto &NewV = VMap.lookup(&V))
      return NewV;
    bool UsedAssumedInformation = false;
    std::optional<Value *> SimpleV = A.getAssumedSimplified(
        V, QueryingAA, UsedAssumedInformation, AA::Interprocedural);
    if (!SimpleV.has_value())
      return PoisonValue::get(&Ty);
    Value *EffectiveV = &V;
    if (*SimpleV)
      EffectiveV = *SimpleV;
    if (auto *C = dyn_cast<Constant>(EffectiveV))
      return C;
    if (CtxI && AA::isValidAtPosition(AA::ValueAndContext(*EffectiveV, *CtxI),
                                      A.getInfoCache()))
      return ensureType(A, *EffectiveV, Ty, CtxI, Check);
    if (auto *I = dyn_cast<Instruction>(EffectiveV))
      if (Value *NewV = reproduceInst(A, QueryingAA, *I, Ty, CtxI, Check, VMap))
        return ensureType(A, *NewV, Ty, CtxI, Check);
    return nullptr;
  }

  /// Return a value we can use as replacement for the associated one, or
  /// nullptr if we don't have one that makes sense.
  Value *manifestReplacementValue(Attributor &A, Instruction *CtxI) const {
    Value *NewV = SimplifiedAssociatedValue
                      ? *SimplifiedAssociatedValue
                      : UndefValue::get(getAssociatedType());
    if (NewV && NewV != &getAssociatedValue()) {
      ValueToValueMapTy VMap;
      // First verify we can reprduce the value with the required type at the
      // context location before we actually start modifying the IR.
      if (reproduceValue(A, *this, *NewV, *getAssociatedType(), CtxI,
                         /* CheckOnly */ true, VMap))
        return reproduceValue(A, *this, *NewV, *getAssociatedType(), CtxI,
                              /* CheckOnly */ false, VMap);
    }
    return nullptr;
  }

  /// Helper function for querying AAValueSimplify and updating candidate.
  /// \param IRP The value position we are trying to unify with SimplifiedValue
  bool checkAndUpdate(Attributor &A, const AbstractAttribute &QueryingAA,
                      const IRPosition &IRP, bool Simplify = true) {
    bool UsedAssumedInformation = false;
    std::optional<Value *> QueryingValueSimplified = &IRP.getAssociatedValue();
    if (Simplify)
      QueryingValueSimplified = A.getAssumedSimplified(
          IRP, QueryingAA, UsedAssumedInformation, AA::Interprocedural);
    return unionAssumed(QueryingValueSimplified);
  }

  /// Returns a candidate is found or not
  template <typename AAType> bool askSimplifiedValueFor(Attributor &A) {
    if (!getAssociatedValue().getType()->isIntegerTy())
      return false;

    // This will also pass the call base context.
    const auto &AA =
        A.getAAFor<AAType>(*this, getIRPosition(), DepClassTy::NONE);

    std::optional<Constant *> COpt = AA.getAssumedConstant(A);

    if (!COpt) {
      SimplifiedAssociatedValue = std::nullopt;
      A.recordDependence(AA, *this, DepClassTy::OPTIONAL);
      return true;
    }
    if (auto *C = *COpt) {
      SimplifiedAssociatedValue = C;
      A.recordDependence(AA, *this, DepClassTy::OPTIONAL);
      return true;
    }
    return false;
  }

  bool askSimplifiedValueForOtherAAs(Attributor &A) {
    if (askSimplifiedValueFor<AAValueConstantRange>(A))
      return true;
    if (askSimplifiedValueFor<AAPotentialConstantValues>(A))
      return true;
    return false;
  }

  /// See AbstractAttribute::manifest(...).
  ChangeStatus manifest(Attributor &A) override {
    ChangeStatus Changed = ChangeStatus::UNCHANGED;
    for (auto &U : getAssociatedValue().uses()) {
      // Check if we need to adjust the insertion point to make sure the IR is
      // valid.
      Instruction *IP = dyn_cast<Instruction>(U.getUser());
      if (auto *PHI = dyn_cast_or_null<PHINode>(IP))
        IP = PHI->getIncomingBlock(U)->getTerminator();
      if (auto *NewV = manifestReplacementValue(A, IP)) {
        LLVM_DEBUG(dbgs() << "[ValueSimplify] " << getAssociatedValue()
                          << " -> " << *NewV << " :: " << *this << "\n");
        if (A.changeUseAfterManifest(U, *NewV))
          Changed = ChangeStatus::CHANGED;
      }
    }

    return Changed | AAValueSimplify::manifest(A);
  }

  /// See AbstractState::indicatePessimisticFixpoint(...).
  ChangeStatus indicatePessimisticFixpoint() override {
    SimplifiedAssociatedValue = &getAssociatedValue();
    return AAValueSimplify::indicatePessimisticFixpoint();
  }
};

struct AAValueSimplifyArgument final : AAValueSimplifyImpl {
  AAValueSimplifyArgument(const IRPosition &IRP, Attributor &A)
      : AAValueSimplifyImpl(IRP, A) {}

  void initialize(Attributor &A) override {
    AAValueSimplifyImpl::initialize(A);
    if (!getAnchorScope() || getAnchorScope()->isDeclaration())
      indicatePessimisticFixpoint();
    if (hasAttr({Attribute::InAlloca, Attribute::Preallocated,
                 Attribute::StructRet, Attribute::Nest, Attribute::ByVal},
                /* IgnoreSubsumingPositions */ true))
      indicatePessimisticFixpoint();
  }

  /// See AbstractAttribute::updateImpl(...).
  ChangeStatus updateImpl(Attributor &A) override {
    // Byval is only replacable if it is readonly otherwise we would write into
    // the replaced value and not the copy that byval creates implicitly.
    Argument *Arg = getAssociatedArgument();
    if (Arg->hasByValAttr()) {
      // TODO: We probably need to verify synchronization is not an issue, e.g.,
      //       there is no race by not copying a constant byval.
      bool IsKnown;
      if (!AA::isAssumedReadOnly(A, getIRPosition(), *this, IsKnown))
        return indicatePessimisticFixpoint();
    }

    auto Before = SimplifiedAssociatedValue;

    auto PredForCallSite = [&](AbstractCallSite ACS) {
      const IRPosition &ACSArgPos =
          IRPosition::callsite_argument(ACS, getCallSiteArgNo());
      // Check if a coresponding argument was found or if it is on not
      // associated (which can happen for callback calls).
      if (ACSArgPos.getPositionKind() == IRPosition::IRP_INVALID)
        return false;

      // Simplify the argument operand explicitly and check if the result is
      // valid in the current scope. This avoids refering to simplified values
      // in other functions, e.g., we don't want to say a an argument in a
      // static function is actually an argument in a different function.
      bool UsedAssumedInformation = false;
      std::optional<Constant *> SimpleArgOp =
          A.getAssumedConstant(ACSArgPos, *this, UsedAssumedInformation);
      if (!SimpleArgOp)
        return true;
      if (!*SimpleArgOp)
        return false;
      if (!AA::isDynamicallyUnique(A, *this, **SimpleArgOp))
        return false;
      return unionAssumed(*SimpleArgOp);
    };

    // Generate a answer specific to a call site context.
    bool Success;
    bool UsedAssumedInformation = false;
    if (hasCallBaseContext() &&
        getCallBaseContext()->getCalledFunction() == Arg->getParent())
      Success = PredForCallSite(
          AbstractCallSite(&getCallBaseContext()->getCalledOperandUse()));
    else
      Success = A.checkForAllCallSites(PredForCallSite, *this, true,
                                       UsedAssumedInformation);

    if (!Success)
      if (!askSimplifiedValueForOtherAAs(A))
        return indicatePessimisticFixpoint();

    // If a candidate was found in this update, return CHANGED.
    return Before == SimplifiedAssociatedValue ? ChangeStatus::UNCHANGED
                                               : ChangeStatus ::CHANGED;
  }

  /// See AbstractAttribute::trackStatistics()
  void trackStatistics() const override {
    STATS_DECLTRACK_ARG_ATTR(value_simplify)
  }
};

struct AAValueSimplifyReturned : AAValueSimplifyImpl {
  AAValueSimplifyReturned(const IRPosition &IRP, Attributor &A)
      : AAValueSimplifyImpl(IRP, A) {}

  /// See AAValueSimplify::getAssumedSimplifiedValue()
  std::optional<Value *>
  getAssumedSimplifiedValue(Attributor &A) const override {
    if (!isValidState())
      return nullptr;
    return SimplifiedAssociatedValue;
  }

  /// See AbstractAttribute::updateImpl(...).
  ChangeStatus updateImpl(Attributor &A) override {
    auto Before = SimplifiedAssociatedValue;

    auto ReturnInstCB = [&](Instruction &I) {
      auto &RI = cast<ReturnInst>(I);
      return checkAndUpdate(
          A, *this,
          IRPosition::value(*RI.getReturnValue(), getCallBaseContext()));
    };

    bool UsedAssumedInformation = false;
    if (!A.checkForAllInstructions(ReturnInstCB, *this, {Instruction::Ret},
                                   UsedAssumedInformation))
      if (!askSimplifiedValueForOtherAAs(A))
        return indicatePessimisticFixpoint();

    // If a candidate was found in this update, return CHANGED.
    return Before == SimplifiedAssociatedValue ? ChangeStatus::UNCHANGED
                                               : ChangeStatus ::CHANGED;
  }

  ChangeStatus manifest(Attributor &A) override {
    // We queried AAValueSimplify for the returned values so they will be
    // replaced if a simplified form was found. Nothing to do here.
    return ChangeStatus::UNCHANGED;
  }

  /// See AbstractAttribute::trackStatistics()
  void trackStatistics() const override {
    STATS_DECLTRACK_FNRET_ATTR(value_simplify)
  }
};

struct AAValueSimplifyFloating : AAValueSimplifyImpl {
  AAValueSimplifyFloating(const IRPosition &IRP, Attributor &A)
      : AAValueSimplifyImpl(IRP, A) {}

  /// See AbstractAttribute::initialize(...).
  void initialize(Attributor &A) override {
    AAValueSimplifyImpl::initialize(A);
    Value &V = getAnchorValue();

    // TODO: add other stuffs
    if (isa<Constant>(V))
      indicatePessimisticFixpoint();
  }

  /// See AbstractAttribute::updateImpl(...).
  ChangeStatus updateImpl(Attributor &A) override {
    auto Before = SimplifiedAssociatedValue;
    if (!askSimplifiedValueForOtherAAs(A))
      return indicatePessimisticFixpoint();

    // If a candidate was found in this update, return CHANGED.
    return Before == SimplifiedAssociatedValue ? ChangeStatus::UNCHANGED
                                               : ChangeStatus ::CHANGED;
  }

  /// See AbstractAttribute::trackStatistics()
  void trackStatistics() const override {
    STATS_DECLTRACK_FLOATING_ATTR(value_simplify)
  }
};

struct AAValueSimplifyFunction : AAValueSimplifyImpl {
  AAValueSimplifyFunction(const IRPosition &IRP, Attributor &A)
      : AAValueSimplifyImpl(IRP, A) {}

  /// See AbstractAttribute::initialize(...).
  void initialize(Attributor &A) override {
    SimplifiedAssociatedValue = nullptr;
    indicateOptimisticFixpoint();
  }
  /// See AbstractAttribute::initialize(...).
  ChangeStatus updateImpl(Attributor &A) override {
    llvm_unreachable(
        "AAValueSimplify(Function|CallSite)::updateImpl will not be called");
  }
  /// See AbstractAttribute::trackStatistics()
  void trackStatistics() const override {
    STATS_DECLTRACK_FN_ATTR(value_simplify)
  }
};

struct AAValueSimplifyCallSite : AAValueSimplifyFunction {
  AAValueSimplifyCallSite(const IRPosition &IRP, Attributor &A)
      : AAValueSimplifyFunction(IRP, A) {}
  /// See AbstractAttribute::trackStatistics()
  void trackStatistics() const override {
    STATS_DECLTRACK_CS_ATTR(value_simplify)
  }
};

struct AAValueSimplifyCallSiteReturned : AAValueSimplifyImpl {
  AAValueSimplifyCallSiteReturned(const IRPosition &IRP, Attributor &A)
      : AAValueSimplifyImpl(IRP, A) {}

  void initialize(Attributor &A) override {
    AAValueSimplifyImpl::initialize(A);
    Function *Fn = getAssociatedFunction();
    if (!Fn) {
      indicatePessimisticFixpoint();
      return;
    }
    for (Argument &Arg : Fn->args()) {
      if (Arg.hasReturnedAttr()) {
        auto IRP = IRPosition::callsite_argument(*cast<CallBase>(getCtxI()),
                                                 Arg.getArgNo());
        if (IRP.getPositionKind() == IRPosition::IRP_CALL_SITE_ARGUMENT &&
            checkAndUpdate(A, *this, IRP))
          indicateOptimisticFixpoint();
        else
          indicatePessimisticFixpoint();
        return;
      }
    }
  }

  /// See AbstractAttribute::updateImpl(...).
  ChangeStatus updateImpl(Attributor &A) override {
    auto Before = SimplifiedAssociatedValue;
    auto &RetAA = A.getAAFor<AAReturnedValues>(
        *this, IRPosition::function(*getAssociatedFunction()),
        DepClassTy::REQUIRED);
    auto PredForReturned =
        [&](Value &RetVal, const SmallSetVector<ReturnInst *, 4> &RetInsts) {
          bool UsedAssumedInformation = false;
          std::optional<Value *> CSRetVal =
              A.translateArgumentToCallSiteContent(
                  &RetVal, *cast<CallBase>(getCtxI()), *this,
                  UsedAssumedInformation);
          SimplifiedAssociatedValue = AA::combineOptionalValuesInAAValueLatice(
              SimplifiedAssociatedValue, CSRetVal, getAssociatedType());
          return SimplifiedAssociatedValue != std::optional<Value *>(nullptr);
        };
    if (!RetAA.checkForAllReturnedValuesAndReturnInsts(PredForReturned))
      if (!askSimplifiedValueForOtherAAs(A))
        return indicatePessimisticFixpoint();
    return Before == SimplifiedAssociatedValue ? ChangeStatus::UNCHANGED
                                               : ChangeStatus ::CHANGED;
  }

  void trackStatistics() const override {
    STATS_DECLTRACK_CSRET_ATTR(value_simplify)
  }
};

struct AAValueSimplifyCallSiteArgument : AAValueSimplifyFloating {
  AAValueSimplifyCallSiteArgument(const IRPosition &IRP, Attributor &A)
      : AAValueSimplifyFloating(IRP, A) {}

  /// See AbstractAttribute::manifest(...).
  ChangeStatus manifest(Attributor &A) override {
    ChangeStatus Changed = ChangeStatus::UNCHANGED;
    // TODO: We should avoid simplification duplication to begin with.
    auto *FloatAA = A.lookupAAFor<AAValueSimplify>(
        IRPosition::value(getAssociatedValue()), this, DepClassTy::NONE);
    if (FloatAA && FloatAA->getState().isValidState())
      return Changed;

    if (auto *NewV = manifestReplacementValue(A, getCtxI())) {
      Use &U = cast<CallBase>(&getAnchorValue())
                   ->getArgOperandUse(getCallSiteArgNo());
      if (A.changeUseAfterManifest(U, *NewV))
        Changed = ChangeStatus::CHANGED;
    }

    return Changed | AAValueSimplify::manifest(A);
  }

  void trackStatistics() const override {
    STATS_DECLTRACK_CSARG_ATTR(value_simplify)
  }
};
} // namespace

/// ----------------------- Heap-To-Stack Conversion ---------------------------
namespace {
struct AAHeapToStackFunction final : public AAHeapToStack {

  struct AllocationInfo {
    /// The call that allocates the memory.
    CallBase *const CB;

    /// The library function id for the allocation.
    LibFunc LibraryFunctionId = NotLibFunc;

    /// The status wrt. a rewrite.
    enum {
      STACK_DUE_TO_USE,
      STACK_DUE_TO_FREE,
      INVALID,
    } Status = STACK_DUE_TO_USE;

    /// Flag to indicate if we encountered a use that might free this allocation
    /// but which is not in the deallocation infos.
    bool HasPotentiallyFreeingUnknownUses = false;

    /// Flag to indicate that we should place the new alloca in the function
    /// entry block rather than where the call site (CB) is.
    bool MoveAllocaIntoEntry = true;

    /// The set of free calls that use this allocation.
    SmallSetVector<CallBase *, 1> PotentialFreeCalls{};
  };

  struct DeallocationInfo {
    /// The call that deallocates the memory.
    CallBase *const CB;
    /// The value freed by the call.
    Value *FreedOp;

    /// Flag to indicate if we don't know all objects this deallocation might
    /// free.
    bool MightFreeUnknownObjects = false;

    /// The set of allocation calls that are potentially freed.
    SmallSetVector<CallBase *, 1> PotentialAllocationCalls{};
  };

  AAHeapToStackFunction(const IRPosition &IRP, Attributor &A)
      : AAHeapToStack(IRP, A) {}

  ~AAHeapToStackFunction() {
    // Ensure we call the destructor so we release any memory allocated in the
    // sets.
    for (auto &It : AllocationInfos)
      It.second->~AllocationInfo();
    for (auto &It : DeallocationInfos)
      It.second->~DeallocationInfo();
  }

  void initialize(Attributor &A) override {
    AAHeapToStack::initialize(A);

    const Function *F = getAnchorScope();
    const auto *TLI = A.getInfoCache().getTargetLibraryInfoForFunction(*F);

    auto AllocationIdentifierCB = [&](Instruction &I) {
      CallBase *CB = dyn_cast<CallBase>(&I);
      if (!CB)
        return true;
      if (Value *FreedOp = getFreedOperand(CB, TLI)) {
        DeallocationInfos[CB] = new (A.Allocator) DeallocationInfo{CB, FreedOp};
        return true;
      }
      // To do heap to stack, we need to know that the allocation itself is
      // removable once uses are rewritten, and that we can initialize the
      // alloca to the same pattern as the original allocation result.
      if (isRemovableAlloc(CB, TLI)) {
        auto *I8Ty = Type::getInt8Ty(CB->getParent()->getContext());
        if (nullptr != getInitialValueOfAllocation(CB, TLI, I8Ty)) {
          AllocationInfo *AI = new (A.Allocator) AllocationInfo{CB};
          AllocationInfos[CB] = AI;
          if (TLI)
            TLI->getLibFunc(*CB, AI->LibraryFunctionId);
        }
      }
      return true;
    };

    bool UsedAssumedInformation = false;
    bool Success = A.checkForAllCallLikeInstructions(
        AllocationIdentifierCB, *this, UsedAssumedInformation,
        /* CheckBBLivenessOnly */ false,
        /* CheckPotentiallyDead */ true);
    (void)Success;
    assert(Success && "Did not expect the call base visit callback to fail!");

    Attributor::SimplifictionCallbackTy SCB =
        [](const IRPosition &, const AbstractAttribute *,
           bool &) -> std::optional<Value *> { return nullptr; };
    for (const auto &It : AllocationInfos)
      A.registerSimplificationCallback(IRPosition::callsite_returned(*It.first),
                                       SCB);
    for (const auto &It : DeallocationInfos)
      A.registerSimplificationCallback(IRPosition::callsite_returned(*It.first),
                                       SCB);
  }

  const std::string getAsStr() const override {
    unsigned NumH2SMallocs = 0, NumInvalidMallocs = 0;
    for (const auto &It : AllocationInfos) {
      if (It.second->Status == AllocationInfo::INVALID)
        ++NumInvalidMallocs;
      else
        ++NumH2SMallocs;
    }
    return "[H2S] Mallocs Good/Bad: " + std::to_string(NumH2SMallocs) + "/" +
           std::to_string(NumInvalidMallocs);
  }

  /// See AbstractAttribute::trackStatistics().
  void trackStatistics() const override {
    STATS_DECL(
        MallocCalls, Function,
        "Number of malloc/calloc/aligned_alloc calls converted to allocas");
    for (const auto &It : AllocationInfos)
      if (It.second->Status != AllocationInfo::INVALID)
        ++BUILD_STAT_NAME(MallocCalls, Function);
  }

  bool isAssumedHeapToStack(const CallBase &CB) const override {
    if (isValidState())
      if (AllocationInfo *AI =
              AllocationInfos.lookup(const_cast<CallBase *>(&CB)))
        return AI->Status != AllocationInfo::INVALID;
    return false;
  }

  bool isAssumedHeapToStackRemovedFree(CallBase &CB) const override {
    if (!isValidState())
      return false;

    for (const auto &It : AllocationInfos) {
      AllocationInfo &AI = *It.second;
      if (AI.Status == AllocationInfo::INVALID)
        continue;

      if (AI.PotentialFreeCalls.count(&CB))
        return true;
    }

    return false;
  }

  ChangeStatus manifest(Attributor &A) override {
    assert(getState().isValidState() &&
           "Attempted to manifest an invalid state!");

    ChangeStatus HasChanged = ChangeStatus::UNCHANGED;
    Function *F = getAnchorScope();
    const auto *TLI = A.getInfoCache().getTargetLibraryInfoForFunction(*F);

    for (auto &It : AllocationInfos) {
      AllocationInfo &AI = *It.second;
      if (AI.Status == AllocationInfo::INVALID)
        continue;

      for (CallBase *FreeCall : AI.PotentialFreeCalls) {
        LLVM_DEBUG(dbgs() << "H2S: Removing free call: " << *FreeCall << "\n");
        A.deleteAfterManifest(*FreeCall);
        HasChanged = ChangeStatus::CHANGED;
      }

      LLVM_DEBUG(dbgs() << "H2S: Removing malloc-like call: " << *AI.CB
                        << "\n");

      auto Remark = [&](OptimizationRemark OR) {
        LibFunc IsAllocShared;
        if (TLI->getLibFunc(*AI.CB, IsAllocShared))
          if (IsAllocShared == LibFunc___kmpc_alloc_shared)
            return OR << "Moving globalized variable to the stack.";
        return OR << "Moving memory allocation from the heap to the stack.";
      };
      if (AI.LibraryFunctionId == LibFunc___kmpc_alloc_shared)
        A.emitRemark<OptimizationRemark>(AI.CB, "OMP110", Remark);
      else
        A.emitRemark<OptimizationRemark>(AI.CB, "HeapToStack", Remark);

      const DataLayout &DL = A.getInfoCache().getDL();
      Value *Size;
      std::optional<APInt> SizeAPI = getSize(A, *this, AI);
      if (SizeAPI) {
        Size = ConstantInt::get(AI.CB->getContext(), *SizeAPI);
      } else {
        LLVMContext &Ctx = AI.CB->getContext();
        ObjectSizeOpts Opts;
        ObjectSizeOffsetEvaluator Eval(DL, TLI, Ctx, Opts);
        SizeOffsetEvalType SizeOffsetPair = Eval.compute(AI.CB);
        assert(SizeOffsetPair != ObjectSizeOffsetEvaluator::unknown() &&
               cast<ConstantInt>(SizeOffsetPair.second)->isZero());
        Size = SizeOffsetPair.first;
      }

      Instruction *IP =
          AI.MoveAllocaIntoEntry ? &F->getEntryBlock().front() : AI.CB;

      Align Alignment(1);
      if (MaybeAlign RetAlign = AI.CB->getRetAlign())
        Alignment = std::max(Alignment, *RetAlign);
      if (Value *Align = getAllocAlignment(AI.CB, TLI)) {
        std::optional<APInt> AlignmentAPI = getAPInt(A, *this, *Align);
        assert(AlignmentAPI && AlignmentAPI->getZExtValue() > 0 &&
               "Expected an alignment during manifest!");
        Alignment =
            std::max(Alignment, assumeAligned(AlignmentAPI->getZExtValue()));
      }

      // TODO: Hoist the alloca towards the function entry.
      unsigned AS = DL.getAllocaAddrSpace();
      Instruction *Alloca =
          new AllocaInst(Type::getInt8Ty(F->getContext()), AS, Size, Alignment,
                         AI.CB->getName() + ".h2s", IP);

      if (Alloca->getType() != AI.CB->getType())
        Alloca = BitCastInst::CreatePointerBitCastOrAddrSpaceCast(
            Alloca, AI.CB->getType(), "malloc_cast", AI.CB);

      auto *I8Ty = Type::getInt8Ty(F->getContext());
      auto *InitVal = getInitialValueOfAllocation(AI.CB, TLI, I8Ty);
      assert(InitVal &&
             "Must be able to materialize initial memory state of allocation");

      A.changeAfterManifest(IRPosition::inst(*AI.CB), *Alloca);

      if (auto *II = dyn_cast<InvokeInst>(AI.CB)) {
        auto *NBB = II->getNormalDest();
        BranchInst::Create(NBB, AI.CB->getParent());
        A.deleteAfterManifest(*AI.CB);
      } else {
        A.deleteAfterManifest(*AI.CB);
      }

      // Initialize the alloca with the same value as used by the allocation
      // function.  We can skip undef as the initial value of an alloc is
      // undef, and the memset would simply end up being DSEd.
      if (!isa<UndefValue>(InitVal)) {
        IRBuilder<> Builder(Alloca->getNextNode());
        // TODO: Use alignment above if align!=1
        Builder.CreateMemSet(Alloca, InitVal, Size, std::nullopt);
      }
      HasChanged = ChangeStatus::CHANGED;
    }

    return HasChanged;
  }

  std::optional<APInt> getAPInt(Attributor &A, const AbstractAttribute &AA,
                                Value &V) {
    bool UsedAssumedInformation = false;
    std::optional<Constant *> SimpleV =
        A.getAssumedConstant(V, AA, UsedAssumedInformation);
    if (!SimpleV)
      return APInt(64, 0);
    if (auto *CI = dyn_cast_or_null<ConstantInt>(*SimpleV))
      return CI->getValue();
    return std::nullopt;
  }

  std::optional<APInt> getSize(Attributor &A, const AbstractAttribute &AA,
                               AllocationInfo &AI) {
    auto Mapper = [&](const Value *V) -> const Value * {
      bool UsedAssumedInformation = false;
      if (std::optional<Constant *> SimpleV =
              A.getAssumedConstant(*V, AA, UsedAssumedInformation))
        if (*SimpleV)
          return *SimpleV;
      return V;
    };

    const Function *F = getAnchorScope();
    const auto *TLI = A.getInfoCache().getTargetLibraryInfoForFunction(*F);
    return getAllocSize(AI.CB, TLI, Mapper);
  }

  /// Collection of all malloc-like calls in a function with associated
  /// information.
  MapVector<CallBase *, AllocationInfo *> AllocationInfos;

  /// Collection of all free-like calls in a function with associated
  /// information.
  MapVector<CallBase *, DeallocationInfo *> DeallocationInfos;

  ChangeStatus updateImpl(Attributor &A) override;
};

ChangeStatus AAHeapToStackFunction::updateImpl(Attributor &A) {
  ChangeStatus Changed = ChangeStatus::UNCHANGED;
  const Function *F = getAnchorScope();
  const auto *TLI = A.getInfoCache().getTargetLibraryInfoForFunction(*F);

  const auto &LivenessAA =
      A.getAAFor<AAIsDead>(*this, IRPosition::function(*F), DepClassTy::NONE);

  MustBeExecutedContextExplorer &Explorer =
      A.getInfoCache().getMustBeExecutedContextExplorer();

  bool StackIsAccessibleByOtherThreads =
      A.getInfoCache().stackIsAccessibleByOtherThreads();

  LoopInfo *LI =
      A.getInfoCache().getAnalysisResultForFunction<LoopAnalysis>(*F);
  std::optional<bool> MayContainIrreducibleControl;
  auto IsInLoop = [&](BasicBlock &BB) {
    if (&F->getEntryBlock() == &BB)
      return false;
    if (!MayContainIrreducibleControl.has_value())
      MayContainIrreducibleControl = mayContainIrreducibleControl(*F, LI);
    if (*MayContainIrreducibleControl)
      return true;
    if (!LI)
      return true;
    return LI->getLoopFor(&BB) != nullptr;
  };

  // Flag to ensure we update our deallocation information at most once per
  // updateImpl call and only if we use the free check reasoning.
  bool HasUpdatedFrees = false;

  auto UpdateFrees = [&]() {
    HasUpdatedFrees = true;

    for (auto &It : DeallocationInfos) {
      DeallocationInfo &DI = *It.second;
      // For now we cannot use deallocations that have unknown inputs, skip
      // them.
      if (DI.MightFreeUnknownObjects)
        continue;

      // No need to analyze dead calls, ignore them instead.
      bool UsedAssumedInformation = false;
      if (A.isAssumedDead(*DI.CB, this, &LivenessAA, UsedAssumedInformation,
                          /* CheckBBLivenessOnly */ true))
        continue;

      // Use the non-optimistic version to get the freed object.
      Value *Obj = getUnderlyingObject(DI.FreedOp);
      if (!Obj) {
        LLVM_DEBUG(dbgs() << "[H2S] Unknown underlying object for free!\n");
        DI.MightFreeUnknownObjects = true;
        continue;
      }

      // Free of null and undef can be ignored as no-ops (or UB in the latter
      // case).
      if (isa<ConstantPointerNull>(Obj) || isa<UndefValue>(Obj))
        continue;

      CallBase *ObjCB = dyn_cast<CallBase>(Obj);
      if (!ObjCB) {
        LLVM_DEBUG(dbgs() << "[H2S] Free of a non-call object: " << *Obj
                          << "\n");
        DI.MightFreeUnknownObjects = true;
        continue;
      }

      AllocationInfo *AI = AllocationInfos.lookup(ObjCB);
      if (!AI) {
        LLVM_DEBUG(dbgs() << "[H2S] Free of a non-allocation object: " << *Obj
                          << "\n");
        DI.MightFreeUnknownObjects = true;
        continue;
      }

      DI.PotentialAllocationCalls.insert(ObjCB);
    }
  };

  auto FreeCheck = [&](AllocationInfo &AI) {
    // If the stack is not accessible by other threads, the "must-free" logic
    // doesn't apply as the pointer could be shared and needs to be places in
    // "shareable" memory.
    if (!StackIsAccessibleByOtherThreads) {
      auto &NoSyncAA =
          A.getAAFor<AANoSync>(*this, getIRPosition(), DepClassTy::OPTIONAL);
      if (!NoSyncAA.isAssumedNoSync()) {
        LLVM_DEBUG(
            dbgs() << "[H2S] found an escaping use, stack is not accessible by "
                      "other threads and function is not nosync:\n");
        return false;
      }
    }
    if (!HasUpdatedFrees)
      UpdateFrees();

    // TODO: Allow multi exit functions that have different free calls.
    if (AI.PotentialFreeCalls.size() != 1) {
      LLVM_DEBUG(dbgs() << "[H2S] did not find one free call but "
                        << AI.PotentialFreeCalls.size() << "\n");
      return false;
    }
    CallBase *UniqueFree = *AI.PotentialFreeCalls.begin();
    DeallocationInfo *DI = DeallocationInfos.lookup(UniqueFree);
    if (!DI) {
      LLVM_DEBUG(
          dbgs() << "[H2S] unique free call was not known as deallocation call "
                 << *UniqueFree << "\n");
      return false;
    }
    if (DI->MightFreeUnknownObjects) {
      LLVM_DEBUG(
          dbgs() << "[H2S] unique free call might free unknown allocations\n");
      return false;
    }
    if (DI->PotentialAllocationCalls.empty())
      return true;
    if (DI->PotentialAllocationCalls.size() > 1) {
      LLVM_DEBUG(dbgs() << "[H2S] unique free call might free "
                        << DI->PotentialAllocationCalls.size()
                        << " different allocations\n");
      return false;
    }
    if (*DI->PotentialAllocationCalls.begin() != AI.CB) {
      LLVM_DEBUG(
          dbgs()
          << "[H2S] unique free call not known to free this allocation but "
          << **DI->PotentialAllocationCalls.begin() << "\n");
      return false;
    }
    Instruction *CtxI = isa<InvokeInst>(AI.CB) ? AI.CB : AI.CB->getNextNode();
    if (!Explorer.findInContextOf(UniqueFree, CtxI)) {
      LLVM_DEBUG(
          dbgs()
          << "[H2S] unique free call might not be executed with the allocation "
          << *UniqueFree << "\n");
      return false;
    }
    return true;
  };

  auto UsesCheck = [&](AllocationInfo &AI) {
    bool ValidUsesOnly = true;

    auto Pred = [&](const Use &U, bool &Follow) -> bool {
      Instruction *UserI = cast<Instruction>(U.getUser());
      if (isa<LoadInst>(UserI))
        return true;
      if (auto *SI = dyn_cast<StoreInst>(UserI)) {
        if (SI->getValueOperand() == U.get()) {
          LLVM_DEBUG(dbgs()
                     << "[H2S] escaping store to memory: " << *UserI << "\n");
          ValidUsesOnly = false;
        } else {
          // A store into the malloc'ed memory is fine.
        }
        return true;
      }
      if (auto *CB = dyn_cast<CallBase>(UserI)) {
        if (!CB->isArgOperand(&U) || CB->isLifetimeStartOrEnd())
          return true;
        if (DeallocationInfos.count(CB)) {
          AI.PotentialFreeCalls.insert(CB);
          return true;
        }

        unsigned ArgNo = CB->getArgOperandNo(&U);

        const auto &NoCaptureAA = A.getAAFor<AANoCapture>(
            *this, IRPosition::callsite_argument(*CB, ArgNo),
            DepClassTy::OPTIONAL);

        // If a call site argument use is nofree, we are fine.
        const auto &ArgNoFreeAA = A.getAAFor<AANoFree>(
            *this, IRPosition::callsite_argument(*CB, ArgNo),
            DepClassTy::OPTIONAL);

        bool MaybeCaptured = !NoCaptureAA.isAssumedNoCapture();
        bool MaybeFreed = !ArgNoFreeAA.isAssumedNoFree();
        if (MaybeCaptured ||
            (AI.LibraryFunctionId != LibFunc___kmpc_alloc_shared &&
             MaybeFreed)) {
          AI.HasPotentiallyFreeingUnknownUses |= MaybeFreed;

          // Emit a missed remark if this is missed OpenMP globalization.
          auto Remark = [&](OptimizationRemarkMissed ORM) {
            return ORM
                   << "Could not move globalized variable to the stack. "
                      "Variable is potentially captured in call. Mark "
                      "parameter as `__attribute__((noescape))` to override.";
          };

          if (ValidUsesOnly &&
              AI.LibraryFunctionId == LibFunc___kmpc_alloc_shared)
            A.emitRemark<OptimizationRemarkMissed>(CB, "OMP113", Remark);

          LLVM_DEBUG(dbgs() << "[H2S] Bad user: " << *UserI << "\n");
          ValidUsesOnly = false;
        }
        return true;
      }

      if (isa<GetElementPtrInst>(UserI) || isa<BitCastInst>(UserI) ||
          isa<PHINode>(UserI) || isa<SelectInst>(UserI)) {
        Follow = true;
        return true;
      }
      // Unknown user for which we can not track uses further (in a way that
      // makes sense).
      LLVM_DEBUG(dbgs() << "[H2S] Unknown user: " << *UserI << "\n");
      ValidUsesOnly = false;
      return true;
    };
    if (!A.checkForAllUses(Pred, *this, *AI.CB))
      return false;
    return ValidUsesOnly;
  };

  // The actual update starts here. We look at all allocations and depending on
  // their status perform the appropriate check(s).
  for (auto &It : AllocationInfos) {
    AllocationInfo &AI = *It.second;
    if (AI.Status == AllocationInfo::INVALID)
      continue;

    if (Value *Align = getAllocAlignment(AI.CB, TLI)) {
      std::optional<APInt> APAlign = getAPInt(A, *this, *Align);
      if (!APAlign) {
        // Can't generate an alloca which respects the required alignment
        // on the allocation.
        LLVM_DEBUG(dbgs() << "[H2S] Unknown allocation alignment: " << *AI.CB
                          << "\n");
        AI.Status = AllocationInfo::INVALID;
        Changed = ChangeStatus::CHANGED;
        continue;
      }
      if (APAlign->ugt(llvm::Value::MaximumAlignment) ||
          !APAlign->isPowerOf2()) {
        LLVM_DEBUG(dbgs() << "[H2S] Invalid allocation alignment: " << APAlign
                          << "\n");
        AI.Status = AllocationInfo::INVALID;
        Changed = ChangeStatus::CHANGED;
        continue;
      }
    }

    std::optional<APInt> Size = getSize(A, *this, AI);
    if (MaxHeapToStackSize != -1) {
      if (!Size || Size->ugt(MaxHeapToStackSize)) {
        LLVM_DEBUG({
          if (!Size)
            dbgs() << "[H2S] Unknown allocation size: " << *AI.CB << "\n";
          else
            dbgs() << "[H2S] Allocation size too large: " << *AI.CB << " vs. "
                   << MaxHeapToStackSize << "\n";
        });

        AI.Status = AllocationInfo::INVALID;
        Changed = ChangeStatus::CHANGED;
        continue;
      }
    }

    switch (AI.Status) {
    case AllocationInfo::STACK_DUE_TO_USE:
      if (UsesCheck(AI))
        break;
      AI.Status = AllocationInfo::STACK_DUE_TO_FREE;
      [[fallthrough]];
    case AllocationInfo::STACK_DUE_TO_FREE:
      if (FreeCheck(AI))
        break;
      AI.Status = AllocationInfo::INVALID;
      Changed = ChangeStatus::CHANGED;
      break;
    case AllocationInfo::INVALID:
      llvm_unreachable("Invalid allocations should never reach this point!");
    };

    // Check if we still think we can move it into the entry block. If the
    // alloca comes from a converted __kmpc_alloc_shared then we can usually
    // ignore the potential compilations associated with loops.
    bool IsGlobalizedLocal =
        AI.LibraryFunctionId == LibFunc___kmpc_alloc_shared;
    if (AI.MoveAllocaIntoEntry &&
        (!Size.has_value() ||
         (!IsGlobalizedLocal && IsInLoop(*AI.CB->getParent()))))
      AI.MoveAllocaIntoEntry = false;
  }

  return Changed;
}
} // namespace

/// ----------------------- Privatizable Pointers ------------------------------
namespace {
struct AAPrivatizablePtrImpl : public AAPrivatizablePtr {
  AAPrivatizablePtrImpl(const IRPosition &IRP, Attributor &A)
      : AAPrivatizablePtr(IRP, A), PrivatizableType(std::nullopt) {}

  ChangeStatus indicatePessimisticFixpoint() override {
    AAPrivatizablePtr::indicatePessimisticFixpoint();
    PrivatizableType = nullptr;
    return ChangeStatus::CHANGED;
  }

  /// Identify the type we can chose for a private copy of the underlying
  /// argument. None means it is not clear yet, nullptr means there is none.
  virtual std::optional<Type *> identifyPrivatizableType(Attributor &A) = 0;

  /// Return a privatizable type that encloses both T0 and T1.
  /// TODO: This is merely a stub for now as we should manage a mapping as well.
  std::optional<Type *> combineTypes(std::optional<Type *> T0,
                                     std::optional<Type *> T1) {
    if (!T0)
      return T1;
    if (!T1)
      return T0;
    if (T0 == T1)
      return T0;
    return nullptr;
  }

  std::optional<Type *> getPrivatizableType() const override {
    return PrivatizableType;
  }

  const std::string getAsStr() const override {
    return isAssumedPrivatizablePtr() ? "[priv]" : "[no-priv]";
  }

protected:
  std::optional<Type *> PrivatizableType;
};

// TODO: Do this for call site arguments (probably also other values) as well.

struct AAPrivatizablePtrArgument final : public AAPrivatizablePtrImpl {
  AAPrivatizablePtrArgument(const IRPosition &IRP, Attributor &A)
      : AAPrivatizablePtrImpl(IRP, A) {}

  /// See AAPrivatizablePtrImpl::identifyPrivatizableType(...)
  std::optional<Type *> identifyPrivatizableType(Attributor &A) override {
    // If this is a byval argument and we know all the call sites (so we can
    // rewrite them), there is no need to check them explicitly.
    bool UsedAssumedInformation = false;
    SmallVector<Attribute, 1> Attrs;
    getAttrs({Attribute::ByVal}, Attrs, /* IgnoreSubsumingPositions */ true);
    if (!Attrs.empty() &&
        A.checkForAllCallSites([](AbstractCallSite ACS) { return true; }, *this,
                               true, UsedAssumedInformation))
      return Attrs[0].getValueAsType();

    std::optional<Type *> Ty;
    unsigned ArgNo = getIRPosition().getCallSiteArgNo();

    // Make sure the associated call site argument has the same type at all call
    // sites and it is an allocation we know is safe to privatize, for now that
    // means we only allow alloca instructions.
    // TODO: We can additionally analyze the accesses in the callee to  create
    //       the type from that information instead. That is a little more
    //       involved and will be done in a follow up patch.
    auto CallSiteCheck = [&](AbstractCallSite ACS) {
      IRPosition ACSArgPos = IRPosition::callsite_argument(ACS, ArgNo);
      // Check if a coresponding argument was found or if it is one not
      // associated (which can happen for callback calls).
      if (ACSArgPos.getPositionKind() == IRPosition::IRP_INVALID)
        return false;

      // Check that all call sites agree on a type.
      auto &PrivCSArgAA =
          A.getAAFor<AAPrivatizablePtr>(*this, ACSArgPos, DepClassTy::REQUIRED);
      std::optional<Type *> CSTy = PrivCSArgAA.getPrivatizableType();

      LLVM_DEBUG({
        dbgs() << "[AAPrivatizablePtr] ACSPos: " << ACSArgPos << ", CSTy: ";
        if (CSTy && *CSTy)
          (*CSTy)->print(dbgs());
        else if (CSTy)
          dbgs() << "<nullptr>";
        else
          dbgs() << "<none>";
      });

      Ty = combineTypes(Ty, CSTy);

      LLVM_DEBUG({
        dbgs() << " : New Type: ";
        if (Ty && *Ty)
          (*Ty)->print(dbgs());
        else if (Ty)
          dbgs() << "<nullptr>";
        else
          dbgs() << "<none>";
        dbgs() << "\n";
      });

      return !Ty || *Ty;
    };

    if (!A.checkForAllCallSites(CallSiteCheck, *this, true,
                                UsedAssumedInformation))
      return nullptr;
    return Ty;
  }

  /// See AbstractAttribute::updateImpl(...).
  ChangeStatus updateImpl(Attributor &A) override {
    PrivatizableType = identifyPrivatizableType(A);
    if (!PrivatizableType)
      return ChangeStatus::UNCHANGED;
    if (!*PrivatizableType)
      return indicatePessimisticFixpoint();

    // The dependence is optional so we don't give up once we give up on the
    // alignment.
    A.getAAFor<AAAlign>(*this, IRPosition::value(getAssociatedValue()),
                        DepClassTy::OPTIONAL);

    // Avoid arguments with padding for now.
    if (!getIRPosition().hasAttr(Attribute::ByVal) &&
        !isDenselyPacked(*PrivatizableType, A.getInfoCache().getDL())) {
      LLVM_DEBUG(dbgs() << "[AAPrivatizablePtr] Padding detected\n");
      return indicatePessimisticFixpoint();
    }

    // Collect the types that will replace the privatizable type in the function
    // signature.
    SmallVector<Type *, 16> ReplacementTypes;
    identifyReplacementTypes(*PrivatizableType, ReplacementTypes);

    // Verify callee and caller agree on how the promoted argument would be
    // passed.
    Function &Fn = *getIRPosition().getAnchorScope();
    const auto *TTI =
        A.getInfoCache().getAnalysisResultForFunction<TargetIRAnalysis>(Fn);
    if (!TTI) {
      LLVM_DEBUG(dbgs() << "[AAPrivatizablePtr] Missing TTI for function "
                        << Fn.getName() << "\n");
      return indicatePessimisticFixpoint();
    }

    auto CallSiteCheck = [&](AbstractCallSite ACS) {
      CallBase *CB = ACS.getInstruction();
      return TTI->areTypesABICompatible(
          CB->getCaller(), CB->getCalledFunction(), ReplacementTypes);
    };
    bool UsedAssumedInformation = false;
    if (!A.checkForAllCallSites(CallSiteCheck, *this, true,
                                UsedAssumedInformation)) {
      LLVM_DEBUG(
          dbgs() << "[AAPrivatizablePtr] ABI incompatibility detected for "
                 << Fn.getName() << "\n");
      return indicatePessimisticFixpoint();
    }

    // Register a rewrite of the argument.
    Argument *Arg = getAssociatedArgument();
    if (!A.isValidFunctionSignatureRewrite(*Arg, ReplacementTypes)) {
      LLVM_DEBUG(dbgs() << "[AAPrivatizablePtr] Rewrite not valid\n");
      return indicatePessimisticFixpoint();
    }

    unsigned ArgNo = Arg->getArgNo();

    // Helper to check if for the given call site the associated argument is
    // passed to a callback where the privatization would be different.
    auto IsCompatiblePrivArgOfCallback = [&](CallBase &CB) {
      SmallVector<const Use *, 4> CallbackUses;
      AbstractCallSite::getCallbackUses(CB, CallbackUses);
      for (const Use *U : CallbackUses) {
        AbstractCallSite CBACS(U);
        assert(CBACS && CBACS.isCallbackCall());
        for (Argument &CBArg : CBACS.getCalledFunction()->args()) {
          int CBArgNo = CBACS.getCallArgOperandNo(CBArg);

          LLVM_DEBUG({
            dbgs()
                << "[AAPrivatizablePtr] Argument " << *Arg
                << "check if can be privatized in the context of its parent ("
                << Arg->getParent()->getName()
                << ")\n[AAPrivatizablePtr] because it is an argument in a "
                   "callback ("
                << CBArgNo << "@" << CBACS.getCalledFunction()->getName()
                << ")\n[AAPrivatizablePtr] " << CBArg << " : "
                << CBACS.getCallArgOperand(CBArg) << " vs "
                << CB.getArgOperand(ArgNo) << "\n"
                << "[AAPrivatizablePtr] " << CBArg << " : "
                << CBACS.getCallArgOperandNo(CBArg) << " vs " << ArgNo << "\n";
          });

          if (CBArgNo != int(ArgNo))
            continue;
          const auto &CBArgPrivAA = A.getAAFor<AAPrivatizablePtr>(
              *this, IRPosition::argument(CBArg), DepClassTy::REQUIRED);
          if (CBArgPrivAA.isValidState()) {
            auto CBArgPrivTy = CBArgPrivAA.getPrivatizableType();
            if (!CBArgPrivTy)
              continue;
            if (*CBArgPrivTy == PrivatizableType)
              continue;
          }

          LLVM_DEBUG({
            dbgs() << "[AAPrivatizablePtr] Argument " << *Arg
                   << " cannot be privatized in the context of its parent ("
                   << Arg->getParent()->getName()
                   << ")\n[AAPrivatizablePtr] because it is an argument in a "
                      "callback ("
                   << CBArgNo << "@" << CBACS.getCalledFunction()->getName()
                   << ").\n[AAPrivatizablePtr] for which the argument "
                      "privatization is not compatible.\n";
          });
          return false;
        }
      }
      return true;
    };

    // Helper to check if for the given call site the associated argument is
    // passed to a direct call where the privatization would be different.
    auto IsCompatiblePrivArgOfDirectCS = [&](AbstractCallSite ACS) {
      CallBase *DC = cast<CallBase>(ACS.getInstruction());
      int DCArgNo = ACS.getCallArgOperandNo(ArgNo);
      assert(DCArgNo >= 0 && unsigned(DCArgNo) < DC->arg_size() &&
             "Expected a direct call operand for callback call operand");

      LLVM_DEBUG({
        dbgs() << "[AAPrivatizablePtr] Argument " << *Arg
               << " check if be privatized in the context of its parent ("
               << Arg->getParent()->getName()
               << ")\n[AAPrivatizablePtr] because it is an argument in a "
                  "direct call of ("
               << DCArgNo << "@" << DC->getCalledFunction()->getName()
               << ").\n";
      });

      Function *DCCallee = DC->getCalledFunction();
      if (unsigned(DCArgNo) < DCCallee->arg_size()) {
        const auto &DCArgPrivAA = A.getAAFor<AAPrivatizablePtr>(
            *this, IRPosition::argument(*DCCallee->getArg(DCArgNo)),
            DepClassTy::REQUIRED);
        if (DCArgPrivAA.isValidState()) {
          auto DCArgPrivTy = DCArgPrivAA.getPrivatizableType();
          if (!DCArgPrivTy)
            return true;
          if (*DCArgPrivTy == PrivatizableType)
            return true;
        }
      }

      LLVM_DEBUG({
        dbgs() << "[AAPrivatizablePtr] Argument " << *Arg
               << " cannot be privatized in the context of its parent ("
               << Arg->getParent()->getName()
               << ")\n[AAPrivatizablePtr] because it is an argument in a "
                  "direct call of ("
               << ACS.getInstruction()->getCalledFunction()->getName()
               << ").\n[AAPrivatizablePtr] for which the argument "
                  "privatization is not compatible.\n";
      });
      return false;
    };

    // Helper to check if the associated argument is used at the given abstract
    // call site in a way that is incompatible with the privatization assumed
    // here.
    auto IsCompatiblePrivArgOfOtherCallSite = [&](AbstractCallSite ACS) {
      if (ACS.isDirectCall())
        return IsCompatiblePrivArgOfCallback(*ACS.getInstruction());
      if (ACS.isCallbackCall())
        return IsCompatiblePrivArgOfDirectCS(ACS);
      return false;
    };

    if (!A.checkForAllCallSites(IsCompatiblePrivArgOfOtherCallSite, *this, true,
                                UsedAssumedInformation))
      return indicatePessimisticFixpoint();

    return ChangeStatus::UNCHANGED;
  }

  /// Given a type to private \p PrivType, collect the constituates (which are
  /// used) in \p ReplacementTypes.
  static void
  identifyReplacementTypes(Type *PrivType,
                           SmallVectorImpl<Type *> &ReplacementTypes) {
    // TODO: For now we expand the privatization type to the fullest which can
    //       lead to dead arguments that need to be removed later.
    assert(PrivType && "Expected privatizable type!");

    // Traverse the type, extract constituate types on the outermost level.
    if (auto *PrivStructType = dyn_cast<StructType>(PrivType)) {
      for (unsigned u = 0, e = PrivStructType->getNumElements(); u < e; u++)
        ReplacementTypes.push_back(PrivStructType->getElementType(u));
    } else if (auto *PrivArrayType = dyn_cast<ArrayType>(PrivType)) {
      ReplacementTypes.append(PrivArrayType->getNumElements(),
                              PrivArrayType->getElementType());
    } else {
      ReplacementTypes.push_back(PrivType);
    }
  }

  /// Initialize \p Base according to the type \p PrivType at position \p IP.
  /// The values needed are taken from the arguments of \p F starting at
  /// position \p ArgNo.
  static void createInitialization(Type *PrivType, Value &Base, Function &F,
                                   unsigned ArgNo, Instruction &IP) {
    assert(PrivType && "Expected privatizable type!");

    IRBuilder<NoFolder> IRB(&IP);
    const DataLayout &DL = F.getParent()->getDataLayout();

    // Traverse the type, build GEPs and stores.
    if (auto *PrivStructType = dyn_cast<StructType>(PrivType)) {
      const StructLayout *PrivStructLayout = DL.getStructLayout(PrivStructType);
      for (unsigned u = 0, e = PrivStructType->getNumElements(); u < e; u++) {
        Type *PointeeTy = PrivStructType->getElementType(u)->getPointerTo();
        Value *Ptr =
            constructPointer(PointeeTy, PrivType, &Base,
                             PrivStructLayout->getElementOffset(u), IRB, DL);
        new StoreInst(F.getArg(ArgNo + u), Ptr, &IP);
      }
    } else if (auto *PrivArrayType = dyn_cast<ArrayType>(PrivType)) {
      Type *PointeeTy = PrivArrayType->getElementType();
      Type *PointeePtrTy = PointeeTy->getPointerTo();
      uint64_t PointeeTySize = DL.getTypeStoreSize(PointeeTy);
      for (unsigned u = 0, e = PrivArrayType->getNumElements(); u < e; u++) {
        Value *Ptr = constructPointer(PointeePtrTy, PrivType, &Base,
                                      u * PointeeTySize, IRB, DL);
        new StoreInst(F.getArg(ArgNo + u), Ptr, &IP);
      }
    } else {
      new StoreInst(F.getArg(ArgNo), &Base, &IP);
    }
  }

  /// Extract values from \p Base according to the type \p PrivType at the
  /// call position \p ACS. The values are appended to \p ReplacementValues.
  void createReplacementValues(Align Alignment, Type *PrivType,
                               AbstractCallSite ACS, Value *Base,
                               SmallVectorImpl<Value *> &ReplacementValues) {
    assert(Base && "Expected base value!");
    assert(PrivType && "Expected privatizable type!");
    Instruction *IP = ACS.getInstruction();

    IRBuilder<NoFolder> IRB(IP);
    const DataLayout &DL = IP->getModule()->getDataLayout();

    Type *PrivPtrType = PrivType->getPointerTo();
    if (Base->getType() != PrivPtrType)
      Base = BitCastInst::CreatePointerBitCastOrAddrSpaceCast(
          Base, PrivPtrType, "", ACS.getInstruction());

    // Traverse the type, build GEPs and loads.
    if (auto *PrivStructType = dyn_cast<StructType>(PrivType)) {
      const StructLayout *PrivStructLayout = DL.getStructLayout(PrivStructType);
      for (unsigned u = 0, e = PrivStructType->getNumElements(); u < e; u++) {
        Type *PointeeTy = PrivStructType->getElementType(u);
        Value *Ptr =
            constructPointer(PointeeTy->getPointerTo(), PrivType, Base,
                             PrivStructLayout->getElementOffset(u), IRB, DL);
        LoadInst *L = new LoadInst(PointeeTy, Ptr, "", IP);
        L->setAlignment(Alignment);
        ReplacementValues.push_back(L);
      }
    } else if (auto *PrivArrayType = dyn_cast<ArrayType>(PrivType)) {
      Type *PointeeTy = PrivArrayType->getElementType();
      uint64_t PointeeTySize = DL.getTypeStoreSize(PointeeTy);
      Type *PointeePtrTy = PointeeTy->getPointerTo();
      for (unsigned u = 0, e = PrivArrayType->getNumElements(); u < e; u++) {
        Value *Ptr = constructPointer(PointeePtrTy, PrivType, Base,
                                      u * PointeeTySize, IRB, DL);
        LoadInst *L = new LoadInst(PointeeTy, Ptr, "", IP);
        L->setAlignment(Alignment);
        ReplacementValues.push_back(L);
      }
    } else {
      LoadInst *L = new LoadInst(PrivType, Base, "", IP);
      L->setAlignment(Alignment);
      ReplacementValues.push_back(L);
    }
  }

  /// See AbstractAttribute::manifest(...)
  ChangeStatus manifest(Attributor &A) override {
    if (!PrivatizableType)
      return ChangeStatus::UNCHANGED;
    assert(*PrivatizableType && "Expected privatizable type!");

    // Collect all tail calls in the function as we cannot allow new allocas to
    // escape into tail recursion.
    // TODO: Be smarter about new allocas escaping into tail calls.
    SmallVector<CallInst *, 16> TailCalls;
    bool UsedAssumedInformation = false;
    if (!A.checkForAllInstructions(
            [&](Instruction &I) {
              CallInst &CI = cast<CallInst>(I);
              if (CI.isTailCall())
                TailCalls.push_back(&CI);
              return true;
            },
            *this, {Instruction::Call}, UsedAssumedInformation))
      return ChangeStatus::UNCHANGED;

    Argument *Arg = getAssociatedArgument();
    // Query AAAlign attribute for alignment of associated argument to
    // determine the best alignment of loads.
    const auto &AlignAA =
        A.getAAFor<AAAlign>(*this, IRPosition::value(*Arg), DepClassTy::NONE);

    // Callback to repair the associated function. A new alloca is placed at the
    // beginning and initialized with the values passed through arguments. The
    // new alloca replaces the use of the old pointer argument.
    Attributor::ArgumentReplacementInfo::CalleeRepairCBTy FnRepairCB =
        [=](const Attributor::ArgumentReplacementInfo &ARI,
            Function &ReplacementFn, Function::arg_iterator ArgIt) {
          BasicBlock &EntryBB = ReplacementFn.getEntryBlock();
          Instruction *IP = &*EntryBB.getFirstInsertionPt();
          const DataLayout &DL = IP->getModule()->getDataLayout();
          unsigned AS = DL.getAllocaAddrSpace();
          Instruction *AI = new AllocaInst(*PrivatizableType, AS,
                                           Arg->getName() + ".priv", IP);
          createInitialization(*PrivatizableType, *AI, ReplacementFn,
                               ArgIt->getArgNo(), *IP);

          if (AI->getType() != Arg->getType())
            AI = BitCastInst::CreatePointerBitCastOrAddrSpaceCast(
                AI, Arg->getType(), "", IP);
          Arg->replaceAllUsesWith(AI);

          for (CallInst *CI : TailCalls)
            CI->setTailCall(false);
        };

    // Callback to repair a call site of the associated function. The elements
    // of the privatizable type are loaded prior to the call and passed to the
    // new function version.
    Attributor::ArgumentReplacementInfo::ACSRepairCBTy ACSRepairCB =
        [=, &AlignAA](const Attributor::ArgumentReplacementInfo &ARI,
                      AbstractCallSite ACS,
                      SmallVectorImpl<Value *> &NewArgOperands) {
          // When no alignment is specified for the load instruction,
          // natural alignment is assumed.
          createReplacementValues(
              AlignAA.getAssumedAlign(), *PrivatizableType, ACS,
              ACS.getCallArgOperand(ARI.getReplacedArg().getArgNo()),
              NewArgOperands);
        };

    // Collect the types that will replace the privatizable type in the function
    // signature.
    SmallVector<Type *, 16> ReplacementTypes;
    identifyReplacementTypes(*PrivatizableType, ReplacementTypes);

    // Register a rewrite of the argument.
    if (A.registerFunctionSignatureRewrite(*Arg, ReplacementTypes,
                                           std::move(FnRepairCB),
                                           std::move(ACSRepairCB)))
      return ChangeStatus::CHANGED;
    return ChangeStatus::UNCHANGED;
  }

  /// See AbstractAttribute::trackStatistics()
  void trackStatistics() const override {
    STATS_DECLTRACK_ARG_ATTR(privatizable_ptr);
  }
};

struct AAPrivatizablePtrFloating : public AAPrivatizablePtrImpl {
  AAPrivatizablePtrFloating(const IRPosition &IRP, Attributor &A)
      : AAPrivatizablePtrImpl(IRP, A) {}

  /// See AbstractAttribute::initialize(...).
  void initialize(Attributor &A) override {
    // TODO: We can privatize more than arguments.
    indicatePessimisticFixpoint();
  }

  ChangeStatus updateImpl(Attributor &A) override {
    llvm_unreachable("AAPrivatizablePtr(Floating|Returned|CallSiteReturned)::"
                     "updateImpl will not be called");
  }

  /// See AAPrivatizablePtrImpl::identifyPrivatizableType(...)
  std::optional<Type *> identifyPrivatizableType(Attributor &A) override {
    Value *Obj = getUnderlyingObject(&getAssociatedValue());
    if (!Obj) {
      LLVM_DEBUG(dbgs() << "[AAPrivatizablePtr] No underlying object found!\n");
      return nullptr;
    }

    if (auto *AI = dyn_cast<AllocaInst>(Obj))
      if (auto *CI = dyn_cast<ConstantInt>(AI->getArraySize()))
        if (CI->isOne())
          return AI->getAllocatedType();
    if (auto *Arg = dyn_cast<Argument>(Obj)) {
      auto &PrivArgAA = A.getAAFor<AAPrivatizablePtr>(
          *this, IRPosition::argument(*Arg), DepClassTy::REQUIRED);
      if (PrivArgAA.isAssumedPrivatizablePtr())
        return PrivArgAA.getPrivatizableType();
    }

    LLVM_DEBUG(dbgs() << "[AAPrivatizablePtr] Underlying object neither valid "
                         "alloca nor privatizable argument: "
                      << *Obj << "!\n");
    return nullptr;
  }

  /// See AbstractAttribute::trackStatistics()
  void trackStatistics() const override {
    STATS_DECLTRACK_FLOATING_ATTR(privatizable_ptr);
  }
};

struct AAPrivatizablePtrCallSiteArgument final
    : public AAPrivatizablePtrFloating {
  AAPrivatizablePtrCallSiteArgument(const IRPosition &IRP, Attributor &A)
      : AAPrivatizablePtrFloating(IRP, A) {}

  /// See AbstractAttribute::initialize(...).
  void initialize(Attributor &A) override {
    if (getIRPosition().hasAttr(Attribute::ByVal))
      indicateOptimisticFixpoint();
  }

  /// See AbstractAttribute::updateImpl(...).
  ChangeStatus updateImpl(Attributor &A) override {
    PrivatizableType = identifyPrivatizableType(A);
    if (!PrivatizableType)
      return ChangeStatus::UNCHANGED;
    if (!*PrivatizableType)
      return indicatePessimisticFixpoint();

    const IRPosition &IRP = getIRPosition();
    auto &NoCaptureAA =
        A.getAAFor<AANoCapture>(*this, IRP, DepClassTy::REQUIRED);
    if (!NoCaptureAA.isAssumedNoCapture()) {
      LLVM_DEBUG(dbgs() << "[AAPrivatizablePtr] pointer might be captured!\n");
      return indicatePessimisticFixpoint();
    }

    auto &NoAliasAA = A.getAAFor<AANoAlias>(*this, IRP, DepClassTy::REQUIRED);
    if (!NoAliasAA.isAssumedNoAlias()) {
      LLVM_DEBUG(dbgs() << "[AAPrivatizablePtr] pointer might alias!\n");
      return indicatePessimisticFixpoint();
    }

    bool IsKnown;
    if (!AA::isAssumedReadOnly(A, IRP, *this, IsKnown)) {
      LLVM_DEBUG(dbgs() << "[AAPrivatizablePtr] pointer is written!\n");
      return indicatePessimisticFixpoint();
    }

    return ChangeStatus::UNCHANGED;
  }

  /// See AbstractAttribute::trackStatistics()
  void trackStatistics() const override {
    STATS_DECLTRACK_CSARG_ATTR(privatizable_ptr);
  }
};

struct AAPrivatizablePtrCallSiteReturned final
    : public AAPrivatizablePtrFloating {
  AAPrivatizablePtrCallSiteReturned(const IRPosition &IRP, Attributor &A)
      : AAPrivatizablePtrFloating(IRP, A) {}

  /// See AbstractAttribute::initialize(...).
  void initialize(Attributor &A) override {
    // TODO: We can privatize more than arguments.
    indicatePessimisticFixpoint();
  }

  /// See AbstractAttribute::trackStatistics()
  void trackStatistics() const override {
    STATS_DECLTRACK_CSRET_ATTR(privatizable_ptr);
  }
};

struct AAPrivatizablePtrReturned final : public AAPrivatizablePtrFloating {
  AAPrivatizablePtrReturned(const IRPosition &IRP, Attributor &A)
      : AAPrivatizablePtrFloating(IRP, A) {}

  /// See AbstractAttribute::initialize(...).
  void initialize(Attributor &A) override {
    // TODO: We can privatize more than arguments.
    indicatePessimisticFixpoint();
  }

  /// See AbstractAttribute::trackStatistics()
  void trackStatistics() const override {
    STATS_DECLTRACK_FNRET_ATTR(privatizable_ptr);
  }
};
} // namespace

/// -------------------- Memory Behavior Attributes ----------------------------
/// Includes read-none, read-only, and write-only.
/// ----------------------------------------------------------------------------
namespace {
struct AAMemoryBehaviorImpl : public AAMemoryBehavior {
  AAMemoryBehaviorImpl(const IRPosition &IRP, Attributor &A)
      : AAMemoryBehavior(IRP, A) {}

  /// See AbstractAttribute::initialize(...).
  void initialize(Attributor &A) override {
    intersectAssumedBits(BEST_STATE);
    getKnownStateFromValue(getIRPosition(), getState());
    AAMemoryBehavior::initialize(A);
  }

  /// Return the memory behavior information encoded in the IR for \p IRP.
  static void getKnownStateFromValue(const IRPosition &IRP,
                                     BitIntegerState &State,
                                     bool IgnoreSubsumingPositions = false) {
    SmallVector<Attribute, 2> Attrs;
    IRP.getAttrs(AttrKinds, Attrs, IgnoreSubsumingPositions);
    for (const Attribute &Attr : Attrs) {
      switch (Attr.getKindAsEnum()) {
      case Attribute::ReadNone:
        State.addKnownBits(NO_ACCESSES);
        break;
      case Attribute::ReadOnly:
        State.addKnownBits(NO_WRITES);
        break;
      case Attribute::WriteOnly:
        State.addKnownBits(NO_READS);
        break;
      default:
        llvm_unreachable("Unexpected attribute!");
      }
    }

    if (auto *I = dyn_cast<Instruction>(&IRP.getAnchorValue())) {
      if (!I->mayReadFromMemory())
        State.addKnownBits(NO_READS);
      if (!I->mayWriteToMemory())
        State.addKnownBits(NO_WRITES);
    }
  }

  /// See AbstractAttribute::getDeducedAttributes(...).
  void getDeducedAttributes(LLVMContext &Ctx,
                            SmallVectorImpl<Attribute> &Attrs) const override {
    assert(Attrs.size() == 0);
    if (isAssumedReadNone())
      Attrs.push_back(Attribute::get(Ctx, Attribute::ReadNone));
    else if (isAssumedReadOnly())
      Attrs.push_back(Attribute::get(Ctx, Attribute::ReadOnly));
    else if (isAssumedWriteOnly())
      Attrs.push_back(Attribute::get(Ctx, Attribute::WriteOnly));
    assert(Attrs.size() <= 1);
  }

  /// See AbstractAttribute::manifest(...).
  ChangeStatus manifest(Attributor &A) override {
    if (hasAttr(Attribute::ReadNone, /* IgnoreSubsumingPositions */ true))
      return ChangeStatus::UNCHANGED;

    const IRPosition &IRP = getIRPosition();

    // Check if we would improve the existing attributes first.
    SmallVector<Attribute, 4> DeducedAttrs;
    getDeducedAttributes(IRP.getAnchorValue().getContext(), DeducedAttrs);
    if (llvm::all_of(DeducedAttrs, [&](const Attribute &Attr) {
          return IRP.hasAttr(Attr.getKindAsEnum(),
                             /* IgnoreSubsumingPositions */ true);
        }))
      return ChangeStatus::UNCHANGED;

    // Clear existing attributes.
    IRP.removeAttrs(AttrKinds);

    // Use the generic manifest method.
    return IRAttribute::manifest(A);
  }

  /// See AbstractState::getAsStr().
  const std::string getAsStr() const override {
    if (isAssumedReadNone())
      return "readnone";
    if (isAssumedReadOnly())
      return "readonly";
    if (isAssumedWriteOnly())
      return "writeonly";
    return "may-read/write";
  }

  /// The set of IR attributes AAMemoryBehavior deals with.
  static const Attribute::AttrKind AttrKinds[3];
};

const Attribute::AttrKind AAMemoryBehaviorImpl::AttrKinds[] = {
    Attribute::ReadNone, Attribute::ReadOnly, Attribute::WriteOnly};

/// Memory behavior attribute for a floating value.
struct AAMemoryBehaviorFloating : AAMemoryBehaviorImpl {
  AAMemoryBehaviorFloating(const IRPosition &IRP, Attributor &A)
      : AAMemoryBehaviorImpl(IRP, A) {}

  /// See AbstractAttribute::updateImpl(...).
  ChangeStatus updateImpl(Attributor &A) override;

  /// See AbstractAttribute::trackStatistics()
  void trackStatistics() const override {
    if (isAssumedReadNone())
      STATS_DECLTRACK_FLOATING_ATTR(readnone)
    else if (isAssumedReadOnly())
      STATS_DECLTRACK_FLOATING_ATTR(readonly)
    else if (isAssumedWriteOnly())
      STATS_DECLTRACK_FLOATING_ATTR(writeonly)
  }

private:
  /// Return true if users of \p UserI might access the underlying
  /// variable/location described by \p U and should therefore be analyzed.
  bool followUsersOfUseIn(Attributor &A, const Use &U,
                          const Instruction *UserI);

  /// Update the state according to the effect of use \p U in \p UserI.
  void analyzeUseIn(Attributor &A, const Use &U, const Instruction *UserI);
};

/// Memory behavior attribute for function argument.
struct AAMemoryBehaviorArgument : AAMemoryBehaviorFloating {
  AAMemoryBehaviorArgument(const IRPosition &IRP, Attributor &A)
      : AAMemoryBehaviorFloating(IRP, A) {}

  /// See AbstractAttribute::initialize(...).
  void initialize(Attributor &A) override {
    intersectAssumedBits(BEST_STATE);
    const IRPosition &IRP = getIRPosition();
    // TODO: Make IgnoreSubsumingPositions a property of an IRAttribute so we
    // can query it when we use has/getAttr. That would allow us to reuse the
    // initialize of the base class here.
    bool HasByVal =
        IRP.hasAttr({Attribute::ByVal}, /* IgnoreSubsumingPositions */ true);
    getKnownStateFromValue(IRP, getState(),
                           /* IgnoreSubsumingPositions */ HasByVal);

    // Initialize the use vector with all direct uses of the associated value.
    Argument *Arg = getAssociatedArgument();
    if (!Arg || !A.isFunctionIPOAmendable(*(Arg->getParent())))
      indicatePessimisticFixpoint();
  }

  ChangeStatus manifest(Attributor &A) override {
    // TODO: Pointer arguments are not supported on vectors of pointers yet.
    if (!getAssociatedValue().getType()->isPointerTy())
      return ChangeStatus::UNCHANGED;

    // TODO: From readattrs.ll: "inalloca parameters are always
    //                           considered written"
    if (hasAttr({Attribute::InAlloca, Attribute::Preallocated})) {
      removeKnownBits(NO_WRITES);
      removeAssumedBits(NO_WRITES);
    }
    return AAMemoryBehaviorFloating::manifest(A);
  }

  /// See AbstractAttribute::trackStatistics()
  void trackStatistics() const override {
    if (isAssumedReadNone())
      STATS_DECLTRACK_ARG_ATTR(readnone)
    else if (isAssumedReadOnly())
      STATS_DECLTRACK_ARG_ATTR(readonly)
    else if (isAssumedWriteOnly())
      STATS_DECLTRACK_ARG_ATTR(writeonly)
  }
};

struct AAMemoryBehaviorCallSiteArgument final : AAMemoryBehaviorArgument {
  AAMemoryBehaviorCallSiteArgument(const IRPosition &IRP, Attributor &A)
      : AAMemoryBehaviorArgument(IRP, A) {}

  /// See AbstractAttribute::initialize(...).
  void initialize(Attributor &A) override {
    // If we don't have an associated attribute this is either a variadic call
    // or an indirect call, either way, nothing to do here.
    Argument *Arg = getAssociatedArgument();
    if (!Arg) {
      indicatePessimisticFixpoint();
      return;
    }
    if (Arg->hasByValAttr()) {
      addKnownBits(NO_WRITES);
      removeKnownBits(NO_READS);
      removeAssumedBits(NO_READS);
    }
    AAMemoryBehaviorArgument::initialize(A);
    if (getAssociatedFunction()->isDeclaration())
      indicatePessimisticFixpoint();
  }

  /// See AbstractAttribute::updateImpl(...).
  ChangeStatus updateImpl(Attributor &A) override {
    // TODO: Once we have call site specific value information we can provide
    //       call site specific liveness liveness information and then it makes
    //       sense to specialize attributes for call sites arguments instead of
    //       redirecting requests to the callee argument.
    Argument *Arg = getAssociatedArgument();
    const IRPosition &ArgPos = IRPosition::argument(*Arg);
    auto &ArgAA =
        A.getAAFor<AAMemoryBehavior>(*this, ArgPos, DepClassTy::REQUIRED);
    return clampStateAndIndicateChange(getState(), ArgAA.getState());
  }

  /// See AbstractAttribute::trackStatistics()
  void trackStatistics() const override {
    if (isAssumedReadNone())
      STATS_DECLTRACK_CSARG_ATTR(readnone)
    else if (isAssumedReadOnly())
      STATS_DECLTRACK_CSARG_ATTR(readonly)
    else if (isAssumedWriteOnly())
      STATS_DECLTRACK_CSARG_ATTR(writeonly)
  }
};

/// Memory behavior attribute for a call site return position.
struct AAMemoryBehaviorCallSiteReturned final : AAMemoryBehaviorFloating {
  AAMemoryBehaviorCallSiteReturned(const IRPosition &IRP, Attributor &A)
      : AAMemoryBehaviorFloating(IRP, A) {}

  /// See AbstractAttribute::initialize(...).
  void initialize(Attributor &A) override {
    AAMemoryBehaviorImpl::initialize(A);
    Function *F = getAssociatedFunction();
    if (!F || F->isDeclaration())
      indicatePessimisticFixpoint();
  }

  /// See AbstractAttribute::manifest(...).
  ChangeStatus manifest(Attributor &A) override {
    // We do not annotate returned values.
    return ChangeStatus::UNCHANGED;
  }

  /// See AbstractAttribute::trackStatistics()
  void trackStatistics() const override {}
};

/// An AA to represent the memory behavior function attributes.
struct AAMemoryBehaviorFunction final : public AAMemoryBehaviorImpl {
  AAMemoryBehaviorFunction(const IRPosition &IRP, Attributor &A)
      : AAMemoryBehaviorImpl(IRP, A) {}

  /// See AbstractAttribute::updateImpl(Attributor &A).
  ChangeStatus updateImpl(Attributor &A) override;

  /// See AbstractAttribute::manifest(...).
  ChangeStatus manifest(Attributor &A) override {
    // TODO: It would be better to merge this with AAMemoryLocation, so that
    // we could determine read/write per location. This would also have the
    // benefit of only one place trying to manifest the memory attribute.
    Function &F = cast<Function>(getAnchorValue());
    MemoryEffects ME = MemoryEffects::unknown();
    if (isAssumedReadNone())
      ME = MemoryEffects::none();
    else if (isAssumedReadOnly())
      ME = MemoryEffects::readOnly();
    else if (isAssumedWriteOnly())
      ME = MemoryEffects::writeOnly();

    // Intersect with existing memory attribute, as we currently deduce the
    // location and modref portion separately.
    MemoryEffects ExistingME = F.getMemoryEffects();
    ME &= ExistingME;
    if (ME == ExistingME)
      return ChangeStatus::UNCHANGED;

    return IRAttributeManifest::manifestAttrs(
        A, getIRPosition(), Attribute::getWithMemoryEffects(F.getContext(), ME),
        /*ForceReplace*/ true);
  }

  /// See AbstractAttribute::trackStatistics()
  void trackStatistics() const override {
    if (isAssumedReadNone())
      STATS_DECLTRACK_FN_ATTR(readnone)
    else if (isAssumedReadOnly())
      STATS_DECLTRACK_FN_ATTR(readonly)
    else if (isAssumedWriteOnly())
      STATS_DECLTRACK_FN_ATTR(writeonly)
  }
};

/// AAMemoryBehavior attribute for call sites.
struct AAMemoryBehaviorCallSite final : AAMemoryBehaviorImpl {
  AAMemoryBehaviorCallSite(const IRPosition &IRP, Attributor &A)
      : AAMemoryBehaviorImpl(IRP, A) {}

  /// See AbstractAttribute::initialize(...).
  void initialize(Attributor &A) override {
    AAMemoryBehaviorImpl::initialize(A);
    Function *F = getAssociatedFunction();
    if (!F || F->isDeclaration())
      indicatePessimisticFixpoint();
  }

  /// See AbstractAttribute::updateImpl(...).
  ChangeStatus updateImpl(Attributor &A) override {
    // TODO: Once we have call site specific value information we can provide
    //       call site specific liveness liveness information and then it makes
    //       sense to specialize attributes for call sites arguments instead of
    //       redirecting requests to the callee argument.
    Function *F = getAssociatedFunction();
    const IRPosition &FnPos = IRPosition::function(*F);
    auto &FnAA =
        A.getAAFor<AAMemoryBehavior>(*this, FnPos, DepClassTy::REQUIRED);
    return clampStateAndIndicateChange(getState(), FnAA.getState());
  }

  /// See AbstractAttribute::manifest(...).
  ChangeStatus manifest(Attributor &A) override {
    // TODO: Deduplicate this with AAMemoryBehaviorFunction.
    CallBase &CB = cast<CallBase>(getAnchorValue());
    MemoryEffects ME = MemoryEffects::unknown();
    if (isAssumedReadNone())
      ME = MemoryEffects::none();
    else if (isAssumedReadOnly())
      ME = MemoryEffects::readOnly();
    else if (isAssumedWriteOnly())
      ME = MemoryEffects::writeOnly();

    // Intersect with existing memory attribute, as we currently deduce the
    // location and modref portion separately.
    MemoryEffects ExistingME = CB.getMemoryEffects();
    ME &= ExistingME;
    if (ME == ExistingME)
      return ChangeStatus::UNCHANGED;

    return IRAttributeManifest::manifestAttrs(
        A, getIRPosition(),
        Attribute::getWithMemoryEffects(CB.getContext(), ME),
        /*ForceReplace*/ true);
  }

  /// See AbstractAttribute::trackStatistics()
  void trackStatistics() const override {
    if (isAssumedReadNone())
      STATS_DECLTRACK_CS_ATTR(readnone)
    else if (isAssumedReadOnly())
      STATS_DECLTRACK_CS_ATTR(readonly)
    else if (isAssumedWriteOnly())
      STATS_DECLTRACK_CS_ATTR(writeonly)
  }
};

ChangeStatus AAMemoryBehaviorFunction::updateImpl(Attributor &A) {

  // The current assumed state used to determine a change.
  auto AssumedState = getAssumed();

  auto CheckRWInst = [&](Instruction &I) {
    // If the instruction has an own memory behavior state, use it to restrict
    // the local state. No further analysis is required as the other memory
    // state is as optimistic as it gets.
    if (const auto *CB = dyn_cast<CallBase>(&I)) {
      const auto &MemBehaviorAA = A.getAAFor<AAMemoryBehavior>(
          *this, IRPosition::callsite_function(*CB), DepClassTy::REQUIRED);
      intersectAssumedBits(MemBehaviorAA.getAssumed());
      return !isAtFixpoint();
    }

    // Remove access kind modifiers if necessary.
    if (I.mayReadFromMemory())
      removeAssumedBits(NO_READS);
    if (I.mayWriteToMemory())
      removeAssumedBits(NO_WRITES);
    return !isAtFixpoint();
  };

  bool UsedAssumedInformation = false;
  if (!A.checkForAllReadWriteInstructions(CheckRWInst, *this,
                                          UsedAssumedInformation))
    return indicatePessimisticFixpoint();

  return (AssumedState != getAssumed()) ? ChangeStatus::CHANGED
                                        : ChangeStatus::UNCHANGED;
}

ChangeStatus AAMemoryBehaviorFloating::updateImpl(Attributor &A) {

  const IRPosition &IRP = getIRPosition();
  const IRPosition &FnPos = IRPosition::function_scope(IRP);
  AAMemoryBehavior::StateType &S = getState();

  // First, check the function scope. We take the known information and we avoid
  // work if the assumed information implies the current assumed information for
  // this attribute. This is a valid for all but byval arguments.
  Argument *Arg = IRP.getAssociatedArgument();
  AAMemoryBehavior::base_t FnMemAssumedState =
      AAMemoryBehavior::StateType::getWorstState();
  if (!Arg || !Arg->hasByValAttr()) {
    const auto &FnMemAA =
        A.getAAFor<AAMemoryBehavior>(*this, FnPos, DepClassTy::OPTIONAL);
    FnMemAssumedState = FnMemAA.getAssumed();
    S.addKnownBits(FnMemAA.getKnown());
    if ((S.getAssumed() & FnMemAA.getAssumed()) == S.getAssumed())
      return ChangeStatus::UNCHANGED;
  }

  // The current assumed state used to determine a change.
  auto AssumedState = S.getAssumed();

  // Make sure the value is not captured (except through "return"), if
  // it is, any information derived would be irrelevant anyway as we cannot
  // check the potential aliases introduced by the capture. However, no need
  // to fall back to anythign less optimistic than the function state.
  const auto &ArgNoCaptureAA =
      A.getAAFor<AANoCapture>(*this, IRP, DepClassTy::OPTIONAL);
  if (!ArgNoCaptureAA.isAssumedNoCaptureMaybeReturned()) {
    S.intersectAssumedBits(FnMemAssumedState);
    return (AssumedState != getAssumed()) ? ChangeStatus::CHANGED
                                          : ChangeStatus::UNCHANGED;
  }

  // Visit and expand uses until all are analyzed or a fixpoint is reached.
  auto UsePred = [&](const Use &U, bool &Follow) -> bool {
    Instruction *UserI = cast<Instruction>(U.getUser());
    LLVM_DEBUG(dbgs() << "[AAMemoryBehavior] Use: " << *U << " in " << *UserI
                      << " \n");

    // Droppable users, e.g., llvm::assume does not actually perform any action.
    if (UserI->isDroppable())
      return true;

    // Check if the users of UserI should also be visited.
    Follow = followUsersOfUseIn(A, U, UserI);

    // If UserI might touch memory we analyze the use in detail.
    if (UserI->mayReadOrWriteMemory())
      analyzeUseIn(A, U, UserI);

    return !isAtFixpoint();
  };

  if (!A.checkForAllUses(UsePred, *this, getAssociatedValue()))
    return indicatePessimisticFixpoint();

  return (AssumedState != getAssumed()) ? ChangeStatus::CHANGED
                                        : ChangeStatus::UNCHANGED;
}

bool AAMemoryBehaviorFloating::followUsersOfUseIn(Attributor &A, const Use &U,
                                                  const Instruction *UserI) {
  // The loaded value is unrelated to the pointer argument, no need to
  // follow the users of the load.
  if (isa<LoadInst>(UserI) || isa<ReturnInst>(UserI))
    return false;

  // By default we follow all uses assuming UserI might leak information on U,
  // we have special handling for call sites operands though.
  const auto *CB = dyn_cast<CallBase>(UserI);
  if (!CB || !CB->isArgOperand(&U))
    return true;

  // If the use is a call argument known not to be captured, the users of
  // the call do not need to be visited because they have to be unrelated to
  // the input. Note that this check is not trivial even though we disallow
  // general capturing of the underlying argument. The reason is that the
  // call might the argument "through return", which we allow and for which we
  // need to check call users.
  if (U.get()->getType()->isPointerTy()) {
    unsigned ArgNo = CB->getArgOperandNo(&U);
    const auto &ArgNoCaptureAA = A.getAAFor<AANoCapture>(
        *this, IRPosition::callsite_argument(*CB, ArgNo), DepClassTy::OPTIONAL);
    return !ArgNoCaptureAA.isAssumedNoCapture();
  }

  return true;
}

void AAMemoryBehaviorFloating::analyzeUseIn(Attributor &A, const Use &U,
                                            const Instruction *UserI) {
  assert(UserI->mayReadOrWriteMemory());

  switch (UserI->getOpcode()) {
  default:
    // TODO: Handle all atomics and other side-effect operations we know of.
    break;
  case Instruction::Load:
    // Loads cause the NO_READS property to disappear.
    removeAssumedBits(NO_READS);
    return;

  case Instruction::Store:
    // Stores cause the NO_WRITES property to disappear if the use is the
    // pointer operand. Note that while capturing was taken care of somewhere
    // else we need to deal with stores of the value that is not looked through.
    if (cast<StoreInst>(UserI)->getPointerOperand() == U.get())
      removeAssumedBits(NO_WRITES);
    else
      indicatePessimisticFixpoint();
    return;

  case Instruction::Call:
  case Instruction::CallBr:
  case Instruction::Invoke: {
    // For call sites we look at the argument memory behavior attribute (this
    // could be recursive!) in order to restrict our own state.
    const auto *CB = cast<CallBase>(UserI);

    // Give up on operand bundles.
    if (CB->isBundleOperand(&U)) {
      indicatePessimisticFixpoint();
      return;
    }

    // Calling a function does read the function pointer, maybe write it if the
    // function is self-modifying.
    if (CB->isCallee(&U)) {
      removeAssumedBits(NO_READS);
      break;
    }

    // Adjust the possible access behavior based on the information on the
    // argument.
    IRPosition Pos;
    if (U.get()->getType()->isPointerTy())
      Pos = IRPosition::callsite_argument(*CB, CB->getArgOperandNo(&U));
    else
      Pos = IRPosition::callsite_function(*CB);
    const auto &MemBehaviorAA =
        A.getAAFor<AAMemoryBehavior>(*this, Pos, DepClassTy::OPTIONAL);
    // "assumed" has at most the same bits as the MemBehaviorAA assumed
    // and at least "known".
    intersectAssumedBits(MemBehaviorAA.getAssumed());
    return;
  }
  };

  // Generally, look at the "may-properties" and adjust the assumed state if we
  // did not trigger special handling before.
  if (UserI->mayReadFromMemory())
    removeAssumedBits(NO_READS);
  if (UserI->mayWriteToMemory())
    removeAssumedBits(NO_WRITES);
}
} // namespace

/// -------------------- Memory Locations Attributes ---------------------------
/// Includes read-none, argmemonly, inaccessiblememonly,
/// inaccessiblememorargmemonly
/// ----------------------------------------------------------------------------

std::string AAMemoryLocation::getMemoryLocationsAsStr(
    AAMemoryLocation::MemoryLocationsKind MLK) {
  if (0 == (MLK & AAMemoryLocation::NO_LOCATIONS))
    return "all memory";
  if (MLK == AAMemoryLocation::NO_LOCATIONS)
    return "no memory";
  std::string S = "memory:";
  if (0 == (MLK & AAMemoryLocation::NO_LOCAL_MEM))
    S += "stack,";
  if (0 == (MLK & AAMemoryLocation::NO_CONST_MEM))
    S += "constant,";
  if (0 == (MLK & AAMemoryLocation::NO_GLOBAL_INTERNAL_MEM))
    S += "internal global,";
  if (0 == (MLK & AAMemoryLocation::NO_GLOBAL_EXTERNAL_MEM))
    S += "external global,";
  if (0 == (MLK & AAMemoryLocation::NO_ARGUMENT_MEM))
    S += "argument,";
  if (0 == (MLK & AAMemoryLocation::NO_INACCESSIBLE_MEM))
    S += "inaccessible,";
  if (0 == (MLK & AAMemoryLocation::NO_MALLOCED_MEM))
    S += "malloced,";
  if (0 == (MLK & AAMemoryLocation::NO_UNKOWN_MEM))
    S += "unknown,";
  S.pop_back();
  return S;
}

namespace {
struct AAMemoryLocationImpl : public AAMemoryLocation {

  AAMemoryLocationImpl(const IRPosition &IRP, Attributor &A)
      : AAMemoryLocation(IRP, A), Allocator(A.Allocator) {
    AccessKind2Accesses.fill(nullptr);
  }

  ~AAMemoryLocationImpl() {
    // The AccessSets are allocated via a BumpPtrAllocator, we call
    // the destructor manually.
    for (AccessSet *AS : AccessKind2Accesses)
      if (AS)
        AS->~AccessSet();
  }

  /// See AbstractAttribute::initialize(...).
  void initialize(Attributor &A) override {
    intersectAssumedBits(BEST_STATE);
    getKnownStateFromValue(A, getIRPosition(), getState());
    AAMemoryLocation::initialize(A);
  }

  /// Return the memory behavior information encoded in the IR for \p IRP.
  static void getKnownStateFromValue(Attributor &A, const IRPosition &IRP,
                                     BitIntegerState &State,
                                     bool IgnoreSubsumingPositions = false) {
    // For internal functions we ignore `argmemonly` and
    // `inaccessiblememorargmemonly` as we might break it via interprocedural
    // constant propagation. It is unclear if this is the best way but it is
    // unlikely this will cause real performance problems. If we are deriving
    // attributes for the anchor function we even remove the attribute in
    // addition to ignoring it.
    // TODO: A better way to handle this would be to add ~NO_GLOBAL_MEM /
    // MemoryEffects::Other as a possible location.
    bool UseArgMemOnly = true;
    Function *AnchorFn = IRP.getAnchorScope();
    if (AnchorFn && A.isRunOn(*AnchorFn))
      UseArgMemOnly = !AnchorFn->hasLocalLinkage();

    SmallVector<Attribute, 2> Attrs;
    IRP.getAttrs({Attribute::Memory}, Attrs, IgnoreSubsumingPositions);
    for (const Attribute &Attr : Attrs) {
      // TODO: We can map MemoryEffects to Attributor locations more precisely.
      MemoryEffects ME = Attr.getMemoryEffects();
      if (ME.doesNotAccessMemory()) {
        State.addKnownBits(NO_LOCAL_MEM | NO_CONST_MEM);
        continue;
      }
      if (ME.onlyAccessesInaccessibleMem()) {
        State.addKnownBits(inverseLocation(NO_INACCESSIBLE_MEM, true, true));
        continue;
      }
      if (ME.onlyAccessesArgPointees()) {
        if (UseArgMemOnly)
          State.addKnownBits(inverseLocation(NO_ARGUMENT_MEM, true, true));
        else {
          // Remove location information, only keep read/write info.
          ME = MemoryEffects(ME.getModRef());
          IRAttributeManifest::manifestAttrs(
              A, IRP,
              Attribute::getWithMemoryEffects(IRP.getAnchorValue().getContext(),
                                              ME),
              /*ForceReplace*/ true);
        }
        continue;
      }
      if (ME.onlyAccessesInaccessibleOrArgMem()) {
        if (UseArgMemOnly)
          State.addKnownBits(inverseLocation(
              NO_INACCESSIBLE_MEM | NO_ARGUMENT_MEM, true, true));
        else {
          // Remove location information, only keep read/write info.
          ME = MemoryEffects(ME.getModRef());
          IRAttributeManifest::manifestAttrs(
              A, IRP,
              Attribute::getWithMemoryEffects(IRP.getAnchorValue().getContext(),
                                              ME),
              /*ForceReplace*/ true);
        }
        continue;
      }
    }
  }

  /// See AbstractAttribute::getDeducedAttributes(...).
  void getDeducedAttributes(LLVMContext &Ctx,
                            SmallVectorImpl<Attribute> &Attrs) const override {
    // TODO: We can map Attributor locations to MemoryEffects more precisely.
    assert(Attrs.size() == 0);
    if (getIRPosition().getPositionKind() == IRPosition::IRP_FUNCTION) {
      if (isAssumedReadNone())
        Attrs.push_back(
            Attribute::getWithMemoryEffects(Ctx, MemoryEffects::none()));
      else if (isAssumedInaccessibleMemOnly())
        Attrs.push_back(Attribute::getWithMemoryEffects(
            Ctx, MemoryEffects::inaccessibleMemOnly()));
      else if (isAssumedArgMemOnly())
        Attrs.push_back(
            Attribute::getWithMemoryEffects(Ctx, MemoryEffects::argMemOnly()));
      else if (isAssumedInaccessibleOrArgMemOnly())
        Attrs.push_back(Attribute::getWithMemoryEffects(
            Ctx, MemoryEffects::inaccessibleOrArgMemOnly()));
    }
    assert(Attrs.size() <= 1);
  }

  /// See AbstractAttribute::manifest(...).
  ChangeStatus manifest(Attributor &A) override {
    // TODO: If AAMemoryLocation and AAMemoryBehavior are merged, we could
    // provide per-location modref information here.
    const IRPosition &IRP = getIRPosition();

    SmallVector<Attribute, 1> DeducedAttrs;
    getDeducedAttributes(IRP.getAnchorValue().getContext(), DeducedAttrs);
    if (DeducedAttrs.size() != 1)
      return ChangeStatus::UNCHANGED;
    MemoryEffects ME = DeducedAttrs[0].getMemoryEffects();

    // Intersect with existing memory attribute, as we currently deduce the
    // location and modref portion separately.
    SmallVector<Attribute, 1> ExistingAttrs;
    IRP.getAttrs({Attribute::Memory}, ExistingAttrs,
                 /* IgnoreSubsumingPositions */ true);
    if (ExistingAttrs.size() == 1) {
      MemoryEffects ExistingME = ExistingAttrs[0].getMemoryEffects();
      ME &= ExistingME;
      if (ME == ExistingME)
        return ChangeStatus::UNCHANGED;
    }

    return IRAttributeManifest::manifestAttrs(
        A, IRP,
        Attribute::getWithMemoryEffects(IRP.getAnchorValue().getContext(), ME),
        /*ForceReplace*/ true);
  }

  /// See AAMemoryLocation::checkForAllAccessesToMemoryKind(...).
  bool checkForAllAccessesToMemoryKind(
      function_ref<bool(const Instruction *, const Value *, AccessKind,
                        MemoryLocationsKind)>
          Pred,
      MemoryLocationsKind RequestedMLK) const override {
    if (!isValidState())
      return false;

    MemoryLocationsKind AssumedMLK = getAssumedNotAccessedLocation();
    if (AssumedMLK == NO_LOCATIONS)
      return true;

    unsigned Idx = 0;
    for (MemoryLocationsKind CurMLK = 1; CurMLK < NO_LOCATIONS;
         CurMLK *= 2, ++Idx) {
      if (CurMLK & RequestedMLK)
        continue;

      if (const AccessSet *Accesses = AccessKind2Accesses[Idx])
        for (const AccessInfo &AI : *Accesses)
          if (!Pred(AI.I, AI.Ptr, AI.Kind, CurMLK))
            return false;
    }

    return true;
  }

  ChangeStatus indicatePessimisticFixpoint() override {
    // If we give up and indicate a pessimistic fixpoint this instruction will
    // become an access for all potential access kinds:
    // TODO: Add pointers for argmemonly and globals to improve the results of
    //       checkForAllAccessesToMemoryKind.
    bool Changed = false;
    MemoryLocationsKind KnownMLK = getKnown();
    Instruction *I = dyn_cast<Instruction>(&getAssociatedValue());
    for (MemoryLocationsKind CurMLK = 1; CurMLK < NO_LOCATIONS; CurMLK *= 2)
      if (!(CurMLK & KnownMLK))
        updateStateAndAccessesMap(getState(), CurMLK, I, nullptr, Changed,
                                  getAccessKindFromInst(I));
    return AAMemoryLocation::indicatePessimisticFixpoint();
  }

protected:
  /// Helper struct to tie together an instruction that has a read or write
  /// effect with the pointer it accesses (if any).
  struct AccessInfo {

    /// The instruction that caused the access.
    const Instruction *I;

    /// The base pointer that is accessed, or null if unknown.
    const Value *Ptr;

    /// The kind of access (read/write/read+write).
    AccessKind Kind;

    bool operator==(const AccessInfo &RHS) const {
      return I == RHS.I && Ptr == RHS.Ptr && Kind == RHS.Kind;
    }
    bool operator()(const AccessInfo &LHS, const AccessInfo &RHS) const {
      if (LHS.I != RHS.I)
        return LHS.I < RHS.I;
      if (LHS.Ptr != RHS.Ptr)
        return LHS.Ptr < RHS.Ptr;
      if (LHS.Kind != RHS.Kind)
        return LHS.Kind < RHS.Kind;
      return false;
    }
  };

  /// Mapping from *single* memory location kinds, e.g., LOCAL_MEM with the
  /// value of NO_LOCAL_MEM, to the accesses encountered for this memory kind.
  using AccessSet = SmallSet<AccessInfo, 2, AccessInfo>;
  std::array<AccessSet *, llvm::CTLog2<VALID_STATE>()> AccessKind2Accesses;

  /// Categorize the pointer arguments of CB that might access memory in
  /// AccessedLoc and update the state and access map accordingly.
  void
  categorizeArgumentPointerLocations(Attributor &A, CallBase &CB,
                                     AAMemoryLocation::StateType &AccessedLocs,
                                     bool &Changed);

  /// Return the kind(s) of location that may be accessed by \p V.
  AAMemoryLocation::MemoryLocationsKind
  categorizeAccessedLocations(Attributor &A, Instruction &I, bool &Changed);

  /// Return the access kind as determined by \p I.
  AccessKind getAccessKindFromInst(const Instruction *I) {
    AccessKind AK = READ_WRITE;
    if (I) {
      AK = I->mayReadFromMemory() ? READ : NONE;
      AK = AccessKind(AK | (I->mayWriteToMemory() ? WRITE : NONE));
    }
    return AK;
  }

  /// Update the state \p State and the AccessKind2Accesses given that \p I is
  /// an access of kind \p AK to a \p MLK memory location with the access
  /// pointer \p Ptr.
  void updateStateAndAccessesMap(AAMemoryLocation::StateType &State,
                                 MemoryLocationsKind MLK, const Instruction *I,
                                 const Value *Ptr, bool &Changed,
                                 AccessKind AK = READ_WRITE) {

    assert(isPowerOf2_32(MLK) && "Expected a single location set!");
    auto *&Accesses = AccessKind2Accesses[llvm::Log2_32(MLK)];
    if (!Accesses)
      Accesses = new (Allocator) AccessSet();
    Changed |= Accesses->insert(AccessInfo{I, Ptr, AK}).second;
    State.removeAssumedBits(MLK);
  }

  /// Determine the underlying locations kinds for \p Ptr, e.g., globals or
  /// arguments, and update the state and access map accordingly.
  void categorizePtrValue(Attributor &A, const Instruction &I, const Value &Ptr,
                          AAMemoryLocation::StateType &State, bool &Changed);

  /// Used to allocate access sets.
  BumpPtrAllocator &Allocator;
};

void AAMemoryLocationImpl::categorizePtrValue(
    Attributor &A, const Instruction &I, const Value &Ptr,
    AAMemoryLocation::StateType &State, bool &Changed) {
  LLVM_DEBUG(dbgs() << "[AAMemoryLocation] Categorize pointer locations for "
                    << Ptr << " ["
                    << getMemoryLocationsAsStr(State.getAssumed()) << "]\n");

  auto Pred = [&](Value &Obj) {
    // TODO: recognize the TBAA used for constant accesses.
    MemoryLocationsKind MLK = NO_LOCATIONS;
    if (isa<UndefValue>(&Obj))
      return true;
    if (isa<Argument>(&Obj)) {
      // TODO: For now we do not treat byval arguments as local copies performed
      // on the call edge, though, we should. To make that happen we need to
      // teach various passes, e.g., DSE, about the copy effect of a byval. That
      // would also allow us to mark functions only accessing byval arguments as
      // readnone again, arguably their accesses have no effect outside of the
      // function, like accesses to allocas.
      MLK = NO_ARGUMENT_MEM;
    } else if (auto *GV = dyn_cast<GlobalValue>(&Obj)) {
      // Reading constant memory is not treated as a read "effect" by the
      // function attr pass so we won't neither. Constants defined by TBAA are
      // similar. (We know we do not write it because it is constant.)
      if (auto *GVar = dyn_cast<GlobalVariable>(GV))
        if (GVar->isConstant())
          return true;

      if (GV->hasLocalLinkage())
        MLK = NO_GLOBAL_INTERNAL_MEM;
      else
        MLK = NO_GLOBAL_EXTERNAL_MEM;
    } else if (isa<ConstantPointerNull>(&Obj) &&
               !NullPointerIsDefined(getAssociatedFunction(),
                                     Ptr.getType()->getPointerAddressSpace())) {
      return true;
    } else if (isa<AllocaInst>(&Obj)) {
      MLK = NO_LOCAL_MEM;
    } else if (const auto *CB = dyn_cast<CallBase>(&Obj)) {
      const auto &NoAliasAA = A.getAAFor<AANoAlias>(
          *this, IRPosition::callsite_returned(*CB), DepClassTy::OPTIONAL);
      if (NoAliasAA.isAssumedNoAlias())
        MLK = NO_MALLOCED_MEM;
      else
        MLK = NO_UNKOWN_MEM;
    } else {
      MLK = NO_UNKOWN_MEM;
    }

    assert(MLK != NO_LOCATIONS && "No location specified!");
    LLVM_DEBUG(dbgs() << "[AAMemoryLocation] Ptr value can be categorized: "
                      << Obj << " -> " << getMemoryLocationsAsStr(MLK) << "\n");
    updateStateAndAccessesMap(getState(), MLK, &I, &Obj, Changed,
                              getAccessKindFromInst(&I));

    return true;
  };

  const auto &AA = A.getAAFor<AAUnderlyingObjects>(
      *this, IRPosition::value(Ptr), DepClassTy::OPTIONAL);
  if (!AA.forallUnderlyingObjects(Pred, AA::Intraprocedural)) {
    LLVM_DEBUG(
        dbgs() << "[AAMemoryLocation] Pointer locations not categorized\n");
    updateStateAndAccessesMap(State, NO_UNKOWN_MEM, &I, nullptr, Changed,
                              getAccessKindFromInst(&I));
    return;
  }

  LLVM_DEBUG(
      dbgs() << "[AAMemoryLocation] Accessed locations with pointer locations: "
             << getMemoryLocationsAsStr(State.getAssumed()) << "\n");
}

void AAMemoryLocationImpl::categorizeArgumentPointerLocations(
    Attributor &A, CallBase &CB, AAMemoryLocation::StateType &AccessedLocs,
    bool &Changed) {
  for (unsigned ArgNo = 0, E = CB.arg_size(); ArgNo < E; ++ArgNo) {

    // Skip non-pointer arguments.
    const Value *ArgOp = CB.getArgOperand(ArgNo);
    if (!ArgOp->getType()->isPtrOrPtrVectorTy())
      continue;

    // Skip readnone arguments.
    const IRPosition &ArgOpIRP = IRPosition::callsite_argument(CB, ArgNo);
    const auto &ArgOpMemLocationAA =
        A.getAAFor<AAMemoryBehavior>(*this, ArgOpIRP, DepClassTy::OPTIONAL);

    if (ArgOpMemLocationAA.isAssumedReadNone())
      continue;

    // Categorize potentially accessed pointer arguments as if there was an
    // access instruction with them as pointer.
    categorizePtrValue(A, CB, *ArgOp, AccessedLocs, Changed);
  }
}

AAMemoryLocation::MemoryLocationsKind
AAMemoryLocationImpl::categorizeAccessedLocations(Attributor &A, Instruction &I,
                                                  bool &Changed) {
  LLVM_DEBUG(dbgs() << "[AAMemoryLocation] Categorize accessed locations for "
                    << I << "\n");

  AAMemoryLocation::StateType AccessedLocs;
  AccessedLocs.intersectAssumedBits(NO_LOCATIONS);

  if (auto *CB = dyn_cast<CallBase>(&I)) {

    // First check if we assume any memory is access is visible.
    const auto &CBMemLocationAA = A.getAAFor<AAMemoryLocation>(
        *this, IRPosition::callsite_function(*CB), DepClassTy::OPTIONAL);
    LLVM_DEBUG(dbgs() << "[AAMemoryLocation] Categorize call site: " << I
                      << " [" << CBMemLocationAA << "]\n");

    if (CBMemLocationAA.isAssumedReadNone())
      return NO_LOCATIONS;

    if (CBMemLocationAA.isAssumedInaccessibleMemOnly()) {
      updateStateAndAccessesMap(AccessedLocs, NO_INACCESSIBLE_MEM, &I, nullptr,
                                Changed, getAccessKindFromInst(&I));
      return AccessedLocs.getAssumed();
    }

    uint32_t CBAssumedNotAccessedLocs =
        CBMemLocationAA.getAssumedNotAccessedLocation();

    // Set the argmemonly and global bit as we handle them separately below.
    uint32_t CBAssumedNotAccessedLocsNoArgMem =
        CBAssumedNotAccessedLocs | NO_ARGUMENT_MEM | NO_GLOBAL_MEM;

    for (MemoryLocationsKind CurMLK = 1; CurMLK < NO_LOCATIONS; CurMLK *= 2) {
      if (CBAssumedNotAccessedLocsNoArgMem & CurMLK)
        continue;
      updateStateAndAccessesMap(AccessedLocs, CurMLK, &I, nullptr, Changed,
                                getAccessKindFromInst(&I));
    }

    // Now handle global memory if it might be accessed. This is slightly tricky
    // as NO_GLOBAL_MEM has multiple bits set.
    bool HasGlobalAccesses = ((~CBAssumedNotAccessedLocs) & NO_GLOBAL_MEM);
    if (HasGlobalAccesses) {
      auto AccessPred = [&](const Instruction *, const Value *Ptr,
                            AccessKind Kind, MemoryLocationsKind MLK) {
        updateStateAndAccessesMap(AccessedLocs, MLK, &I, Ptr, Changed,
                                  getAccessKindFromInst(&I));
        return true;
      };
      if (!CBMemLocationAA.checkForAllAccessesToMemoryKind(
              AccessPred, inverseLocation(NO_GLOBAL_MEM, false, false)))
        return AccessedLocs.getWorstState();
    }

    LLVM_DEBUG(
        dbgs() << "[AAMemoryLocation] Accessed state before argument handling: "
               << getMemoryLocationsAsStr(AccessedLocs.getAssumed()) << "\n");

    // Now handle argument memory if it might be accessed.
    bool HasArgAccesses = ((~CBAssumedNotAccessedLocs) & NO_ARGUMENT_MEM);
    if (HasArgAccesses)
      categorizeArgumentPointerLocations(A, *CB, AccessedLocs, Changed);

    LLVM_DEBUG(
        dbgs() << "[AAMemoryLocation] Accessed state after argument handling: "
               << getMemoryLocationsAsStr(AccessedLocs.getAssumed()) << "\n");

    return AccessedLocs.getAssumed();
  }

  if (const Value *Ptr = getPointerOperand(&I, /* AllowVolatile */ true)) {
    LLVM_DEBUG(
        dbgs() << "[AAMemoryLocation] Categorize memory access with pointer: "
               << I << " [" << *Ptr << "]\n");
    categorizePtrValue(A, I, *Ptr, AccessedLocs, Changed);
    return AccessedLocs.getAssumed();
  }

  LLVM_DEBUG(dbgs() << "[AAMemoryLocation] Failed to categorize instruction: "
                    << I << "\n");
  updateStateAndAccessesMap(AccessedLocs, NO_UNKOWN_MEM, &I, nullptr, Changed,
                            getAccessKindFromInst(&I));
  return AccessedLocs.getAssumed();
}

/// An AA to represent the memory behavior function attributes.
struct AAMemoryLocationFunction final : public AAMemoryLocationImpl {
  AAMemoryLocationFunction(const IRPosition &IRP, Attributor &A)
      : AAMemoryLocationImpl(IRP, A) {}

  /// See AbstractAttribute::updateImpl(Attributor &A).
  ChangeStatus updateImpl(Attributor &A) override {

    const auto &MemBehaviorAA =
        A.getAAFor<AAMemoryBehavior>(*this, getIRPosition(), DepClassTy::NONE);
    if (MemBehaviorAA.isAssumedReadNone()) {
      if (MemBehaviorAA.isKnownReadNone())
        return indicateOptimisticFixpoint();
      assert(isAssumedReadNone() &&
             "AAMemoryLocation was not read-none but AAMemoryBehavior was!");
      A.recordDependence(MemBehaviorAA, *this, DepClassTy::OPTIONAL);
      return ChangeStatus::UNCHANGED;
    }

    // The current assumed state used to determine a change.
    auto AssumedState = getAssumed();
    bool Changed = false;

    auto CheckRWInst = [&](Instruction &I) {
      MemoryLocationsKind MLK = categorizeAccessedLocations(A, I, Changed);
      LLVM_DEBUG(dbgs() << "[AAMemoryLocation] Accessed locations for " << I
                        << ": " << getMemoryLocationsAsStr(MLK) << "\n");
      removeAssumedBits(inverseLocation(MLK, false, false));
      // Stop once only the valid bit set in the *not assumed location*, thus
      // once we don't actually exclude any memory locations in the state.
      return getAssumedNotAccessedLocation() != VALID_STATE;
    };

    bool UsedAssumedInformation = false;
    if (!A.checkForAllReadWriteInstructions(CheckRWInst, *this,
                                            UsedAssumedInformation))
      return indicatePessimisticFixpoint();

    Changed |= AssumedState != getAssumed();
    return Changed ? ChangeStatus::CHANGED : ChangeStatus::UNCHANGED;
  }

  /// See AbstractAttribute::trackStatistics()
  void trackStatistics() const override {
    if (isAssumedReadNone())
      STATS_DECLTRACK_FN_ATTR(readnone)
    else if (isAssumedArgMemOnly())
      STATS_DECLTRACK_FN_ATTR(argmemonly)
    else if (isAssumedInaccessibleMemOnly())
      STATS_DECLTRACK_FN_ATTR(inaccessiblememonly)
    else if (isAssumedInaccessibleOrArgMemOnly())
      STATS_DECLTRACK_FN_ATTR(inaccessiblememorargmemonly)
  }
};

/// AAMemoryLocation attribute for call sites.
struct AAMemoryLocationCallSite final : AAMemoryLocationImpl {
  AAMemoryLocationCallSite(const IRPosition &IRP, Attributor &A)
      : AAMemoryLocationImpl(IRP, A) {}

  /// See AbstractAttribute::initialize(...).
  void initialize(Attributor &A) override {
    AAMemoryLocationImpl::initialize(A);
    Function *F = getAssociatedFunction();
    if (!F || F->isDeclaration())
      indicatePessimisticFixpoint();
  }

  /// See AbstractAttribute::updateImpl(...).
  ChangeStatus updateImpl(Attributor &A) override {
    // TODO: Once we have call site specific value information we can provide
    //       call site specific liveness liveness information and then it makes
    //       sense to specialize attributes for call sites arguments instead of
    //       redirecting requests to the callee argument.
    Function *F = getAssociatedFunction();
    const IRPosition &FnPos = IRPosition::function(*F);
    auto &FnAA =
        A.getAAFor<AAMemoryLocation>(*this, FnPos, DepClassTy::REQUIRED);
    bool Changed = false;
    auto AccessPred = [&](const Instruction *I, const Value *Ptr,
                          AccessKind Kind, MemoryLocationsKind MLK) {
      updateStateAndAccessesMap(getState(), MLK, I, Ptr, Changed,
                                getAccessKindFromInst(I));
      return true;
    };
    if (!FnAA.checkForAllAccessesToMemoryKind(AccessPred, ALL_LOCATIONS))
      return indicatePessimisticFixpoint();
    return Changed ? ChangeStatus::CHANGED : ChangeStatus::UNCHANGED;
  }

  /// See AbstractAttribute::trackStatistics()
  void trackStatistics() const override {
    if (isAssumedReadNone())
      STATS_DECLTRACK_CS_ATTR(readnone)
  }
};
} // namespace

/// ------------------ Value Constant Range Attribute -------------------------

namespace {
struct AAValueConstantRangeImpl : AAValueConstantRange {
  using StateType = IntegerRangeState;
  AAValueConstantRangeImpl(const IRPosition &IRP, Attributor &A)
      : AAValueConstantRange(IRP, A) {}

  /// See AbstractAttribute::initialize(..).
  void initialize(Attributor &A) override {
    if (A.hasSimplificationCallback(getIRPosition())) {
      indicatePessimisticFixpoint();
      return;
    }

    // Intersect a range given by SCEV.
    intersectKnown(getConstantRangeFromSCEV(A, getCtxI()));

    // Intersect a range given by LVI.
    intersectKnown(getConstantRangeFromLVI(A, getCtxI()));
  }

  /// See AbstractAttribute::getAsStr().
  const std::string getAsStr() const override {
    std::string Str;
    llvm::raw_string_ostream OS(Str);
    OS << "range(" << getBitWidth() << ")<";
    getKnown().print(OS);
    OS << " / ";
    getAssumed().print(OS);
    OS << ">";
    return OS.str();
  }

  /// Helper function to get a SCEV expr for the associated value at program
  /// point \p I.
  const SCEV *getSCEV(Attributor &A, const Instruction *I = nullptr) const {
    if (!getAnchorScope())
      return nullptr;

    ScalarEvolution *SE =
        A.getInfoCache().getAnalysisResultForFunction<ScalarEvolutionAnalysis>(
            *getAnchorScope());

    LoopInfo *LI = A.getInfoCache().getAnalysisResultForFunction<LoopAnalysis>(
        *getAnchorScope());

    if (!SE || !LI)
      return nullptr;

    const SCEV *S = SE->getSCEV(&getAssociatedValue());
    if (!I)
      return S;

    return SE->getSCEVAtScope(S, LI->getLoopFor(I->getParent()));
  }

  /// Helper function to get a range from SCEV for the associated value at
  /// program point \p I.
  ConstantRange getConstantRangeFromSCEV(Attributor &A,
                                         const Instruction *I = nullptr) const {
    if (!getAnchorScope())
      return getWorstState(getBitWidth());

    ScalarEvolution *SE =
        A.getInfoCache().getAnalysisResultForFunction<ScalarEvolutionAnalysis>(
            *getAnchorScope());

    const SCEV *S = getSCEV(A, I);
    if (!SE || !S)
      return getWorstState(getBitWidth());

    return SE->getUnsignedRange(S);
  }

  /// Helper function to get a range from LVI for the associated value at
  /// program point \p I.
  ConstantRange
  getConstantRangeFromLVI(Attributor &A,
                          const Instruction *CtxI = nullptr) const {
    if (!getAnchorScope())
      return getWorstState(getBitWidth());

    LazyValueInfo *LVI =
        A.getInfoCache().getAnalysisResultForFunction<LazyValueAnalysis>(
            *getAnchorScope());

    if (!LVI || !CtxI)
      return getWorstState(getBitWidth());
    return LVI->getConstantRange(&getAssociatedValue(),
                                 const_cast<Instruction *>(CtxI));
  }

  /// Return true if \p CtxI is valid for querying outside analyses.
  /// This basically makes sure we do not ask intra-procedural analysis
  /// about a context in the wrong function or a context that violates
  /// dominance assumptions they might have. The \p AllowAACtxI flag indicates
  /// if the original context of this AA is OK or should be considered invalid.
  bool isValidCtxInstructionForOutsideAnalysis(Attributor &A,
                                               const Instruction *CtxI,
                                               bool AllowAACtxI) const {
    if (!CtxI || (!AllowAACtxI && CtxI == getCtxI()))
      return false;

    // Our context might be in a different function, neither intra-procedural
    // analysis (ScalarEvolution nor LazyValueInfo) can handle that.
    if (!AA::isValidInScope(getAssociatedValue(), CtxI->getFunction()))
      return false;

    // If the context is not dominated by the value there are paths to the
    // context that do not define the value. This cannot be handled by
    // LazyValueInfo so we need to bail.
    if (auto *I = dyn_cast<Instruction>(&getAssociatedValue())) {
      InformationCache &InfoCache = A.getInfoCache();
      const DominatorTree *DT =
          InfoCache.getAnalysisResultForFunction<DominatorTreeAnalysis>(
              *I->getFunction());
      return DT && DT->dominates(I, CtxI);
    }

    return true;
  }

  /// See AAValueConstantRange::getKnownConstantRange(..).
  ConstantRange
  getKnownConstantRange(Attributor &A,
                        const Instruction *CtxI = nullptr) const override {
    if (!isValidCtxInstructionForOutsideAnalysis(A, CtxI,
                                                 /* AllowAACtxI */ false))
      return getKnown();

    ConstantRange LVIR = getConstantRangeFromLVI(A, CtxI);
    ConstantRange SCEVR = getConstantRangeFromSCEV(A, CtxI);
    return getKnown().intersectWith(SCEVR).intersectWith(LVIR);
  }

  /// See AAValueConstantRange::getAssumedConstantRange(..).
  ConstantRange
  getAssumedConstantRange(Attributor &A,
                          const Instruction *CtxI = nullptr) const override {
    // TODO: Make SCEV use Attributor assumption.
    //       We may be able to bound a variable range via assumptions in
    //       Attributor. ex.) If x is assumed to be in [1, 3] and y is known to
    //       evolve to x^2 + x, then we can say that y is in [2, 12].
    if (!isValidCtxInstructionForOutsideAnalysis(A, CtxI,
                                                 /* AllowAACtxI */ false))
      return getAssumed();

    ConstantRange LVIR = getConstantRangeFromLVI(A, CtxI);
    ConstantRange SCEVR = getConstantRangeFromSCEV(A, CtxI);
    return getAssumed().intersectWith(SCEVR).intersectWith(LVIR);
  }

  /// Helper function to create MDNode for range metadata.
  static MDNode *
  getMDNodeForConstantRange(Type *Ty, LLVMContext &Ctx,
                            const ConstantRange &AssumedConstantRange) {
    Metadata *LowAndHigh[] = {ConstantAsMetadata::get(ConstantInt::get(
                                  Ty, AssumedConstantRange.getLower())),
                              ConstantAsMetadata::get(ConstantInt::get(
                                  Ty, AssumedConstantRange.getUpper()))};
    return MDNode::get(Ctx, LowAndHigh);
  }

  /// Return true if \p Assumed is included in \p KnownRanges.
  static bool isBetterRange(const ConstantRange &Assumed, MDNode *KnownRanges) {

    if (Assumed.isFullSet())
      return false;

    if (!KnownRanges)
      return true;

    // If multiple ranges are annotated in IR, we give up to annotate assumed
    // range for now.

    // TODO:  If there exists a known range which containts assumed range, we
    // can say assumed range is better.
    if (KnownRanges->getNumOperands() > 2)
      return false;

    ConstantInt *Lower =
        mdconst::extract<ConstantInt>(KnownRanges->getOperand(0));
    ConstantInt *Upper =
        mdconst::extract<ConstantInt>(KnownRanges->getOperand(1));

    ConstantRange Known(Lower->getValue(), Upper->getValue());
    return Known.contains(Assumed) && Known != Assumed;
  }

  /// Helper function to set range metadata.
  static bool
  setRangeMetadataIfisBetterRange(Instruction *I,
                                  const ConstantRange &AssumedConstantRange) {
    auto *OldRangeMD = I->getMetadata(LLVMContext::MD_range);
    if (isBetterRange(AssumedConstantRange, OldRangeMD)) {
      if (!AssumedConstantRange.isEmptySet()) {
        I->setMetadata(LLVMContext::MD_range,
                       getMDNodeForConstantRange(I->getType(), I->getContext(),
                                                 AssumedConstantRange));
        return true;
      }
    }
    return false;
  }

  /// See AbstractAttribute::manifest()
  ChangeStatus manifest(Attributor &A) override {
    ChangeStatus Changed = ChangeStatus::UNCHANGED;
    ConstantRange AssumedConstantRange = getAssumedConstantRange(A);
    assert(!AssumedConstantRange.isFullSet() && "Invalid state");

    auto &V = getAssociatedValue();
    if (!AssumedConstantRange.isEmptySet() &&
        !AssumedConstantRange.isSingleElement()) {
      if (Instruction *I = dyn_cast<Instruction>(&V)) {
        assert(I == getCtxI() && "Should not annotate an instruction which is "
                                 "not the context instruction");
        if (isa<CallInst>(I) || isa<LoadInst>(I))
          if (setRangeMetadataIfisBetterRange(I, AssumedConstantRange))
            Changed = ChangeStatus::CHANGED;
      }
    }

    return Changed;
  }
};

struct AAValueConstantRangeArgument final
    : AAArgumentFromCallSiteArguments<
          AAValueConstantRange, AAValueConstantRangeImpl, IntegerRangeState,
          true /* BridgeCallBaseContext */> {
  using Base = AAArgumentFromCallSiteArguments<
      AAValueConstantRange, AAValueConstantRangeImpl, IntegerRangeState,
      true /* BridgeCallBaseContext */>;
  AAValueConstantRangeArgument(const IRPosition &IRP, Attributor &A)
      : Base(IRP, A) {}

  /// See AbstractAttribute::initialize(..).
  void initialize(Attributor &A) override {
    if (!getAnchorScope() || getAnchorScope()->isDeclaration()) {
      indicatePessimisticFixpoint();
    } else {
      Base::initialize(A);
    }
  }

  /// See AbstractAttribute::trackStatistics()
  void trackStatistics() const override {
    STATS_DECLTRACK_ARG_ATTR(value_range)
  }
};

struct AAValueConstantRangeReturned
    : AAReturnedFromReturnedValues<AAValueConstantRange,
                                   AAValueConstantRangeImpl,
                                   AAValueConstantRangeImpl::StateType,
                                   /* PropogateCallBaseContext */ true> {
  using Base =
      AAReturnedFromReturnedValues<AAValueConstantRange,
                                   AAValueConstantRangeImpl,
                                   AAValueConstantRangeImpl::StateType,
                                   /* PropogateCallBaseContext */ true>;
  AAValueConstantRangeReturned(const IRPosition &IRP, Attributor &A)
      : Base(IRP, A) {}

  /// See AbstractAttribute::initialize(...).
  void initialize(Attributor &A) override {}

  /// See AbstractAttribute::trackStatistics()
  void trackStatistics() const override {
    STATS_DECLTRACK_FNRET_ATTR(value_range)
  }
};

struct AAValueConstantRangeFloating : AAValueConstantRangeImpl {
  AAValueConstantRangeFloating(const IRPosition &IRP, Attributor &A)
      : AAValueConstantRangeImpl(IRP, A) {}

  /// See AbstractAttribute::initialize(...).
  void initialize(Attributor &A) override {
    AAValueConstantRangeImpl::initialize(A);
    if (isAtFixpoint())
      return;

    Value &V = getAssociatedValue();

    if (auto *C = dyn_cast<ConstantInt>(&V)) {
      unionAssumed(ConstantRange(C->getValue()));
      indicateOptimisticFixpoint();
      return;
    }

    if (isa<UndefValue>(&V)) {
      // Collapse the undef state to 0.
      unionAssumed(ConstantRange(APInt(getBitWidth(), 0)));
      indicateOptimisticFixpoint();
      return;
    }

    if (isa<CallBase>(&V))
      return;

    if (isa<BinaryOperator>(&V) || isa<CmpInst>(&V) || isa<CastInst>(&V))
      return;

    // If it is a load instruction with range metadata, use it.
    if (LoadInst *LI = dyn_cast<LoadInst>(&V))
      if (auto *RangeMD = LI->getMetadata(LLVMContext::MD_range)) {
        intersectKnown(getConstantRangeFromMetadata(*RangeMD));
        return;
      }

    // We can work with PHI and select instruction as we traverse their operands
    // during update.
    if (isa<SelectInst>(V) || isa<PHINode>(V))
      return;

    // Otherwise we give up.
    indicatePessimisticFixpoint();

    LLVM_DEBUG(dbgs() << "[AAValueConstantRange] We give up: "
                      << getAssociatedValue() << "\n");
  }

  bool calculateBinaryOperator(
      Attributor &A, BinaryOperator *BinOp, IntegerRangeState &T,
      const Instruction *CtxI,
      SmallVectorImpl<const AAValueConstantRange *> &QuerriedAAs) {
    Value *LHS = BinOp->getOperand(0);
    Value *RHS = BinOp->getOperand(1);

    // Simplify the operands first.
    bool UsedAssumedInformation = false;
    const auto &SimplifiedLHS = A.getAssumedSimplified(
        IRPosition::value(*LHS, getCallBaseContext()), *this,
        UsedAssumedInformation, AA::Interprocedural);
    if (!SimplifiedLHS.has_value())
      return true;
    if (!*SimplifiedLHS)
      return false;
    LHS = *SimplifiedLHS;

    const auto &SimplifiedRHS = A.getAssumedSimplified(
        IRPosition::value(*RHS, getCallBaseContext()), *this,
        UsedAssumedInformation, AA::Interprocedural);
    if (!SimplifiedRHS.has_value())
      return true;
    if (!*SimplifiedRHS)
      return false;
    RHS = *SimplifiedRHS;

    // TODO: Allow non integers as well.
    if (!LHS->getType()->isIntegerTy() || !RHS->getType()->isIntegerTy())
      return false;

    auto &LHSAA = A.getAAFor<AAValueConstantRange>(
        *this, IRPosition::value(*LHS, getCallBaseContext()),
        DepClassTy::REQUIRED);
    QuerriedAAs.push_back(&LHSAA);
    auto LHSAARange = LHSAA.getAssumedConstantRange(A, CtxI);

    auto &RHSAA = A.getAAFor<AAValueConstantRange>(
        *this, IRPosition::value(*RHS, getCallBaseContext()),
        DepClassTy::REQUIRED);
    QuerriedAAs.push_back(&RHSAA);
    auto RHSAARange = RHSAA.getAssumedConstantRange(A, CtxI);

    auto AssumedRange = LHSAARange.binaryOp(BinOp->getOpcode(), RHSAARange);

    T.unionAssumed(AssumedRange);

    // TODO: Track a known state too.

    return T.isValidState();
  }

  bool calculateCastInst(
      Attributor &A, CastInst *CastI, IntegerRangeState &T,
      const Instruction *CtxI,
      SmallVectorImpl<const AAValueConstantRange *> &QuerriedAAs) {
    assert(CastI->getNumOperands() == 1 && "Expected cast to be unary!");
    // TODO: Allow non integers as well.
    Value *OpV = CastI->getOperand(0);

    // Simplify the operand first.
    bool UsedAssumedInformation = false;
    const auto &SimplifiedOpV = A.getAssumedSimplified(
        IRPosition::value(*OpV, getCallBaseContext()), *this,
        UsedAssumedInformation, AA::Interprocedural);
    if (!SimplifiedOpV.has_value())
      return true;
    if (!*SimplifiedOpV)
      return false;
    OpV = *SimplifiedOpV;

    if (!OpV->getType()->isIntegerTy())
      return false;

    auto &OpAA = A.getAAFor<AAValueConstantRange>(
        *this, IRPosition::value(*OpV, getCallBaseContext()),
        DepClassTy::REQUIRED);
    QuerriedAAs.push_back(&OpAA);
    T.unionAssumed(
        OpAA.getAssumed().castOp(CastI->getOpcode(), getState().getBitWidth()));
    return T.isValidState();
  }

  bool
  calculateCmpInst(Attributor &A, CmpInst *CmpI, IntegerRangeState &T,
                   const Instruction *CtxI,
                   SmallVectorImpl<const AAValueConstantRange *> &QuerriedAAs) {
    Value *LHS = CmpI->getOperand(0);
    Value *RHS = CmpI->getOperand(1);

    // Simplify the operands first.
    bool UsedAssumedInformation = false;
    const auto &SimplifiedLHS = A.getAssumedSimplified(
        IRPosition::value(*LHS, getCallBaseContext()), *this,
        UsedAssumedInformation, AA::Interprocedural);
    if (!SimplifiedLHS.has_value())
      return true;
    if (!*SimplifiedLHS)
      return false;
    LHS = *SimplifiedLHS;

    const auto &SimplifiedRHS = A.getAssumedSimplified(
        IRPosition::value(*RHS, getCallBaseContext()), *this,
        UsedAssumedInformation, AA::Interprocedural);
    if (!SimplifiedRHS.has_value())
      return true;
    if (!*SimplifiedRHS)
      return false;
    RHS = *SimplifiedRHS;

    // TODO: Allow non integers as well.
    if (!LHS->getType()->isIntegerTy() || !RHS->getType()->isIntegerTy())
      return false;

    auto &LHSAA = A.getAAFor<AAValueConstantRange>(
        *this, IRPosition::value(*LHS, getCallBaseContext()),
        DepClassTy::REQUIRED);
    QuerriedAAs.push_back(&LHSAA);
    auto &RHSAA = A.getAAFor<AAValueConstantRange>(
        *this, IRPosition::value(*RHS, getCallBaseContext()),
        DepClassTy::REQUIRED);
    QuerriedAAs.push_back(&RHSAA);
    auto LHSAARange = LHSAA.getAssumedConstantRange(A, CtxI);
    auto RHSAARange = RHSAA.getAssumedConstantRange(A, CtxI);

    // If one of them is empty set, we can't decide.
    if (LHSAARange.isEmptySet() || RHSAARange.isEmptySet())
      return true;

    bool MustTrue = false, MustFalse = false;

    auto AllowedRegion =
        ConstantRange::makeAllowedICmpRegion(CmpI->getPredicate(), RHSAARange);

    if (AllowedRegion.intersectWith(LHSAARange).isEmptySet())
      MustFalse = true;

    if (LHSAARange.icmp(CmpI->getPredicate(), RHSAARange))
      MustTrue = true;

    assert((!MustTrue || !MustFalse) &&
           "Either MustTrue or MustFalse should be false!");

    if (MustTrue)
      T.unionAssumed(ConstantRange(APInt(/* numBits */ 1, /* val */ 1)));
    else if (MustFalse)
      T.unionAssumed(ConstantRange(APInt(/* numBits */ 1, /* val */ 0)));
    else
      T.unionAssumed(ConstantRange(/* BitWidth */ 1, /* isFullSet */ true));

    LLVM_DEBUG(dbgs() << "[AAValueConstantRange] " << *CmpI << " " << LHSAA
                      << " " << RHSAA << "\n");

    // TODO: Track a known state too.
    return T.isValidState();
  }

  /// See AbstractAttribute::updateImpl(...).
  ChangeStatus updateImpl(Attributor &A) override {

    IntegerRangeState T(getBitWidth());
    auto VisitValueCB = [&](Value &V, const Instruction *CtxI) -> bool {
      Instruction *I = dyn_cast<Instruction>(&V);
      if (!I || isa<CallBase>(I)) {

        // Simplify the operand first.
        bool UsedAssumedInformation = false;
        const auto &SimplifiedOpV = A.getAssumedSimplified(
            IRPosition::value(V, getCallBaseContext()), *this,
            UsedAssumedInformation, AA::Interprocedural);
        if (!SimplifiedOpV.has_value())
          return true;
        if (!*SimplifiedOpV)
          return false;
        Value *VPtr = *SimplifiedOpV;

        // If the value is not instruction, we query AA to Attributor.
        const auto &AA = A.getAAFor<AAValueConstantRange>(
            *this, IRPosition::value(*VPtr, getCallBaseContext()),
            DepClassTy::REQUIRED);

        // Clamp operator is not used to utilize a program point CtxI.
        T.unionAssumed(AA.getAssumedConstantRange(A, CtxI));

        return T.isValidState();
      }

      SmallVector<const AAValueConstantRange *, 4> QuerriedAAs;
      if (auto *BinOp = dyn_cast<BinaryOperator>(I)) {
        if (!calculateBinaryOperator(A, BinOp, T, CtxI, QuerriedAAs))
          return false;
      } else if (auto *CmpI = dyn_cast<CmpInst>(I)) {
        if (!calculateCmpInst(A, CmpI, T, CtxI, QuerriedAAs))
          return false;
      } else if (auto *CastI = dyn_cast<CastInst>(I)) {
        if (!calculateCastInst(A, CastI, T, CtxI, QuerriedAAs))
          return false;
      } else {
        // Give up with other instructions.
        // TODO: Add other instructions

        T.indicatePessimisticFixpoint();
        return false;
      }

      // Catch circular reasoning in a pessimistic way for now.
      // TODO: Check how the range evolves and if we stripped anything, see also
      //       AADereferenceable or AAAlign for similar situations.
      for (const AAValueConstantRange *QueriedAA : QuerriedAAs) {
        if (QueriedAA != this)
          continue;
        // If we are in a stady state we do not need to worry.
        if (T.getAssumed() == getState().getAssumed())
          continue;
        T.indicatePessimisticFixpoint();
      }

      return T.isValidState();
    };

    if (!VisitValueCB(getAssociatedValue(), getCtxI()))
      return indicatePessimisticFixpoint();

    // Ensure that long def-use chains can't cause circular reasoning either by
    // introducing a cutoff below.
    if (clampStateAndIndicateChange(getState(), T) == ChangeStatus::UNCHANGED)
      return ChangeStatus::UNCHANGED;
    if (++NumChanges > MaxNumChanges) {
      LLVM_DEBUG(dbgs() << "[AAValueConstantRange] performed " << NumChanges
                        << " but only " << MaxNumChanges
                        << " are allowed to avoid cyclic reasoning.");
      return indicatePessimisticFixpoint();
    }
    return ChangeStatus::CHANGED;
  }

  /// See AbstractAttribute::trackStatistics()
  void trackStatistics() const override {
    STATS_DECLTRACK_FLOATING_ATTR(value_range)
  }

  /// Tracker to bail after too many widening steps of the constant range.
  int NumChanges = 0;

  /// Upper bound for the number of allowed changes (=widening steps) for the
  /// constant range before we give up.
  static constexpr int MaxNumChanges = 5;
};

struct AAValueConstantRangeFunction : AAValueConstantRangeImpl {
  AAValueConstantRangeFunction(const IRPosition &IRP, Attributor &A)
      : AAValueConstantRangeImpl(IRP, A) {}

  /// See AbstractAttribute::initialize(...).
  ChangeStatus updateImpl(Attributor &A) override {
    llvm_unreachable("AAValueConstantRange(Function|CallSite)::updateImpl will "
                     "not be called");
  }

  /// See AbstractAttribute::trackStatistics()
  void trackStatistics() const override { STATS_DECLTRACK_FN_ATTR(value_range) }
};

struct AAValueConstantRangeCallSite : AAValueConstantRangeFunction {
  AAValueConstantRangeCallSite(const IRPosition &IRP, Attributor &A)
      : AAValueConstantRangeFunction(IRP, A) {}

  /// See AbstractAttribute::trackStatistics()
  void trackStatistics() const override { STATS_DECLTRACK_CS_ATTR(value_range) }
};

struct AAValueConstantRangeCallSiteReturned
    : AACallSiteReturnedFromReturned<AAValueConstantRange,
                                     AAValueConstantRangeImpl,
                                     AAValueConstantRangeImpl::StateType,
                                     /* IntroduceCallBaseContext */ true> {
  AAValueConstantRangeCallSiteReturned(const IRPosition &IRP, Attributor &A)
      : AACallSiteReturnedFromReturned<AAValueConstantRange,
                                       AAValueConstantRangeImpl,
                                       AAValueConstantRangeImpl::StateType,
                                       /* IntroduceCallBaseContext */ true>(IRP,
                                                                            A) {
  }

  /// See AbstractAttribute::initialize(...).
  void initialize(Attributor &A) override {
    // If it is a load instruction with range metadata, use the metadata.
    if (CallInst *CI = dyn_cast<CallInst>(&getAssociatedValue()))
      if (auto *RangeMD = CI->getMetadata(LLVMContext::MD_range))
        intersectKnown(getConstantRangeFromMetadata(*RangeMD));

    AAValueConstantRangeImpl::initialize(A);
  }

  /// See AbstractAttribute::trackStatistics()
  void trackStatistics() const override {
    STATS_DECLTRACK_CSRET_ATTR(value_range)
  }
};
struct AAValueConstantRangeCallSiteArgument : AAValueConstantRangeFloating {
  AAValueConstantRangeCallSiteArgument(const IRPosition &IRP, Attributor &A)
      : AAValueConstantRangeFloating(IRP, A) {}

  /// See AbstractAttribute::manifest()
  ChangeStatus manifest(Attributor &A) override {
    return ChangeStatus::UNCHANGED;
  }

  /// See AbstractAttribute::trackStatistics()
  void trackStatistics() const override {
    STATS_DECLTRACK_CSARG_ATTR(value_range)
  }
};
} // namespace

/// ------------------ Potential Values Attribute -------------------------

namespace {
struct AAPotentialConstantValuesImpl : AAPotentialConstantValues {
  using StateType = PotentialConstantIntValuesState;

  AAPotentialConstantValuesImpl(const IRPosition &IRP, Attributor &A)
      : AAPotentialConstantValues(IRP, A) {}

  /// See AbstractAttribute::initialize(..).
  void initialize(Attributor &A) override {
    if (A.hasSimplificationCallback(getIRPosition()))
      indicatePessimisticFixpoint();
    else
      AAPotentialConstantValues::initialize(A);
  }

  bool fillSetWithConstantValues(Attributor &A, const IRPosition &IRP, SetTy &S,
                                 bool &ContainsUndef, bool ForSelf) {
    SmallVector<AA::ValueAndContext> Values;
    bool UsedAssumedInformation = false;
    if (!A.getAssumedSimplifiedValues(IRP, *this, Values, AA::Interprocedural,
                                      UsedAssumedInformation)) {
      // Avoid recursion when the caller is computing constant values for this
      // IRP itself.
      if (ForSelf)
        return false;
      if (!IRP.getAssociatedType()->isIntegerTy())
        return false;
      auto &PotentialValuesAA = A.getAAFor<AAPotentialConstantValues>(
          *this, IRP, DepClassTy::REQUIRED);
      if (!PotentialValuesAA.getState().isValidState())
        return false;
      ContainsUndef = PotentialValuesAA.getState().undefIsContained();
      S = PotentialValuesAA.getState().getAssumedSet();
      return true;
    }

    // Copy all the constant values, except UndefValue. ContainsUndef is true
    // iff Values contains only UndefValue instances. If there are other known
    // constants, then UndefValue is dropped.
    ContainsUndef = false;
    for (auto &It : Values) {
      if (isa<UndefValue>(It.getValue())) {
        ContainsUndef = true;
        continue;
      }
      auto *CI = dyn_cast<ConstantInt>(It.getValue());
      if (!CI)
        return false;
      S.insert(CI->getValue());
    }
    ContainsUndef &= S.empty();

    return true;
  }

  /// See AbstractAttribute::getAsStr().
  const std::string getAsStr() const override {
    std::string Str;
    llvm::raw_string_ostream OS(Str);
    OS << getState();
    return OS.str();
  }

  /// See AbstractAttribute::updateImpl(...).
  ChangeStatus updateImpl(Attributor &A) override {
    return indicatePessimisticFixpoint();
  }
};

struct AAPotentialConstantValuesArgument final
    : AAArgumentFromCallSiteArguments<AAPotentialConstantValues,
                                      AAPotentialConstantValuesImpl,
                                      PotentialConstantIntValuesState> {
  using Base = AAArgumentFromCallSiteArguments<AAPotentialConstantValues,
                                               AAPotentialConstantValuesImpl,
                                               PotentialConstantIntValuesState>;
  AAPotentialConstantValuesArgument(const IRPosition &IRP, Attributor &A)
      : Base(IRP, A) {}

  /// See AbstractAttribute::initialize(..).
  void initialize(Attributor &A) override {
    if (!getAnchorScope() || getAnchorScope()->isDeclaration()) {
      indicatePessimisticFixpoint();
    } else {
      Base::initialize(A);
    }
  }

  /// See AbstractAttribute::trackStatistics()
  void trackStatistics() const override {
    STATS_DECLTRACK_ARG_ATTR(potential_values)
  }
};

struct AAPotentialConstantValuesReturned
    : AAReturnedFromReturnedValues<AAPotentialConstantValues,
                                   AAPotentialConstantValuesImpl> {
  using Base = AAReturnedFromReturnedValues<AAPotentialConstantValues,
                                            AAPotentialConstantValuesImpl>;
  AAPotentialConstantValuesReturned(const IRPosition &IRP, Attributor &A)
      : Base(IRP, A) {}

  /// See AbstractAttribute::trackStatistics()
  void trackStatistics() const override {
    STATS_DECLTRACK_FNRET_ATTR(potential_values)
  }
};

struct AAPotentialConstantValuesFloating : AAPotentialConstantValuesImpl {
  AAPotentialConstantValuesFloating(const IRPosition &IRP, Attributor &A)
      : AAPotentialConstantValuesImpl(IRP, A) {}

  /// See AbstractAttribute::initialize(..).
  void initialize(Attributor &A) override {
    AAPotentialConstantValuesImpl::initialize(A);
    if (isAtFixpoint())
      return;

    Value &V = getAssociatedValue();

    if (auto *C = dyn_cast<ConstantInt>(&V)) {
      unionAssumed(C->getValue());
      indicateOptimisticFixpoint();
      return;
    }

    if (isa<UndefValue>(&V)) {
      unionAssumedWithUndef();
      indicateOptimisticFixpoint();
      return;
    }

    if (isa<BinaryOperator>(&V) || isa<ICmpInst>(&V) || isa<CastInst>(&V))
      return;

    if (isa<SelectInst>(V) || isa<PHINode>(V) || isa<LoadInst>(V))
      return;

    indicatePessimisticFixpoint();

    LLVM_DEBUG(dbgs() << "[AAPotentialConstantValues] We give up: "
                      << getAssociatedValue() << "\n");
  }

  static bool calculateICmpInst(const ICmpInst *ICI, const APInt &LHS,
                                const APInt &RHS) {
    return ICmpInst::compare(LHS, RHS, ICI->getPredicate());
  }

  static APInt calculateCastInst(const CastInst *CI, const APInt &Src,
                                 uint32_t ResultBitWidth) {
    Instruction::CastOps CastOp = CI->getOpcode();
    switch (CastOp) {
    default:
      llvm_unreachable("unsupported or not integer cast");
    case Instruction::Trunc:
      return Src.trunc(ResultBitWidth);
    case Instruction::SExt:
      return Src.sext(ResultBitWidth);
    case Instruction::ZExt:
      return Src.zext(ResultBitWidth);
    case Instruction::BitCast:
      return Src;
    }
  }

  static APInt calculateBinaryOperator(const BinaryOperator *BinOp,
                                       const APInt &LHS, const APInt &RHS,
                                       bool &SkipOperation, bool &Unsupported) {
    Instruction::BinaryOps BinOpcode = BinOp->getOpcode();
    // Unsupported is set to true when the binary operator is not supported.
    // SkipOperation is set to true when UB occur with the given operand pair
    // (LHS, RHS).
    // TODO: we should look at nsw and nuw keywords to handle operations
    //       that create poison or undef value.
    switch (BinOpcode) {
    default:
      Unsupported = true;
      return LHS;
    case Instruction::Add:
      return LHS + RHS;
    case Instruction::Sub:
      return LHS - RHS;
    case Instruction::Mul:
      return LHS * RHS;
    case Instruction::UDiv:
      if (RHS.isZero()) {
        SkipOperation = true;
        return LHS;
      }
      return LHS.udiv(RHS);
    case Instruction::SDiv:
      if (RHS.isZero()) {
        SkipOperation = true;
        return LHS;
      }
      return LHS.sdiv(RHS);
    case Instruction::URem:
      if (RHS.isZero()) {
        SkipOperation = true;
        return LHS;
      }
      return LHS.urem(RHS);
    case Instruction::SRem:
      if (RHS.isZero()) {
        SkipOperation = true;
        return LHS;
      }
      return LHS.srem(RHS);
    case Instruction::Shl:
      return LHS.shl(RHS);
    case Instruction::LShr:
      return LHS.lshr(RHS);
    case Instruction::AShr:
      return LHS.ashr(RHS);
    case Instruction::And:
      return LHS & RHS;
    case Instruction::Or:
      return LHS | RHS;
    case Instruction::Xor:
      return LHS ^ RHS;
    }
  }

  bool calculateBinaryOperatorAndTakeUnion(const BinaryOperator *BinOp,
                                           const APInt &LHS, const APInt &RHS) {
    bool SkipOperation = false;
    bool Unsupported = false;
    APInt Result =
        calculateBinaryOperator(BinOp, LHS, RHS, SkipOperation, Unsupported);
    if (Unsupported)
      return false;
    // If SkipOperation is true, we can ignore this operand pair (L, R).
    if (!SkipOperation)
      unionAssumed(Result);
    return isValidState();
  }

  ChangeStatus updateWithICmpInst(Attributor &A, ICmpInst *ICI) {
    auto AssumedBefore = getAssumed();
    Value *LHS = ICI->getOperand(0);
    Value *RHS = ICI->getOperand(1);

    bool LHSContainsUndef = false, RHSContainsUndef = false;
    SetTy LHSAAPVS, RHSAAPVS;
    if (!fillSetWithConstantValues(A, IRPosition::value(*LHS), LHSAAPVS,
                                   LHSContainsUndef, /* ForSelf */ false) ||
        !fillSetWithConstantValues(A, IRPosition::value(*RHS), RHSAAPVS,
                                   RHSContainsUndef, /* ForSelf */ false))
      return indicatePessimisticFixpoint();

    // TODO: make use of undef flag to limit potential values aggressively.
    bool MaybeTrue = false, MaybeFalse = false;
    const APInt Zero(RHS->getType()->getIntegerBitWidth(), 0);
    if (LHSContainsUndef && RHSContainsUndef) {
      // The result of any comparison between undefs can be soundly replaced
      // with undef.
      unionAssumedWithUndef();
    } else if (LHSContainsUndef) {
      for (const APInt &R : RHSAAPVS) {
        bool CmpResult = calculateICmpInst(ICI, Zero, R);
        MaybeTrue |= CmpResult;
        MaybeFalse |= !CmpResult;
        if (MaybeTrue & MaybeFalse)
          return indicatePessimisticFixpoint();
      }
    } else if (RHSContainsUndef) {
      for (const APInt &L : LHSAAPVS) {
        bool CmpResult = calculateICmpInst(ICI, L, Zero);
        MaybeTrue |= CmpResult;
        MaybeFalse |= !CmpResult;
        if (MaybeTrue & MaybeFalse)
          return indicatePessimisticFixpoint();
      }
    } else {
      for (const APInt &L : LHSAAPVS) {
        for (const APInt &R : RHSAAPVS) {
          bool CmpResult = calculateICmpInst(ICI, L, R);
          MaybeTrue |= CmpResult;
          MaybeFalse |= !CmpResult;
          if (MaybeTrue & MaybeFalse)
            return indicatePessimisticFixpoint();
        }
      }
    }
    if (MaybeTrue)
      unionAssumed(APInt(/* numBits */ 1, /* val */ 1));
    if (MaybeFalse)
      unionAssumed(APInt(/* numBits */ 1, /* val */ 0));
    return AssumedBefore == getAssumed() ? ChangeStatus::UNCHANGED
                                         : ChangeStatus::CHANGED;
  }

  ChangeStatus updateWithSelectInst(Attributor &A, SelectInst *SI) {
    auto AssumedBefore = getAssumed();
    Value *LHS = SI->getTrueValue();
    Value *RHS = SI->getFalseValue();

    bool UsedAssumedInformation = false;
    std::optional<Constant *> C = A.getAssumedConstant(
        *SI->getCondition(), *this, UsedAssumedInformation);

    // Check if we only need one operand.
    bool OnlyLeft = false, OnlyRight = false;
    if (C && *C && (*C)->isOneValue())
      OnlyLeft = true;
    else if (C && *C && (*C)->isZeroValue())
      OnlyRight = true;

    bool LHSContainsUndef = false, RHSContainsUndef = false;
    SetTy LHSAAPVS, RHSAAPVS;
    if (!OnlyRight &&
        !fillSetWithConstantValues(A, IRPosition::value(*LHS), LHSAAPVS,
                                   LHSContainsUndef, /* ForSelf */ false))
      return indicatePessimisticFixpoint();

    if (!OnlyLeft &&
        !fillSetWithConstantValues(A, IRPosition::value(*RHS), RHSAAPVS,
                                   RHSContainsUndef, /* ForSelf */ false))
      return indicatePessimisticFixpoint();

    if (OnlyLeft || OnlyRight) {
      // select (true/false), lhs, rhs
      auto *OpAA = OnlyLeft ? &LHSAAPVS : &RHSAAPVS;
      auto Undef = OnlyLeft ? LHSContainsUndef : RHSContainsUndef;

      if (Undef)
        unionAssumedWithUndef();
      else {
        for (const auto &It : *OpAA)
          unionAssumed(It);
      }

    } else if (LHSContainsUndef && RHSContainsUndef) {
      // select i1 *, undef , undef => undef
      unionAssumedWithUndef();
    } else {
      for (const auto &It : LHSAAPVS)
        unionAssumed(It);
      for (const auto &It : RHSAAPVS)
        unionAssumed(It);
    }
    return AssumedBefore == getAssumed() ? ChangeStatus::UNCHANGED
                                         : ChangeStatus::CHANGED;
  }

  ChangeStatus updateWithCastInst(Attributor &A, CastInst *CI) {
    auto AssumedBefore = getAssumed();
    if (!CI->isIntegerCast())
      return indicatePessimisticFixpoint();
    assert(CI->getNumOperands() == 1 && "Expected cast to be unary!");
    uint32_t ResultBitWidth = CI->getDestTy()->getIntegerBitWidth();
    Value *Src = CI->getOperand(0);

    bool SrcContainsUndef = false;
    SetTy SrcPVS;
    if (!fillSetWithConstantValues(A, IRPosition::value(*Src), SrcPVS,
                                   SrcContainsUndef, /* ForSelf */ false))
      return indicatePessimisticFixpoint();

    if (SrcContainsUndef)
      unionAssumedWithUndef();
    else {
      for (const APInt &S : SrcPVS) {
        APInt T = calculateCastInst(CI, S, ResultBitWidth);
        unionAssumed(T);
      }
    }
    return AssumedBefore == getAssumed() ? ChangeStatus::UNCHANGED
                                         : ChangeStatus::CHANGED;
  }

  ChangeStatus updateWithBinaryOperator(Attributor &A, BinaryOperator *BinOp) {
    auto AssumedBefore = getAssumed();
    Value *LHS = BinOp->getOperand(0);
    Value *RHS = BinOp->getOperand(1);

    bool LHSContainsUndef = false, RHSContainsUndef = false;
    SetTy LHSAAPVS, RHSAAPVS;
    if (!fillSetWithConstantValues(A, IRPosition::value(*LHS), LHSAAPVS,
                                   LHSContainsUndef, /* ForSelf */ false) ||
        !fillSetWithConstantValues(A, IRPosition::value(*RHS), RHSAAPVS,
                                   RHSContainsUndef, /* ForSelf */ false))
      return indicatePessimisticFixpoint();

    const APInt Zero = APInt(LHS->getType()->getIntegerBitWidth(), 0);

    // TODO: make use of undef flag to limit potential values aggressively.
    if (LHSContainsUndef && RHSContainsUndef) {
      if (!calculateBinaryOperatorAndTakeUnion(BinOp, Zero, Zero))
        return indicatePessimisticFixpoint();
    } else if (LHSContainsUndef) {
      for (const APInt &R : RHSAAPVS) {
        if (!calculateBinaryOperatorAndTakeUnion(BinOp, Zero, R))
          return indicatePessimisticFixpoint();
      }
    } else if (RHSContainsUndef) {
      for (const APInt &L : LHSAAPVS) {
        if (!calculateBinaryOperatorAndTakeUnion(BinOp, L, Zero))
          return indicatePessimisticFixpoint();
      }
    } else {
      for (const APInt &L : LHSAAPVS) {
        for (const APInt &R : RHSAAPVS) {
          if (!calculateBinaryOperatorAndTakeUnion(BinOp, L, R))
            return indicatePessimisticFixpoint();
        }
      }
    }
    return AssumedBefore == getAssumed() ? ChangeStatus::UNCHANGED
                                         : ChangeStatus::CHANGED;
  }

  ChangeStatus updateWithInstruction(Attributor &A, Instruction *Inst) {
    auto AssumedBefore = getAssumed();
    SetTy Incoming;
    bool ContainsUndef;
    if (!fillSetWithConstantValues(A, IRPosition::value(*Inst), Incoming,
                                   ContainsUndef, /* ForSelf */ true))
      return indicatePessimisticFixpoint();
    if (ContainsUndef) {
      unionAssumedWithUndef();
    } else {
      for (const auto &It : Incoming)
        unionAssumed(It);
    }
    return AssumedBefore == getAssumed() ? ChangeStatus::UNCHANGED
                                         : ChangeStatus::CHANGED;
  }

  /// See AbstractAttribute::updateImpl(...).
  ChangeStatus updateImpl(Attributor &A) override {
    Value &V = getAssociatedValue();
    Instruction *I = dyn_cast<Instruction>(&V);

    if (auto *ICI = dyn_cast<ICmpInst>(I))
      return updateWithICmpInst(A, ICI);

    if (auto *SI = dyn_cast<SelectInst>(I))
      return updateWithSelectInst(A, SI);

    if (auto *CI = dyn_cast<CastInst>(I))
      return updateWithCastInst(A, CI);

    if (auto *BinOp = dyn_cast<BinaryOperator>(I))
      return updateWithBinaryOperator(A, BinOp);

    if (isa<PHINode>(I) || isa<LoadInst>(I))
      return updateWithInstruction(A, I);

    return indicatePessimisticFixpoint();
  }

  /// See AbstractAttribute::trackStatistics()
  void trackStatistics() const override {
    STATS_DECLTRACK_FLOATING_ATTR(potential_values)
  }
};

struct AAPotentialConstantValuesFunction : AAPotentialConstantValuesImpl {
  AAPotentialConstantValuesFunction(const IRPosition &IRP, Attributor &A)
      : AAPotentialConstantValuesImpl(IRP, A) {}

  /// See AbstractAttribute::initialize(...).
  ChangeStatus updateImpl(Attributor &A) override {
    llvm_unreachable(
        "AAPotentialConstantValues(Function|CallSite)::updateImpl will "
        "not be called");
  }

  /// See AbstractAttribute::trackStatistics()
  void trackStatistics() const override {
    STATS_DECLTRACK_FN_ATTR(potential_values)
  }
};

struct AAPotentialConstantValuesCallSite : AAPotentialConstantValuesFunction {
  AAPotentialConstantValuesCallSite(const IRPosition &IRP, Attributor &A)
      : AAPotentialConstantValuesFunction(IRP, A) {}

  /// See AbstractAttribute::trackStatistics()
  void trackStatistics() const override {
    STATS_DECLTRACK_CS_ATTR(potential_values)
  }
};

struct AAPotentialConstantValuesCallSiteReturned
    : AACallSiteReturnedFromReturned<AAPotentialConstantValues,
                                     AAPotentialConstantValuesImpl> {
  AAPotentialConstantValuesCallSiteReturned(const IRPosition &IRP,
                                            Attributor &A)
      : AACallSiteReturnedFromReturned<AAPotentialConstantValues,
                                       AAPotentialConstantValuesImpl>(IRP, A) {}

  /// See AbstractAttribute::trackStatistics()
  void trackStatistics() const override {
    STATS_DECLTRACK_CSRET_ATTR(potential_values)
  }
};

struct AAPotentialConstantValuesCallSiteArgument
    : AAPotentialConstantValuesFloating {
  AAPotentialConstantValuesCallSiteArgument(const IRPosition &IRP,
                                            Attributor &A)
      : AAPotentialConstantValuesFloating(IRP, A) {}

  /// See AbstractAttribute::initialize(..).
  void initialize(Attributor &A) override {
    AAPotentialConstantValuesImpl::initialize(A);
    if (isAtFixpoint())
      return;

    Value &V = getAssociatedValue();

    if (auto *C = dyn_cast<ConstantInt>(&V)) {
      unionAssumed(C->getValue());
      indicateOptimisticFixpoint();
      return;
    }

    if (isa<UndefValue>(&V)) {
      unionAssumedWithUndef();
      indicateOptimisticFixpoint();
      return;
    }
  }

  /// See AbstractAttribute::updateImpl(...).
  ChangeStatus updateImpl(Attributor &A) override {
    Value &V = getAssociatedValue();
    auto AssumedBefore = getAssumed();
    auto &AA = A.getAAFor<AAPotentialConstantValues>(
        *this, IRPosition::value(V), DepClassTy::REQUIRED);
    const auto &S = AA.getAssumed();
    unionAssumed(S);
    return AssumedBefore == getAssumed() ? ChangeStatus::UNCHANGED
                                         : ChangeStatus::CHANGED;
  }

  /// See AbstractAttribute::trackStatistics()
  void trackStatistics() const override {
    STATS_DECLTRACK_CSARG_ATTR(potential_values)
  }
};

/// ------------------------ NoUndef Attribute ---------------------------------
struct AANoUndefImpl : AANoUndef {
  AANoUndefImpl(const IRPosition &IRP, Attributor &A) : AANoUndef(IRP, A) {}

  /// See AbstractAttribute::initialize(...).
  void initialize(Attributor &A) override {
    if (getIRPosition().hasAttr({Attribute::NoUndef})) {
      indicateOptimisticFixpoint();
      return;
    }
    Value &V = getAssociatedValue();
    if (isa<UndefValue>(V))
      indicatePessimisticFixpoint();
    else if (isa<FreezeInst>(V))
      indicateOptimisticFixpoint();
    else if (getPositionKind() != IRPosition::IRP_RETURNED &&
             isGuaranteedNotToBeUndefOrPoison(&V))
      indicateOptimisticFixpoint();
    else
      AANoUndef::initialize(A);
  }

  /// See followUsesInMBEC
  bool followUseInMBEC(Attributor &A, const Use *U, const Instruction *I,
                       AANoUndef::StateType &State) {
    const Value *UseV = U->get();
    const DominatorTree *DT = nullptr;
    AssumptionCache *AC = nullptr;
    InformationCache &InfoCache = A.getInfoCache();
    if (Function *F = getAnchorScope()) {
      DT = InfoCache.getAnalysisResultForFunction<DominatorTreeAnalysis>(*F);
      AC = InfoCache.getAnalysisResultForFunction<AssumptionAnalysis>(*F);
    }
    State.setKnown(isGuaranteedNotToBeUndefOrPoison(UseV, AC, I, DT));
    bool TrackUse = false;
    // Track use for instructions which must produce undef or poison bits when
    // at least one operand contains such bits.
    if (isa<CastInst>(*I) || isa<GetElementPtrInst>(*I))
      TrackUse = true;
    return TrackUse;
  }

  /// See AbstractAttribute::getAsStr().
  const std::string getAsStr() const override {
    return getAssumed() ? "noundef" : "may-undef-or-poison";
  }

  ChangeStatus manifest(Attributor &A) override {
    // We don't manifest noundef attribute for dead positions because the
    // associated values with dead positions would be replaced with undef
    // values.
    bool UsedAssumedInformation = false;
    if (A.isAssumedDead(getIRPosition(), nullptr, nullptr,
                        UsedAssumedInformation))
      return ChangeStatus::UNCHANGED;
    // A position whose simplified value does not have any value is
    // considered to be dead. We don't manifest noundef in such positions for
    // the same reason above.
    if (!A.getAssumedSimplified(getIRPosition(), *this, UsedAssumedInformation,
                                AA::Interprocedural)
             .has_value())
      return ChangeStatus::UNCHANGED;
    return AANoUndef::manifest(A);
  }
};

struct AANoUndefFloating : public AANoUndefImpl {
  AANoUndefFloating(const IRPosition &IRP, Attributor &A)
      : AANoUndefImpl(IRP, A) {}

  /// See AbstractAttribute::initialize(...).
  void initialize(Attributor &A) override {
    AANoUndefImpl::initialize(A);
    if (!getState().isAtFixpoint())
      if (Instruction *CtxI = getCtxI())
        followUsesInMBEC(*this, A, getState(), *CtxI);
  }

  /// See AbstractAttribute::updateImpl(...).
  ChangeStatus updateImpl(Attributor &A) override {

    SmallVector<AA::ValueAndContext> Values;
    bool UsedAssumedInformation = false;
    if (!A.getAssumedSimplifiedValues(getIRPosition(), *this, Values,
                                      AA::AnyScope, UsedAssumedInformation)) {
      Values.push_back({getAssociatedValue(), getCtxI()});
    }

    StateType T;
    auto VisitValueCB = [&](Value &V, const Instruction *CtxI) -> bool {
      const auto &AA = A.getAAFor<AANoUndef>(*this, IRPosition::value(V),
                                             DepClassTy::REQUIRED);
      if (this == &AA) {
        T.indicatePessimisticFixpoint();
      } else {
        const AANoUndef::StateType &S =
            static_cast<const AANoUndef::StateType &>(AA.getState());
        T ^= S;
      }
      return T.isValidState();
    };

    for (const auto &VAC : Values)
      if (!VisitValueCB(*VAC.getValue(), VAC.getCtxI()))
        return indicatePessimisticFixpoint();

    return clampStateAndIndicateChange(getState(), T);
  }

  /// See AbstractAttribute::trackStatistics()
  void trackStatistics() const override { STATS_DECLTRACK_FNRET_ATTR(noundef) }
};

struct AANoUndefReturned final
    : AAReturnedFromReturnedValues<AANoUndef, AANoUndefImpl> {
  AANoUndefReturned(const IRPosition &IRP, Attributor &A)
      : AAReturnedFromReturnedValues<AANoUndef, AANoUndefImpl>(IRP, A) {}

  /// See AbstractAttribute::trackStatistics()
  void trackStatistics() const override { STATS_DECLTRACK_FNRET_ATTR(noundef) }
};

struct AANoUndefArgument final
    : AAArgumentFromCallSiteArguments<AANoUndef, AANoUndefImpl> {
  AANoUndefArgument(const IRPosition &IRP, Attributor &A)
      : AAArgumentFromCallSiteArguments<AANoUndef, AANoUndefImpl>(IRP, A) {}

  /// See AbstractAttribute::trackStatistics()
  void trackStatistics() const override { STATS_DECLTRACK_ARG_ATTR(noundef) }
};

struct AANoUndefCallSiteArgument final : AANoUndefFloating {
  AANoUndefCallSiteArgument(const IRPosition &IRP, Attributor &A)
      : AANoUndefFloating(IRP, A) {}

  /// See AbstractAttribute::trackStatistics()
  void trackStatistics() const override { STATS_DECLTRACK_CSARG_ATTR(noundef) }
};

struct AANoUndefCallSiteReturned final
    : AACallSiteReturnedFromReturned<AANoUndef, AANoUndefImpl> {
  AANoUndefCallSiteReturned(const IRPosition &IRP, Attributor &A)
      : AACallSiteReturnedFromReturned<AANoUndef, AANoUndefImpl>(IRP, A) {}

  /// See AbstractAttribute::trackStatistics()
  void trackStatistics() const override { STATS_DECLTRACK_CSRET_ATTR(noundef) }
};

struct AACallEdgesImpl : public AACallEdges {
  AACallEdgesImpl(const IRPosition &IRP, Attributor &A) : AACallEdges(IRP, A) {}

  const SetVector<Function *> &getOptimisticEdges() const override {
    return CalledFunctions;
  }

  bool hasUnknownCallee() const override { return HasUnknownCallee; }

  bool hasNonAsmUnknownCallee() const override {
    return HasUnknownCalleeNonAsm;
  }

  const std::string getAsStr() const override {
    return "CallEdges[" + std::to_string(HasUnknownCallee) + "," +
           std::to_string(CalledFunctions.size()) + "]";
  }

  void trackStatistics() const override {}

protected:
  void addCalledFunction(Function *Fn, ChangeStatus &Change) {
    if (CalledFunctions.insert(Fn)) {
      Change = ChangeStatus::CHANGED;
      LLVM_DEBUG(dbgs() << "[AACallEdges] New call edge: " << Fn->getName()
                        << "\n");
    }
  }

  void setHasUnknownCallee(bool NonAsm, ChangeStatus &Change) {
    if (!HasUnknownCallee)
      Change = ChangeStatus::CHANGED;
    if (NonAsm && !HasUnknownCalleeNonAsm)
      Change = ChangeStatus::CHANGED;
    HasUnknownCalleeNonAsm |= NonAsm;
    HasUnknownCallee = true;
  }

private:
  /// Optimistic set of functions that might be called by this position.
  SetVector<Function *> CalledFunctions;

  /// Is there any call with a unknown callee.
  bool HasUnknownCallee = false;

  /// Is there any call with a unknown callee, excluding any inline asm.
  bool HasUnknownCalleeNonAsm = false;
};

struct AACallEdgesCallSite : public AACallEdgesImpl {
  AACallEdgesCallSite(const IRPosition &IRP, Attributor &A)
      : AACallEdgesImpl(IRP, A) {}
  /// See AbstractAttribute::updateImpl(...).
  ChangeStatus updateImpl(Attributor &A) override {
    ChangeStatus Change = ChangeStatus::UNCHANGED;

    auto VisitValue = [&](Value &V, const Instruction *CtxI) -> bool {
      if (Function *Fn = dyn_cast<Function>(&V)) {
        addCalledFunction(Fn, Change);
      } else {
        LLVM_DEBUG(dbgs() << "[AACallEdges] Unrecognized value: " << V << "\n");
        setHasUnknownCallee(true, Change);
      }

      // Explore all values.
      return true;
    };

    SmallVector<AA::ValueAndContext> Values;
    // Process any value that we might call.
    auto ProcessCalledOperand = [&](Value *V, Instruction *CtxI) {
      bool UsedAssumedInformation = false;
      Values.clear();
      if (!A.getAssumedSimplifiedValues(IRPosition::value(*V), *this, Values,
                                        AA::AnyScope, UsedAssumedInformation)) {
        Values.push_back({*V, CtxI});
      }
      for (auto &VAC : Values)
        VisitValue(*VAC.getValue(), VAC.getCtxI());
    };

    CallBase *CB = cast<CallBase>(getCtxI());

    if (auto *IA = dyn_cast<InlineAsm>(CB->getCalledOperand())) {
      if (IA->hasSideEffects() &&
          !hasAssumption(*CB->getCaller(), "ompx_no_call_asm") &&
          !hasAssumption(*CB, "ompx_no_call_asm")) {
        setHasUnknownCallee(false, Change);
      }
      return Change;
    }

    // Process callee metadata if available.
    if (auto *MD = getCtxI()->getMetadata(LLVMContext::MD_callees)) {
      for (const auto &Op : MD->operands()) {
        Function *Callee = mdconst::dyn_extract_or_null<Function>(Op);
        if (Callee)
          addCalledFunction(Callee, Change);
      }
      return Change;
    }

    // The most simple case.
    ProcessCalledOperand(CB->getCalledOperand(), CB);

    // Process callback functions.
    SmallVector<const Use *, 4u> CallbackUses;
    AbstractCallSite::getCallbackUses(*CB, CallbackUses);
    for (const Use *U : CallbackUses)
      ProcessCalledOperand(U->get(), CB);

    return Change;
  }
};

struct AACallEdgesFunction : public AACallEdgesImpl {
  AACallEdgesFunction(const IRPosition &IRP, Attributor &A)
      : AACallEdgesImpl(IRP, A) {}

  /// See AbstractAttribute::updateImpl(...).
  ChangeStatus updateImpl(Attributor &A) override {
    ChangeStatus Change = ChangeStatus::UNCHANGED;

    auto ProcessCallInst = [&](Instruction &Inst) {
      CallBase &CB = cast<CallBase>(Inst);

      auto &CBEdges = A.getAAFor<AACallEdges>(
          *this, IRPosition::callsite_function(CB), DepClassTy::REQUIRED);
      if (CBEdges.hasNonAsmUnknownCallee())
        setHasUnknownCallee(true, Change);
      if (CBEdges.hasUnknownCallee())
        setHasUnknownCallee(false, Change);

      for (Function *F : CBEdges.getOptimisticEdges())
        addCalledFunction(F, Change);

      return true;
    };

    // Visit all callable instructions.
    bool UsedAssumedInformation = false;
    if (!A.checkForAllCallLikeInstructions(ProcessCallInst, *this,
                                           UsedAssumedInformation,
                                           /* CheckBBLivenessOnly */ true)) {
      // If we haven't looked at all call like instructions, assume that there
      // are unknown callees.
      setHasUnknownCallee(true, Change);
    }

    return Change;
  }
};

struct AAFunctionReachabilityFunction : public AAFunctionReachability {
private:
  struct QuerySet {
    void markReachable(const Function &Fn) {
      Reachable.insert(&Fn);
      Unreachable.erase(&Fn);
    }

    /// If there is no information about the function std::nullopt is returned.
    std::optional<bool> isCachedReachable(const Function &Fn) {
      // Assume that we can reach the function.
      // TODO: Be more specific with the unknown callee.
      if (CanReachUnknownCallee)
        return true;

      if (Reachable.count(&Fn))
        return true;

      if (Unreachable.count(&Fn))
        return false;

      return std::nullopt;
    }

    /// Set of functions that we know for sure is reachable.
    DenseSet<const Function *> Reachable;

    /// Set of functions that are unreachable, but might become reachable.
    DenseSet<const Function *> Unreachable;

    /// If we can reach a function with a call to a unknown function we assume
    /// that we can reach any function.
    bool CanReachUnknownCallee = false;
  };

  struct QueryResolver : public QuerySet {
    ChangeStatus update(Attributor &A, const AAFunctionReachability &AA,
                        ArrayRef<const AACallEdges *> AAEdgesList) {
      ChangeStatus Change = ChangeStatus::UNCHANGED;

      for (const auto *AAEdges : AAEdgesList) {
        if (AAEdges->hasUnknownCallee()) {
          if (!CanReachUnknownCallee) {
            LLVM_DEBUG(dbgs()
                       << "[QueryResolver] Edges include unknown callee!\n");
            Change = ChangeStatus::CHANGED;
          }
          CanReachUnknownCallee = true;
          return Change;
        }
      }

      for (const Function *Fn : make_early_inc_range(Unreachable)) {
        if (checkIfReachable(A, AA, AAEdgesList, *Fn)) {
          Change = ChangeStatus::CHANGED;
          markReachable(*Fn);
        }
      }
      return Change;
    }

    bool isReachable(Attributor &A, AAFunctionReachability &AA,
                     ArrayRef<const AACallEdges *> AAEdgesList,
                     const Function &Fn) {
      std::optional<bool> Cached = isCachedReachable(Fn);
      if (Cached)
        return *Cached;

      // The query was not cached, thus it is new. We need to request an update
      // explicitly to make sure this the information is properly run to a
      // fixpoint.
      A.registerForUpdate(AA);

      // We need to assume that this function can't reach Fn to prevent
      // an infinite loop if this function is recursive.
      Unreachable.insert(&Fn);

      bool Result = checkIfReachable(A, AA, AAEdgesList, Fn);
      if (Result)
        markReachable(Fn);
      return Result;
    }

    bool checkIfReachable(Attributor &A, const AAFunctionReachability &AA,
                          ArrayRef<const AACallEdges *> AAEdgesList,
                          const Function &Fn) const {

      // Handle the most trivial case first.
      for (const auto *AAEdges : AAEdgesList) {
        const SetVector<Function *> &Edges = AAEdges->getOptimisticEdges();

        if (Edges.count(const_cast<Function *>(&Fn)))
          return true;
      }

      SmallVector<const AAFunctionReachability *, 8> Deps;
      for (const auto &AAEdges : AAEdgesList) {
        const SetVector<Function *> &Edges = AAEdges->getOptimisticEdges();

        for (Function *Edge : Edges) {
          // Functions that do not call back into the module can be ignored.
          if (Edge->hasFnAttribute(Attribute::NoCallback))
            continue;

          // We don't need a dependency if the result is reachable.
          const AAFunctionReachability &EdgeReachability =
              A.getAAFor<AAFunctionReachability>(
                  AA, IRPosition::function(*Edge), DepClassTy::NONE);
          Deps.push_back(&EdgeReachability);

          if (EdgeReachability.canReach(A, Fn))
            return true;
        }
      }

      // The result is false for now, set dependencies and leave.
      for (const auto *Dep : Deps)
        A.recordDependence(*Dep, AA, DepClassTy::REQUIRED);

      return false;
    }
  };

  /// Get call edges that can be reached by this instruction.
  bool getReachableCallEdges(Attributor &A, const AAReachability &Reachability,
                             const Instruction &Inst,
                             SmallVector<const AACallEdges *> &Result) const {
    // Determine call like instructions that we can reach from the inst.
    auto CheckCallBase = [&](Instruction &CBInst) {
      if (!Reachability.isAssumedReachable(A, Inst, CBInst))
        return true;

      auto &CB = cast<CallBase>(CBInst);
      const AACallEdges &AAEdges = A.getAAFor<AACallEdges>(
          *this, IRPosition::callsite_function(CB), DepClassTy::REQUIRED);

      Result.push_back(&AAEdges);
      return true;
    };

    bool UsedAssumedInformation = false;
    return A.checkForAllCallLikeInstructions(CheckCallBase, *this,
                                             UsedAssumedInformation,
                                             /* CheckBBLivenessOnly */ true);
  }

public:
  AAFunctionReachabilityFunction(const IRPosition &IRP, Attributor &A)
      : AAFunctionReachability(IRP, A) {}

  bool canReach(Attributor &A, const Function &Fn) const override {
    if (!isValidState())
      return true;

    const AACallEdges &AAEdges =
        A.getAAFor<AACallEdges>(*this, getIRPosition(), DepClassTy::REQUIRED);

    // Attributor returns attributes as const, so this function has to be
    // const for users of this attribute to use it without having to do
    // a const_cast.
    // This is a hack for us to be able to cache queries.
    auto *NonConstThis = const_cast<AAFunctionReachabilityFunction *>(this);
    bool Result = NonConstThis->WholeFunction.isReachable(A, *NonConstThis,
                                                          {&AAEdges}, Fn);

    return Result;
  }

  /// Can \p CB reach \p Fn
  bool canReach(Attributor &A, CallBase &CB,
                const Function &Fn) const override {
    if (!isValidState())
      return true;

    const AACallEdges &AAEdges = A.getAAFor<AACallEdges>(
        *this, IRPosition::callsite_function(CB), DepClassTy::REQUIRED);

    // Attributor returns attributes as const, so this function has to be
    // const for users of this attribute to use it without having to do
    // a const_cast.
    // This is a hack for us to be able to cache queries.
    auto *NonConstThis = const_cast<AAFunctionReachabilityFunction *>(this);
    QueryResolver &CBQuery = NonConstThis->CBQueries[&CB];

    bool Result = CBQuery.isReachable(A, *NonConstThis, {&AAEdges}, Fn);

    return Result;
  }

  bool instructionCanReach(Attributor &A, const Instruction &Inst,
                           const Function &Fn) const override {
    if (!isValidState())
      return true;

    const auto &Reachability = A.getAAFor<AAReachability>(
        *this, IRPosition::function(*getAssociatedFunction()),
        DepClassTy::REQUIRED);

    SmallVector<const AACallEdges *> CallEdges;
    bool AllKnown = getReachableCallEdges(A, Reachability, Inst, CallEdges);
    // Attributor returns attributes as const, so this function has to be
    // const for users of this attribute to use it without having to do
    // a const_cast.
    // This is a hack for us to be able to cache queries.
    auto *NonConstThis = const_cast<AAFunctionReachabilityFunction *>(this);
    QueryResolver &InstQSet = NonConstThis->InstQueries[&Inst];
    if (!AllKnown) {
      LLVM_DEBUG(dbgs() << "[AAReachability] Not all reachable edges known, "
                           "may reach unknown callee!\n");
      InstQSet.CanReachUnknownCallee = true;
    }

    return InstQSet.isReachable(A, *NonConstThis, CallEdges, Fn);
  }

  /// See AbstractAttribute::updateImpl(...).
  ChangeStatus updateImpl(Attributor &A) override {
    const AACallEdges &AAEdges =
        A.getAAFor<AACallEdges>(*this, getIRPosition(), DepClassTy::REQUIRED);
    ChangeStatus Change = ChangeStatus::UNCHANGED;

    Change |= WholeFunction.update(A, *this, {&AAEdges});

    for (auto &CBPair : CBQueries) {
      const AACallEdges &AAEdges = A.getAAFor<AACallEdges>(
          *this, IRPosition::callsite_function(*CBPair.first),
          DepClassTy::REQUIRED);

      Change |= CBPair.second.update(A, *this, {&AAEdges});
    }

    // Update the Instruction queries.
    if (!InstQueries.empty()) {
      const AAReachability *Reachability = &A.getAAFor<AAReachability>(
          *this, IRPosition::function(*getAssociatedFunction()),
          DepClassTy::REQUIRED);

      // Check for local callbases first.
      for (auto &InstPair : InstQueries) {
        SmallVector<const AACallEdges *> CallEdges;
        bool AllKnown =
            getReachableCallEdges(A, *Reachability, *InstPair.first, CallEdges);
        // Update will return change if we this effects any queries.
        if (!AllKnown) {
          LLVM_DEBUG(dbgs() << "[AAReachability] Not all reachable edges "
                               "known, may reach unknown callee!\n");
          InstPair.second.CanReachUnknownCallee = true;
        }
        Change |= InstPair.second.update(A, *this, CallEdges);
      }
    }

    return Change;
  }

  const std::string getAsStr() const override {
    size_t QueryCount =
        WholeFunction.Reachable.size() + WholeFunction.Unreachable.size();

    return "FunctionReachability [" +
           (canReachUnknownCallee()
                ? "unknown"
                : (std::to_string(WholeFunction.Reachable.size()) + "," +
                   std::to_string(QueryCount))) +
           "]";
  }

  void trackStatistics() const override {}

private:
  bool canReachUnknownCallee() const override {
    return WholeFunction.CanReachUnknownCallee;
  }

  /// Used to answer if a the whole function can reacha a specific function.
  QueryResolver WholeFunction;

  /// Used to answer if a call base inside this function can reach a specific
  /// function.
  MapVector<const CallBase *, QueryResolver> CBQueries;

  /// This is for instruction queries than scan "forward".
  MapVector<const Instruction *, QueryResolver> InstQueries;
};
} // namespace

template <typename AAType>
static std::optional<Constant *>
askForAssumedConstant(Attributor &A, const AbstractAttribute &QueryingAA,
                      const IRPosition &IRP, Type &Ty) {
  if (!Ty.isIntegerTy())
    return nullptr;

  // This will also pass the call base context.
  const auto &AA = A.getAAFor<AAType>(QueryingAA, IRP, DepClassTy::NONE);

  std::optional<Constant *> COpt = AA.getAssumedConstant(A);

  if (!COpt.has_value()) {
    A.recordDependence(AA, QueryingAA, DepClassTy::OPTIONAL);
    return std::nullopt;
  }
  if (auto *C = *COpt) {
    A.recordDependence(AA, QueryingAA, DepClassTy::OPTIONAL);
    return C;
  }
  return nullptr;
}

Value *AAPotentialValues::getSingleValue(
    Attributor &A, const AbstractAttribute &AA, const IRPosition &IRP,
    SmallVectorImpl<AA::ValueAndContext> &Values) {
  Type &Ty = *IRP.getAssociatedType();
  std::optional<Value *> V;
  for (auto &It : Values) {
    V = AA::combineOptionalValuesInAAValueLatice(V, It.getValue(), &Ty);
    if (V.has_value() && !*V)
      break;
  }
  if (!V.has_value())
    return UndefValue::get(&Ty);
  return *V;
}

namespace {
struct AAPotentialValuesImpl : AAPotentialValues {
  using StateType = PotentialLLVMValuesState;

  AAPotentialValuesImpl(const IRPosition &IRP, Attributor &A)
      : AAPotentialValues(IRP, A) {}

  /// See AbstractAttribute::initialize(..).
  void initialize(Attributor &A) override {
    if (A.hasSimplificationCallback(getIRPosition())) {
      indicatePessimisticFixpoint();
      return;
    }
    Value *Stripped = getAssociatedValue().stripPointerCasts();
    auto *CE = dyn_cast<ConstantExpr>(Stripped);
    if (isa<Constant>(Stripped) &&
        (!CE || CE->getOpcode() != Instruction::ICmp)) {
      addValue(A, getState(), *Stripped, getCtxI(), AA::AnyScope,
               getAnchorScope());
      indicateOptimisticFixpoint();
      return;
    }
    AAPotentialValues::initialize(A);
  }

  /// See AbstractAttribute::getAsStr().
  const std::string getAsStr() const override {
    std::string Str;
    llvm::raw_string_ostream OS(Str);
    OS << getState();
    return OS.str();
  }

  template <typename AAType>
  static std::optional<Value *> askOtherAA(Attributor &A,
                                           const AbstractAttribute &AA,
                                           const IRPosition &IRP, Type &Ty) {
    if (isa<Constant>(IRP.getAssociatedValue()))
      return &IRP.getAssociatedValue();
    std::optional<Constant *> C = askForAssumedConstant<AAType>(A, AA, IRP, Ty);
    if (!C)
      return std::nullopt;
    if (*C)
      if (auto *CC = AA::getWithType(**C, Ty))
        return CC;
    return nullptr;
  }

  void addValue(Attributor &A, StateType &State, Value &V,
                const Instruction *CtxI, AA::ValueScope S,
                Function *AnchorScope) const {

    IRPosition ValIRP = IRPosition::value(V);
    if (auto *CB = dyn_cast_or_null<CallBase>(CtxI)) {
      for (const auto &U : CB->args()) {
        if (U.get() != &V)
          continue;
        ValIRP = IRPosition::callsite_argument(*CB, CB->getArgOperandNo(&U));
        break;
      }
    }

    Value *VPtr = &V;
    if (ValIRP.getAssociatedType()->isIntegerTy()) {
      Type &Ty = *getAssociatedType();
      std::optional<Value *> SimpleV =
          askOtherAA<AAValueConstantRange>(A, *this, ValIRP, Ty);
      if (SimpleV.has_value() && !*SimpleV) {
        auto &PotentialConstantsAA = A.getAAFor<AAPotentialConstantValues>(
            *this, ValIRP, DepClassTy::OPTIONAL);
        if (PotentialConstantsAA.isValidState()) {
          for (const auto &It : PotentialConstantsAA.getAssumedSet())
            State.unionAssumed({{*ConstantInt::get(&Ty, It), nullptr}, S});
          if (PotentialConstantsAA.undefIsContained())
            State.unionAssumed({{*UndefValue::get(&Ty), nullptr}, S});
          return;
        }
      }
      if (!SimpleV.has_value())
        return;

      if (*SimpleV)
        VPtr = *SimpleV;
    }

    if (isa<ConstantInt>(VPtr))
      CtxI = nullptr;
    if (!AA::isValidInScope(*VPtr, AnchorScope))
      S = AA::ValueScope(S | AA::Interprocedural);

    State.unionAssumed({{*VPtr, CtxI}, S});
  }

  /// Helper struct to tie a value+context pair together with the scope for
  /// which this is the simplified version.
  struct ItemInfo {
    AA::ValueAndContext I;
    AA::ValueScope S;

    bool operator==(const ItemInfo &II) const {
      return II.I == I && II.S == S;
    };
    bool operator<(const ItemInfo &II) const {
      if (I == II.I)
        return S < II.S;
      return I < II.I;
    };
  };

  bool recurseForValue(Attributor &A, const IRPosition &IRP, AA::ValueScope S) {
    SmallMapVector<AA::ValueAndContext, int, 8> ValueScopeMap;
    for (auto CS : {AA::Intraprocedural, AA::Interprocedural}) {
      if (!(CS & S))
        continue;

      bool UsedAssumedInformation = false;
      SmallVector<AA::ValueAndContext> Values;
      if (!A.getAssumedSimplifiedValues(IRP, this, Values, CS,
                                        UsedAssumedInformation))
        return false;

      for (auto &It : Values)
        ValueScopeMap[It] += CS;
    }
    for (auto &It : ValueScopeMap)
      addValue(A, getState(), *It.first.getValue(), It.first.getCtxI(),
               AA::ValueScope(It.second), getAnchorScope());

    return true;
  }

  void giveUpOnIntraprocedural(Attributor &A) {
    auto NewS = StateType::getBestState(getState());
    for (const auto &It : getAssumedSet()) {
      if (It.second == AA::Intraprocedural)
        continue;
      addValue(A, NewS, *It.first.getValue(), It.first.getCtxI(),
               AA::Interprocedural, getAnchorScope());
    }
    assert(!undefIsContained() && "Undef should be an explicit value!");
    addValue(A, NewS, getAssociatedValue(), getCtxI(), AA::Intraprocedural,
             getAnchorScope());
    getState() = NewS;
  }

  /// See AbstractState::indicatePessimisticFixpoint(...).
  ChangeStatus indicatePessimisticFixpoint() override {
    getState() = StateType::getBestState(getState());
    getState().unionAssumed({{getAssociatedValue(), getCtxI()}, AA::AnyScope});
    AAPotentialValues::indicateOptimisticFixpoint();
    return ChangeStatus::CHANGED;
  }

  /// See AbstractAttribute::updateImpl(...).
  ChangeStatus updateImpl(Attributor &A) override {
    return indicatePessimisticFixpoint();
  }

  /// See AbstractAttribute::manifest(...).
  ChangeStatus manifest(Attributor &A) override {
    SmallVector<AA::ValueAndContext> Values;
    for (AA::ValueScope S : {AA::Interprocedural, AA::Intraprocedural}) {
      Values.clear();
      if (!getAssumedSimplifiedValues(A, Values, S))
        continue;
      Value &OldV = getAssociatedValue();
      if (isa<UndefValue>(OldV))
        continue;
      Value *NewV = getSingleValue(A, *this, getIRPosition(), Values);
      if (!NewV || NewV == &OldV)
        continue;
      if (getCtxI() &&
          !AA::isValidAtPosition({*NewV, *getCtxI()}, A.getInfoCache()))
        continue;
      if (A.changeAfterManifest(getIRPosition(), *NewV))
        return ChangeStatus::CHANGED;
    }
    return ChangeStatus::UNCHANGED;
  }

  bool getAssumedSimplifiedValues(Attributor &A,
                                  SmallVectorImpl<AA::ValueAndContext> &Values,
                                  AA::ValueScope S) const override {
    if (!isValidState())
      return false;
    for (const auto &It : getAssumedSet())
      if (It.second & S)
        Values.push_back(It.first);
    assert(!undefIsContained() && "Undef should be an explicit value!");
    return true;
  }
};

struct AAPotentialValuesFloating : AAPotentialValuesImpl {
  AAPotentialValuesFloating(const IRPosition &IRP, Attributor &A)
      : AAPotentialValuesImpl(IRP, A) {}

  /// See AbstractAttribute::updateImpl(...).
  ChangeStatus updateImpl(Attributor &A) override {
    auto AssumedBefore = getAssumed();

    genericValueTraversal(A);

    return (AssumedBefore == getAssumed()) ? ChangeStatus::UNCHANGED
                                           : ChangeStatus::CHANGED;
  }

  /// Helper struct to remember which AAIsDead instances we actually used.
  struct LivenessInfo {
    const AAIsDead *LivenessAA = nullptr;
    bool AnyDead = false;
  };

  /// Check if \p Cmp is a comparison we can simplify.
  ///
  /// We handle multiple cases, one in which at least one operand is an
  /// (assumed) nullptr. If so, try to simplify it using AANonNull on the other
  /// operand. Return true if successful, in that case Worklist will be updated.
  bool handleCmp(Attributor &A, Value &Cmp, Value *LHS, Value *RHS,
                 CmpInst::Predicate Pred, ItemInfo II,
                 SmallVectorImpl<ItemInfo> &Worklist) {

    // Simplify the operands first.
    bool UsedAssumedInformation = false;
    const auto &SimplifiedLHS = A.getAssumedSimplified(
        IRPosition::value(*LHS, getCallBaseContext()), *this,
        UsedAssumedInformation, AA::Intraprocedural);
    if (!SimplifiedLHS.has_value())
      return true;
    if (!*SimplifiedLHS)
      return false;
    LHS = *SimplifiedLHS;

    const auto &SimplifiedRHS = A.getAssumedSimplified(
        IRPosition::value(*RHS, getCallBaseContext()), *this,
        UsedAssumedInformation, AA::Intraprocedural);
    if (!SimplifiedRHS.has_value())
      return true;
    if (!*SimplifiedRHS)
      return false;
    RHS = *SimplifiedRHS;

    LLVMContext &Ctx = LHS->getContext();
    // Handle the trivial case first in which we don't even need to think about
    // null or non-null.
    if (LHS == RHS &&
        (CmpInst::isTrueWhenEqual(Pred) || CmpInst::isFalseWhenEqual(Pred))) {
      Constant *NewV = ConstantInt::get(Type::getInt1Ty(Ctx),
                                        CmpInst::isTrueWhenEqual(Pred));
      addValue(A, getState(), *NewV, /* CtxI */ nullptr, II.S,
               getAnchorScope());
      return true;
    }

    // From now on we only handle equalities (==, !=).
    if (!CmpInst::isEquality(Pred))
      return false;

    bool LHSIsNull = isa<ConstantPointerNull>(LHS);
    bool RHSIsNull = isa<ConstantPointerNull>(RHS);
    if (!LHSIsNull && !RHSIsNull)
      return false;

    // Left is the nullptr ==/!= non-nullptr case. We'll use AANonNull on the
    // non-nullptr operand and if we assume it's non-null we can conclude the
    // result of the comparison.
    assert((LHSIsNull || RHSIsNull) &&
           "Expected nullptr versus non-nullptr comparison at this point");

    // The index is the operand that we assume is not null.
    unsigned PtrIdx = LHSIsNull;
    auto &PtrNonNullAA = A.getAAFor<AANonNull>(
        *this, IRPosition::value(*(PtrIdx ? RHS : LHS)), DepClassTy::REQUIRED);
    if (!PtrNonNullAA.isAssumedNonNull())
      return false;

    // The new value depends on the predicate, true for != and false for ==.
    Constant *NewV =
        ConstantInt::get(Type::getInt1Ty(Ctx), Pred == CmpInst::ICMP_NE);
    addValue(A, getState(), *NewV, /* CtxI */ nullptr, II.S, getAnchorScope());
    return true;
  }

  bool handleSelectInst(Attributor &A, SelectInst &SI, ItemInfo II,
                        SmallVectorImpl<ItemInfo> &Worklist) {
    const Instruction *CtxI = II.I.getCtxI();
    bool UsedAssumedInformation = false;

    std::optional<Constant *> C =
        A.getAssumedConstant(*SI.getCondition(), *this, UsedAssumedInformation);
    bool NoValueYet = !C.has_value();
    if (NoValueYet || isa_and_nonnull<UndefValue>(*C))
      return true;
    if (auto *CI = dyn_cast_or_null<ConstantInt>(*C)) {
      if (CI->isZero())
        Worklist.push_back({{*SI.getFalseValue(), CtxI}, II.S});
      else
        Worklist.push_back({{*SI.getTrueValue(), CtxI}, II.S});
    } else if (&SI == &getAssociatedValue()) {
      // We could not simplify the condition, assume both values.
      Worklist.push_back({{*SI.getTrueValue(), CtxI}, II.S});
      Worklist.push_back({{*SI.getFalseValue(), CtxI}, II.S});
    } else {
      std::optional<Value *> SimpleV = A.getAssumedSimplified(
          IRPosition::inst(SI), *this, UsedAssumedInformation, II.S);
      if (!SimpleV.has_value())
        return true;
      if (*SimpleV) {
        addValue(A, getState(), **SimpleV, CtxI, II.S, getAnchorScope());
        return true;
      }
      return false;
    }
    return true;
  }

  bool handleLoadInst(Attributor &A, LoadInst &LI, ItemInfo II,
                      SmallVectorImpl<ItemInfo> &Worklist) {
    SmallSetVector<Value *, 4> PotentialCopies;
    SmallSetVector<Instruction *, 4> PotentialValueOrigins;
    bool UsedAssumedInformation = false;
    if (!AA::getPotentiallyLoadedValues(A, LI, PotentialCopies,
                                        PotentialValueOrigins, *this,
                                        UsedAssumedInformation,
                                        /* OnlyExact */ true)) {
      LLVM_DEBUG(dbgs() << "[AAPotentialValues] Failed to get potentially "
                           "loaded values for load instruction "
                        << LI << "\n");
      return false;
    }

    // Do not simplify loads that are only used in llvm.assume if we cannot also
    // remove all stores that may feed into the load. The reason is that the
    // assume is probably worth something as long as the stores are around.
    InformationCache &InfoCache = A.getInfoCache();
    if (InfoCache.isOnlyUsedByAssume(LI)) {
      if (!llvm::all_of(PotentialValueOrigins, [&](Instruction *I) {
            if (!I)
              return true;
            if (auto *SI = dyn_cast<StoreInst>(I))
              return A.isAssumedDead(SI->getOperandUse(0), this,
                                     /* LivenessAA */ nullptr,
                                     UsedAssumedInformation,
                                     /* CheckBBLivenessOnly */ false);
            return A.isAssumedDead(*I, this, /* LivenessAA */ nullptr,
                                   UsedAssumedInformation,
                                   /* CheckBBLivenessOnly */ false);
          })) {
        LLVM_DEBUG(dbgs() << "[AAPotentialValues] Load is onl used by assumes "
                             "and we cannot delete all the stores: "
                          << LI << "\n");
        return false;
      }
    }

    // Values have to be dynamically unique or we loose the fact that a
    // single llvm::Value might represent two runtime values (e.g.,
    // stack locations in different recursive calls).
    const Instruction *CtxI = II.I.getCtxI();
    bool ScopeIsLocal = (II.S & AA::Intraprocedural);
    bool AllLocal = ScopeIsLocal;
    bool DynamicallyUnique = llvm::all_of(PotentialCopies, [&](Value *PC) {
      AllLocal &= AA::isValidInScope(*PC, getAnchorScope());
      return AA::isDynamicallyUnique(A, *this, *PC);
    });
    if (!DynamicallyUnique) {
      LLVM_DEBUG(dbgs() << "[AAPotentialValues] Not all potentially loaded "
                           "values are dynamically unique: "
                        << LI << "\n");
      return false;
    }

    for (auto *PotentialCopy : PotentialCopies) {
      if (AllLocal) {
        Worklist.push_back({{*PotentialCopy, CtxI}, II.S});
      } else {
        Worklist.push_back({{*PotentialCopy, CtxI}, AA::Interprocedural});
      }
    }
    if (!AllLocal && ScopeIsLocal)
      addValue(A, getState(), LI, CtxI, AA::Intraprocedural, getAnchorScope());
    return true;
  }

  bool handlePHINode(
      Attributor &A, PHINode &PHI, ItemInfo II,
      SmallVectorImpl<ItemInfo> &Worklist,
      SmallMapVector<const Function *, LivenessInfo, 4> &LivenessAAs) {
    auto GetLivenessInfo = [&](const Function &F) -> LivenessInfo & {
      LivenessInfo &LI = LivenessAAs[&F];
      if (!LI.LivenessAA)
        LI.LivenessAA = &A.getAAFor<AAIsDead>(*this, IRPosition::function(F),
                                              DepClassTy::NONE);
      return LI;
    };

    if (&PHI == &getAssociatedValue()) {
      LivenessInfo &LI = GetLivenessInfo(*PHI.getFunction());
      for (unsigned u = 0, e = PHI.getNumIncomingValues(); u < e; u++) {
        BasicBlock *IncomingBB = PHI.getIncomingBlock(u);
        if (LI.LivenessAA->isEdgeDead(IncomingBB, PHI.getParent())) {
          LI.AnyDead = true;
          continue;
        }
        Worklist.push_back(
            {{*PHI.getIncomingValue(u), IncomingBB->getTerminator()}, II.S});
      }
      return true;
    }

    bool UsedAssumedInformation = false;
    std::optional<Value *> SimpleV = A.getAssumedSimplified(
        IRPosition::inst(PHI), *this, UsedAssumedInformation, II.S);
    if (!SimpleV.has_value())
      return true;
    if (!(*SimpleV))
      return false;
    addValue(A, getState(), **SimpleV, &PHI, II.S, getAnchorScope());
    return true;
  }

  /// Use the generic, non-optimistic InstSimplfy functionality if we managed to
  /// simplify any operand of the instruction \p I. Return true if successful,
  /// in that case Worklist will be updated.
  bool handleGenericInst(Attributor &A, Instruction &I, ItemInfo II,
                         SmallVectorImpl<ItemInfo> &Worklist) {
    bool SomeSimplified = false;
    bool UsedAssumedInformation = false;

    SmallVector<Value *, 8> NewOps(I.getNumOperands());
    int Idx = 0;
    for (Value *Op : I.operands()) {
      const auto &SimplifiedOp = A.getAssumedSimplified(
          IRPosition::value(*Op, getCallBaseContext()), *this,
          UsedAssumedInformation, AA::Intraprocedural);
      // If we are not sure about any operand we are not sure about the entire
      // instruction, we'll wait.
      if (!SimplifiedOp.has_value())
        return true;

      if (*SimplifiedOp)
        NewOps[Idx] = *SimplifiedOp;
      else
        NewOps[Idx] = Op;

      SomeSimplified |= (NewOps[Idx] != Op);
      ++Idx;
    }

    // We won't bother with the InstSimplify interface if we didn't simplify any
    // operand ourselves.
    if (!SomeSimplified)
      return false;

    InformationCache &InfoCache = A.getInfoCache();
    Function *F = I.getFunction();
    const auto *DT =
        InfoCache.getAnalysisResultForFunction<DominatorTreeAnalysis>(*F);
    const auto *TLI = A.getInfoCache().getTargetLibraryInfoForFunction(*F);
    auto *AC = InfoCache.getAnalysisResultForFunction<AssumptionAnalysis>(*F);
    OptimizationRemarkEmitter *ORE = nullptr;

    const DataLayout &DL = I.getModule()->getDataLayout();
    SimplifyQuery Q(DL, TLI, DT, AC, &I);
    Value *NewV = simplifyInstructionWithOperands(&I, NewOps, Q, ORE);
    if (!NewV || NewV == &I)
      return false;

    LLVM_DEBUG(dbgs() << "Generic inst " << I << " assumed simplified to "
                      << *NewV << "\n");
    Worklist.push_back({{*NewV, II.I.getCtxI()}, II.S});
    return true;
  }

  bool simplifyInstruction(
      Attributor &A, Instruction &I, ItemInfo II,
      SmallVectorImpl<ItemInfo> &Worklist,
      SmallMapVector<const Function *, LivenessInfo, 4> &LivenessAAs) {
    if (auto *CI = dyn_cast<CmpInst>(&I))
      if (handleCmp(A, *CI, CI->getOperand(0), CI->getOperand(1),
                    CI->getPredicate(), II, Worklist))
        return true;

    switch (I.getOpcode()) {
    case Instruction::Select:
      return handleSelectInst(A, cast<SelectInst>(I), II, Worklist);
    case Instruction::PHI:
      return handlePHINode(A, cast<PHINode>(I), II, Worklist, LivenessAAs);
    case Instruction::Load:
      return handleLoadInst(A, cast<LoadInst>(I), II, Worklist);
    default:
      return handleGenericInst(A, I, II, Worklist);
    };
    return false;
  }

  void genericValueTraversal(Attributor &A) {
    SmallMapVector<const Function *, LivenessInfo, 4> LivenessAAs;

    Value *InitialV = &getAssociatedValue();
    SmallSet<ItemInfo, 16> Visited;
    SmallVector<ItemInfo, 16> Worklist;
    Worklist.push_back({{*InitialV, getCtxI()}, AA::AnyScope});

    int Iteration = 0;
    do {
      ItemInfo II = Worklist.pop_back_val();
      Value *V = II.I.getValue();
      assert(V);
      const Instruction *CtxI = II.I.getCtxI();
      AA::ValueScope S = II.S;

      // Check if we should process the current value. To prevent endless
      // recursion keep a record of the values we followed!
      if (!Visited.insert(II).second)
        continue;

      // Make sure we limit the compile time for complex expressions.
      if (Iteration++ >= MaxPotentialValuesIterations) {
        LLVM_DEBUG(dbgs() << "Generic value traversal reached iteration limit: "
                          << Iteration << "!\n");
        addValue(A, getState(), *V, CtxI, S, getAnchorScope());
        continue;
      }

      // Explicitly look through calls with a "returned" attribute if we do
      // not have a pointer as stripPointerCasts only works on them.
      Value *NewV = nullptr;
      if (V->getType()->isPointerTy()) {
        NewV = AA::getWithType(*V->stripPointerCasts(), *V->getType());
      } else {
        auto *CB = dyn_cast<CallBase>(V);
        if (CB && CB->getCalledFunction()) {
          for (Argument &Arg : CB->getCalledFunction()->args())
            if (Arg.hasReturnedAttr()) {
              NewV = CB->getArgOperand(Arg.getArgNo());
              break;
            }
        }
      }
      if (NewV && NewV != V) {
        Worklist.push_back({{*NewV, CtxI}, S});
        continue;
      }

      if (auto *CE = dyn_cast<ConstantExpr>(V)) {
        if (CE->getOpcode() == Instruction::ICmp)
          if (handleCmp(A, *CE, CE->getOperand(0), CE->getOperand(1),
                        CmpInst::Predicate(CE->getPredicate()), II, Worklist))
            continue;
      }

      if (auto *I = dyn_cast<Instruction>(V)) {
        if (simplifyInstruction(A, *I, II, Worklist, LivenessAAs))
          continue;
      }

      if (V != InitialV || isa<Argument>(V))
        if (recurseForValue(A, IRPosition::value(*V), II.S))
          continue;

      // If we haven't stripped anything we give up.
      if (V == InitialV && CtxI == getCtxI()) {
        indicatePessimisticFixpoint();
        return;
      }

      addValue(A, getState(), *V, CtxI, S, getAnchorScope());
    } while (!Worklist.empty());

    // If we actually used liveness information so we have to record a
    // dependence.
    for (auto &It : LivenessAAs)
      if (It.second.AnyDead)
        A.recordDependence(*It.second.LivenessAA, *this, DepClassTy::OPTIONAL);
  }

  /// See AbstractAttribute::trackStatistics()
  void trackStatistics() const override {
    STATS_DECLTRACK_FLOATING_ATTR(potential_values)
  }
};

struct AAPotentialValuesArgument final : AAPotentialValuesImpl {
  using Base = AAPotentialValuesImpl;
  AAPotentialValuesArgument(const IRPosition &IRP, Attributor &A)
      : Base(IRP, A) {}

  /// See AbstractAttribute::initialize(..).
  void initialize(Attributor &A) override {
    auto &Arg = cast<Argument>(getAssociatedValue());
    if (Arg.hasPointeeInMemoryValueAttr())
      indicatePessimisticFixpoint();
  }

  /// See AbstractAttribute::updateImpl(...).
  ChangeStatus updateImpl(Attributor &A) override {
    auto AssumedBefore = getAssumed();

    unsigned CSArgNo = getCallSiteArgNo();

    bool UsedAssumedInformation = false;
    SmallVector<AA::ValueAndContext> Values;
    auto CallSitePred = [&](AbstractCallSite ACS) {
      const auto CSArgIRP = IRPosition::callsite_argument(ACS, CSArgNo);
      if (CSArgIRP.getPositionKind() == IRP_INVALID)
        return false;

      if (!A.getAssumedSimplifiedValues(CSArgIRP, this, Values,
                                        AA::Interprocedural,
                                        UsedAssumedInformation))
        return false;

      return isValidState();
    };

    if (!A.checkForAllCallSites(CallSitePred, *this,
                                /* RequireAllCallSites */ true,
                                UsedAssumedInformation))
      return indicatePessimisticFixpoint();

    Function *Fn = getAssociatedFunction();
    bool AnyNonLocal = false;
    for (auto &It : Values) {
      if (isa<Constant>(It.getValue())) {
        addValue(A, getState(), *It.getValue(), It.getCtxI(), AA::AnyScope,
                 getAnchorScope());
        continue;
      }
      if (!AA::isDynamicallyUnique(A, *this, *It.getValue()))
        return indicatePessimisticFixpoint();

      if (auto *Arg = dyn_cast<Argument>(It.getValue()))
        if (Arg->getParent() == Fn) {
          addValue(A, getState(), *It.getValue(), It.getCtxI(), AA::AnyScope,
                   getAnchorScope());
          continue;
        }
      addValue(A, getState(), *It.getValue(), It.getCtxI(), AA::Interprocedural,
               getAnchorScope());
      AnyNonLocal = true;
    }
    assert(!undefIsContained() && "Undef should be an explicit value!");
    if (AnyNonLocal)
      giveUpOnIntraprocedural(A);

    return (AssumedBefore == getAssumed()) ? ChangeStatus::UNCHANGED
                                           : ChangeStatus::CHANGED;
  }

  /// See AbstractAttribute::trackStatistics()
  void trackStatistics() const override {
    STATS_DECLTRACK_ARG_ATTR(potential_values)
  }
};

struct AAPotentialValuesReturned
    : AAReturnedFromReturnedValues<AAPotentialValues, AAPotentialValuesImpl> {
  using Base =
      AAReturnedFromReturnedValues<AAPotentialValues, AAPotentialValuesImpl>;
  AAPotentialValuesReturned(const IRPosition &IRP, Attributor &A)
      : Base(IRP, A) {}

  /// See AbstractAttribute::initialize(..).
  void initialize(Attributor &A) override {
    if (A.hasSimplificationCallback(getIRPosition()))
      indicatePessimisticFixpoint();
    else
      AAPotentialValues::initialize(A);
  }

  ChangeStatus manifest(Attributor &A) override {
    // We queried AAValueSimplify for the returned values so they will be
    // replaced if a simplified form was found. Nothing to do here.
    return ChangeStatus::UNCHANGED;
  }

  ChangeStatus indicatePessimisticFixpoint() override {
    return AAPotentialValues::indicatePessimisticFixpoint();
  }

  /// See AbstractAttribute::trackStatistics()
  void trackStatistics() const override {
    STATS_DECLTRACK_FNRET_ATTR(potential_values)
  }
};

struct AAPotentialValuesFunction : AAPotentialValuesImpl {
  AAPotentialValuesFunction(const IRPosition &IRP, Attributor &A)
      : AAPotentialValuesImpl(IRP, A) {}

  /// See AbstractAttribute::updateImpl(...).
  ChangeStatus updateImpl(Attributor &A) override {
    llvm_unreachable("AAPotentialValues(Function|CallSite)::updateImpl will "
                     "not be called");
  }

  /// See AbstractAttribute::trackStatistics()
  void trackStatistics() const override {
    STATS_DECLTRACK_FN_ATTR(potential_values)
  }
};

struct AAPotentialValuesCallSite : AAPotentialValuesFunction {
  AAPotentialValuesCallSite(const IRPosition &IRP, Attributor &A)
      : AAPotentialValuesFunction(IRP, A) {}

  /// See AbstractAttribute::trackStatistics()
  void trackStatistics() const override {
    STATS_DECLTRACK_CS_ATTR(potential_values)
  }
};

struct AAPotentialValuesCallSiteReturned : AAPotentialValuesImpl {
  AAPotentialValuesCallSiteReturned(const IRPosition &IRP, Attributor &A)
      : AAPotentialValuesImpl(IRP, A) {}

  /// See AbstractAttribute::updateImpl(...).
  ChangeStatus updateImpl(Attributor &A) override {
    auto AssumedBefore = getAssumed();

    Function *Callee = getAssociatedFunction();
    if (!Callee)
      return indicatePessimisticFixpoint();

    bool UsedAssumedInformation = false;
    auto *CB = cast<CallBase>(getCtxI());
    if (CB->isMustTailCall() &&
        !A.isAssumedDead(IRPosition::inst(*CB), this, nullptr,
                         UsedAssumedInformation))
      return indicatePessimisticFixpoint();

    SmallVector<AA::ValueAndContext> Values;
    if (!A.getAssumedSimplifiedValues(IRPosition::returned(*Callee), this,
                                      Values, AA::Intraprocedural,
                                      UsedAssumedInformation))
      return indicatePessimisticFixpoint();

    Function *Caller = CB->getCaller();

    bool AnyNonLocal = false;
    for (auto &It : Values) {
      Value *V = It.getValue();
      std::optional<Value *> CallerV = A.translateArgumentToCallSiteContent(
          V, *CB, *this, UsedAssumedInformation);
      if (!CallerV.has_value()) {
        // Nothing to do as long as no value was determined.
        continue;
      }
      V = *CallerV ? *CallerV : V;
      if (AA::isDynamicallyUnique(A, *this, *V) &&
          AA::isValidInScope(*V, Caller)) {
        if (*CallerV) {
          SmallVector<AA::ValueAndContext> ArgValues;
          IRPosition IRP = IRPosition::value(*V);
          if (auto *Arg = dyn_cast<Argument>(V))
            if (Arg->getParent() == CB->getCalledFunction())
              IRP = IRPosition::callsite_argument(*CB, Arg->getArgNo());
          if (recurseForValue(A, IRP, AA::AnyScope))
            continue;
        }
        addValue(A, getState(), *V, CB, AA::AnyScope, getAnchorScope());
      } else {
        AnyNonLocal = true;
        break;
      }
    }
    if (AnyNonLocal) {
      Values.clear();
      if (!A.getAssumedSimplifiedValues(IRPosition::returned(*Callee), this,
                                        Values, AA::Interprocedural,
                                        UsedAssumedInformation))
        return indicatePessimisticFixpoint();
      AnyNonLocal = false;
      getState() = PotentialLLVMValuesState::getBestState();
      for (auto &It : Values) {
        Value *V = It.getValue();
        if (!AA::isDynamicallyUnique(A, *this, *V))
          return indicatePessimisticFixpoint();
        if (AA::isValidInScope(*V, Caller)) {
          addValue(A, getState(), *V, CB, AA::AnyScope, getAnchorScope());
        } else {
          AnyNonLocal = true;
          addValue(A, getState(), *V, CB, AA::Interprocedural,
                   getAnchorScope());
        }
      }
      if (AnyNonLocal)
        giveUpOnIntraprocedural(A);
    }
    return (AssumedBefore == getAssumed()) ? ChangeStatus::UNCHANGED
                                           : ChangeStatus::CHANGED;
  }

  ChangeStatus indicatePessimisticFixpoint() override {
    return AAPotentialValues::indicatePessimisticFixpoint();
  }

  /// See AbstractAttribute::trackStatistics()
  void trackStatistics() const override {
    STATS_DECLTRACK_CSRET_ATTR(potential_values)
  }
};

struct AAPotentialValuesCallSiteArgument : AAPotentialValuesFloating {
  AAPotentialValuesCallSiteArgument(const IRPosition &IRP, Attributor &A)
      : AAPotentialValuesFloating(IRP, A) {}

  /// See AbstractAttribute::trackStatistics()
  void trackStatistics() const override {
    STATS_DECLTRACK_CSARG_ATTR(potential_values)
  }
};
} // namespace

/// ---------------------- Assumption Propagation ------------------------------
namespace {
struct AAAssumptionInfoImpl : public AAAssumptionInfo {
  AAAssumptionInfoImpl(const IRPosition &IRP, Attributor &A,
                       const DenseSet<StringRef> &Known)
      : AAAssumptionInfo(IRP, A, Known) {}

  bool hasAssumption(const StringRef Assumption) const override {
    return isValidState() && setContains(Assumption);
  }

  /// See AbstractAttribute::getAsStr()
  const std::string getAsStr() const override {
    const SetContents &Known = getKnown();
    const SetContents &Assumed = getAssumed();

    const std::string KnownStr =
        llvm::join(Known.getSet().begin(), Known.getSet().end(), ",");
    const std::string AssumedStr =
        (Assumed.isUniversal())
            ? "Universal"
            : llvm::join(Assumed.getSet().begin(), Assumed.getSet().end(), ",");

    return "Known [" + KnownStr + "]," + " Assumed [" + AssumedStr + "]";
  }
};

/// Propagates assumption information from parent functions to all of their
/// successors. An assumption can be propagated if the containing function
/// dominates the called function.
///
/// We start with a "known" set of assumptions already valid for the associated
/// function and an "assumed" set that initially contains all possible
/// assumptions. The assumed set is inter-procedurally updated by narrowing its
/// contents as concrete values are known. The concrete values are seeded by the
/// first nodes that are either entries into the call graph, or contains no
/// assumptions. Each node is updated as the intersection of the assumed state
/// with all of its predecessors.
struct AAAssumptionInfoFunction final : AAAssumptionInfoImpl {
  AAAssumptionInfoFunction(const IRPosition &IRP, Attributor &A)
      : AAAssumptionInfoImpl(IRP, A,
                             getAssumptions(*IRP.getAssociatedFunction())) {}

  /// See AbstractAttribute::manifest(...).
  ChangeStatus manifest(Attributor &A) override {
    const auto &Assumptions = getKnown();

    // Don't manifest a universal set if it somehow made it here.
    if (Assumptions.isUniversal())
      return ChangeStatus::UNCHANGED;

    Function *AssociatedFunction = getAssociatedFunction();

    bool Changed = addAssumptions(*AssociatedFunction, Assumptions.getSet());

    return Changed ? ChangeStatus::CHANGED : ChangeStatus::UNCHANGED;
  }

  /// See AbstractAttribute::updateImpl(...).
  ChangeStatus updateImpl(Attributor &A) override {
    bool Changed = false;

    auto CallSitePred = [&](AbstractCallSite ACS) {
      const auto &AssumptionAA = A.getAAFor<AAAssumptionInfo>(
          *this, IRPosition::callsite_function(*ACS.getInstruction()),
          DepClassTy::REQUIRED);
      // Get the set of assumptions shared by all of this function's callers.
      Changed |= getIntersection(AssumptionAA.getAssumed());
      return !getAssumed().empty() || !getKnown().empty();
    };

    bool UsedAssumedInformation = false;
    // Get the intersection of all assumptions held by this node's predecessors.
    // If we don't know all the call sites then this is either an entry into the
    // call graph or an empty node. This node is known to only contain its own
    // assumptions and can be propagated to its successors.
    if (!A.checkForAllCallSites(CallSitePred, *this, true,
                                UsedAssumedInformation))
      return indicatePessimisticFixpoint();

    return Changed ? ChangeStatus::CHANGED : ChangeStatus::UNCHANGED;
  }

  void trackStatistics() const override {}
};

/// Assumption Info defined for call sites.
struct AAAssumptionInfoCallSite final : AAAssumptionInfoImpl {

  AAAssumptionInfoCallSite(const IRPosition &IRP, Attributor &A)
      : AAAssumptionInfoImpl(IRP, A, getInitialAssumptions(IRP)) {}

  /// See AbstractAttribute::initialize(...).
  void initialize(Attributor &A) override {
    const IRPosition &FnPos = IRPosition::function(*getAnchorScope());
    A.getAAFor<AAAssumptionInfo>(*this, FnPos, DepClassTy::REQUIRED);
  }

  /// See AbstractAttribute::manifest(...).
  ChangeStatus manifest(Attributor &A) override {
    // Don't manifest a universal set if it somehow made it here.
    if (getKnown().isUniversal())
      return ChangeStatus::UNCHANGED;

    CallBase &AssociatedCall = cast<CallBase>(getAssociatedValue());
    bool Changed = addAssumptions(AssociatedCall, getAssumed().getSet());

    return Changed ? ChangeStatus::CHANGED : ChangeStatus::UNCHANGED;
  }

  /// See AbstractAttribute::updateImpl(...).
  ChangeStatus updateImpl(Attributor &A) override {
    const IRPosition &FnPos = IRPosition::function(*getAnchorScope());
    auto &AssumptionAA =
        A.getAAFor<AAAssumptionInfo>(*this, FnPos, DepClassTy::REQUIRED);
    bool Changed = getIntersection(AssumptionAA.getAssumed());
    return Changed ? ChangeStatus::CHANGED : ChangeStatus::UNCHANGED;
  }

  /// See AbstractAttribute::trackStatistics()
  void trackStatistics() const override {}

private:
  /// Helper to initialized the known set as all the assumptions this call and
  /// the callee contain.
  DenseSet<StringRef> getInitialAssumptions(const IRPosition &IRP) {
    const CallBase &CB = cast<CallBase>(IRP.getAssociatedValue());
    auto Assumptions = getAssumptions(CB);
    if (const Function *F = CB.getCaller())
      set_union(Assumptions, getAssumptions(*F));
    if (Function *F = IRP.getAssociatedFunction())
      set_union(Assumptions, getAssumptions(*F));
    return Assumptions;
  }
};
} // namespace

AACallGraphNode *AACallEdgeIterator::operator*() const {
  return static_cast<AACallGraphNode *>(const_cast<AACallEdges *>(
      &A.getOrCreateAAFor<AACallEdges>(IRPosition::function(**I))));
}

void AttributorCallGraph::print() { llvm::WriteGraph(outs(), this); }

/// ------------------------ UnderlyingObjects ---------------------------------

namespace {
struct AAUnderlyingObjectsImpl
    : StateWrapper<BooleanState, AAUnderlyingObjects> {
  using BaseTy = StateWrapper<BooleanState, AAUnderlyingObjects>;
  AAUnderlyingObjectsImpl(const IRPosition &IRP, Attributor &A) : BaseTy(IRP) {}

  /// See AbstractAttribute::getAsStr().
  const std::string getAsStr() const override {
    return std::string("UnderlyingObjects ") +
           (isValidState()
                ? (std::string("inter #") +
                   std::to_string(InterAssumedUnderlyingObjects.size()) +
                   " objs" + std::string(", intra #") +
                   std::to_string(IntraAssumedUnderlyingObjects.size()) +
                   " objs")
                : "<invalid>");
  }

  /// See AbstractAttribute::trackStatistics()
  void trackStatistics() const override {}

  /// See AbstractAttribute::updateImpl(...).
  ChangeStatus updateImpl(Attributor &A) override {
    auto &Ptr = getAssociatedValue();

    auto DoUpdate = [&](SmallSetVector<Value *, 8> &UnderlyingObjects,
                        AA::ValueScope Scope) {
      bool UsedAssumedInformation = false;
      SmallPtrSet<Value *, 8> SeenObjects;
      SmallVector<AA::ValueAndContext> Values;

      if (!A.getAssumedSimplifiedValues(IRPosition::value(Ptr), *this, Values,
                                        Scope, UsedAssumedInformation))
        return UnderlyingObjects.insert(&Ptr);

      bool Changed = false;

      for (unsigned I = 0; I < Values.size(); ++I) {
        auto &VAC = Values[I];
        auto *Obj = VAC.getValue();
        Value *UO = getUnderlyingObject(Obj);
        if (UO && UO != VAC.getValue() && SeenObjects.insert(UO).second) {
          const auto &OtherAA = A.getAAFor<AAUnderlyingObjects>(
              *this, IRPosition::value(*UO), DepClassTy::OPTIONAL);
          auto Pred = [&Values](Value &V) {
            Values.emplace_back(V, nullptr);
            return true;
          };

          if (!OtherAA.forallUnderlyingObjects(Pred, Scope))
            llvm_unreachable(
                "The forall call should not return false at this position");

          continue;
        }

        if (isa<SelectInst>(Obj) || isa<PHINode>(Obj)) {
          Changed |= handleIndirect(A, *Obj, UnderlyingObjects, Scope);
          continue;
        }

        Changed |= UnderlyingObjects.insert(Obj);
      }

      return Changed;
    };

    bool Changed = false;
    Changed |= DoUpdate(IntraAssumedUnderlyingObjects, AA::Intraprocedural);
    Changed |= DoUpdate(InterAssumedUnderlyingObjects, AA::Interprocedural);

    return Changed ? ChangeStatus::CHANGED : ChangeStatus::UNCHANGED;
  }

  bool forallUnderlyingObjects(
      function_ref<bool(Value &)> Pred,
      AA::ValueScope Scope = AA::Interprocedural) const override {
    if (!isValidState())
      return Pred(getAssociatedValue());

    auto &AssumedUnderlyingObjects = Scope == AA::Intraprocedural
                                         ? IntraAssumedUnderlyingObjects
                                         : InterAssumedUnderlyingObjects;
    for (Value *Obj : AssumedUnderlyingObjects)
      if (!Pred(*Obj))
        return false;

    return true;
  }

private:
  /// Handle the case where the value is not the actual underlying value, such
  /// as a phi node or a select instruction.
  bool handleIndirect(Attributor &A, Value &V,
                      SmallSetVector<Value *, 8> &UnderlyingObjects,
                      AA::ValueScope Scope) {
    bool Changed = false;
    const auto &AA = A.getAAFor<AAUnderlyingObjects>(
        *this, IRPosition::value(V), DepClassTy::OPTIONAL);
    auto Pred = [&](Value &V) {
      Changed |= UnderlyingObjects.insert(&V);
      return true;
    };
    if (!AA.forallUnderlyingObjects(Pred, Scope))
      llvm_unreachable(
          "The forall call should not return false at this position");
    return Changed;
  }

  /// All the underlying objects collected so far via intra procedural scope.
  SmallSetVector<Value *, 8> IntraAssumedUnderlyingObjects;
  /// All the underlying objects collected so far via inter procedural scope.
  SmallSetVector<Value *, 8> InterAssumedUnderlyingObjects;
};

struct AAUnderlyingObjectsFloating final : AAUnderlyingObjectsImpl {
  AAUnderlyingObjectsFloating(const IRPosition &IRP, Attributor &A)
      : AAUnderlyingObjectsImpl(IRP, A) {}
};

struct AAUnderlyingObjectsArgument final : AAUnderlyingObjectsImpl {
  AAUnderlyingObjectsArgument(const IRPosition &IRP, Attributor &A)
      : AAUnderlyingObjectsImpl(IRP, A) {}
};

struct AAUnderlyingObjectsCallSite final : AAUnderlyingObjectsImpl {
  AAUnderlyingObjectsCallSite(const IRPosition &IRP, Attributor &A)
      : AAUnderlyingObjectsImpl(IRP, A) {}
};

struct AAUnderlyingObjectsCallSiteArgument final : AAUnderlyingObjectsImpl {
  AAUnderlyingObjectsCallSiteArgument(const IRPosition &IRP, Attributor &A)
      : AAUnderlyingObjectsImpl(IRP, A) {}
};

struct AAUnderlyingObjectsReturned final : AAUnderlyingObjectsImpl {
  AAUnderlyingObjectsReturned(const IRPosition &IRP, Attributor &A)
      : AAUnderlyingObjectsImpl(IRP, A) {}
};

struct AAUnderlyingObjectsCallSiteReturned final : AAUnderlyingObjectsImpl {
  AAUnderlyingObjectsCallSiteReturned(const IRPosition &IRP, Attributor &A)
      : AAUnderlyingObjectsImpl(IRP, A) {}
};

struct AAUnderlyingObjectsFunction final : AAUnderlyingObjectsImpl {
  AAUnderlyingObjectsFunction(const IRPosition &IRP, Attributor &A)
      : AAUnderlyingObjectsImpl(IRP, A) {}
};
}

const char AAReturnedValues::ID = 0;
const char AANoUnwind::ID = 0;
const char AANoSync::ID = 0;
const char AANoFree::ID = 0;
const char AANonNull::ID = 0;
const char AANoRecurse::ID = 0;
const char AAWillReturn::ID = 0;
const char AAUndefinedBehavior::ID = 0;
const char AANoAlias::ID = 0;
const char AAReachability::ID = 0;
const char AANoReturn::ID = 0;
const char AAIsDead::ID = 0;
const char AADereferenceable::ID = 0;
const char AAAlign::ID = 0;
const char AAInstanceInfo::ID = 0;
const char AANoCapture::ID = 0;
const char AAValueSimplify::ID = 0;
const char AAHeapToStack::ID = 0;
const char AAPrivatizablePtr::ID = 0;
const char AAMemoryBehavior::ID = 0;
const char AAMemoryLocation::ID = 0;
const char AAValueConstantRange::ID = 0;
const char AAPotentialConstantValues::ID = 0;
const char AAPotentialValues::ID = 0;
const char AANoUndef::ID = 0;
const char AACallEdges::ID = 0;
const char AAFunctionReachability::ID = 0;
const char AAPointerInfo::ID = 0;
const char AAAssumptionInfo::ID = 0;
const char AAUnderlyingObjects::ID = 0;

// Macro magic to create the static generator function for attributes that
// follow the naming scheme.

#define SWITCH_PK_INV(CLASS, PK, POS_NAME)                                     \
  case IRPosition::PK:                                                         \
    llvm_unreachable("Cannot create " #CLASS " for a " POS_NAME " position!");

#define SWITCH_PK_CREATE(CLASS, IRP, PK, SUFFIX)                               \
  case IRPosition::PK:                                                         \
    AA = new (A.Allocator) CLASS##SUFFIX(IRP, A);                              \
    ++NumAAs;                                                                  \
    break;

#define CREATE_FUNCTION_ABSTRACT_ATTRIBUTE_FOR_POSITION(CLASS)                 \
  CLASS &CLASS::createForPosition(const IRPosition &IRP, Attributor &A) {      \
    CLASS *AA = nullptr;                                                       \
    switch (IRP.getPositionKind()) {                                           \
      SWITCH_PK_INV(CLASS, IRP_INVALID, "invalid")                             \
      SWITCH_PK_INV(CLASS, IRP_FLOAT, "floating")                              \
      SWITCH_PK_INV(CLASS, IRP_ARGUMENT, "argument")                           \
      SWITCH_PK_INV(CLASS, IRP_RETURNED, "returned")                           \
      SWITCH_PK_INV(CLASS, IRP_CALL_SITE_RETURNED, "call site returned")       \
      SWITCH_PK_INV(CLASS, IRP_CALL_SITE_ARGUMENT, "call site argument")       \
      SWITCH_PK_CREATE(CLASS, IRP, IRP_FUNCTION, Function)                     \
      SWITCH_PK_CREATE(CLASS, IRP, IRP_CALL_SITE, CallSite)                    \
    }                                                                          \
    return *AA;                                                                \
  }

#define CREATE_VALUE_ABSTRACT_ATTRIBUTE_FOR_POSITION(CLASS)                    \
  CLASS &CLASS::createForPosition(const IRPosition &IRP, Attributor &A) {      \
    CLASS *AA = nullptr;                                                       \
    switch (IRP.getPositionKind()) {                                           \
      SWITCH_PK_INV(CLASS, IRP_INVALID, "invalid")                             \
      SWITCH_PK_INV(CLASS, IRP_FUNCTION, "function")                           \
      SWITCH_PK_INV(CLASS, IRP_CALL_SITE, "call site")                         \
      SWITCH_PK_CREATE(CLASS, IRP, IRP_FLOAT, Floating)                        \
      SWITCH_PK_CREATE(CLASS, IRP, IRP_ARGUMENT, Argument)                     \
      SWITCH_PK_CREATE(CLASS, IRP, IRP_RETURNED, Returned)                     \
      SWITCH_PK_CREATE(CLASS, IRP, IRP_CALL_SITE_RETURNED, CallSiteReturned)   \
      SWITCH_PK_CREATE(CLASS, IRP, IRP_CALL_SITE_ARGUMENT, CallSiteArgument)   \
    }                                                                          \
    return *AA;                                                                \
  }

#define CREATE_ALL_ABSTRACT_ATTRIBUTE_FOR_POSITION(CLASS)                      \
  CLASS &CLASS::createForPosition(const IRPosition &IRP, Attributor &A) {      \
    CLASS *AA = nullptr;                                                       \
    switch (IRP.getPositionKind()) {                                           \
      SWITCH_PK_INV(CLASS, IRP_INVALID, "invalid")                             \
      SWITCH_PK_CREATE(CLASS, IRP, IRP_FUNCTION, Function)                     \
      SWITCH_PK_CREATE(CLASS, IRP, IRP_CALL_SITE, CallSite)                    \
      SWITCH_PK_CREATE(CLASS, IRP, IRP_FLOAT, Floating)                        \
      SWITCH_PK_CREATE(CLASS, IRP, IRP_ARGUMENT, Argument)                     \
      SWITCH_PK_CREATE(CLASS, IRP, IRP_RETURNED, Returned)                     \
      SWITCH_PK_CREATE(CLASS, IRP, IRP_CALL_SITE_RETURNED, CallSiteReturned)   \
      SWITCH_PK_CREATE(CLASS, IRP, IRP_CALL_SITE_ARGUMENT, CallSiteArgument)   \
    }                                                                          \
    return *AA;                                                                \
  }

#define CREATE_FUNCTION_ONLY_ABSTRACT_ATTRIBUTE_FOR_POSITION(CLASS)            \
  CLASS &CLASS::createForPosition(const IRPosition &IRP, Attributor &A) {      \
    CLASS *AA = nullptr;                                                       \
    switch (IRP.getPositionKind()) {                                           \
      SWITCH_PK_INV(CLASS, IRP_INVALID, "invalid")                             \
      SWITCH_PK_INV(CLASS, IRP_ARGUMENT, "argument")                           \
      SWITCH_PK_INV(CLASS, IRP_FLOAT, "floating")                              \
      SWITCH_PK_INV(CLASS, IRP_RETURNED, "returned")                           \
      SWITCH_PK_INV(CLASS, IRP_CALL_SITE_RETURNED, "call site returned")       \
      SWITCH_PK_INV(CLASS, IRP_CALL_SITE_ARGUMENT, "call site argument")       \
      SWITCH_PK_INV(CLASS, IRP_CALL_SITE, "call site")                         \
      SWITCH_PK_CREATE(CLASS, IRP, IRP_FUNCTION, Function)                     \
    }                                                                          \
    return *AA;                                                                \
  }

#define CREATE_NON_RET_ABSTRACT_ATTRIBUTE_FOR_POSITION(CLASS)                  \
  CLASS &CLASS::createForPosition(const IRPosition &IRP, Attributor &A) {      \
    CLASS *AA = nullptr;                                                       \
    switch (IRP.getPositionKind()) {                                           \
      SWITCH_PK_INV(CLASS, IRP_INVALID, "invalid")                             \
      SWITCH_PK_INV(CLASS, IRP_RETURNED, "returned")                           \
      SWITCH_PK_CREATE(CLASS, IRP, IRP_FUNCTION, Function)                     \
      SWITCH_PK_CREATE(CLASS, IRP, IRP_CALL_SITE, CallSite)                    \
      SWITCH_PK_CREATE(CLASS, IRP, IRP_FLOAT, Floating)                        \
      SWITCH_PK_CREATE(CLASS, IRP, IRP_ARGUMENT, Argument)                     \
      SWITCH_PK_CREATE(CLASS, IRP, IRP_CALL_SITE_RETURNED, CallSiteReturned)   \
      SWITCH_PK_CREATE(CLASS, IRP, IRP_CALL_SITE_ARGUMENT, CallSiteArgument)   \
    }                                                                          \
    return *AA;                                                                \
  }

CREATE_FUNCTION_ABSTRACT_ATTRIBUTE_FOR_POSITION(AANoUnwind)
CREATE_FUNCTION_ABSTRACT_ATTRIBUTE_FOR_POSITION(AANoSync)
CREATE_FUNCTION_ABSTRACT_ATTRIBUTE_FOR_POSITION(AANoRecurse)
CREATE_FUNCTION_ABSTRACT_ATTRIBUTE_FOR_POSITION(AAWillReturn)
CREATE_FUNCTION_ABSTRACT_ATTRIBUTE_FOR_POSITION(AANoReturn)
CREATE_FUNCTION_ABSTRACT_ATTRIBUTE_FOR_POSITION(AAReturnedValues)
CREATE_FUNCTION_ABSTRACT_ATTRIBUTE_FOR_POSITION(AAMemoryLocation)
CREATE_FUNCTION_ABSTRACT_ATTRIBUTE_FOR_POSITION(AACallEdges)
CREATE_FUNCTION_ABSTRACT_ATTRIBUTE_FOR_POSITION(AAAssumptionInfo)

CREATE_VALUE_ABSTRACT_ATTRIBUTE_FOR_POSITION(AANonNull)
CREATE_VALUE_ABSTRACT_ATTRIBUTE_FOR_POSITION(AANoAlias)
CREATE_VALUE_ABSTRACT_ATTRIBUTE_FOR_POSITION(AAPrivatizablePtr)
CREATE_VALUE_ABSTRACT_ATTRIBUTE_FOR_POSITION(AADereferenceable)
CREATE_VALUE_ABSTRACT_ATTRIBUTE_FOR_POSITION(AAAlign)
CREATE_VALUE_ABSTRACT_ATTRIBUTE_FOR_POSITION(AAInstanceInfo)
CREATE_VALUE_ABSTRACT_ATTRIBUTE_FOR_POSITION(AANoCapture)
CREATE_VALUE_ABSTRACT_ATTRIBUTE_FOR_POSITION(AAValueConstantRange)
CREATE_VALUE_ABSTRACT_ATTRIBUTE_FOR_POSITION(AAPotentialConstantValues)
CREATE_VALUE_ABSTRACT_ATTRIBUTE_FOR_POSITION(AAPotentialValues)
CREATE_VALUE_ABSTRACT_ATTRIBUTE_FOR_POSITION(AANoUndef)
CREATE_VALUE_ABSTRACT_ATTRIBUTE_FOR_POSITION(AAPointerInfo)

CREATE_ALL_ABSTRACT_ATTRIBUTE_FOR_POSITION(AAValueSimplify)
CREATE_ALL_ABSTRACT_ATTRIBUTE_FOR_POSITION(AAIsDead)
CREATE_ALL_ABSTRACT_ATTRIBUTE_FOR_POSITION(AANoFree)
CREATE_ALL_ABSTRACT_ATTRIBUTE_FOR_POSITION(AAUnderlyingObjects)

CREATE_FUNCTION_ONLY_ABSTRACT_ATTRIBUTE_FOR_POSITION(AAHeapToStack)
CREATE_FUNCTION_ONLY_ABSTRACT_ATTRIBUTE_FOR_POSITION(AAReachability)
CREATE_FUNCTION_ONLY_ABSTRACT_ATTRIBUTE_FOR_POSITION(AAUndefinedBehavior)
CREATE_FUNCTION_ONLY_ABSTRACT_ATTRIBUTE_FOR_POSITION(AAFunctionReachability)

CREATE_NON_RET_ABSTRACT_ATTRIBUTE_FOR_POSITION(AAMemoryBehavior)

#undef CREATE_FUNCTION_ONLY_ABSTRACT_ATTRIBUTE_FOR_POSITION
#undef CREATE_FUNCTION_ABSTRACT_ATTRIBUTE_FOR_POSITION
#undef CREATE_NON_RET_ABSTRACT_ATTRIBUTE_FOR_POSITION
#undef CREATE_VALUE_ABSTRACT_ATTRIBUTE_FOR_POSITION
#undef CREATE_ALL_ABSTRACT_ATTRIBUTE_FOR_POSITION
#undef SWITCH_PK_CREATE
#undef SWITCH_PK_INV<|MERGE_RESOLUTION|>--- conflicted
+++ resolved
@@ -168,7 +168,7 @@
 PIPE_OPERATOR(AAValueSimplify)
 PIPE_OPERATOR(AANoFree)
 PIPE_OPERATOR(AAHeapToStack)
-PIPE_OPERATOR(AAReachability)
+PIPE_OPERATOR(AAIntraFnReachability)
 PIPE_OPERATOR(AAMemoryBehavior)
 PIPE_OPERATOR(AAMemoryLocation)
 PIPE_OPERATOR(AAValueConstantRange)
@@ -178,7 +178,7 @@
 PIPE_OPERATOR(AAPotentialValues)
 PIPE_OPERATOR(AANoUndef)
 PIPE_OPERATOR(AACallEdges)
-PIPE_OPERATOR(AAFunctionReachability)
+PIPE_OPERATOR(AAInterFnReachability)
 PIPE_OPERATOR(AAPointerInfo)
 PIPE_OPERATOR(AAAssumptionInfo)
 PIPE_OPERATOR(AAUnderlyingObjects)
@@ -1136,7 +1136,16 @@
         };
     }
 
+    // Set of accesses/instructions that will overwrite the result and are
+    // therefore blockers in the reachability traversal.
+    AA::InstExclusionSetTy ExclusionSet;
+
     auto AccessCB = [&](const Access &Acc, bool Exact) {
+      if (Exact && Acc.isMustAccess() && Acc.getRemoteInst() != &I) {
+        if (Acc.isWrite() || (isa<LoadInst>(I) && Acc.isWriteOrAssumption()))
+          ExclusionSet.insert(Acc.getRemoteInst());
+      }
+
       if ((!FindInterferingWrites || !Acc.isWriteOrAssumption()) &&
           (!FindInterferingReads || !Acc.isRead()))
         return true;
@@ -1175,14 +1184,6 @@
     auto CanSkipAccess = [&](const Access &Acc, bool Exact) {
       if (!CanIgnoreThreading(Acc))
         return false;
-<<<<<<< HEAD
-      if ((!Acc.isWriteOrAssumption() ||
-           !AA::isPotentiallyReachable(A, *Acc.getLocalInst(), I, QueryingAA,
-                                       IsLiveInCalleeCB)) &&
-          (!Acc.isRead() ||
-           !AA::isPotentiallyReachable(A, I, *Acc.getLocalInst(), QueryingAA,
-                                       IsLiveInCalleeCB)))
-=======
 
       // Check read (RAW) dependences and write (WAR) dependences as necessary.
       // If we successfully excluded all effects we are interested in, the
@@ -1237,7 +1238,6 @@
       }
 
       if (ReadChecked && WriteChecked)
->>>>>>> e1acf65b
         return true;
 
       if (!DT || !UseDominanceReasoning)
@@ -2873,9 +2873,9 @@
       return ChangeStatus::UNCHANGED;
     }
 
-    const AAFunctionReachability &EdgeReachability =
-        A.getAAFor<AAFunctionReachability>(*this, getIRPosition(),
-                                           DepClassTy::REQUIRED);
+    const AAInterFnReachability &EdgeReachability =
+        A.getAAFor<AAInterFnReachability>(*this, getIRPosition(),
+                                          DepClassTy::REQUIRED);
     if (EdgeReachability.canReach(A, *getAnchorScope()))
       return indicatePessimisticFixpoint();
     return ChangeStatus::UNCHANGED;
@@ -3388,30 +3388,245 @@
 };
 } // namespace
 
-/// -------------------AAReachability Attribute--------------------------
+/// -------------------AAIntraFnReachability Attribute--------------------------
+
+/// All information associated with a reachability query. This boilerplate code
+/// is used by both AAIntraFnReachability and AAInterFnReachability, with
+/// different \p ToTy values.
+template <typename ToTy> struct ReachabilityQueryInfo {
+  enum class Reachable {
+    No,
+    Yes,
+  };
+
+  /// Start here,
+  const Instruction *From = nullptr;
+  /// reach this place,
+  const ToTy *To = nullptr;
+  /// without going through any of these instructions,
+  const AA::InstExclusionSetTy *ExclusionSet = nullptr;
+  /// and remember if it worked:
+  Reachable Result = Reachable::No;
+
+  ReachabilityQueryInfo(const Instruction *From, const ToTy *To)
+      : From(From), To(To) {}
+
+  /// Constructor replacement to ensure unique and stable sets are used for the
+  /// cache.
+  ReachabilityQueryInfo(Attributor &A, const Instruction &From, const ToTy &To,
+                        const AA::InstExclusionSetTy *ES)
+      : From(&From), To(&To), ExclusionSet(ES) {
+
+    if (ExclusionSet && !ExclusionSet->empty()) {
+      ExclusionSet =
+          A.getInfoCache().getOrCreateUniqueBlockExecutionSet(ExclusionSet);
+    } else {
+      ExclusionSet = nullptr;
+    }
+  }
+
+  ReachabilityQueryInfo(const ReachabilityQueryInfo &RQI)
+      : From(RQI.From), To(RQI.To), ExclusionSet(RQI.ExclusionSet) {
+    assert(RQI.Result == Reachable::No &&
+           "Didn't expect to copy an explored RQI!");
+  }
+};
+
+namespace llvm {
+template <typename ToTy> struct DenseMapInfo<ReachabilityQueryInfo<ToTy> *> {
+  using InstSetDMI = DenseMapInfo<const AA::InstExclusionSetTy *>;
+  using PairDMI = DenseMapInfo<std::pair<const Instruction *, const ToTy *>>;
+
+  static ReachabilityQueryInfo<ToTy> EmptyKey;
+  static ReachabilityQueryInfo<ToTy> TombstoneKey;
+
+  static inline ReachabilityQueryInfo<ToTy> *getEmptyKey() { return &EmptyKey; }
+  static inline ReachabilityQueryInfo<ToTy> *getTombstoneKey() {
+    return &TombstoneKey;
+  }
+  static unsigned getHashValue(const ReachabilityQueryInfo<ToTy> *RQI) {
+    unsigned H = PairDMI ::getHashValue({RQI->From, RQI->To});
+    H += InstSetDMI::getHashValue(RQI->ExclusionSet);
+    return H;
+  }
+  static bool isEqual(const ReachabilityQueryInfo<ToTy> *LHS,
+                      const ReachabilityQueryInfo<ToTy> *RHS) {
+    if (!PairDMI::isEqual({LHS->From, LHS->To}, {RHS->From, RHS->To}))
+      return false;
+    return InstSetDMI::isEqual(LHS->ExclusionSet, RHS->ExclusionSet);
+  }
+};
+
+#define DefineKeys(ToTy)                                                       \
+  template <>                                                                  \
+  ReachabilityQueryInfo<ToTy>                                                  \
+      DenseMapInfo<ReachabilityQueryInfo<ToTy> *>::EmptyKey =                  \
+          ReachabilityQueryInfo<ToTy>(                                         \
+              DenseMapInfo<const Instruction *>::getEmptyKey(),                \
+              DenseMapInfo<const ToTy *>::getEmptyKey());                      \
+  template <>                                                                  \
+  ReachabilityQueryInfo<ToTy>                                                  \
+      DenseMapInfo<ReachabilityQueryInfo<ToTy> *>::TombstoneKey =              \
+          ReachabilityQueryInfo<ToTy>(                                         \
+              DenseMapInfo<const Instruction *>::getTombstoneKey(),            \
+              DenseMapInfo<const ToTy *>::getTombstoneKey());
+
+DefineKeys(Instruction) DefineKeys(Function)
+#undef DefineKeys
+
+} // namespace llvm
 
 namespace {
-struct AAReachabilityImpl : AAReachability {
-  AAReachabilityImpl(const IRPosition &IRP, Attributor &A)
-      : AAReachability(IRP, A) {}
+
+template <typename BaseTy, typename ToTy>
+struct CachedReachabilityAA : public BaseTy {
+  using RQITy = ReachabilityQueryInfo<ToTy>;
+
+  CachedReachabilityAA<BaseTy, ToTy>(const IRPosition &IRP, Attributor &A)
+      : BaseTy(IRP, A) {}
+
+  /// See AbstractAttribute::isQueryAA.
+  bool isQueryAA() const override { return true; }
+
+  /// See AbstractAttribute::updateImpl(...).
+  ChangeStatus updateImpl(Attributor &A) override {
+    ChangeStatus Changed = ChangeStatus::UNCHANGED;
+    InUpdate = true;
+    for (RQITy *RQI : QueryVector) {
+      if (RQI->Result == RQITy::Reachable::No && isReachableImpl(A, *RQI))
+        Changed = ChangeStatus::CHANGED;
+    }
+    InUpdate = false;
+    return Changed;
+  }
+
+  virtual bool isReachableImpl(Attributor &A, RQITy &RQI) = 0;
+
+  bool rememberResult(Attributor &A, typename RQITy::Reachable Result,
+                      RQITy &RQI) {
+    if (Result == RQITy::Reachable::No) {
+      if (!InUpdate)
+        A.registerForUpdate(*this);
+      return false;
+    }
+    assert(RQI.Result == RQITy::Reachable::No && "Already reachable?");
+    RQI.Result = Result;
+    return true;
+  }
 
   const std::string getAsStr() const override {
     // TODO: Return the number of reachable queries.
-    return "reachable";
-  }
-
-  /// See AbstractAttribute::updateImpl(...).
-  ChangeStatus updateImpl(Attributor &A) override {
-    return ChangeStatus::UNCHANGED;
-  }
-};
-
-struct AAReachabilityFunction final : public AAReachabilityImpl {
-  AAReachabilityFunction(const IRPosition &IRP, Attributor &A)
-      : AAReachabilityImpl(IRP, A) {}
+    return "#queries(" + std::to_string(QueryVector.size()) + ")";
+  }
+
+  RQITy *checkQueryCache(Attributor &A, RQITy &StackRQI,
+                         typename RQITy::Reachable &Result) {
+    if (!this->getState().isValidState()) {
+      Result = RQITy::Reachable::Yes;
+      return nullptr;
+    }
+
+    auto It = QueryCache.find(&StackRQI);
+    if (It != QueryCache.end()) {
+      Result = (*It)->Result;
+      return nullptr;
+    }
+
+    RQITy *RQIPtr = new (A.Allocator) RQITy(StackRQI);
+    QueryVector.push_back(RQIPtr);
+    QueryCache.insert(RQIPtr);
+    return RQIPtr;
+  }
+
+private:
+  bool InUpdate = false;
+  SmallVector<RQITy *> QueryVector;
+  DenseSet<RQITy *> QueryCache;
+};
+
+struct AAIntraFnReachabilityFunction final
+    : public CachedReachabilityAA<AAIntraFnReachability, Instruction> {
+  AAIntraFnReachabilityFunction(const IRPosition &IRP, Attributor &A)
+      : CachedReachabilityAA<AAIntraFnReachability, Instruction>(IRP, A) {}
+
+  bool isAssumedReachable(
+      Attributor &A, const Instruction &From, const Instruction &To,
+      const AA::InstExclusionSetTy *ExclusionSet) const override {
+    auto *NonConstThis = const_cast<AAIntraFnReachabilityFunction *>(this);
+    if (&From == &To)
+      return true;
+
+    RQITy StackRQI(A, From, To, ExclusionSet);
+    typename RQITy::Reachable Result;
+    if (RQITy *RQIPtr = NonConstThis->checkQueryCache(A, StackRQI, Result)) {
+      return NonConstThis->isReachableImpl(A, *RQIPtr);
+    }
+    return Result == RQITy::Reachable::Yes;
+  }
+
+  bool isReachableImpl(Attributor &A, RQITy &RQI) override {
+    const Instruction *Origin = RQI.From;
+
+    auto WillReachInBlock = [=](const Instruction &From, const Instruction &To,
+                                const AA::InstExclusionSetTy *ExclusionSet) {
+      const Instruction *IP = &From;
+      while (IP && IP != &To) {
+        if (ExclusionSet && IP != Origin && ExclusionSet->count(IP))
+          break;
+        IP = IP->getNextNode();
+      }
+      return IP == &To;
+    };
+
+    const BasicBlock *FromBB = RQI.From->getParent();
+    const BasicBlock *ToBB = RQI.To->getParent();
+    assert(FromBB->getParent() == ToBB->getParent() &&
+           "Not an intra-procedural query!");
+
+    // Check intra-block reachability, however, other reaching paths are still
+    // possible.
+    if (FromBB == ToBB &&
+        WillReachInBlock(*RQI.From, *RQI.To, RQI.ExclusionSet))
+      return rememberResult(A, RQITy::Reachable::Yes, RQI);
+
+    SmallPtrSet<const BasicBlock *, 16> ExclusionBlocks;
+    if (RQI.ExclusionSet)
+      for (auto *I : *RQI.ExclusionSet)
+        ExclusionBlocks.insert(I->getParent());
+
+    // Check if we make it out of the FromBB block at all.
+    if (ExclusionBlocks.count(FromBB) &&
+        !WillReachInBlock(*RQI.From, *FromBB->getTerminator(),
+                          RQI.ExclusionSet))
+      return rememberResult(A, RQITy::Reachable::No, RQI);
+
+    SmallPtrSet<const BasicBlock *, 16> Visited;
+    SmallVector<const BasicBlock *, 16> Worklist;
+    Worklist.push_back(FromBB);
+
+    auto &LivenessAA =
+        A.getAAFor<AAIsDead>(*this, getIRPosition(), DepClassTy::OPTIONAL);
+    while (!Worklist.empty()) {
+      const BasicBlock *BB = Worklist.pop_back_val();
+      if (!Visited.insert(BB).second)
+        continue;
+      for (const BasicBlock *SuccBB : successors(BB)) {
+        if (LivenessAA.isEdgeDead(BB, SuccBB))
+          continue;
+        if (SuccBB == ToBB &&
+            WillReachInBlock(SuccBB->front(), *RQI.To, RQI.ExclusionSet))
+          return rememberResult(A, RQITy::Reachable::Yes, RQI);
+        if (ExclusionBlocks.count(SuccBB))
+          continue;
+        Worklist.push_back(SuccBB);
+      }
+    }
+
+    return rememberResult(A, RQITy::Reachable::No, RQI);
+  }
 
   /// See AbstractAttribute::trackStatistics()
-  void trackStatistics() const override { STATS_DECLTRACK_FN_ATTR(reachable); }
+  void trackStatistics() const override {}
 };
 } // namespace
 
@@ -3654,7 +3869,7 @@
         }
 
         if (!AA::isPotentiallyReachable(
-                A, *UserI, *getCtxI(), *this,
+                A, *UserI, *getCtxI(), *this, /* ExclusionSet */ nullptr,
                 [ScopeFn](const Function &Fn) { return &Fn != ScopeFn; }))
           return true;
       }
@@ -5312,7 +5527,7 @@
         // If this call base might reach the scope again we might forward the
         // argument back here. This is very conservative.
         if (AA::isPotentiallyReachable(
-                A, *CB, *Scope, *this,
+                A, *CB, *Scope, *this, /* ExclusionSet */ nullptr,
                 [Scope](const Function &Fn) { return &Fn != Scope; }))
           return false;
         return true;
@@ -10058,289 +10273,98 @@
   }
 };
 
-struct AAFunctionReachabilityFunction : public AAFunctionReachability {
-private:
-  struct QuerySet {
-    void markReachable(const Function &Fn) {
-      Reachable.insert(&Fn);
-      Unreachable.erase(&Fn);
-    }
-
-    /// If there is no information about the function std::nullopt is returned.
-    std::optional<bool> isCachedReachable(const Function &Fn) {
-      // Assume that we can reach the function.
-      // TODO: Be more specific with the unknown callee.
-      if (CanReachUnknownCallee)
-        return true;
-
-      if (Reachable.count(&Fn))
-        return true;
-
-      if (Unreachable.count(&Fn))
-        return false;
-
-      return std::nullopt;
-    }
-
-    /// Set of functions that we know for sure is reachable.
-    DenseSet<const Function *> Reachable;
-
-    /// Set of functions that are unreachable, but might become reachable.
-    DenseSet<const Function *> Unreachable;
-
-    /// If we can reach a function with a call to a unknown function we assume
-    /// that we can reach any function.
-    bool CanReachUnknownCallee = false;
-  };
-
-  struct QueryResolver : public QuerySet {
-    ChangeStatus update(Attributor &A, const AAFunctionReachability &AA,
-                        ArrayRef<const AACallEdges *> AAEdgesList) {
-      ChangeStatus Change = ChangeStatus::UNCHANGED;
-
-      for (const auto *AAEdges : AAEdgesList) {
-        if (AAEdges->hasUnknownCallee()) {
-          if (!CanReachUnknownCallee) {
-            LLVM_DEBUG(dbgs()
-                       << "[QueryResolver] Edges include unknown callee!\n");
-            Change = ChangeStatus::CHANGED;
-          }
-          CanReachUnknownCallee = true;
-          return Change;
-        }
-      }
-
-      for (const Function *Fn : make_early_inc_range(Unreachable)) {
-        if (checkIfReachable(A, AA, AAEdgesList, *Fn)) {
-          Change = ChangeStatus::CHANGED;
-          markReachable(*Fn);
-        }
-      }
-      return Change;
-    }
-
-    bool isReachable(Attributor &A, AAFunctionReachability &AA,
-                     ArrayRef<const AACallEdges *> AAEdgesList,
-                     const Function &Fn) {
-      std::optional<bool> Cached = isCachedReachable(Fn);
-      if (Cached)
-        return *Cached;
-
-      // The query was not cached, thus it is new. We need to request an update
-      // explicitly to make sure this the information is properly run to a
-      // fixpoint.
-      A.registerForUpdate(AA);
-
-      // We need to assume that this function can't reach Fn to prevent
-      // an infinite loop if this function is recursive.
-      Unreachable.insert(&Fn);
-
-      bool Result = checkIfReachable(A, AA, AAEdgesList, Fn);
-      if (Result)
-        markReachable(Fn);
-      return Result;
-    }
-
-    bool checkIfReachable(Attributor &A, const AAFunctionReachability &AA,
-                          ArrayRef<const AACallEdges *> AAEdgesList,
-                          const Function &Fn) const {
-
-      // Handle the most trivial case first.
-      for (const auto *AAEdges : AAEdgesList) {
-        const SetVector<Function *> &Edges = AAEdges->getOptimisticEdges();
-
-        if (Edges.count(const_cast<Function *>(&Fn)))
-          return true;
-      }
-
-      SmallVector<const AAFunctionReachability *, 8> Deps;
-      for (const auto &AAEdges : AAEdgesList) {
-        const SetVector<Function *> &Edges = AAEdges->getOptimisticEdges();
-
-        for (Function *Edge : Edges) {
-          // Functions that do not call back into the module can be ignored.
-          if (Edge->hasFnAttribute(Attribute::NoCallback))
-            continue;
-
-          // We don't need a dependency if the result is reachable.
-          const AAFunctionReachability &EdgeReachability =
-              A.getAAFor<AAFunctionReachability>(
-                  AA, IRPosition::function(*Edge), DepClassTy::NONE);
-          Deps.push_back(&EdgeReachability);
-
-          if (EdgeReachability.canReach(A, Fn))
-            return true;
-        }
-      }
-
-      // The result is false for now, set dependencies and leave.
-      for (const auto *Dep : Deps)
-        A.recordDependence(*Dep, AA, DepClassTy::REQUIRED);
-
-      return false;
-    }
-  };
-
-  /// Get call edges that can be reached by this instruction.
-  bool getReachableCallEdges(Attributor &A, const AAReachability &Reachability,
-                             const Instruction &Inst,
-                             SmallVector<const AACallEdges *> &Result) const {
+/// -------------------AAInterFnReachability Attribute--------------------------
+
+struct AAInterFnReachabilityFunction
+    : public CachedReachabilityAA<AAInterFnReachability, Function> {
+  AAInterFnReachabilityFunction(const IRPosition &IRP, Attributor &A)
+      : CachedReachabilityAA<AAInterFnReachability, Function>(IRP, A) {}
+
+  bool instructionCanReach(
+      Attributor &A, const Instruction &From, const Function &To,
+      const AA::InstExclusionSetTy *ExclusionSet,
+      SmallPtrSet<const Function *, 16> *Visited) const override {
+    assert(From.getFunction() == getAnchorScope() && "Queried the wrong AA!");
+    auto *NonConstThis = const_cast<AAInterFnReachabilityFunction *>(this);
+
+    RQITy StackRQI(A, From, To, ExclusionSet);
+    typename RQITy::Reachable Result;
+    if (RQITy *RQIPtr = NonConstThis->checkQueryCache(A, StackRQI, Result))
+      return NonConstThis->isReachableImpl(A, *RQIPtr);
+    return Result == RQITy::Reachable::Yes;
+  }
+
+  bool isReachableImpl(Attributor &A, RQITy &RQI) override {
+    return isReachableImpl(A, RQI, nullptr);
+  }
+
+  bool isReachableImpl(Attributor &A, RQITy &RQI,
+                       SmallPtrSet<const Function *, 16> *Visited) {
+
+    SmallPtrSet<const Function *, 16> LocalVisited;
+    if (!Visited)
+      Visited = &LocalVisited;
+
+    const auto &IntraFnReachability = A.getAAFor<AAIntraFnReachability>(
+        *this, IRPosition::function(*RQI.From->getFunction()),
+        DepClassTy::OPTIONAL);
+
     // Determine call like instructions that we can reach from the inst.
+    SmallVector<CallBase *> ReachableCallBases;
     auto CheckCallBase = [&](Instruction &CBInst) {
-      if (!Reachability.isAssumedReachable(A, Inst, CBInst))
-        return true;
-
-      auto &CB = cast<CallBase>(CBInst);
-      const AACallEdges &AAEdges = A.getAAFor<AACallEdges>(
-          *this, IRPosition::callsite_function(CB), DepClassTy::REQUIRED);
-
-      Result.push_back(&AAEdges);
+      if (IntraFnReachability.isAssumedReachable(A, *RQI.From, CBInst,
+                                                 RQI.ExclusionSet))
+        ReachableCallBases.push_back(cast<CallBase>(&CBInst));
       return true;
     };
 
     bool UsedAssumedInformation = false;
-    return A.checkForAllCallLikeInstructions(CheckCallBase, *this,
-                                             UsedAssumedInformation,
-                                             /* CheckBBLivenessOnly */ true);
-  }
-
-public:
-  AAFunctionReachabilityFunction(const IRPosition &IRP, Attributor &A)
-      : AAFunctionReachability(IRP, A) {}
-
-  bool canReach(Attributor &A, const Function &Fn) const override {
-    if (!isValidState())
-      return true;
-
-    const AACallEdges &AAEdges =
-        A.getAAFor<AACallEdges>(*this, getIRPosition(), DepClassTy::REQUIRED);
-
-    // Attributor returns attributes as const, so this function has to be
-    // const for users of this attribute to use it without having to do
-    // a const_cast.
-    // This is a hack for us to be able to cache queries.
-    auto *NonConstThis = const_cast<AAFunctionReachabilityFunction *>(this);
-    bool Result = NonConstThis->WholeFunction.isReachable(A, *NonConstThis,
-                                                          {&AAEdges}, Fn);
-
-    return Result;
-  }
-
-  /// Can \p CB reach \p Fn
-  bool canReach(Attributor &A, CallBase &CB,
-                const Function &Fn) const override {
-    if (!isValidState())
-      return true;
-
-    const AACallEdges &AAEdges = A.getAAFor<AACallEdges>(
-        *this, IRPosition::callsite_function(CB), DepClassTy::REQUIRED);
-
-    // Attributor returns attributes as const, so this function has to be
-    // const for users of this attribute to use it without having to do
-    // a const_cast.
-    // This is a hack for us to be able to cache queries.
-    auto *NonConstThis = const_cast<AAFunctionReachabilityFunction *>(this);
-    QueryResolver &CBQuery = NonConstThis->CBQueries[&CB];
-
-    bool Result = CBQuery.isReachable(A, *NonConstThis, {&AAEdges}, Fn);
-
-    return Result;
-  }
-
-  bool instructionCanReach(Attributor &A, const Instruction &Inst,
-                           const Function &Fn) const override {
-    if (!isValidState())
-      return true;
-
-    const auto &Reachability = A.getAAFor<AAReachability>(
-        *this, IRPosition::function(*getAssociatedFunction()),
-        DepClassTy::REQUIRED);
-
-    SmallVector<const AACallEdges *> CallEdges;
-    bool AllKnown = getReachableCallEdges(A, Reachability, Inst, CallEdges);
-    // Attributor returns attributes as const, so this function has to be
-    // const for users of this attribute to use it without having to do
-    // a const_cast.
-    // This is a hack for us to be able to cache queries.
-    auto *NonConstThis = const_cast<AAFunctionReachabilityFunction *>(this);
-    QueryResolver &InstQSet = NonConstThis->InstQueries[&Inst];
-    if (!AllKnown) {
-      LLVM_DEBUG(dbgs() << "[AAReachability] Not all reachable edges known, "
-                           "may reach unknown callee!\n");
-      InstQSet.CanReachUnknownCallee = true;
-    }
-
-    return InstQSet.isReachable(A, *NonConstThis, CallEdges, Fn);
-  }
-
-  /// See AbstractAttribute::updateImpl(...).
-  ChangeStatus updateImpl(Attributor &A) override {
-    const AACallEdges &AAEdges =
-        A.getAAFor<AACallEdges>(*this, getIRPosition(), DepClassTy::REQUIRED);
-    ChangeStatus Change = ChangeStatus::UNCHANGED;
-
-    Change |= WholeFunction.update(A, *this, {&AAEdges});
-
-    for (auto &CBPair : CBQueries) {
-      const AACallEdges &AAEdges = A.getAAFor<AACallEdges>(
-          *this, IRPosition::callsite_function(*CBPair.first),
-          DepClassTy::REQUIRED);
-
-      Change |= CBPair.second.update(A, *this, {&AAEdges});
-    }
-
-    // Update the Instruction queries.
-    if (!InstQueries.empty()) {
-      const AAReachability *Reachability = &A.getAAFor<AAReachability>(
-          *this, IRPosition::function(*getAssociatedFunction()),
-          DepClassTy::REQUIRED);
-
-      // Check for local callbases first.
-      for (auto &InstPair : InstQueries) {
-        SmallVector<const AACallEdges *> CallEdges;
-        bool AllKnown =
-            getReachableCallEdges(A, *Reachability, *InstPair.first, CallEdges);
-        // Update will return change if we this effects any queries.
-        if (!AllKnown) {
-          LLVM_DEBUG(dbgs() << "[AAReachability] Not all reachable edges "
-                               "known, may reach unknown callee!\n");
-          InstPair.second.CanReachUnknownCallee = true;
+    if (!A.checkForAllCallLikeInstructions(CheckCallBase, *this,
+                                           UsedAssumedInformation,
+                                           /* CheckBBLivenessOnly */ true))
+      return rememberResult(A, RQITy::Reachable::Yes, RQI);
+
+    for (CallBase *CB : ReachableCallBases) {
+      auto &CBEdges = A.getAAFor<AACallEdges>(
+          *this, IRPosition::callsite_function(*CB), DepClassTy::OPTIONAL);
+      if (!CBEdges.getState().isValidState())
+        return rememberResult(A, RQITy::Reachable::Yes, RQI);
+      // TODO Check To backwards in this case.
+      if (CBEdges.hasUnknownCallee())
+        return rememberResult(A, RQITy::Reachable::Yes, RQI);
+
+      for (Function *Fn : CBEdges.getOptimisticEdges()) {
+        if (Fn == RQI.To)
+          return rememberResult(A, RQITy::Reachable::Yes, RQI);
+        if (!Visited->insert(Fn).second)
+          continue;
+        if (Fn->isDeclaration()) {
+          if (Fn->hasFnAttribute(Attribute::NoCallback))
+            continue;
+          // TODO Check To backwards in this case.
+          return rememberResult(A, RQITy::Reachable::Yes, RQI);
         }
-        Change |= InstPair.second.update(A, *this, CallEdges);
-      }
-    }
-
-    return Change;
-  }
-
-  const std::string getAsStr() const override {
-    size_t QueryCount =
-        WholeFunction.Reachable.size() + WholeFunction.Unreachable.size();
-
-    return "FunctionReachability [" +
-           (canReachUnknownCallee()
-                ? "unknown"
-                : (std::to_string(WholeFunction.Reachable.size()) + "," +
-                   std::to_string(QueryCount))) +
-           "]";
+
+        const AAInterFnReachability *InterFnReachability = this;
+        if (Fn != getAnchorScope())
+          InterFnReachability = &A.getAAFor<AAInterFnReachability>(
+              *this, IRPosition::function(*Fn), DepClassTy::OPTIONAL);
+
+        const Instruction &FnFirstInst = Fn->getEntryBlock().front();
+        if (InterFnReachability->instructionCanReach(A, FnFirstInst, *RQI.To,
+                                                     RQI.ExclusionSet, Visited))
+          return rememberResult(A, RQITy::Reachable::Yes, RQI);
+      }
+    }
+
+    return rememberResult(A, RQITy::Reachable::No, RQI);
   }
 
   void trackStatistics() const override {}
 
 private:
-  bool canReachUnknownCallee() const override {
-    return WholeFunction.CanReachUnknownCallee;
-  }
-
-  /// Used to answer if a the whole function can reacha a specific function.
-  QueryResolver WholeFunction;
-
-  /// Used to answer if a call base inside this function can reach a specific
-  /// function.
-  MapVector<const CallBase *, QueryResolver> CBQueries;
-
-  /// This is for instruction queries than scan "forward".
-  MapVector<const Instruction *, QueryResolver> InstQueries;
+  SmallVector<RQITy *> QueryVector;
+  DenseSet<RQITy *> QueryCache;
 };
 } // namespace
 
@@ -11503,7 +11527,7 @@
 const char AAWillReturn::ID = 0;
 const char AAUndefinedBehavior::ID = 0;
 const char AANoAlias::ID = 0;
-const char AAReachability::ID = 0;
+const char AAIntraFnReachability::ID = 0;
 const char AANoReturn::ID = 0;
 const char AAIsDead::ID = 0;
 const char AADereferenceable::ID = 0;
@@ -11520,7 +11544,7 @@
 const char AAPotentialValues::ID = 0;
 const char AANoUndef::ID = 0;
 const char AACallEdges::ID = 0;
-const char AAFunctionReachability::ID = 0;
+const char AAInterFnReachability::ID = 0;
 const char AAPointerInfo::ID = 0;
 const char AAAssumptionInfo::ID = 0;
 const char AAUnderlyingObjects::ID = 0;
@@ -11647,9 +11671,9 @@
 CREATE_ALL_ABSTRACT_ATTRIBUTE_FOR_POSITION(AAUnderlyingObjects)
 
 CREATE_FUNCTION_ONLY_ABSTRACT_ATTRIBUTE_FOR_POSITION(AAHeapToStack)
-CREATE_FUNCTION_ONLY_ABSTRACT_ATTRIBUTE_FOR_POSITION(AAReachability)
 CREATE_FUNCTION_ONLY_ABSTRACT_ATTRIBUTE_FOR_POSITION(AAUndefinedBehavior)
-CREATE_FUNCTION_ONLY_ABSTRACT_ATTRIBUTE_FOR_POSITION(AAFunctionReachability)
+CREATE_FUNCTION_ONLY_ABSTRACT_ATTRIBUTE_FOR_POSITION(AAIntraFnReachability)
+CREATE_FUNCTION_ONLY_ABSTRACT_ATTRIBUTE_FOR_POSITION(AAInterFnReachability)
 
 CREATE_NON_RET_ABSTRACT_ATTRIBUTE_FOR_POSITION(AAMemoryBehavior)
 
