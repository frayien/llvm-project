--- conflicted
+++ resolved
@@ -15,7 +15,6 @@
 #include "llvm/ADT/Twine.h"
 #include "llvm/MC/MCAsmBackend.h"
 #include "llvm/MC/MCAsmInfo.h"
-#include "llvm/MC/MCAsmLayout.h"
 #include "llvm/MC/MCCodeEmitter.h"
 #include "llvm/MC/MCCodeView.h"
 #include "llvm/MC/MCContext.h"
@@ -66,7 +65,6 @@
 STATISTIC(EmittedNopsFragments, "Number of emitted assembler fragments - nops");
 STATISTIC(EmittedOrgFragments, "Number of emitted assembler fragments - org");
 STATISTIC(evaluateFixup, "Number of evaluated fixups");
-STATISTIC(FragmentLayouts, "Number of fragment layouts");
 STATISTIC(ObjectBytes, "Number of emitted object file bytes");
 STATISTIC(RelaxationSteps, "Number of assembler layout and relaxation steps");
 STATISTIC(RelaxedInstructions, "Number of relaxed instructions");
@@ -86,9 +84,7 @@
                          std::unique_ptr<MCCodeEmitter> Emitter,
                          std::unique_ptr<MCObjectWriter> Writer)
     : Context(Context), Backend(std::move(Backend)),
-      Emitter(std::move(Emitter)), Writer(std::move(Writer)),
-      BundleAlignSize(0), RelaxAll(false), SubsectionsViaSymbols(false),
-      IncrementalLinkerCompatible(false), ELFHeaderEFlags(0) {
+      Emitter(std::move(Emitter)), Writer(std::move(Writer)) {
   VersionInfo.Major = 0; // Major version == 0 for "none specified"
   DarwinTargetVariantVersionInfo.Major = 0;
 }
@@ -96,6 +92,9 @@
 MCAssembler::~MCAssembler() = default;
 
 void MCAssembler::reset() {
+  RelaxAll = false;
+  SubsectionsViaSymbols = false;
+  IncrementalLinkerCompatible = false;
   Sections.clear();
   Symbols.clear();
   IndirectSymbols.clear();
@@ -104,9 +103,6 @@
   FileNames.clear();
   ThumbFuncs.clear();
   BundleAlignSize = 0;
-  RelaxAll = false;
-  SubsectionsViaSymbols = false;
-  IncrementalLinkerCompatible = false;
   ELFHeaderEFlags = 0;
   LOHContainer.reset();
   VersionInfo.Major = 0;
@@ -175,29 +171,9 @@
   return false;
 }
 
-const MCSymbol *MCAssembler::getAtom(const MCSymbol &S) const {
-  // Linker visible symbols define atoms.
-  if (isSymbolLinkerVisible(S))
-    return &S;
-
-  // Absolute and undefined symbols have no defining atom.
-  if (!S.isInSection())
-    return nullptr;
-
-  // Non-linker visible symbols in sections which can't be atomized have no
-  // defining atom.
-  if (!getContext().getAsmInfo()->isSectionAtomizableBySymbols(
-          *S.getFragment()->getParent()))
-    return nullptr;
-
-  // Otherwise, return the atom for the containing fragment.
-  return S.getFragment()->getAtom();
-}
-
-bool MCAssembler::evaluateFixup(const MCAsmLayout &Layout, const MCFixup &Fixup,
-                                const MCFragment *DF, MCValue &Target,
-                                const MCSubtargetInfo *STI, uint64_t &Value,
-                                bool &WasForced) const {
+bool MCAssembler::evaluateFixup(const MCFixup &Fixup, const MCFragment *DF,
+                                MCValue &Target, const MCSubtargetInfo *STI,
+                                uint64_t &Value, bool &WasForced) const {
   ++stats::evaluateFixup;
 
   // FIXME: This code has some duplication with recordRelocation. We should
@@ -210,7 +186,7 @@
   MCContext &Ctx = getContext();
   Value = 0;
   WasForced = false;
-  if (!Expr->evaluateAsRelocatable(Target, &Layout, &Fixup)) {
+  if (!Expr->evaluateAsRelocatable(Target, this, &Fixup)) {
     Ctx.reportError(Fixup.getLoc(), "expected relocatable expression");
     return true;
   }
@@ -227,8 +203,8 @@
                   MCFixupKindInfo::FKF_IsTarget;
 
   if (IsTarget)
-    return getBackend().evaluateTargetFixup(*this, Layout, Fixup, DF, Target,
-                                            STI, Value, WasForced);
+    return getBackend().evaluateTargetFixup(*this, Fixup, DF, Target, STI,
+                                            Value, WasForced);
 
   unsigned FixupFlags = getBackendPtr()->getFixupKindInfo(Fixup.getKind()).Flags;
   bool IsPCRel = getBackendPtr()->getFixupKindInfo(Fixup.getKind()).Flags &
@@ -260,12 +236,12 @@
   if (const MCSymbolRefExpr *A = Target.getSymA()) {
     const MCSymbol &Sym = A->getSymbol();
     if (Sym.isDefined())
-      Value += Layout.getSymbolOffset(Sym);
+      Value += getSymbolOffset(Sym);
   }
   if (const MCSymbolRefExpr *B = Target.getSymB()) {
     const MCSymbol &Sym = B->getSymbol();
     if (Sym.isDefined())
-      Value -= Layout.getSymbolOffset(Sym);
+      Value -= getSymbolOffset(Sym);
   }
 
   bool ShouldAlignPC = getBackend().getFixupKindInfo(Fixup.getKind()).Flags &
@@ -274,7 +250,7 @@
     "FKF_IsAlignedDownTo32Bits is only allowed on PC-relative fixups!");
 
   if (IsPCRel) {
-    uint64_t Offset = Layout.getFragmentOffset(DF) + Fixup.getOffset();
+    uint64_t Offset = getFragmentOffset(*DF) + Fixup.getOffset();
 
     // A number of ARM fixups in Thumb mode require that the effective PC
     // address be determined as the 32-bit aligned version of the actual offset.
@@ -293,51 +269,13 @@
   // recordRelocation handle non-VK_None cases like A@plt-B+C.
   if (!IsResolved && Target.getSymA() && Target.getSymB() &&
       Target.getSymA()->getKind() == MCSymbolRefExpr::VK_None &&
-      getBackend().handleAddSubRelocations(Layout, *DF, Fixup, Target, Value))
+      getBackend().handleAddSubRelocations(*this, *DF, Fixup, Target, Value))
     return true;
 
   return IsResolved;
 }
 
-/// Check if the branch crosses the boundary.
-///
-/// \param StartAddr start address of the fused/unfused branch.
-/// \param Size size of the fused/unfused branch.
-/// \param BoundaryAlignment alignment requirement of the branch.
-/// \returns true if the branch cross the boundary.
-static bool mayCrossBoundary(uint64_t StartAddr, uint64_t Size,
-                             Align BoundaryAlignment) {
-  uint64_t EndAddr = StartAddr + Size;
-  return (StartAddr >> Log2(BoundaryAlignment)) !=
-         ((EndAddr - 1) >> Log2(BoundaryAlignment));
-}
-
-/// Check if the branch is against the boundary.
-///
-/// \param StartAddr start address of the fused/unfused branch.
-/// \param Size size of the fused/unfused branch.
-/// \param BoundaryAlignment alignment requirement of the branch.
-/// \returns true if the branch is against the boundary.
-static bool isAgainstBoundary(uint64_t StartAddr, uint64_t Size,
-                              Align BoundaryAlignment) {
-  uint64_t EndAddr = StartAddr + Size;
-  return (EndAddr & (BoundaryAlignment.value() - 1)) == 0;
-}
-
-/// Check if the branch needs padding.
-///
-/// \param StartAddr start address of the fused/unfused branch.
-/// \param Size size of the fused/unfused branch.
-/// \param BoundaryAlignment alignment requirement of the branch.
-/// \returns true if the branch needs padding.
-static bool needPadding(uint64_t StartAddr, uint64_t Size,
-                        Align BoundaryAlignment) {
-  return mayCrossBoundary(StartAddr, Size, BoundaryAlignment) ||
-         isAgainstBoundary(StartAddr, Size, BoundaryAlignment);
-}
-
-uint64_t MCAssembler::computeFragmentSize(const MCAsmLayout &Layout,
-                                          const MCFragment &F) const {
+uint64_t MCAssembler::computeFragmentSize(const MCFragment &F) const {
   assert(getBackendPtr() && "Requires assembler backend");
   switch (F.getKind()) {
   case MCFragment::FT_Data:
@@ -349,7 +287,7 @@
   case MCFragment::FT_Fill: {
     auto &FF = cast<MCFillFragment>(F);
     int64_t NumValues = 0;
-    if (!FF.getNumValues().evaluateKnownAbsolute(NumValues, Layout)) {
+    if (!FF.getNumValues().evaluateKnownAbsolute(NumValues, *this)) {
       getContext().reportError(FF.getLoc(),
                                "expected assembly-time absolute expression");
       return 0;
@@ -376,7 +314,7 @@
 
   case MCFragment::FT_Align: {
     const MCAlignFragment &AF = cast<MCAlignFragment>(F);
-    unsigned Offset = Layout.getFragmentOffset(&AF);
+    unsigned Offset = getFragmentOffset(AF);
     unsigned Size = offsetToAlignment(Offset, AF.getAlignment());
 
     // Insert extra Nops for code alignment if the target define
@@ -396,55 +334,20 @@
     return Size;
   }
 
-  case MCFragment::FT_NeverAlign: {
-    // Disclaimer: NeverAlign fragment size depends on the size of its immediate
-    // successor, but NeverAlign need not be a MCRelaxableFragment.
-    // NeverAlign fragment size is recomputed if the successor is relaxed:
-    // - If RelaxableFragment is relaxed, it gets invalidated by marking its
-    // predecessor as LastValidFragment.
-    // - This forces the assembler to call MCAsmLayout::layoutFragment on that
-    // relaxable fragment, which in turn will always ask the predecessor to
-    // compute its size (see "computeFragmentSize(prev)" in layoutFragment).
-    //
-    // In short, the simplest way to ensure that computeFragmentSize() is sane
-    // is to establish the following rule: it should never examine fragments
-    // after the current fragment in the section. If we logically need to
-    // examine any fragment after the current fragment, we need to do that using
-    // relaxation, inside MCAssembler::layoutSectionOnce.
-    const MCNeverAlignFragment &NAF = cast<MCNeverAlignFragment>(F);
-    const MCFragment *NF = F.getNextNode();
-    uint64_t Offset = Layout.getFragmentOffset(&NAF);
-    size_t NextFragSize = 0;
-    if (const auto *NextFrag = dyn_cast<MCRelaxableFragment>(NF)) {
-      NextFragSize = NextFrag->getContents().size();
-    } else if (const auto *NextFrag = dyn_cast<MCDataFragment>(NF)) {
-      NextFragSize = NextFrag->getContents().size();
-    } else {
-      llvm_unreachable("Didn't find the expected fragment after NeverAlign");
-    }
-    // Check if the next fragment ends at the alignment we want to avoid.
-    if (isAgainstBoundary(Offset, NextFragSize, Align(NAF.getAlignment()))) {
-      // Avoid this alignment by introducing minimum nop.
-      assert(getBackend().getMinimumNopSize() != NAF.getAlignment());
-      return getBackend().getMinimumNopSize();
-    }
-    return 0;
-  }
-
   case MCFragment::FT_Org: {
     const MCOrgFragment &OF = cast<MCOrgFragment>(F);
     MCValue Value;
-    if (!OF.getOffset().evaluateAsValue(Value, Layout)) {
+    if (!OF.getOffset().evaluateAsValue(Value, *this)) {
       getContext().reportError(OF.getLoc(),
                                "expected assembly-time absolute expression");
         return 0;
     }
 
-    uint64_t FragmentOffset = Layout.getFragmentOffset(&OF);
+    uint64_t FragmentOffset = getFragmentOffset(OF);
     int64_t TargetLocation = Value.getConstant();
     if (const MCSymbolRefExpr *A = Value.getSymA()) {
       uint64_t Val;
-      if (!Layout.getSymbolOffset(A->getSymbol(), Val)) {
+      if (!getSymbolOffset(A->getSymbol(), Val)) {
         getContext().reportError(OF.getLoc(), "expected absolute expression");
         return 0;
       }
@@ -477,31 +380,6 @@
   llvm_unreachable("invalid fragment kind");
 }
 
-<<<<<<< HEAD
-void MCAsmLayout::layoutFragment(MCFragment *F) {
-  MCFragment *Prev = F->getPrevNode();
-
-  // We should never try to recompute something which is valid.
-  assert(!isFragmentValid(F) && "Attempt to recompute a valid fragment!");
-  // We should never try to compute the fragment layout if its predecessor
-  // isn't valid.
-  assert((!Prev || isFragmentValid(Prev)) &&
-         "Attempt to compute fragment before its predecessor!");
-
-  assert(!F->IsBeingLaidOut && "Already being laid out!");
-  F->IsBeingLaidOut = true;
-
-  ++stats::FragmentLayouts;
-
-  // Compute fragment offset and size.
-  if (Prev)
-    F->Offset = Prev->Offset + getAssembler().computeFragmentSize(*this, *Prev);
-  else
-    F->Offset = 0;
-  F->IsBeingLaidOut = false;
-  LastValidFragment[F->getParent()] = F;
-
-=======
 // Compute the amount of padding required before the fragment \p F to
 // obey bundling restrictions, where \p FOffset is the fragment's offset in
 // its section and \p FSize is the fragment's size.
@@ -542,8 +420,7 @@
     return 0;
 }
 
-void MCAsmLayout::layoutBundle(MCFragment *Prev, MCFragment *F) {
->>>>>>> 4ae23bcc
+void MCAssembler::layoutBundle(MCFragment *Prev, MCFragment *F) const {
   // If bundling is enabled and this fragment has instructions in it, it has to
   // obey the bundling restrictions. With padding, we'll have:
   //
@@ -560,44 +437,21 @@
   // The fragment's offset will point to after the padding, and its computed
   // size won't include the padding.
   //
-  // When the -mc-relax-all flag is used, we optimize bundling by writting the
-  // padding directly into fragments when the instructions are emitted inside
-  // the streamer. When the fragment is larger than the bundle size, we need to
-  // ensure that it's bundle aligned. This means that if we end up with
-  // multiple fragments, we must emit bundle padding between fragments.
-  //
   // ".align N" is an example of a directive that introduces multiple
   // fragments. We could add a special case to handle ".align N" by emitting
   // within-fragment padding (which would produce less padding when N is less
   // than the bundle size), but for now we don't.
   //
-<<<<<<< HEAD
-  if (Assembler.isBundlingEnabled() && F->hasInstructions()) {
-    assert(isa<MCEncodedFragment>(F) &&
-           "Only MCEncodedFragment implementations have instructions");
-    MCEncodedFragment *EF = cast<MCEncodedFragment>(F);
-    uint64_t FSize = Assembler.computeFragmentSize(*this, *EF);
-
-    if (!Assembler.getRelaxAll() && FSize > Assembler.getBundleAlignSize())
-      report_fatal_error("Fragment can't be larger than a bundle size");
-
-    uint64_t RequiredBundlePadding =
-        computeBundlePadding(Assembler, EF, EF->Offset, FSize);
-    if (RequiredBundlePadding > UINT8_MAX)
-      report_fatal_error("Padding cannot exceed 255 bytes");
-    EF->setBundlePadding(static_cast<uint8_t>(RequiredBundlePadding));
-    EF->Offset += RequiredBundlePadding;
-=======
   assert(isa<MCEncodedFragment>(F) &&
          "Only MCEncodedFragment implementations have instructions");
   MCEncodedFragment *EF = cast<MCEncodedFragment>(F);
-  uint64_t FSize = Assembler.computeFragmentSize(*this, *EF);
-
-  if (FSize > Assembler.getBundleAlignSize())
+  uint64_t FSize = computeFragmentSize(*EF);
+
+  if (FSize > getBundleAlignSize())
     report_fatal_error("Fragment can't be larger than a bundle size");
 
-  uint64_t RequiredBundlePadding = computeBundlePadding(
-      Assembler.getBundleAlignSize(), EF, EF->Offset, FSize);
+  uint64_t RequiredBundlePadding =
+      computeBundlePadding(getBundleAlignSize(), EF, EF->Offset, FSize);
   if (RequiredBundlePadding > UINT8_MAX)
     report_fatal_error("Padding cannot exceed 255 bytes");
   EF->setBundlePadding(static_cast<uint8_t>(RequiredBundlePadding));
@@ -607,13 +461,7 @@
       DF->Offset = EF->Offset;
 }
 
-uint64_t MCAsmLayout::getFragmentOffset(const MCFragment *F) const {
-  ensureValid(F);
-  return F->Offset;
-}
-
-void MCAsmLayout::ensureValid(const MCFragment *Frag) const {
-  MCSection &Sec = *Frag->getParent();
+void MCAssembler::ensureValid(MCSection &Sec) const {
   if (Sec.hasLayout())
     return;
   Sec.setHasLayout(true);
@@ -621,14 +469,129 @@
   uint64_t Offset = 0;
   for (MCFragment &F : Sec) {
     F.Offset = Offset;
-    if (Assembler.isBundlingEnabled() && F.hasInstructions()) {
-      const_cast<MCAsmLayout *>(this)->layoutBundle(Prev, &F);
+    if (isBundlingEnabled() && F.hasInstructions()) {
+      layoutBundle(Prev, &F);
       Offset = F.Offset;
     }
-    Offset += getAssembler().computeFragmentSize(*this, F);
+    Offset += computeFragmentSize(F);
     Prev = &F;
->>>>>>> 4ae23bcc
-  }
+  }
+}
+
+uint64_t MCAssembler::getFragmentOffset(const MCFragment &F) const {
+  ensureValid(*F.getParent());
+  return F.Offset;
+}
+
+// Simple getSymbolOffset helper for the non-variable case.
+static bool getLabelOffset(const MCAssembler &Asm, const MCSymbol &S,
+                           bool ReportError, uint64_t &Val) {
+  if (!S.getFragment()) {
+    if (ReportError)
+      report_fatal_error("unable to evaluate offset to undefined symbol '" +
+                         S.getName() + "'");
+    return false;
+  }
+  Val = Asm.getFragmentOffset(*S.getFragment()) + S.getOffset();
+  return true;
+}
+
+static bool getSymbolOffsetImpl(const MCAssembler &Asm, const MCSymbol &S,
+                                bool ReportError, uint64_t &Val) {
+  if (!S.isVariable())
+    return getLabelOffset(Asm, S, ReportError, Val);
+
+  // If SD is a variable, evaluate it.
+  MCValue Target;
+  if (!S.getVariableValue()->evaluateAsValue(Target, Asm))
+    report_fatal_error("unable to evaluate offset for variable '" +
+                       S.getName() + "'");
+
+  uint64_t Offset = Target.getConstant();
+
+  const MCSymbolRefExpr *A = Target.getSymA();
+  if (A) {
+    uint64_t ValA;
+    // FIXME: On most platforms, `Target`'s component symbols are labels from
+    // having been simplified during evaluation, but on Mach-O they can be
+    // variables due to PR19203. This, and the line below for `B` can be
+    // restored to call `getLabelOffset` when PR19203 is fixed.
+    if (!getSymbolOffsetImpl(Asm, A->getSymbol(), ReportError, ValA))
+      return false;
+    Offset += ValA;
+  }
+
+  const MCSymbolRefExpr *B = Target.getSymB();
+  if (B) {
+    uint64_t ValB;
+    if (!getSymbolOffsetImpl(Asm, B->getSymbol(), ReportError, ValB))
+      return false;
+    Offset -= ValB;
+  }
+
+  Val = Offset;
+  return true;
+}
+
+bool MCAssembler::getSymbolOffset(const MCSymbol &S, uint64_t &Val) const {
+  return getSymbolOffsetImpl(*this, S, false, Val);
+}
+
+uint64_t MCAssembler::getSymbolOffset(const MCSymbol &S) const {
+  uint64_t Val;
+  getSymbolOffsetImpl(*this, S, true, Val);
+  return Val;
+}
+
+const MCSymbol *MCAssembler::getBaseSymbol(const MCSymbol &Symbol) const {
+  assert(HasLayout);
+  if (!Symbol.isVariable())
+    return &Symbol;
+
+  const MCExpr *Expr = Symbol.getVariableValue();
+  MCValue Value;
+  if (!Expr->evaluateAsValue(Value, *this)) {
+    getContext().reportError(Expr->getLoc(),
+                             "expression could not be evaluated");
+    return nullptr;
+  }
+
+  const MCSymbolRefExpr *RefB = Value.getSymB();
+  if (RefB) {
+    getContext().reportError(
+        Expr->getLoc(),
+        Twine("symbol '") + RefB->getSymbol().getName() +
+            "' could not be evaluated in a subtraction expression");
+    return nullptr;
+  }
+
+  const MCSymbolRefExpr *A = Value.getSymA();
+  if (!A)
+    return nullptr;
+
+  const MCSymbol &ASym = A->getSymbol();
+  if (ASym.isCommon()) {
+    getContext().reportError(Expr->getLoc(),
+                             "Common symbol '" + ASym.getName() +
+                                 "' cannot be used in assignment expr");
+    return nullptr;
+  }
+
+  return &ASym;
+}
+
+uint64_t MCAssembler::getSectionAddressSize(const MCSection &Sec) const {
+  assert(HasLayout);
+  // The size is the last fragment's end offset.
+  const MCFragment &F = *Sec.curFragList()->Tail;
+  return getFragmentOffset(F) + computeFragmentSize(F);
+}
+
+uint64_t MCAssembler::getSectionFileSize(const MCSection &Sec) const {
+  // Virtual sections have no file size.
+  if (Sec.isVirtualSection())
+    return 0;
+  return getSectionAddressSize(Sec);
 }
 
 bool MCAssembler::registerSymbol(const MCSymbol &Symbol) {
@@ -677,9 +640,9 @@
 
 /// Write the fragment \p F to the output file.
 static void writeFragment(raw_ostream &OS, const MCAssembler &Asm,
-                          const MCAsmLayout &Layout, const MCFragment &F) {
+                          const MCFragment &F) {
   // FIXME: Embed in fragments instead?
-  uint64_t FragmentSize = Asm.computeFragmentSize(Layout, F);
+  uint64_t FragmentSize = Asm.computeFragmentSize(F);
 
   llvm::endianness Endian = Asm.getBackend().Endian;
 
@@ -737,15 +700,6 @@
         break;
       }
     }
-    break;
-  }
-
-  case MCFragment::FT_NeverAlign: {
-    const MCNeverAlignFragment &NAF = cast<MCNeverAlignFragment>(F);
-    if (!Asm.getBackend().writeNopData(OS, FragmentSize,
-                                       &NAF.getSubtargetInfo()))
-      report_fatal_error("unable to write nop sequence of " +
-                         Twine(FragmentSize) + " bytes");
     break;
   }
 
@@ -903,13 +857,13 @@
          "The stream should advance by fragment size");
 }
 
-void MCAssembler::writeSectionData(raw_ostream &OS, const MCSection *Sec,
-                                   const MCAsmLayout &Layout) const {
+void MCAssembler::writeSectionData(raw_ostream &OS,
+                                   const MCSection *Sec) const {
   assert(getBackendPtr() && "Expected assembler backend");
 
   // Ignore virtual sections.
   if (Sec->isVirtualSection()) {
-    assert(Layout.getSectionFileSize(Sec) == 0 && "Invalid size for section!");
+    assert(getSectionFileSize(*Sec) == 0 && "Invalid size for section!");
 
     // Check that contents are only things legal inside a virtual section.
     for (const MCFragment &F : *Sec) {
@@ -957,89 +911,70 @@
   (void)Start;
 
   for (const MCFragment &F : *Sec)
-    writeFragment(OS, *this, Layout, F);
+    writeFragment(OS, *this, F);
 
   assert(getContext().hadError() ||
-         OS.tell() - Start == Layout.getSectionAddressSize(Sec));
+         OS.tell() - Start == getSectionAddressSize(*Sec));
 }
 
 std::tuple<MCValue, uint64_t, bool>
-MCAssembler::handleFixup(const MCAsmLayout &Layout, MCFragment &F,
-                         const MCFixup &Fixup, const MCSubtargetInfo *STI) {
+MCAssembler::handleFixup(MCFragment &F, const MCFixup &Fixup,
+                         const MCSubtargetInfo *STI) {
   // Evaluate the fixup.
   MCValue Target;
   uint64_t FixedValue;
   bool WasForced;
   bool IsResolved =
-      evaluateFixup(Layout, Fixup, &F, Target, STI, FixedValue, WasForced);
+      evaluateFixup(Fixup, &F, Target, STI, FixedValue, WasForced);
   if (!IsResolved) {
     // The fixup was unresolved, we need a relocation. Inform the object
     // writer of the relocation, and give it an opportunity to adjust the
     // fixup value if need be.
-    getWriter().recordRelocation(*this, Layout, &F, Fixup, Target, FixedValue);
+    getWriter().recordRelocation(*this, &F, Fixup, Target, FixedValue);
   }
   return std::make_tuple(Target, FixedValue, IsResolved);
 }
 
-void MCAssembler::layout(MCAsmLayout &Layout) {
+void MCAssembler::layout() {
   assert(getBackendPtr() && "Expected assembler backend");
   DEBUG_WITH_TYPE("mc-dump", {
       errs() << "assembler backend - pre-layout\n--\n";
       dump(); });
 
-  // Create dummy fragments and assign section ordinals.
+  // Assign section ordinals.
   unsigned SectionIndex = 0;
-<<<<<<< HEAD
   for (MCSection &Sec : *this) {
-    // Create dummy fragments to eliminate any empty sections, this simplifies
-    // layout.
-    if (Sec.getFragmentList().empty())
-      new MCDataFragment(&Sec);
-
-=======
-  for (MCSection &Sec : *this)
->>>>>>> 4ae23bcc
     Sec.setOrdinal(SectionIndex++);
 
-  // Assign layout order indices to sections and fragments.
-  for (unsigned i = 0, e = Layout.getSectionOrder().size(); i != e; ++i) {
-    MCSection *Sec = Layout.getSectionOrder()[i];
-    Sec->setLayoutOrder(i);
-
-<<<<<<< HEAD
-    unsigned FragmentIndex = 0;
-    for (MCFragment &Frag : *Sec)
-      Frag.setLayoutOrder(FragmentIndex++);
-=======
     // Chain together fragments from all subsections.
-    if (Sec->Subsections.size() > 1) {
+    if (Sec.Subsections.size() > 1) {
       MCDummyFragment Dummy;
       MCFragment *Tail = &Dummy;
-      for (auto &[_, List] : Sec->Subsections) {
+      for (auto &[_, List] : Sec.Subsections) {
         assert(List.Head);
         Tail->Next = List.Head;
         Tail = List.Tail;
       }
-      Sec->Subsections.clear();
-      Sec->Subsections.push_back({0u, {Dummy.getNext(), Tail}});
-      Sec->CurFragList = &Sec->Subsections[0].second;
+      Sec.Subsections.clear();
+      Sec.Subsections.push_back({0u, {Dummy.getNext(), Tail}});
+      Sec.CurFragList = &Sec.Subsections[0].second;
 
       unsigned FragmentIndex = 0;
-      for (MCFragment &Frag : *Sec)
+      for (MCFragment &Frag : Sec)
         Frag.setLayoutOrder(FragmentIndex++);
     }
->>>>>>> 4ae23bcc
   }
 
   // Layout until everything fits.
-  while (layoutOnce(Layout)) {
+  this->HasLayout = true;
+  while (layoutOnce()) {
     if (getContext().hadError())
       return;
     // Size of fragments in one section can depend on the size of fragments in
     // another. If any fragment has changed size, we have to re-layout (and
     // as a result possibly further relax) all.
     for (MCSection &Sec : *this)
-      Layout.invalidateFragmentsFrom(&*Sec.begin());
+      Sec.setHasLayout(false);
   }
 
   DEBUG_WITH_TYPE("mc-dump", {
@@ -1047,7 +982,7 @@
       dump(); });
 
   // Finalize the layout, including fragment lowering.
-  finishLayout(Layout);
+  getBackend().finishLayout(*this);
 
   DEBUG_WITH_TYPE("mc-dump", {
       errs() << "assembler backend - final-layout\n--\n";
@@ -1055,7 +990,7 @@
 
   // Allow the object writer a chance to perform post-layout binding (for
   // example, to set the index fields in the symbol data).
-  getWriter().executePostLayoutBinding(*this, Layout);
+  getWriter().executePostLayoutBinding(*this);
 
   // Evaluate and apply the fixups, generating relocation entries as necessary.
   for (MCSection &Sec : *this) {
@@ -1073,7 +1008,7 @@
         // Insert fixup type for code alignment if the target define
         // shouldInsertFixupForCodeAlign target hook.
         if (Sec.useCodeAlign() && AF.hasEmitNops())
-          getBackend().shouldInsertFixupForCodeAlign(*this, Layout, AF);
+          getBackend().shouldInsertFixupForCodeAlign(*this, AF);
         continue;
       }
       case MCFragment::FT_Data: {
@@ -1128,7 +1063,7 @@
         bool IsResolved;
         MCValue Target;
         std::tie(Target, FixedValue, IsResolved) =
-            handleFixup(Layout, Frag, Fixup, STI);
+            handleFixup(Frag, Fixup, STI);
         getBackend().applyFixup(*this, Fixup, Target, Contents, FixedValue,
                                 IsResolved, STI);
       }
@@ -1137,33 +1072,31 @@
 }
 
 void MCAssembler::Finish() {
-  // Create the layout object.
-  MCAsmLayout Layout(*this);
-  layout(Layout);
+  layout();
 
   // Write the object file.
-  stats::ObjectBytes += getWriter().writeObject(*this, Layout);
+  stats::ObjectBytes += getWriter().writeObject(*this);
+
+  HasLayout = false;
 }
 
 bool MCAssembler::fixupNeedsRelaxation(const MCFixup &Fixup,
-                                       const MCRelaxableFragment *DF,
-                                       const MCAsmLayout &Layout) const {
+                                       const MCRelaxableFragment *DF) const {
   assert(getBackendPtr() && "Expected assembler backend");
   MCValue Target;
   uint64_t Value;
   bool WasForced;
-  bool Resolved = evaluateFixup(Layout, Fixup, DF, Target,
-                                DF->getSubtargetInfo(), Value, WasForced);
+  bool Resolved = evaluateFixup(Fixup, DF, Target, DF->getSubtargetInfo(),
+                                Value, WasForced);
   if (Target.getSymA() &&
       Target.getSymA()->getKind() == MCSymbolRefExpr::VK_X86_ABS8 &&
       Fixup.getKind() == FK_Data_1)
     return false;
-  return getBackend().fixupNeedsRelaxationAdvanced(Fixup, Resolved, Value, DF,
-                                                   Layout, WasForced);
-}
-
-bool MCAssembler::fragmentNeedsRelaxation(const MCRelaxableFragment *F,
-                                          const MCAsmLayout &Layout) const {
+  return getBackend().fixupNeedsRelaxationAdvanced(*this, Fixup, Resolved,
+                                                   Value, DF, WasForced);
+}
+
+bool MCAssembler::fragmentNeedsRelaxation(const MCRelaxableFragment *F) const {
   assert(getBackendPtr() && "Expected assembler backend");
   // If this inst doesn't ever need relaxation, ignore it. This occurs when we
   // are intentionally pushing out inst fragments, or because we relaxed a
@@ -1172,17 +1105,16 @@
     return false;
 
   for (const MCFixup &Fixup : F->getFixups())
-    if (fixupNeedsRelaxation(Fixup, F, Layout))
+    if (fixupNeedsRelaxation(Fixup, F))
       return true;
 
   return false;
 }
 
-bool MCAssembler::relaxInstruction(MCAsmLayout &Layout,
-                                   MCRelaxableFragment &F) {
+bool MCAssembler::relaxInstruction(MCRelaxableFragment &F) {
   assert(getEmitterPtr() &&
          "Expected CodeEmitter defined for relaxInstruction");
-  if (!fragmentNeedsRelaxation(&F, Layout))
+  if (!fragmentNeedsRelaxation(&F))
     return false;
 
   ++stats::RelaxedInstructions;
@@ -1204,7 +1136,7 @@
   return true;
 }
 
-bool MCAssembler::relaxLEB(MCAsmLayout &Layout, MCLEBFragment &LF) {
+bool MCAssembler::relaxLEB(MCLEBFragment &LF) {
   const unsigned OldSize = static_cast<unsigned>(LF.getContents().size());
   unsigned PadTo = OldSize;
   int64_t Value;
@@ -1214,11 +1146,11 @@
   // requires that .uleb128 A-B is foldable where A and B reside in different
   // fragments. This is used by __gcc_except_table.
   bool Abs = getSubsectionsViaSymbols()
-                 ? LF.getValue().evaluateKnownAbsolute(Value, Layout)
-                 : LF.getValue().evaluateAsAbsolute(Value, Layout);
+                 ? LF.getValue().evaluateKnownAbsolute(Value, *this)
+                 : LF.getValue().evaluateAsAbsolute(Value, *this);
   if (!Abs) {
     bool Relaxed, UseZeroPad;
-    std::tie(Relaxed, UseZeroPad) = getBackend().relaxLEB128(LF, Layout, Value);
+    std::tie(Relaxed, UseZeroPad) = getBackend().relaxLEB128(*this, LF, Value);
     if (!Relaxed) {
       getContext().reportError(LF.getValue().getLoc(),
                                Twine(LF.isSigned() ? ".s" : ".u") +
@@ -1243,18 +1175,56 @@
   return OldSize != LF.getContents().size();
 }
 
-bool MCAssembler::relaxBoundaryAlign(MCAsmLayout &Layout,
-                                     MCBoundaryAlignFragment &BF) {
+/// Check if the branch crosses the boundary.
+///
+/// \param StartAddr start address of the fused/unfused branch.
+/// \param Size size of the fused/unfused branch.
+/// \param BoundaryAlignment alignment requirement of the branch.
+/// \returns true if the branch cross the boundary.
+static bool mayCrossBoundary(uint64_t StartAddr, uint64_t Size,
+                             Align BoundaryAlignment) {
+  uint64_t EndAddr = StartAddr + Size;
+  return (StartAddr >> Log2(BoundaryAlignment)) !=
+         ((EndAddr - 1) >> Log2(BoundaryAlignment));
+}
+
+/// Check if the branch is against the boundary.
+///
+/// \param StartAddr start address of the fused/unfused branch.
+/// \param Size size of the fused/unfused branch.
+/// \param BoundaryAlignment alignment requirement of the branch.
+/// \returns true if the branch is against the boundary.
+static bool isAgainstBoundary(uint64_t StartAddr, uint64_t Size,
+                              Align BoundaryAlignment) {
+  uint64_t EndAddr = StartAddr + Size;
+  return (EndAddr & (BoundaryAlignment.value() - 1)) == 0;
+}
+
+/// Check if the branch needs padding.
+///
+/// \param StartAddr start address of the fused/unfused branch.
+/// \param Size size of the fused/unfused branch.
+/// \param BoundaryAlignment alignment requirement of the branch.
+/// \returns true if the branch needs padding.
+static bool needPadding(uint64_t StartAddr, uint64_t Size,
+                        Align BoundaryAlignment) {
+  return mayCrossBoundary(StartAddr, Size, BoundaryAlignment) ||
+         isAgainstBoundary(StartAddr, Size, BoundaryAlignment);
+}
+
+bool MCAssembler::relaxBoundaryAlign(MCBoundaryAlignFragment &BF) {
   // BoundaryAlignFragment that doesn't need to align any fragment should not be
   // relaxed.
   if (!BF.getLastFragment())
     return false;
 
-  uint64_t AlignedOffset = Layout.getFragmentOffset(&BF);
+  uint64_t AlignedOffset = getFragmentOffset(BF);
   uint64_t AlignedSize = 0;
-  for (const MCFragment *F = BF.getLastFragment(); F != &BF;
-       F = F->getPrevNode())
-    AlignedSize += computeFragmentSize(Layout, *F);
+  for (const MCFragment *F = BF.getNext();; F = F->getNext()) {
+    AlignedSize += computeFragmentSize(*F);
+    if (F == BF.getLastFragment())
+      break;
+  }
 
   Align BoundaryAlignment = BF.getAlignment();
   uint64_t NewSize = needPadding(AlignedOffset, AlignedSize, BoundaryAlignment)
@@ -1263,21 +1233,18 @@
   if (NewSize == BF.getSize())
     return false;
   BF.setSize(NewSize);
-  Layout.invalidateFragmentsFrom(&BF);
   return true;
 }
 
-bool MCAssembler::relaxDwarfLineAddr(MCAsmLayout &Layout,
-                                     MCDwarfLineAddrFragment &DF) {
-
+bool MCAssembler::relaxDwarfLineAddr(MCDwarfLineAddrFragment &DF) {
   bool WasRelaxed;
-  if (getBackend().relaxDwarfLineAddr(DF, Layout, WasRelaxed))
+  if (getBackend().relaxDwarfLineAddr(*this, DF, WasRelaxed))
     return WasRelaxed;
 
-  MCContext &Context = Layout.getAssembler().getContext();
+  MCContext &Context = getContext();
   uint64_t OldSize = DF.getContents().size();
   int64_t AddrDelta;
-  bool Abs = DF.getAddrDelta().evaluateKnownAbsolute(AddrDelta, Layout);
+  bool Abs = DF.getAddrDelta().evaluateKnownAbsolute(AddrDelta, *this);
   assert(Abs && "We created a line delta with an invalid expression");
   (void)Abs;
   int64_t LineDelta;
@@ -1291,15 +1258,14 @@
   return OldSize != Data.size();
 }
 
-bool MCAssembler::relaxDwarfCallFrameFragment(MCAsmLayout &Layout,
-                                              MCDwarfCallFrameFragment &DF) {
+bool MCAssembler::relaxDwarfCallFrameFragment(MCDwarfCallFrameFragment &DF) {
   bool WasRelaxed;
-  if (getBackend().relaxDwarfCFA(DF, Layout, WasRelaxed))
+  if (getBackend().relaxDwarfCFA(*this, DF, WasRelaxed))
     return WasRelaxed;
 
-  MCContext &Context = Layout.getAssembler().getContext();
+  MCContext &Context = getContext();
   int64_t Value;
-  bool Abs = DF.getAddrDelta().evaluateAsAbsolute(Value, Layout);
+  bool Abs = DF.getAddrDelta().evaluateAsAbsolute(Value, *this);
   if (!Abs) {
     getContext().reportError(DF.getAddrDelta().getLoc(),
                              "invalid CFI advance_loc expression");
@@ -1316,25 +1282,22 @@
   return OldSize != Data.size();
 }
 
-bool MCAssembler::relaxCVInlineLineTable(MCAsmLayout &Layout,
-                                         MCCVInlineLineTableFragment &F) {
+bool MCAssembler::relaxCVInlineLineTable(MCCVInlineLineTableFragment &F) {
   unsigned OldSize = F.getContents().size();
-  getContext().getCVContext().encodeInlineLineTable(Layout, F);
+  getContext().getCVContext().encodeInlineLineTable(*this, F);
   return OldSize != F.getContents().size();
 }
 
-bool MCAssembler::relaxCVDefRange(MCAsmLayout &Layout,
-                                  MCCVDefRangeFragment &F) {
+bool MCAssembler::relaxCVDefRange(MCCVDefRangeFragment &F) {
   unsigned OldSize = F.getContents().size();
-  getContext().getCVContext().encodeDefRange(Layout, F);
+  getContext().getCVContext().encodeDefRange(*this, F);
   return OldSize != F.getContents().size();
 }
 
-bool MCAssembler::relaxPseudoProbeAddr(MCAsmLayout &Layout,
-                                       MCPseudoProbeAddrFragment &PF) {
+bool MCAssembler::relaxPseudoProbeAddr(MCPseudoProbeAddrFragment &PF) {
   uint64_t OldSize = PF.getContents().size();
   int64_t AddrDelta;
-  bool Abs = PF.getAddrDelta().evaluateKnownAbsolute(AddrDelta, Layout);
+  bool Abs = PF.getAddrDelta().evaluateKnownAbsolute(AddrDelta, *this);
   assert(Abs && "We created a pseudo probe with an invalid expression");
   (void)Abs;
   SmallVectorImpl<char> &Data = PF.getContents();
@@ -1347,74 +1310,40 @@
   return OldSize != Data.size();
 }
 
-bool MCAssembler::relaxFragment(MCAsmLayout &Layout, MCFragment &F) {
+bool MCAssembler::relaxFragment(MCFragment &F) {
   switch(F.getKind()) {
   default:
     return false;
   case MCFragment::FT_Relaxable:
     assert(!getRelaxAll() &&
            "Did not expect a MCRelaxableFragment in RelaxAll mode");
-    return relaxInstruction(Layout, cast<MCRelaxableFragment>(F));
+    return relaxInstruction(cast<MCRelaxableFragment>(F));
   case MCFragment::FT_Dwarf:
-    return relaxDwarfLineAddr(Layout, cast<MCDwarfLineAddrFragment>(F));
+    return relaxDwarfLineAddr(cast<MCDwarfLineAddrFragment>(F));
   case MCFragment::FT_DwarfFrame:
-    return relaxDwarfCallFrameFragment(Layout,
-                                       cast<MCDwarfCallFrameFragment>(F));
+    return relaxDwarfCallFrameFragment(cast<MCDwarfCallFrameFragment>(F));
   case MCFragment::FT_LEB:
-    return relaxLEB(Layout, cast<MCLEBFragment>(F));
+    return relaxLEB(cast<MCLEBFragment>(F));
   case MCFragment::FT_BoundaryAlign:
-    return relaxBoundaryAlign(Layout, cast<MCBoundaryAlignFragment>(F));
+    return relaxBoundaryAlign(cast<MCBoundaryAlignFragment>(F));
   case MCFragment::FT_CVInlineLines:
-    return relaxCVInlineLineTable(Layout, cast<MCCVInlineLineTableFragment>(F));
+    return relaxCVInlineLineTable(cast<MCCVInlineLineTableFragment>(F));
   case MCFragment::FT_CVDefRange:
-    return relaxCVDefRange(Layout, cast<MCCVDefRangeFragment>(F));
+    return relaxCVDefRange(cast<MCCVDefRangeFragment>(F));
   case MCFragment::FT_PseudoProbe:
-    return relaxPseudoProbeAddr(Layout, cast<MCPseudoProbeAddrFragment>(F));
-  }
-}
-
-bool MCAssembler::layoutSectionOnce(MCAsmLayout &Layout, MCSection &Sec) {
-  // Holds the first fragment which needed relaxing during this layout. It will
-  // remain NULL if none were relaxed.
-  // When a fragment is relaxed, all the fragments following it should get
-  // invalidated because their offset is going to change.
-  MCFragment *FirstRelaxedFragment = nullptr;
-
-  // Attempt to relax all the fragments in the section.
-  for (MCFragment &Frag : Sec) {
-    // Check if this is a fragment that needs relaxation.
-    bool RelaxedFrag = relaxFragment(Layout, Frag);
-    if (RelaxedFrag && !FirstRelaxedFragment)
-      FirstRelaxedFragment = &Frag;
-  }
-  if (FirstRelaxedFragment) {
-    Layout.invalidateFragmentsFrom(FirstRelaxedFragment);
-    return true;
-  }
-  return false;
-}
-
-bool MCAssembler::layoutOnce(MCAsmLayout &Layout) {
+    return relaxPseudoProbeAddr(cast<MCPseudoProbeAddrFragment>(F));
+  }
+}
+
+bool MCAssembler::layoutOnce() {
   ++stats::RelaxationSteps;
 
-  bool WasRelaxed = false;
-  for (MCSection &Sec : *this) {
-    while (layoutSectionOnce(Layout, Sec))
-      WasRelaxed = true;
-  }
-
-  return WasRelaxed;
-}
-
-void MCAssembler::finishLayout(MCAsmLayout &Layout) {
-  assert(getBackendPtr() && "Expected assembler backend");
-  // The layout is done. Mark every fragment as valid.
-  for (unsigned int i = 0, n = Layout.getSectionOrder().size(); i != n; ++i) {
-    MCSection &Section = *Layout.getSectionOrder()[i];
-    Layout.getFragmentOffset(&*Section.getFragmentList().rbegin());
-    computeFragmentSize(Layout, *Section.getFragmentList().rbegin());
-  }
-  getBackend().finishLayout(*this, Layout);
+  bool Changed = false;
+  for (MCSection &Sec : *this)
+    for (MCFragment &Frag : Sec)
+      if (relaxFragment(Frag))
+        Changed = true;
+  return Changed;
 }
 
 #if !defined(NDEBUG) || defined(LLVM_ENABLE_DUMP)
