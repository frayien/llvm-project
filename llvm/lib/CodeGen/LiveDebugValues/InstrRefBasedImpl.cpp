//===- InstrRefBasedImpl.cpp - Tracking Debug Value MIs -------------------===//
//
// Part of the LLVM Project, under the Apache License v2.0 with LLVM Exceptions.
// See https://llvm.org/LICENSE.txt for license information.
// SPDX-License-Identifier: Apache-2.0 WITH LLVM-exception
//
//===----------------------------------------------------------------------===//
/// \file InstrRefBasedImpl.cpp
///
/// This is a separate implementation of LiveDebugValues, see
/// LiveDebugValues.cpp and VarLocBasedImpl.cpp for more information.
///
/// This pass propagates variable locations between basic blocks, resolving
/// control flow conflicts between them. The problem is SSA construction, where
/// each debug instruction assigns the *value* that a variable has, and every
/// instruction where the variable is in scope uses that variable. The resulting
/// map of instruction-to-value is then translated into a register (or spill)
/// location for each variable over each instruction.
///
/// The primary difference from normal SSA construction is that we cannot
/// _create_ PHI values that contain variable values. CodeGen has already
/// completed, and we can't alter it just to make debug-info complete. Thus:
/// we can identify function positions where we would like a PHI value for a
/// variable, but must search the MachineFunction to see whether such a PHI is
/// available. If no such PHI exists, the variable location must be dropped.
///
/// To achieve this, we perform two kinds of analysis. First, we identify
/// every value defined by every instruction (ignoring those that only move
/// another value), then re-compute an SSA-form representation of the
/// MachineFunction, using value propagation to eliminate any un-necessary
/// PHI values. This gives us a map of every value computed in the function,
/// and its location within the register file / stack.
///
/// Secondly, for each variable we perform the same analysis, where each debug
/// instruction is considered a def, and every instruction where the variable
/// is in lexical scope as a use. Value propagation is used again to eliminate
/// any un-necessary PHIs. This gives us a map of each variable to the value
/// it should have in a block.
///
/// Once both are complete, we have two maps for each block:
///  * Variables to the values they should have,
///  * Values to the register / spill slot they are located in.
/// After which we can marry-up variable values with a location, and emit
/// DBG_VALUE instructions specifying those locations. Variable locations may
/// be dropped in this process due to the desired variable value not being
/// resident in any machine location, or because there is no PHI value in any
/// location that accurately represents the desired value.  The building of
/// location lists for each block is left to DbgEntityHistoryCalculator.
///
/// This pass is kept efficient because the size of the first SSA problem
/// is proportional to the working-set size of the function, which the compiler
/// tries to keep small. (It's also proportional to the number of blocks).
/// Additionally, we repeatedly perform the second SSA problem analysis with
/// only the variables and blocks in a single lexical scope, exploiting their
/// locality.
///
/// ### Terminology
///
/// A machine location is a register or spill slot, a value is something that's
/// defined by an instruction or PHI node, while a variable value is the value
/// assigned to a variable. A variable location is a machine location, that must
/// contain the appropriate variable value. A value that is a PHI node is
/// occasionally called an mphi.
///
/// The first SSA problem is the "machine value location" problem,
/// because we're determining which machine locations contain which values.
/// The "locations" are constant: what's unknown is what value they contain.
///
/// The second SSA problem (the one for variables) is the "variable value
/// problem", because it's determining what values a variable has, rather than
/// what location those values are placed in.
///
/// TODO:
///   Overlapping fragments
///   Entry values
///   Add back DEBUG statements for debugging this
///   Collect statistics
///
//===----------------------------------------------------------------------===//

#include "llvm/ADT/DenseMap.h"
#include "llvm/ADT/PostOrderIterator.h"
#include "llvm/ADT/STLExtras.h"
#include "llvm/ADT/SmallPtrSet.h"
#include "llvm/ADT/SmallSet.h"
#include "llvm/ADT/SmallVector.h"
#include "llvm/BinaryFormat/Dwarf.h"
#include "llvm/CodeGen/LexicalScopes.h"
#include "llvm/CodeGen/MachineBasicBlock.h"
#include "llvm/CodeGen/MachineDominators.h"
#include "llvm/CodeGen/MachineFrameInfo.h"
#include "llvm/CodeGen/MachineFunction.h"
#include "llvm/CodeGen/MachineInstr.h"
#include "llvm/CodeGen/MachineInstrBuilder.h"
#include "llvm/CodeGen/MachineInstrBundle.h"
#include "llvm/CodeGen/MachineMemOperand.h"
#include "llvm/CodeGen/MachineOperand.h"
#include "llvm/CodeGen/PseudoSourceValue.h"
#include "llvm/CodeGen/TargetFrameLowering.h"
#include "llvm/CodeGen/TargetInstrInfo.h"
#include "llvm/CodeGen/TargetLowering.h"
#include "llvm/CodeGen/TargetPassConfig.h"
#include "llvm/CodeGen/TargetRegisterInfo.h"
#include "llvm/CodeGen/TargetSubtargetInfo.h"
#include "llvm/Config/llvm-config.h"
#include "llvm/IR/DebugInfoMetadata.h"
#include "llvm/IR/DebugLoc.h"
#include "llvm/IR/Function.h"
#include "llvm/MC/MCRegisterInfo.h"
#include "llvm/Support/Casting.h"
#include "llvm/Support/Compiler.h"
#include "llvm/Support/Debug.h"
#include "llvm/Support/GenericIteratedDominanceFrontier.h"
#include "llvm/Support/TypeSize.h"
#include "llvm/Support/raw_ostream.h"
#include "llvm/Target/TargetMachine.h"
#include "llvm/Transforms/Utils/SSAUpdaterImpl.h"
#include <algorithm>
#include <cassert>
#include <climits>
#include <cstdint>
#include <functional>
#include <queue>
#include <tuple>
#include <utility>
#include <vector>

#include "InstrRefBasedImpl.h"
#include "LiveDebugValues.h"
#include <optional>

using namespace llvm;
using namespace LiveDebugValues;

// SSAUpdaterImple sets DEBUG_TYPE, change it.
#undef DEBUG_TYPE
#define DEBUG_TYPE "livedebugvalues"

// Act more like the VarLoc implementation, by propagating some locations too
// far and ignoring some transfers.
static cl::opt<bool> EmulateOldLDV("emulate-old-livedebugvalues", cl::Hidden,
                                   cl::desc("Act like old LiveDebugValues did"),
                                   cl::init(false));

// Limit for the maximum number of stack slots we should track, past which we
// will ignore any spills. InstrRefBasedLDV gathers detailed information on all
// stack slots which leads to high memory consumption, and in some scenarios
// (such as asan with very many locals) the working set of the function can be
// very large, causing many spills. In these scenarios, it is very unlikely that
// the developer has hundreds of variables live at the same time that they're
// carefully thinking about -- instead, they probably autogenerated the code.
// When this happens, gracefully stop tracking excess spill slots, rather than
// consuming all the developer's memory.
static cl::opt<unsigned>
    StackWorkingSetLimit("livedebugvalues-max-stack-slots", cl::Hidden,
                         cl::desc("livedebugvalues-stack-ws-limit"),
                         cl::init(250));

DbgOpID DbgOpID::UndefID = DbgOpID(0xffffffff);

/// Tracker for converting machine value locations and variable values into
/// variable locations (the output of LiveDebugValues), recorded as DBG_VALUEs
/// specifying block live-in locations and transfers within blocks.
///
/// Operating on a per-block basis, this class takes a (pre-loaded) MLocTracker
/// and must be initialized with the set of variable values that are live-in to
/// the block. The caller then repeatedly calls process(). TransferTracker picks
/// out variable locations for the live-in variable values (if there _is_ a
/// location) and creates the corresponding DBG_VALUEs. Then, as the block is
/// stepped through, transfers of values between machine locations are
/// identified and if profitable, a DBG_VALUE created.
///
/// This is where debug use-before-defs would be resolved: a variable with an
/// unavailable value could materialize in the middle of a block, when the
/// value becomes available. Or, we could detect clobbers and re-specify the
/// variable in a backup location. (XXX these are unimplemented).
class TransferTracker {
public:
  const TargetInstrInfo *TII;
  const TargetLowering *TLI;
  /// This machine location tracker is assumed to always contain the up-to-date
  /// value mapping for all machine locations. TransferTracker only reads
  /// information from it. (XXX make it const?)
  MLocTracker *MTracker;
  MachineFunction &MF;
  bool ShouldEmitDebugEntryValues;

  /// Record of all changes in variable locations at a block position. Awkwardly
  /// we allow inserting either before or after the point: MBB != nullptr
  /// indicates it's before, otherwise after.
  struct Transfer {
    MachineBasicBlock::instr_iterator Pos; /// Position to insert DBG_VALUes
    MachineBasicBlock *MBB; /// non-null if we should insert after.
    SmallVector<MachineInstr *, 4> Insts; /// Vector of DBG_VALUEs to insert.
  };

  /// Stores the resolved operands (machine locations and constants) and
  /// qualifying meta-information needed to construct a concrete DBG_VALUE-like
  /// instruction.
  struct ResolvedDbgValue {
    SmallVector<ResolvedDbgOp> Ops;
    DbgValueProperties Properties;

    ResolvedDbgValue(SmallVectorImpl<ResolvedDbgOp> &Ops,
                     DbgValueProperties Properties)
        : Ops(Ops.begin(), Ops.end()), Properties(Properties) {}

    /// Returns all the LocIdx values used in this struct, in the order in which
    /// they appear as operands in the debug value; may contain duplicates.
    auto loc_indices() const {
      return map_range(
          make_filter_range(
              Ops, [](const ResolvedDbgOp &Op) { return !Op.IsConst; }),
          [](const ResolvedDbgOp &Op) { return Op.Loc; });
    }
  };

  /// Collection of transfers (DBG_VALUEs) to be inserted.
  SmallVector<Transfer, 32> Transfers;

  /// Local cache of what-value-is-in-what-LocIdx. Used to identify differences
  /// between TransferTrackers view of variable locations and MLocTrackers. For
  /// example, MLocTracker observes all clobbers, but TransferTracker lazily
  /// does not.
  SmallVector<ValueIDNum, 32> VarLocs;

  /// Map from LocIdxes to which DebugVariables are based that location.
  /// Mantained while stepping through the block. Not accurate if
  /// VarLocs[Idx] != MTracker->LocIdxToIDNum[Idx].
  DenseMap<LocIdx, SmallSet<DebugVariable, 4>> ActiveMLocs;

  /// Map from DebugVariable to it's current location and qualifying meta
  /// information. To be used in conjunction with ActiveMLocs to construct
  /// enough information for the DBG_VALUEs for a particular LocIdx.
  DenseMap<DebugVariable, ResolvedDbgValue> ActiveVLocs;

  /// Temporary cache of DBG_VALUEs to be entered into the Transfers collection.
  SmallVector<MachineInstr *, 4> PendingDbgValues;

  /// Record of a use-before-def: created when a value that's live-in to the
  /// current block isn't available in any machine location, but it will be
  /// defined in this block.
  struct UseBeforeDef {
    /// Value of this variable, def'd in block.
    SmallVector<DbgOp> Values;
    /// Identity of this variable.
    DebugVariable Var;
    /// Additional variable properties.
    DbgValueProperties Properties;
    UseBeforeDef(ArrayRef<DbgOp> Values, const DebugVariable &Var,
                 const DbgValueProperties &Properties)
        : Values(Values.begin(), Values.end()), Var(Var),
          Properties(Properties) {}
  };

  /// Map from instruction index (within the block) to the set of UseBeforeDefs
  /// that become defined at that instruction.
  DenseMap<unsigned, SmallVector<UseBeforeDef, 1>> UseBeforeDefs;

  /// The set of variables that are in UseBeforeDefs and can become a location
  /// once the relevant value is defined. An element being erased from this
  /// collection prevents the use-before-def materializing.
  DenseSet<DebugVariable> UseBeforeDefVariables;

  const TargetRegisterInfo &TRI;
  const BitVector &CalleeSavedRegs;

  TransferTracker(const TargetInstrInfo *TII, MLocTracker *MTracker,
                  MachineFunction &MF, const TargetRegisterInfo &TRI,
                  const BitVector &CalleeSavedRegs, const TargetPassConfig &TPC)
      : TII(TII), MTracker(MTracker), MF(MF), TRI(TRI),
        CalleeSavedRegs(CalleeSavedRegs) {
    TLI = MF.getSubtarget().getTargetLowering();
    auto &TM = TPC.getTM<TargetMachine>();
    ShouldEmitDebugEntryValues = TM.Options.ShouldEmitDebugEntryValues();
  }

  bool isCalleeSaved(LocIdx L) const {
    unsigned Reg = MTracker->LocIdxToLocID[L];
    if (Reg >= MTracker->NumRegs)
      return false;
    for (MCRegAliasIterator RAI(Reg, &TRI, true); RAI.isValid(); ++RAI)
      if (CalleeSavedRegs.test(*RAI))
        return true;
    return false;
  };

  // An estimate of the expected lifespan of values at a machine location, with
  // a greater value corresponding to a longer expected lifespan, i.e. spill
  // slots generally live longer than callee-saved registers which generally
  // live longer than non-callee-saved registers. The minimum value of 0
  // corresponds to an illegal location that cannot have a "lifespan" at all.
  enum class LocationQuality : unsigned char {
    Illegal = 0,
    Register,
    CalleeSavedRegister,
    SpillSlot,
    Best = SpillSlot
  };

  class LocationAndQuality {
    unsigned Location : 24;
    unsigned Quality : 8;

  public:
    LocationAndQuality() : Location(0), Quality(0) {}
    LocationAndQuality(LocIdx L, LocationQuality Q)
        : Location(L.asU64()), Quality(static_cast<unsigned>(Q)) {}
    LocIdx getLoc() const {
      if (!Quality)
        return LocIdx::MakeIllegalLoc();
      return LocIdx(Location);
    }
    LocationQuality getQuality() const { return LocationQuality(Quality); }
    bool isIllegal() const { return !Quality; }
    bool isBest() const { return getQuality() == LocationQuality::Best; }
  };

  // Returns the LocationQuality for the location L iff the quality of L is
  // is strictly greater than the provided minimum quality.
  std::optional<LocationQuality>
  getLocQualityIfBetter(LocIdx L, LocationQuality Min) const {
    if (L.isIllegal())
      return std::nullopt;
    if (Min >= LocationQuality::SpillSlot)
      return std::nullopt;
    if (MTracker->isSpill(L))
      return LocationQuality::SpillSlot;
    if (Min >= LocationQuality::CalleeSavedRegister)
      return std::nullopt;
    if (isCalleeSaved(L))
      return LocationQuality::CalleeSavedRegister;
    if (Min >= LocationQuality::Register)
      return std::nullopt;
    return LocationQuality::Register;
  }

  /// For a variable \p Var with the live-in value \p Value, attempts to resolve
  /// the DbgValue to a concrete DBG_VALUE, emitting that value and loading the
  /// tracking information to track Var throughout the block.
  /// \p ValueToLoc is a map containing the best known location for every
  ///    ValueIDNum that Value may use.
  /// \p MBB is the basic block that we are loading the live-in value for.
  /// \p DbgOpStore is the map containing the DbgOpID->DbgOp mapping needed to
  ///    determine the values used by Value.
  void loadVarInloc(MachineBasicBlock &MBB, DbgOpIDMap &DbgOpStore,
                    const DenseMap<ValueIDNum, LocationAndQuality> &ValueToLoc,
                    DebugVariable Var, DbgValue Value) {
    SmallVector<DbgOp> DbgOps;
    SmallVector<ResolvedDbgOp> ResolvedDbgOps;
    bool IsValueValid = true;
    unsigned LastUseBeforeDef = 0;

    // If every value used by the incoming DbgValue is available at block
    // entry, ResolvedDbgOps will contain the machine locations/constants for
    // those values and will be used to emit a debug location.
    // If one or more values are not yet available, but will all be defined in
    // this block, then LastUseBeforeDef will track the instruction index in
    // this BB at which the last of those values is defined, DbgOps will
    // contain the values that we will emit when we reach that instruction.
    // If one or more values are undef or not available throughout this block,
    // and we can't recover as an entry value, we set IsValueValid=false and
    // skip this variable.
    for (DbgOpID ID : Value.getDbgOpIDs()) {
      DbgOp Op = DbgOpStore.find(ID);
      DbgOps.push_back(Op);
      if (ID.isUndef()) {
        IsValueValid = false;
        break;
      }
      if (ID.isConst()) {
        ResolvedDbgOps.push_back(Op.MO);
        continue;
      }

      // If the value has no location, we can't make a variable location.
      const ValueIDNum &Num = Op.ID;
      auto ValuesPreferredLoc = ValueToLoc.find(Num);
      if (ValuesPreferredLoc->second.isIllegal()) {
        // If it's a def that occurs in this block, register it as a
        // use-before-def to be resolved as we step through the block.
        // Continue processing values so that we add any other UseBeforeDef
        // entries needed for later.
        if (Num.getBlock() == (unsigned)MBB.getNumber() && !Num.isPHI()) {
          LastUseBeforeDef = std::max(LastUseBeforeDef,
                                      static_cast<unsigned>(Num.getInst()));
          continue;
        }
        recoverAsEntryValue(Var, Value.Properties, Num);
        IsValueValid = false;
        break;
      }

      // Defer modifying ActiveVLocs until after we've confirmed we have a
      // live range.
      LocIdx M = ValuesPreferredLoc->second.getLoc();
      ResolvedDbgOps.push_back(M);
    }

    // If we cannot produce a valid value for the LiveIn value within this
    // block, skip this variable.
    if (!IsValueValid)
      return;

    // Add UseBeforeDef entry for the last value to be defined in this block.
    if (LastUseBeforeDef) {
      addUseBeforeDef(Var, Value.Properties, DbgOps,
                      LastUseBeforeDef);
      return;
    }

    // The LiveIn value is available at block entry, begin tracking and record
    // the transfer.
    for (const ResolvedDbgOp &Op : ResolvedDbgOps)
      if (!Op.IsConst)
        ActiveMLocs[Op.Loc].insert(Var);
    auto NewValue = ResolvedDbgValue{ResolvedDbgOps, Value.Properties};
    auto Result = ActiveVLocs.insert(std::make_pair(Var, NewValue));
    if (!Result.second)
      Result.first->second = NewValue;
    PendingDbgValues.push_back(
        MTracker->emitLoc(ResolvedDbgOps, Var, Value.Properties));
  }

  /// Load object with live-in variable values. \p mlocs contains the live-in
  /// values in each machine location, while \p vlocs the live-in variable
  /// values. This method picks variable locations for the live-in variables,
  /// creates DBG_VALUEs and puts them in #Transfers, then prepares the other
  /// object fields to track variable locations as we step through the block.
  /// FIXME: could just examine mloctracker instead of passing in \p mlocs?
  void
  loadInlocs(MachineBasicBlock &MBB, ValueTable &MLocs, DbgOpIDMap &DbgOpStore,
             const SmallVectorImpl<std::pair<DebugVariable, DbgValue>> &VLocs,
             unsigned NumLocs) {
    ActiveMLocs.clear();
    ActiveVLocs.clear();
    VarLocs.clear();
    VarLocs.reserve(NumLocs);
    UseBeforeDefs.clear();
    UseBeforeDefVariables.clear();

    // Map of the preferred location for each value.
    DenseMap<ValueIDNum, LocationAndQuality> ValueToLoc;

    // Initialized the preferred-location map with illegal locations, to be
    // filled in later.
    for (const auto &VLoc : VLocs)
      if (VLoc.second.Kind == DbgValue::Def)
        for (DbgOpID OpID : VLoc.second.getDbgOpIDs())
          if (!OpID.ID.IsConst)
            ValueToLoc.insert({DbgOpStore.find(OpID).ID, LocationAndQuality()});

    ActiveMLocs.reserve(VLocs.size());
    ActiveVLocs.reserve(VLocs.size());

    // Produce a map of value numbers to the current machine locs they live
    // in. When emulating VarLocBasedImpl, there should only be one
    // location; when not, we get to pick.
    for (auto Location : MTracker->locations()) {
      LocIdx Idx = Location.Idx;
      ValueIDNum &VNum = MLocs[Idx.asU64()];
      if (VNum == ValueIDNum::EmptyValue)
        continue;
      VarLocs.push_back(VNum);

      // Is there a variable that wants a location for this value? If not, skip.
      auto VIt = ValueToLoc.find(VNum);
      if (VIt == ValueToLoc.end())
        continue;

      auto &Previous = VIt->second;
      // If this is the first location with that value, pick it. Otherwise,
      // consider whether it's a "longer term" location.
      std::optional<LocationQuality> ReplacementQuality =
          getLocQualityIfBetter(Idx, Previous.getQuality());
      if (ReplacementQuality)
        Previous = LocationAndQuality(Idx, *ReplacementQuality);
    }

    // Now map variables to their picked LocIdxes.
    for (const auto &Var : VLocs) {
      loadVarInloc(MBB, DbgOpStore, ValueToLoc, Var.first, Var.second);
    }
    flushDbgValues(MBB.begin(), &MBB);
  }

  /// Record that \p Var has value \p ID, a value that becomes available
  /// later in the function.
  void addUseBeforeDef(const DebugVariable &Var,
                       const DbgValueProperties &Properties,
                       const SmallVectorImpl<DbgOp> &DbgOps, unsigned Inst) {
    UseBeforeDefs[Inst].emplace_back(DbgOps, Var, Properties);
    UseBeforeDefVariables.insert(Var);
  }

  /// After the instruction at index \p Inst and position \p pos has been
  /// processed, check whether it defines a variable value in a use-before-def.
  /// If so, and the variable value hasn't changed since the start of the
  /// block, create a DBG_VALUE.
  void checkInstForNewValues(unsigned Inst, MachineBasicBlock::iterator pos) {
    auto MIt = UseBeforeDefs.find(Inst);
    if (MIt == UseBeforeDefs.end())
      return;

    // Map of values to the locations that store them for every value used by
    // the variables that may have become available.
    SmallDenseMap<ValueIDNum, LocationAndQuality> ValueToLoc;

    // Populate ValueToLoc with illegal default mappings for every value used by
    // any UseBeforeDef variables for this instruction.
    for (auto &Use : MIt->second) {
      if (!UseBeforeDefVariables.count(Use.Var))
        continue;

      for (DbgOp &Op : Use.Values) {
        assert(!Op.isUndef() && "UseBeforeDef erroneously created for a "
                                "DbgValue with undef values.");
        if (Op.IsConst)
          continue;

        ValueToLoc.insert({Op.ID, LocationAndQuality()});
      }
    }

    // Exit early if we have no DbgValues to produce.
    if (ValueToLoc.empty())
      return;

    // Determine the best location for each desired value.
    for (auto Location : MTracker->locations()) {
      LocIdx Idx = Location.Idx;
      ValueIDNum &LocValueID = Location.Value;

      // Is there a variable that wants a location for this value? If not, skip.
      auto VIt = ValueToLoc.find(LocValueID);
      if (VIt == ValueToLoc.end())
        continue;

      auto &Previous = VIt->second;
      // If this is the first location with that value, pick it. Otherwise,
      // consider whether it's a "longer term" location.
      std::optional<LocationQuality> ReplacementQuality =
          getLocQualityIfBetter(Idx, Previous.getQuality());
      if (ReplacementQuality)
        Previous = LocationAndQuality(Idx, *ReplacementQuality);
    }

    // Using the map of values to locations, produce a final set of values for
    // this variable.
    for (auto &Use : MIt->second) {
      if (!UseBeforeDefVariables.count(Use.Var))
        continue;

      SmallVector<ResolvedDbgOp> DbgOps;

      for (DbgOp &Op : Use.Values) {
        if (Op.IsConst) {
          DbgOps.push_back(Op.MO);
          continue;
        }
        LocIdx NewLoc = ValueToLoc.find(Op.ID)->second.getLoc();
        if (NewLoc.isIllegal())
          break;
        DbgOps.push_back(NewLoc);
      }

      // If at least one value used by this debug value is no longer available,
      // i.e. one of the values was killed before we finished defining all of
      // the values used by this variable, discard.
      if (DbgOps.size() != Use.Values.size())
        continue;

      // Otherwise, we're good to go.
      PendingDbgValues.push_back(
          MTracker->emitLoc(DbgOps, Use.Var, Use.Properties));
    }
    flushDbgValues(pos, nullptr);
  }

  /// Helper to move created DBG_VALUEs into Transfers collection.
  void flushDbgValues(MachineBasicBlock::iterator Pos, MachineBasicBlock *MBB) {
    if (PendingDbgValues.size() == 0)
      return;

    // Pick out the instruction start position.
    MachineBasicBlock::instr_iterator BundleStart;
    if (MBB && Pos == MBB->begin())
      BundleStart = MBB->instr_begin();
    else
      BundleStart = getBundleStart(Pos->getIterator());

    Transfers.push_back({BundleStart, MBB, PendingDbgValues});
    PendingDbgValues.clear();
  }

  bool isEntryValueVariable(const DebugVariable &Var,
                            const DIExpression *Expr) const {
    if (!Var.getVariable()->isParameter())
      return false;

    if (Var.getInlinedAt())
      return false;

    if (Expr->getNumElements() > 0)
      return false;

    return true;
  }

  bool isEntryValueValue(const ValueIDNum &Val) const {
    // Must be in entry block (block number zero), and be a PHI / live-in value.
    if (Val.getBlock() || !Val.isPHI())
      return false;

    // Entry values must enter in a register.
    if (MTracker->isSpill(Val.getLoc()))
      return false;

    Register SP = TLI->getStackPointerRegisterToSaveRestore();
    Register FP = TRI.getFrameRegister(MF);
    Register Reg = MTracker->LocIdxToLocID[Val.getLoc()];
    return Reg != SP && Reg != FP;
  }

  bool recoverAsEntryValue(const DebugVariable &Var,
                           const DbgValueProperties &Prop,
                           const ValueIDNum &Num) {
    // Is this variable location a candidate to be an entry value. First,
    // should we be trying this at all?
    if (!ShouldEmitDebugEntryValues)
      return false;

    const DIExpression *DIExpr = Prop.DIExpr;

    // We don't currently emit entry values for DBG_VALUE_LISTs.
    if (Prop.IsVariadic) {
      // If this debug value can be converted to be non-variadic, then do so;
      // otherwise give up.
      auto NonVariadicExpression =
          DIExpression::convertToNonVariadicExpression(DIExpr);
      if (!NonVariadicExpression)
        return false;
      DIExpr = *NonVariadicExpression;
    }

    // Is the variable appropriate for entry values (i.e., is a parameter).
    if (!isEntryValueVariable(Var, DIExpr))
      return false;

    // Is the value assigned to this variable still the entry value?
    if (!isEntryValueValue(Num))
      return false;

    // Emit a variable location using an entry value expression.
    DIExpression *NewExpr =
        DIExpression::prepend(DIExpr, DIExpression::EntryValue);
    Register Reg = MTracker->LocIdxToLocID[Num.getLoc()];
    MachineOperand MO = MachineOperand::CreateReg(Reg, false);

    PendingDbgValues.push_back(
        emitMOLoc(MO, Var, {NewExpr, Prop.Indirect, false}));
    return true;
  }

  /// Change a variable value after encountering a DBG_VALUE inside a block.
  void redefVar(const MachineInstr &MI) {
    DebugVariable Var(MI.getDebugVariable(), MI.getDebugExpression(),
                      MI.getDebugLoc()->getInlinedAt());
    DbgValueProperties Properties(MI);

    // Ignore non-register locations, we don't transfer those.
    if (MI.isUndefDebugValue() ||
        all_of(MI.debug_operands(),
               [](const MachineOperand &MO) { return !MO.isReg(); })) {
      auto It = ActiveVLocs.find(Var);
      if (It != ActiveVLocs.end()) {
        for (LocIdx Loc : It->second.loc_indices())
          ActiveMLocs[Loc].erase(Var);
        ActiveVLocs.erase(It);
      }
      // Any use-before-defs no longer apply.
      UseBeforeDefVariables.erase(Var);
      return;
    }

    SmallVector<ResolvedDbgOp> NewLocs;
    for (const MachineOperand &MO : MI.debug_operands()) {
      if (MO.isReg()) {
        // Any undef regs have already been filtered out above.
        Register Reg = MO.getReg();
        LocIdx NewLoc = MTracker->getRegMLoc(Reg);
        NewLocs.push_back(NewLoc);
      } else {
        NewLocs.push_back(MO);
      }
    }

    redefVar(MI, Properties, NewLocs);
  }

  /// Handle a change in variable location within a block. Terminate the
  /// variables current location, and record the value it now refers to, so
  /// that we can detect location transfers later on.
  void redefVar(const MachineInstr &MI, const DbgValueProperties &Properties,
                SmallVectorImpl<ResolvedDbgOp> &NewLocs) {
    DebugVariable Var(MI.getDebugVariable(), MI.getDebugExpression(),
                      MI.getDebugLoc()->getInlinedAt());
    // Any use-before-defs no longer apply.
    UseBeforeDefVariables.erase(Var);

    // Erase any previous location.
    auto It = ActiveVLocs.find(Var);
    if (It != ActiveVLocs.end()) {
      for (LocIdx Loc : It->second.loc_indices())
        ActiveMLocs[Loc].erase(Var);
    }

    // If there _is_ no new location, all we had to do was erase.
    if (NewLocs.empty()) {
      if (It != ActiveVLocs.end())
        ActiveVLocs.erase(It);
      return;
    }

    SmallVector<std::pair<LocIdx, DebugVariable>> LostMLocs;
    for (ResolvedDbgOp &Op : NewLocs) {
      if (Op.IsConst)
        continue;

      LocIdx NewLoc = Op.Loc;

      // Check whether our local copy of values-by-location in #VarLocs is out
      // of date. Wipe old tracking data for the location if it's been clobbered
      // in the meantime.
      if (MTracker->readMLoc(NewLoc) != VarLocs[NewLoc.asU64()]) {
        for (const auto &P : ActiveMLocs[NewLoc]) {
          auto LostVLocIt = ActiveVLocs.find(P);
          if (LostVLocIt != ActiveVLocs.end()) {
            for (LocIdx Loc : LostVLocIt->second.loc_indices()) {
              // Every active variable mapping for NewLoc will be cleared, no
              // need to track individual variables.
              if (Loc == NewLoc)
                continue;
              LostMLocs.emplace_back(Loc, P);
            }
          }
          ActiveVLocs.erase(P);
        }
        for (const auto &LostMLoc : LostMLocs)
          ActiveMLocs[LostMLoc.first].erase(LostMLoc.second);
        LostMLocs.clear();
        It = ActiveVLocs.find(Var);
        ActiveMLocs[NewLoc.asU64()].clear();
        VarLocs[NewLoc.asU64()] = MTracker->readMLoc(NewLoc);
      }

      ActiveMLocs[NewLoc].insert(Var);
    }

    if (It == ActiveVLocs.end()) {
      ActiveVLocs.insert(
          std::make_pair(Var, ResolvedDbgValue(NewLocs, Properties)));
    } else {
      It->second.Ops.assign(NewLocs);
      It->second.Properties = Properties;
    }
  }

  /// Account for a location \p mloc being clobbered. Examine the variable
  /// locations that will be terminated: and try to recover them by using
  /// another location. Optionally, given \p MakeUndef, emit a DBG_VALUE to
  /// explicitly terminate a location if it can't be recovered.
  void clobberMloc(LocIdx MLoc, MachineBasicBlock::iterator Pos,
                   bool MakeUndef = true) {
    auto ActiveMLocIt = ActiveMLocs.find(MLoc);
    if (ActiveMLocIt == ActiveMLocs.end())
      return;

    // What was the old variable value?
    ValueIDNum OldValue = VarLocs[MLoc.asU64()];
    clobberMloc(MLoc, OldValue, Pos, MakeUndef);
  }
  /// Overload that takes an explicit value \p OldValue for when the value in
  /// \p MLoc has changed and the TransferTracker's locations have not been
  /// updated yet.
  void clobberMloc(LocIdx MLoc, ValueIDNum OldValue,
                   MachineBasicBlock::iterator Pos, bool MakeUndef = true) {
    auto ActiveMLocIt = ActiveMLocs.find(MLoc);
    if (ActiveMLocIt == ActiveMLocs.end())
      return;

    VarLocs[MLoc.asU64()] = ValueIDNum::EmptyValue;

    // Examine the remaining variable locations: if we can find the same value
    // again, we can recover the location.
    std::optional<LocIdx> NewLoc;
    for (auto Loc : MTracker->locations())
      if (Loc.Value == OldValue)
        NewLoc = Loc.Idx;

    // If there is no location, and we weren't asked to make the variable
    // explicitly undef, then stop here.
    if (!NewLoc && !MakeUndef) {
      // Try and recover a few more locations with entry values.
      for (const auto &Var : ActiveMLocIt->second) {
        auto &Prop = ActiveVLocs.find(Var)->second.Properties;
        recoverAsEntryValue(Var, Prop, OldValue);
      }
      flushDbgValues(Pos, nullptr);
      return;
    }

    // Examine all the variables based on this location.
    DenseSet<DebugVariable> NewMLocs;
    // If no new location has been found, every variable that depends on this
    // MLoc is dead, so end their existing MLoc->Var mappings as well.
    SmallVector<std::pair<LocIdx, DebugVariable>> LostMLocs;
    for (const auto &Var : ActiveMLocIt->second) {
      auto ActiveVLocIt = ActiveVLocs.find(Var);
      // Re-state the variable location: if there's no replacement then NewLoc
      // is std::nullopt and a $noreg DBG_VALUE will be created. Otherwise, a
      // DBG_VALUE identifying the alternative location will be emitted.
      const DbgValueProperties &Properties = ActiveVLocIt->second.Properties;

      // Produce the new list of debug ops - an empty list if no new location
      // was found, or the existing list with the substitution MLoc -> NewLoc
      // otherwise.
      SmallVector<ResolvedDbgOp> DbgOps;
      if (NewLoc) {
        ResolvedDbgOp OldOp(MLoc);
        ResolvedDbgOp NewOp(*NewLoc);
        // Insert illegal ops to overwrite afterwards.
        DbgOps.insert(DbgOps.begin(), ActiveVLocIt->second.Ops.size(),
                      ResolvedDbgOp(LocIdx::MakeIllegalLoc()));
        replace_copy(ActiveVLocIt->second.Ops, DbgOps.begin(), OldOp, NewOp);
      }

      PendingDbgValues.push_back(MTracker->emitLoc(DbgOps, Var, Properties));

      // Update machine locations <=> variable locations maps. Defer updating
      // ActiveMLocs to avoid invalidating the ActiveMLocIt iterator.
      if (!NewLoc) {
        for (LocIdx Loc : ActiveVLocIt->second.loc_indices()) {
          if (Loc != MLoc)
            LostMLocs.emplace_back(Loc, Var);
        }
        ActiveVLocs.erase(ActiveVLocIt);
      } else {
        ActiveVLocIt->second.Ops = DbgOps;
        NewMLocs.insert(Var);
      }
    }

    // Remove variables from ActiveMLocs if they no longer use any other MLocs
    // due to being killed by this clobber.
    for (auto &LocVarIt : LostMLocs) {
      auto LostMLocIt = ActiveMLocs.find(LocVarIt.first);
      assert(LostMLocIt != ActiveMLocs.end() &&
             "Variable was using this MLoc, but ActiveMLocs[MLoc] has no "
             "entries?");
      LostMLocIt->second.erase(LocVarIt.second);
    }

    // We lazily track what locations have which values; if we've found a new
    // location for the clobbered value, remember it.
    if (NewLoc)
      VarLocs[NewLoc->asU64()] = OldValue;

    flushDbgValues(Pos, nullptr);

    // Commit ActiveMLoc changes.
    ActiveMLocIt->second.clear();
    if (!NewMLocs.empty())
      for (auto &Var : NewMLocs)
        ActiveMLocs[*NewLoc].insert(Var);
  }

  /// Transfer variables based on \p Src to be based on \p Dst. This handles
  /// both register copies as well as spills and restores. Creates DBG_VALUEs
  /// describing the movement.
  void transferMlocs(LocIdx Src, LocIdx Dst, MachineBasicBlock::iterator Pos) {
    // Does Src still contain the value num we expect? If not, it's been
    // clobbered in the meantime, and our variable locations are stale.
    if (VarLocs[Src.asU64()] != MTracker->readMLoc(Src))
      return;

    // assert(ActiveMLocs[Dst].size() == 0);
    //^^^ Legitimate scenario on account of un-clobbered slot being assigned to?

    // Move set of active variables from one location to another.
    auto MovingVars = ActiveMLocs[Src];
    ActiveMLocs[Dst].insert(MovingVars.begin(), MovingVars.end());
    VarLocs[Dst.asU64()] = VarLocs[Src.asU64()];

    // For each variable based on Src; create a location at Dst.
    ResolvedDbgOp SrcOp(Src);
    ResolvedDbgOp DstOp(Dst);
    for (const auto &Var : MovingVars) {
      auto ActiveVLocIt = ActiveVLocs.find(Var);
      assert(ActiveVLocIt != ActiveVLocs.end());

      // Update all instances of Src in the variable's tracked values to Dst.
      std::replace(ActiveVLocIt->second.Ops.begin(),
                   ActiveVLocIt->second.Ops.end(), SrcOp, DstOp);

      MachineInstr *MI = MTracker->emitLoc(ActiveVLocIt->second.Ops, Var,
                                           ActiveVLocIt->second.Properties);
      PendingDbgValues.push_back(MI);
    }
    ActiveMLocs[Src].clear();
    flushDbgValues(Pos, nullptr);

    // XXX XXX XXX "pretend to be old LDV" means dropping all tracking data
    // about the old location.
    if (EmulateOldLDV)
      VarLocs[Src.asU64()] = ValueIDNum::EmptyValue;
  }

  MachineInstrBuilder emitMOLoc(const MachineOperand &MO,
                                const DebugVariable &Var,
                                const DbgValueProperties &Properties) {
    DebugLoc DL = DILocation::get(Var.getVariable()->getContext(), 0, 0,
                                  Var.getVariable()->getScope(),
                                  const_cast<DILocation *>(Var.getInlinedAt()));
    auto MIB = BuildMI(MF, DL, TII->get(TargetOpcode::DBG_VALUE));
    MIB.add(MO);
    if (Properties.Indirect)
      MIB.addImm(0);
    else
      MIB.addReg(0);
    MIB.addMetadata(Var.getVariable());
    MIB.addMetadata(Properties.DIExpr);
    return MIB;
  }
};

//===----------------------------------------------------------------------===//
//            Implementation
//===----------------------------------------------------------------------===//

ValueIDNum ValueIDNum::EmptyValue = {UINT_MAX, UINT_MAX, UINT_MAX};
ValueIDNum ValueIDNum::TombstoneValue = {UINT_MAX, UINT_MAX, UINT_MAX - 1};

#ifndef NDEBUG
void ResolvedDbgOp::dump(const MLocTracker *MTrack) const {
  if (IsConst) {
    dbgs() << MO;
  } else {
    dbgs() << MTrack->LocIdxToName(Loc);
  }
}
void DbgOp::dump(const MLocTracker *MTrack) const {
  if (IsConst) {
    dbgs() << MO;
  } else if (!isUndef()) {
    dbgs() << MTrack->IDAsString(ID);
  }
}
void DbgOpID::dump(const MLocTracker *MTrack, const DbgOpIDMap *OpStore) const {
  if (!OpStore) {
    dbgs() << "ID(" << asU32() << ")";
  } else {
    OpStore->find(*this).dump(MTrack);
  }
}
void DbgValue::dump(const MLocTracker *MTrack,
                    const DbgOpIDMap *OpStore) const {
  if (Kind == NoVal) {
    dbgs() << "NoVal(" << BlockNo << ")";
  } else if (Kind == VPHI || Kind == Def) {
    if (Kind == VPHI)
      dbgs() << "VPHI(" << BlockNo << ",";
    else
      dbgs() << "Def(";
    for (unsigned Idx = 0; Idx < getDbgOpIDs().size(); ++Idx) {
      getDbgOpID(Idx).dump(MTrack, OpStore);
      if (Idx != 0)
        dbgs() << ",";
    }
    dbgs() << ")";
  }
  if (Properties.Indirect)
    dbgs() << " indir";
  if (Properties.DIExpr)
    dbgs() << " " << *Properties.DIExpr;
}
#endif

MLocTracker::MLocTracker(MachineFunction &MF, const TargetInstrInfo &TII,
                         const TargetRegisterInfo &TRI,
                         const TargetLowering &TLI)
    : MF(MF), TII(TII), TRI(TRI), TLI(TLI),
      LocIdxToIDNum(ValueIDNum::EmptyValue), LocIdxToLocID(0) {
  NumRegs = TRI.getNumRegs();
  reset();
  LocIDToLocIdx.resize(NumRegs, LocIdx::MakeIllegalLoc());
  assert(NumRegs < (1u << NUM_LOC_BITS)); // Detect bit packing failure

  // Always track SP. This avoids the implicit clobbering caused by regmasks
  // from affectings its values. (LiveDebugValues disbelieves calls and
  // regmasks that claim to clobber SP).
  Register SP = TLI.getStackPointerRegisterToSaveRestore();
  if (SP) {
    unsigned ID = getLocID(SP);
    (void)lookupOrTrackRegister(ID);

    for (MCRegAliasIterator RAI(SP, &TRI, true); RAI.isValid(); ++RAI)
      SPAliases.insert(*RAI);
  }

  // Build some common stack positions -- full registers being spilt to the
  // stack.
  StackSlotIdxes.insert({{8, 0}, 0});
  StackSlotIdxes.insert({{16, 0}, 1});
  StackSlotIdxes.insert({{32, 0}, 2});
  StackSlotIdxes.insert({{64, 0}, 3});
  StackSlotIdxes.insert({{128, 0}, 4});
  StackSlotIdxes.insert({{256, 0}, 5});
  StackSlotIdxes.insert({{512, 0}, 6});

  // Traverse all the subregister idxes, and ensure there's an index for them.
  // Duplicates are no problem: we're interested in their position in the
  // stack slot, we don't want to type the slot.
  for (unsigned int I = 1; I < TRI.getNumSubRegIndices(); ++I) {
    unsigned Size = TRI.getSubRegIdxSize(I);
    unsigned Offs = TRI.getSubRegIdxOffset(I);
    unsigned Idx = StackSlotIdxes.size();

    // Some subregs have -1, -2 and so forth fed into their fields, to mean
    // special backend things. Ignore those.
    if (Size > 60000 || Offs > 60000)
      continue;

    StackSlotIdxes.insert({{Size, Offs}, Idx});
  }

  // There may also be strange register class sizes (think x86 fp80s).
  for (const TargetRegisterClass *RC : TRI.regclasses()) {
    unsigned Size = TRI.getRegSizeInBits(*RC);

    // We might see special reserved values as sizes, and classes for other
    // stuff the machine tries to model. If it's more than 512 bits, then it
    // is very unlikely to be a register than can be spilt.
    if (Size > 512)
      continue;

    unsigned Idx = StackSlotIdxes.size();
    StackSlotIdxes.insert({{Size, 0}, Idx});
  }

  for (auto &Idx : StackSlotIdxes)
    StackIdxesToPos[Idx.second] = Idx.first;

  NumSlotIdxes = StackSlotIdxes.size();
}

LocIdx MLocTracker::trackRegister(unsigned ID) {
  assert(ID != 0);
  LocIdx NewIdx = LocIdx(LocIdxToIDNum.size());
  LocIdxToIDNum.grow(NewIdx);
  LocIdxToLocID.grow(NewIdx);

  // Default: it's an mphi.
  ValueIDNum ValNum = {CurBB, 0, NewIdx};
  // Was this reg ever touched by a regmask?
  for (const auto &MaskPair : reverse(Masks)) {
    if (MaskPair.first->clobbersPhysReg(ID)) {
      // There was an earlier def we skipped.
      ValNum = {CurBB, MaskPair.second, NewIdx};
      break;
    }
  }

  LocIdxToIDNum[NewIdx] = ValNum;
  LocIdxToLocID[NewIdx] = ID;
  return NewIdx;
}

void MLocTracker::writeRegMask(const MachineOperand *MO, unsigned CurBB,
                               unsigned InstID) {
  // Def any register we track have that isn't preserved. The regmask
  // terminates the liveness of a register, meaning its value can't be
  // relied upon -- we represent this by giving it a new value.
  for (auto Location : locations()) {
    unsigned ID = LocIdxToLocID[Location.Idx];
    // Don't clobber SP, even if the mask says it's clobbered.
    if (ID < NumRegs && !SPAliases.count(ID) && MO->clobbersPhysReg(ID))
      defReg(ID, CurBB, InstID);
  }
  Masks.push_back(std::make_pair(MO, InstID));
}

std::optional<SpillLocationNo> MLocTracker::getOrTrackSpillLoc(SpillLoc L) {
  SpillLocationNo SpillID(SpillLocs.idFor(L));

  if (SpillID.id() == 0) {
    // If there is no location, and we have reached the limit of how many stack
    // slots to track, then don't track this one.
    if (SpillLocs.size() >= StackWorkingSetLimit)
      return std::nullopt;

    // Spill location is untracked: create record for this one, and all
    // subregister slots too.
    SpillID = SpillLocationNo(SpillLocs.insert(L));
    for (unsigned StackIdx = 0; StackIdx < NumSlotIdxes; ++StackIdx) {
      unsigned L = getSpillIDWithIdx(SpillID, StackIdx);
      LocIdx Idx = LocIdx(LocIdxToIDNum.size()); // New idx
      LocIdxToIDNum.grow(Idx);
      LocIdxToLocID.grow(Idx);
      LocIDToLocIdx.push_back(Idx);
      LocIdxToLocID[Idx] = L;
      // Initialize to PHI value; corresponds to the location's live-in value
      // during transfer function construction.
      LocIdxToIDNum[Idx] = ValueIDNum(CurBB, 0, Idx);
    }
  }
  return SpillID;
}

std::string MLocTracker::LocIdxToName(LocIdx Idx) const {
  unsigned ID = LocIdxToLocID[Idx];
  if (ID >= NumRegs) {
    StackSlotPos Pos = locIDToSpillIdx(ID);
    ID -= NumRegs;
    unsigned Slot = ID / NumSlotIdxes;
    return Twine("slot ")
        .concat(Twine(Slot).concat(Twine(" sz ").concat(Twine(Pos.first)
        .concat(Twine(" offs ").concat(Twine(Pos.second))))))
        .str();
  } else {
    return TRI.getRegAsmName(ID).str();
  }
}

std::string MLocTracker::IDAsString(const ValueIDNum &Num) const {
  std::string DefName = LocIdxToName(Num.getLoc());
  return Num.asString(DefName);
}

#ifndef NDEBUG
LLVM_DUMP_METHOD void MLocTracker::dump() {
  for (auto Location : locations()) {
    std::string MLocName = LocIdxToName(Location.Value.getLoc());
    std::string DefName = Location.Value.asString(MLocName);
    dbgs() << LocIdxToName(Location.Idx) << " --> " << DefName << "\n";
  }
}

LLVM_DUMP_METHOD void MLocTracker::dump_mloc_map() {
  for (auto Location : locations()) {
    std::string foo = LocIdxToName(Location.Idx);
    dbgs() << "Idx " << Location.Idx.asU64() << " " << foo << "\n";
  }
}
#endif

MachineInstrBuilder
MLocTracker::emitLoc(const SmallVectorImpl<ResolvedDbgOp> &DbgOps,
                     const DebugVariable &Var,
                     const DbgValueProperties &Properties) {
  DebugLoc DL = DILocation::get(Var.getVariable()->getContext(), 0, 0,
                                Var.getVariable()->getScope(),
                                const_cast<DILocation *>(Var.getInlinedAt()));

  const MCInstrDesc &Desc = Properties.IsVariadic
                                ? TII.get(TargetOpcode::DBG_VALUE_LIST)
                                : TII.get(TargetOpcode::DBG_VALUE);

#ifdef EXPENSIVE_CHECKS
  assert(all_of(DbgOps,
                [](const ResolvedDbgOp &Op) {
                  return Op.IsConst || !Op.Loc.isIllegal();
                }) &&
         "Did not expect illegal ops in DbgOps.");
  assert((DbgOps.size() == 0 ||
          DbgOps.size() == Properties.getLocationOpCount()) &&
         "Expected to have either one DbgOp per MI LocationOp, or none.");
#endif

  auto GetRegOp = [](unsigned Reg) -> MachineOperand {
    return MachineOperand::CreateReg(
        /* Reg */ Reg, /* isDef */ false, /* isImp */ false,
        /* isKill */ false, /* isDead */ false,
        /* isUndef */ false, /* isEarlyClobber */ false,
        /* SubReg */ 0, /* isDebug */ true);
  };

  SmallVector<MachineOperand> MOs;

  auto EmitUndef = [&]() {
    MOs.clear();
    MOs.assign(Properties.getLocationOpCount(), GetRegOp(0));
    return BuildMI(MF, DL, Desc, false, MOs, Var.getVariable(),
                   Properties.DIExpr);
  };

  // Don't bother passing any real operands to BuildMI if any of them would be
  // $noreg.
  if (DbgOps.empty())
    return EmitUndef();

  bool Indirect = Properties.Indirect;

  const DIExpression *Expr = Properties.DIExpr;

  assert(DbgOps.size() == Properties.getLocationOpCount());

  // If all locations are valid, accumulate them into our list of
  // MachineOperands. For any spilled locations, either update the indirectness
  // register or apply the appropriate transformations in the DIExpression.
  for (size_t Idx = 0; Idx < Properties.getLocationOpCount(); ++Idx) {
    const ResolvedDbgOp &Op = DbgOps[Idx];

    if (Op.IsConst) {
      MOs.push_back(Op.MO);
      continue;
    }

    LocIdx MLoc = Op.Loc;
    unsigned LocID = LocIdxToLocID[MLoc];
    if (LocID >= NumRegs) {
      SpillLocationNo SpillID = locIDToSpill(LocID);
      StackSlotPos StackIdx = locIDToSpillIdx(LocID);
      unsigned short Offset = StackIdx.second;

      // TODO: support variables that are located in spill slots, with non-zero
      // offsets from the start of the spill slot. It would require some more
      // complex DIExpression calculations. This doesn't seem to be produced by
      // LLVM right now, so don't try and support it.
      // Accept no-subregister slots and subregisters where the offset is zero.
      // The consumer should already have type information to work out how large
      // the variable is.
      if (Offset == 0) {
        const SpillLoc &Spill = SpillLocs[SpillID.id()];
        unsigned Base = Spill.SpillBase;

        // There are several ways we can dereference things, and several inputs
        // to consider:
        // * NRVO variables will appear with IsIndirect set, but should have
        //   nothing else in their DIExpressions,
        // * Variables with DW_OP_stack_value in their expr already need an
        //   explicit dereference of the stack location,
        // * Values that don't match the variable size need DW_OP_deref_size,
        // * Everything else can just become a simple location expression.

        // We need to use deref_size whenever there's a mismatch between the
        // size of value and the size of variable portion being read.
        // Additionally, we should use it whenever dealing with stack_value
        // fragments, to avoid the consumer having to determine the deref size
        // from DW_OP_piece.
        bool UseDerefSize = false;
        unsigned ValueSizeInBits = getLocSizeInBits(MLoc);
        unsigned DerefSizeInBytes = ValueSizeInBits / 8;
        if (auto Fragment = Var.getFragment()) {
          unsigned VariableSizeInBits = Fragment->SizeInBits;
          if (VariableSizeInBits != ValueSizeInBits || Expr->isComplex())
            UseDerefSize = true;
        } else if (auto Size = Var.getVariable()->getSizeInBits()) {
          if (*Size != ValueSizeInBits) {
            UseDerefSize = true;
          }
        }

        SmallVector<uint64_t, 5> OffsetOps;
        TRI.getOffsetOpcodes(Spill.SpillOffset, OffsetOps);
        bool StackValue = false;

        if (Properties.Indirect) {
          // This is something like an NRVO variable, where the pointer has been
          // spilt to the stack. It should end up being a memory location, with
          // the pointer to the variable loaded off the stack with a deref:
          assert(!Expr->isImplicit());
          OffsetOps.push_back(dwarf::DW_OP_deref);
        } else if (UseDerefSize && Expr->isSingleLocationExpression()) {
          // TODO: Figure out how to handle deref size issues for variadic
          // values.
          // We're loading a value off the stack that's not the same size as the
          // variable. Add / subtract stack offset, explicitly deref with a
          // size, and add DW_OP_stack_value if not already present.
          OffsetOps.push_back(dwarf::DW_OP_deref_size);
          OffsetOps.push_back(DerefSizeInBytes);
          StackValue = true;
        } else if (Expr->isComplex() || Properties.IsVariadic) {
          // A variable with no size ambiguity, but with extra elements in it's
          // expression. Manually dereference the stack location.
          OffsetOps.push_back(dwarf::DW_OP_deref);
        } else {
          // A plain value that has been spilt to the stack, with no further
          // context. Request a location expression, marking the DBG_VALUE as
          // IsIndirect.
          Indirect = true;
        }

        Expr = DIExpression::appendOpsToArg(Expr, OffsetOps, Idx, StackValue);
        MOs.push_back(GetRegOp(Base));
      } else {
        // This is a stack location with a weird subregister offset: emit an
        // undef DBG_VALUE instead.
        return EmitUndef();
      }
    } else {
      // Non-empty, non-stack slot, must be a plain register.
      MOs.push_back(GetRegOp(LocID));
    }
  }

  return BuildMI(MF, DL, Desc, Indirect, MOs, Var.getVariable(), Expr);
}

/// Default construct and initialize the pass.
InstrRefBasedLDV::InstrRefBasedLDV() = default;

bool InstrRefBasedLDV::isCalleeSaved(LocIdx L) const {
  unsigned Reg = MTracker->LocIdxToLocID[L];
  return isCalleeSavedReg(Reg);
}
bool InstrRefBasedLDV::isCalleeSavedReg(Register R) const {
  for (MCRegAliasIterator RAI(R, TRI, true); RAI.isValid(); ++RAI)
    if (CalleeSavedRegs.test(*RAI))
      return true;
  return false;
}

//===----------------------------------------------------------------------===//
//            Debug Range Extension Implementation
//===----------------------------------------------------------------------===//

#ifndef NDEBUG
// Something to restore in the future.
// void InstrRefBasedLDV::printVarLocInMBB(..)
#endif

std::optional<SpillLocationNo>
InstrRefBasedLDV::extractSpillBaseRegAndOffset(const MachineInstr &MI) {
  assert(MI.hasOneMemOperand() &&
         "Spill instruction does not have exactly one memory operand?");
  auto MMOI = MI.memoperands_begin();
  const PseudoSourceValue *PVal = (*MMOI)->getPseudoValue();
  assert(PVal->kind() == PseudoSourceValue::FixedStack &&
         "Inconsistent memory operand in spill instruction");
  int FI = cast<FixedStackPseudoSourceValue>(PVal)->getFrameIndex();
  const MachineBasicBlock *MBB = MI.getParent();
  Register Reg;
  StackOffset Offset = TFI->getFrameIndexReference(*MBB->getParent(), FI, Reg);
  return MTracker->getOrTrackSpillLoc({Reg, Offset});
}

std::optional<LocIdx>
InstrRefBasedLDV::findLocationForMemOperand(const MachineInstr &MI) {
  std::optional<SpillLocationNo> SpillLoc = extractSpillBaseRegAndOffset(MI);
  if (!SpillLoc)
    return std::nullopt;

  // Where in the stack slot is this value defined -- i.e., what size of value
  // is this? An important question, because it could be loaded into a register
  // from the stack at some point. Happily the memory operand will tell us
  // the size written to the stack.
  auto *MemOperand = *MI.memoperands_begin();
  unsigned SizeInBits = MemOperand->getSizeInBits();

  // Find that position in the stack indexes we're tracking.
  auto IdxIt = MTracker->StackSlotIdxes.find({SizeInBits, 0});
  if (IdxIt == MTracker->StackSlotIdxes.end())
    // That index is not tracked. This is suprising, and unlikely to ever
    // occur, but the safe action is to indicate the variable is optimised out.
    return std::nullopt;

  unsigned SpillID = MTracker->getSpillIDWithIdx(*SpillLoc, IdxIt->second);
  return MTracker->getSpillMLoc(SpillID);
}

/// End all previous ranges related to @MI and start a new range from @MI
/// if it is a DBG_VALUE instr.
bool InstrRefBasedLDV::transferDebugValue(const MachineInstr &MI) {
  if (!MI.isDebugValue())
    return false;

  const DILocalVariable *Var = MI.getDebugVariable();
  const DIExpression *Expr = MI.getDebugExpression();
  const DILocation *DebugLoc = MI.getDebugLoc();
  const DILocation *InlinedAt = DebugLoc->getInlinedAt();
  assert(Var->isValidLocationForIntrinsic(DebugLoc) &&
         "Expected inlined-at fields to agree");

  DebugVariable V(Var, Expr, InlinedAt);
  DbgValueProperties Properties(MI);

  // If there are no instructions in this lexical scope, do no location tracking
  // at all, this variable shouldn't get a legitimate location range.
  auto *Scope = LS.findLexicalScope(MI.getDebugLoc().get());
  if (Scope == nullptr)
    return true; // handled it; by doing nothing

  // MLocTracker needs to know that this register is read, even if it's only
  // read by a debug inst.
  for (const MachineOperand &MO : MI.debug_operands())
    if (MO.isReg() && MO.getReg() != 0)
      (void)MTracker->readReg(MO.getReg());

  // If we're preparing for the second analysis (variables), the machine value
  // locations are already solved, and we report this DBG_VALUE and the value
  // it refers to to VLocTracker.
  if (VTracker) {
    SmallVector<DbgOpID> DebugOps;
    // Feed defVar the new variable location, or if this is a DBG_VALUE $noreg,
    // feed defVar None.
    if (!MI.isUndefDebugValue()) {
      for (const MachineOperand &MO : MI.debug_operands()) {
        // There should be no undef registers here, as we've screened for undef
        // debug values.
        if (MO.isReg()) {
          DebugOps.push_back(DbgOpStore.insert(MTracker->readReg(MO.getReg())));
        } else if (MO.isImm() || MO.isFPImm() || MO.isCImm()) {
          DebugOps.push_back(DbgOpStore.insert(MO));
        } else {
          llvm_unreachable("Unexpected debug operand type.");
        }
      }
    }
    VTracker->defVar(MI, Properties, DebugOps);
  }

  // If performing final tracking of transfers, report this variable definition
  // to the TransferTracker too.
  if (TTracker)
    TTracker->redefVar(MI);
  return true;
}

std::optional<ValueIDNum> InstrRefBasedLDV::getValueForInstrRef(
    unsigned InstNo, unsigned OpNo, MachineInstr &MI,
    const ValueTable *MLiveOuts, const ValueTable *MLiveIns) {
  // Various optimizations may have happened to the value during codegen,
  // recorded in the value substitution table. Apply any substitutions to
  // the instruction / operand number in this DBG_INSTR_REF, and collect
  // any subregister extractions performed during optimization.
  const MachineFunction &MF = *MI.getParent()->getParent();

  // Create dummy substitution with Src set, for lookup.
  auto SoughtSub =
      MachineFunction::DebugSubstitution({InstNo, OpNo}, {0, 0}, 0);

  SmallVector<unsigned, 4> SeenSubregs;
  auto LowerBoundIt = llvm::lower_bound(MF.DebugValueSubstitutions, SoughtSub);
  while (LowerBoundIt != MF.DebugValueSubstitutions.end() &&
         LowerBoundIt->Src == SoughtSub.Src) {
    std::tie(InstNo, OpNo) = LowerBoundIt->Dest;
    SoughtSub.Src = LowerBoundIt->Dest;
    if (unsigned Subreg = LowerBoundIt->Subreg)
      SeenSubregs.push_back(Subreg);
    LowerBoundIt = llvm::lower_bound(MF.DebugValueSubstitutions, SoughtSub);
  }

  // Default machine value number is <None> -- if no instruction defines
  // the corresponding value, it must have been optimized out.
  std::optional<ValueIDNum> NewID;

  // Try to lookup the instruction number, and find the machine value number
  // that it defines. It could be an instruction, or a PHI.
  auto InstrIt = DebugInstrNumToInstr.find(InstNo);
  auto PHIIt = llvm::lower_bound(DebugPHINumToValue, InstNo);
  if (InstrIt != DebugInstrNumToInstr.end()) {
    const MachineInstr &TargetInstr = *InstrIt->second.first;
    uint64_t BlockNo = TargetInstr.getParent()->getNumber();

    // Pick out the designated operand. It might be a memory reference, if
    // a register def was folded into a stack store.
    if (OpNo == MachineFunction::DebugOperandMemNumber &&
        TargetInstr.hasOneMemOperand()) {
      std::optional<LocIdx> L = findLocationForMemOperand(TargetInstr);
      if (L)
        NewID = ValueIDNum(BlockNo, InstrIt->second.second, *L);
    } else if (OpNo != MachineFunction::DebugOperandMemNumber) {
      // Permit the debug-info to be completely wrong: identifying a nonexistant
      // operand, or one that is not a register definition, means something
      // unexpected happened during optimisation. Broken debug-info, however,
      // shouldn't crash the compiler -- instead leave the variable value as
      // None, which will make it appear "optimised out".
      if (OpNo < TargetInstr.getNumOperands()) {
        const MachineOperand &MO = TargetInstr.getOperand(OpNo);

        if (MO.isReg() && MO.isDef() && MO.getReg()) {
          unsigned LocID = MTracker->getLocID(MO.getReg());
          LocIdx L = MTracker->LocIDToLocIdx[LocID];
          NewID = ValueIDNum(BlockNo, InstrIt->second.second, L);
        }
      }

      if (!NewID) {
        LLVM_DEBUG(
            { dbgs() << "Seen instruction reference to illegal operand\n"; });
      }
    }
    // else: NewID is left as None.
  } else if (PHIIt != DebugPHINumToValue.end() && PHIIt->InstrNum == InstNo) {
    // It's actually a PHI value. Which value it is might not be obvious, use
    // the resolver helper to find out.
    NewID = resolveDbgPHIs(*MI.getParent()->getParent(), MLiveOuts, MLiveIns,
                           MI, InstNo);
  }

  // Apply any subregister extractions, in reverse. We might have seen code
  // like this:
  //    CALL64 @foo, implicit-def $rax
  //    %0:gr64 = COPY $rax
  //    %1:gr32 = COPY %0.sub_32bit
  //    %2:gr16 = COPY %1.sub_16bit
  //    %3:gr8  = COPY %2.sub_8bit
  // In which case each copy would have been recorded as a substitution with
  // a subregister qualifier. Apply those qualifiers now.
  if (NewID && !SeenSubregs.empty()) {
    unsigned Offset = 0;
    unsigned Size = 0;

    // Look at each subregister that we passed through, and progressively
    // narrow in, accumulating any offsets that occur. Substitutions should
    // only ever be the same or narrower width than what they read from;
    // iterate in reverse order so that we go from wide to small.
    for (unsigned Subreg : reverse(SeenSubregs)) {
      unsigned ThisSize = TRI->getSubRegIdxSize(Subreg);
      unsigned ThisOffset = TRI->getSubRegIdxOffset(Subreg);
      Offset += ThisOffset;
      Size = (Size == 0) ? ThisSize : std::min(Size, ThisSize);
    }

    // If that worked, look for an appropriate subregister with the register
    // where the define happens. Don't look at values that were defined during
    // a stack write: we can't currently express register locations within
    // spills.
    LocIdx L = NewID->getLoc();
    if (NewID && !MTracker->isSpill(L)) {
      // Find the register class for the register where this def happened.
      // FIXME: no index for this?
      Register Reg = MTracker->LocIdxToLocID[L];
      const TargetRegisterClass *TRC = nullptr;
      for (const auto *TRCI : TRI->regclasses())
        if (TRCI->contains(Reg))
          TRC = TRCI;
      assert(TRC && "Couldn't find target register class?");

      // If the register we have isn't the right size or in the right place,
      // Try to find a subregister inside it.
      unsigned MainRegSize = TRI->getRegSizeInBits(*TRC);
      if (Size != MainRegSize || Offset) {
        // Enumerate all subregisters, searching.
        Register NewReg = 0;
        for (MCSubRegIterator SRI(Reg, TRI, false); SRI.isValid(); ++SRI) {
          unsigned Subreg = TRI->getSubRegIndex(Reg, *SRI);
          unsigned SubregSize = TRI->getSubRegIdxSize(Subreg);
          unsigned SubregOffset = TRI->getSubRegIdxOffset(Subreg);
          if (SubregSize == Size && SubregOffset == Offset) {
            NewReg = *SRI;
            break;
          }
        }

        // If we didn't find anything: there's no way to express our value.
        if (!NewReg) {
          NewID = std::nullopt;
        } else {
          // Re-state the value as being defined within the subregister
          // that we found.
          LocIdx NewLoc = MTracker->lookupOrTrackRegister(NewReg);
          NewID = ValueIDNum(NewID->getBlock(), NewID->getInst(), NewLoc);
        }
      }
    } else {
      // If we can't handle subregisters, unset the new value.
      NewID = std::nullopt;
    }
  }

  return NewID;
}

bool InstrRefBasedLDV::transferDebugInstrRef(MachineInstr &MI,
                                             const ValueTable *MLiveOuts,
                                             const ValueTable *MLiveIns) {
  if (!MI.isDebugRef())
    return false;

  // Only handle this instruction when we are building the variable value
  // transfer function.
  if (!VTracker && !TTracker)
    return false;

  const DILocalVariable *Var = MI.getDebugVariable();
  const DIExpression *Expr = MI.getDebugExpression();
  const DILocation *DebugLoc = MI.getDebugLoc();
  const DILocation *InlinedAt = DebugLoc->getInlinedAt();
  assert(Var->isValidLocationForIntrinsic(DebugLoc) &&
         "Expected inlined-at fields to agree");

  DebugVariable V(Var, Expr, InlinedAt);

  auto *Scope = LS.findLexicalScope(MI.getDebugLoc().get());
  if (Scope == nullptr)
    return true; // Handled by doing nothing. This variable is never in scope.

  SmallVector<DbgOpID> DbgOpIDs;
  for (const MachineOperand &MO : MI.debug_operands()) {
    if (!MO.isDbgInstrRef()) {
      assert(!MO.isReg() && "DBG_INSTR_REF should not contain registers");
      DbgOpID ConstOpID = DbgOpStore.insert(DbgOp(MO));
      DbgOpIDs.push_back(ConstOpID);
      continue;
    }

    unsigned InstNo = MO.getInstrRefInstrIndex();
    unsigned OpNo = MO.getInstrRefOpIndex();

    // Default machine value number is <None> -- if no instruction defines
    // the corresponding value, it must have been optimized out.
    std::optional<ValueIDNum> NewID =
        getValueForInstrRef(InstNo, OpNo, MI, MLiveOuts, MLiveIns);
    // We have a value number or std::nullopt. If the latter, then kill the
    // entire debug value.
    if (NewID) {
      DbgOpIDs.push_back(DbgOpStore.insert(*NewID));
    } else {
      DbgOpIDs.clear();
      break;
    }
  }

  // We have a DbgOpID for every value or for none. Tell the variable value
  // tracker about it. The rest of this LiveDebugValues implementation acts
  // exactly the same for DBG_INSTR_REFs as DBG_VALUEs (just, the former can
  // refer to values that aren't immediately available).
  DbgValueProperties Properties(Expr, false, true);
  if (VTracker)
    VTracker->defVar(MI, Properties, DbgOpIDs);

  // If we're on the final pass through the function, decompose this INSTR_REF
  // into a plain DBG_VALUE.
  if (!TTracker)
    return true;

  // Fetch the concrete DbgOps now, as we will need them later.
  SmallVector<DbgOp> DbgOps;
  for (DbgOpID OpID : DbgOpIDs) {
    DbgOps.push_back(DbgOpStore.find(OpID));
  }

  // Pick a location for the machine value number, if such a location exists.
  // (This information could be stored in TransferTracker to make it faster).
<<<<<<< HEAD
  TransferTracker::LocationAndQuality FoundLoc;
  for (auto Location : MTracker->locations()) {
    LocIdx CurL = Location.Idx;
    ValueIDNum ID = MTracker->readMLoc(CurL);
    if (NewID && ID == NewID) {
      // If this is the first location with that value, pick it. Otherwise,
      // consider whether it's a "longer term" location.
      std::optional<TransferTracker::LocationQuality> ReplacementQuality =
          TTracker->getLocQualityIfBetter(CurL, FoundLoc.getQuality());
      if (ReplacementQuality) {
        FoundLoc =
            TransferTracker::LocationAndQuality(CurL, *ReplacementQuality);
        if (FoundLoc.isBest())
=======
  SmallDenseMap<ValueIDNum, TransferTracker::LocationAndQuality> FoundLocs;
  SmallVector<ValueIDNum> ValuesToFind;
  // Initialized the preferred-location map with illegal locations, to be
  // filled in later.
  for (const DbgOp &Op : DbgOps) {
    if (!Op.IsConst)
      if (FoundLocs.insert({Op.ID, TransferTracker::LocationAndQuality()})
              .second)
        ValuesToFind.push_back(Op.ID);
  }

  for (auto Location : MTracker->locations()) {
    LocIdx CurL = Location.Idx;
    ValueIDNum ID = MTracker->readMLoc(CurL);
    auto ValueToFindIt = find(ValuesToFind, ID);
    if (ValueToFindIt == ValuesToFind.end())
      continue;
    auto &Previous = FoundLocs.find(ID)->second;
    // If this is the first location with that value, pick it. Otherwise,
    // consider whether it's a "longer term" location.
    std::optional<TransferTracker::LocationQuality> ReplacementQuality =
        TTracker->getLocQualityIfBetter(CurL, Previous.getQuality());
    if (ReplacementQuality) {
      Previous = TransferTracker::LocationAndQuality(CurL, *ReplacementQuality);
      if (Previous.isBest()) {
        ValuesToFind.erase(ValueToFindIt);
        if (ValuesToFind.empty())
>>>>>>> e1acf65b
          break;
      }
    }
  }

  SmallVector<ResolvedDbgOp> NewLocs;
<<<<<<< HEAD
  if (!FoundLoc.isIllegal())
    NewLocs.push_back(FoundLoc.getLoc());
  // Tell transfer tracker that the variable value has changed.
  TTracker->redefVar(MI, Properties, NewLocs);

  // If there was a value with no location; but the value is defined in a
  // later instruction in this block, this is a block-local use-before-def.
  if (FoundLoc.isIllegal() && NewID && NewID->getBlock() == CurBB &&
      NewID->getInst() > CurInst) {
    SmallVector<DbgOp> UseBeforeDefLocs;
    UseBeforeDefLocs.push_back(*NewID);
    TTracker->addUseBeforeDef(V, {MI.getDebugExpression(), false, false},
                              UseBeforeDefLocs, NewID->getInst());
=======
  for (const DbgOp &DbgOp : DbgOps) {
    if (DbgOp.IsConst) {
      NewLocs.push_back(DbgOp.MO);
      continue;
    }
    LocIdx FoundLoc = FoundLocs.find(DbgOp.ID)->second.getLoc();
    if (FoundLoc.isIllegal()) {
      NewLocs.clear();
      break;
    }
    NewLocs.push_back(FoundLoc);
  }
  // Tell transfer tracker that the variable value has changed.
  TTracker->redefVar(MI, Properties, NewLocs);

  // If there were values with no location, but all such values are defined in
  // later instructions in this block, this is a block-local use-before-def.
  if (!DbgOps.empty() && NewLocs.empty()) {
    bool IsValidUseBeforeDef = true;
    uint64_t LastUseBeforeDef = 0;
    for (auto ValueLoc : FoundLocs) {
      ValueIDNum NewID = ValueLoc.first;
      LocIdx FoundLoc = ValueLoc.second.getLoc();
      if (!FoundLoc.isIllegal())
        continue;
      // If we have an value with no location that is not defined in this block,
      // then it has no location in this block, leaving this value undefined.
      if (NewID.getBlock() != CurBB || NewID.getInst() <= CurInst) {
        IsValidUseBeforeDef = false;
        break;
      }
      LastUseBeforeDef = std::max(LastUseBeforeDef, NewID.getInst());
    }
    if (IsValidUseBeforeDef) {
      TTracker->addUseBeforeDef(V, {MI.getDebugExpression(), false, true},
                                DbgOps, LastUseBeforeDef);
    }
>>>>>>> e1acf65b
  }

  // Produce a DBG_VALUE representing what this DBG_INSTR_REF meant.
  // This DBG_VALUE is potentially a $noreg / undefined location, if
  // FoundLoc is illegal.
  // (XXX -- could morph the DBG_INSTR_REF in the future).
  MachineInstr *DbgMI = MTracker->emitLoc(NewLocs, V, Properties);

  TTracker->PendingDbgValues.push_back(DbgMI);
  TTracker->flushDbgValues(MI.getIterator(), nullptr);
  return true;
}

bool InstrRefBasedLDV::transferDebugPHI(MachineInstr &MI) {
  if (!MI.isDebugPHI())
    return false;

  // Analyse these only when solving the machine value location problem.
  if (VTracker || TTracker)
    return true;

  // First operand is the value location, either a stack slot or register.
  // Second is the debug instruction number of the original PHI.
  const MachineOperand &MO = MI.getOperand(0);
  unsigned InstrNum = MI.getOperand(1).getImm();

  auto EmitBadPHI = [this, &MI, InstrNum]() -> bool {
    // Helper lambda to do any accounting when we fail to find a location for
    // a DBG_PHI. This can happen if DBG_PHIs are malformed, or refer to a
    // dead stack slot, for example.
    // Record a DebugPHIRecord with an empty value + location.
    DebugPHINumToValue.push_back(
        {InstrNum, MI.getParent(), std::nullopt, std::nullopt});
    return true;
  };

  if (MO.isReg() && MO.getReg()) {
    // The value is whatever's currently in the register. Read and record it,
    // to be analysed later.
    Register Reg = MO.getReg();
    ValueIDNum Num = MTracker->readReg(Reg);
    auto PHIRec = DebugPHIRecord(
        {InstrNum, MI.getParent(), Num, MTracker->lookupOrTrackRegister(Reg)});
    DebugPHINumToValue.push_back(PHIRec);

    // Ensure this register is tracked.
    for (MCRegAliasIterator RAI(MO.getReg(), TRI, true); RAI.isValid(); ++RAI)
      MTracker->lookupOrTrackRegister(*RAI);
  } else if (MO.isFI()) {
    // The value is whatever's in this stack slot.
    unsigned FI = MO.getIndex();

    // If the stack slot is dead, then this was optimized away.
    // FIXME: stack slot colouring should account for slots that get merged.
    if (MFI->isDeadObjectIndex(FI))
      return EmitBadPHI();

    // Identify this spill slot, ensure it's tracked.
    Register Base;
    StackOffset Offs = TFI->getFrameIndexReference(*MI.getMF(), FI, Base);
    SpillLoc SL = {Base, Offs};
    std::optional<SpillLocationNo> SpillNo = MTracker->getOrTrackSpillLoc(SL);

    // We might be able to find a value, but have chosen not to, to avoid
    // tracking too much stack information.
    if (!SpillNo)
      return EmitBadPHI();

    // Any stack location DBG_PHI should have an associate bit-size.
    assert(MI.getNumOperands() == 3 && "Stack DBG_PHI with no size?");
    unsigned slotBitSize = MI.getOperand(2).getImm();

    unsigned SpillID = MTracker->getLocID(*SpillNo, {slotBitSize, 0});
    LocIdx SpillLoc = MTracker->getSpillMLoc(SpillID);
    ValueIDNum Result = MTracker->readMLoc(SpillLoc);

    // Record this DBG_PHI for later analysis.
    auto DbgPHI = DebugPHIRecord({InstrNum, MI.getParent(), Result, SpillLoc});
    DebugPHINumToValue.push_back(DbgPHI);
  } else {
    // Else: if the operand is neither a legal register or a stack slot, then
    // we're being fed illegal debug-info. Record an empty PHI, so that any
    // debug users trying to read this number will be put off trying to
    // interpret the value.
    LLVM_DEBUG(
        { dbgs() << "Seen DBG_PHI with unrecognised operand format\n"; });
    return EmitBadPHI();
  }

  return true;
}

void InstrRefBasedLDV::transferRegisterDef(MachineInstr &MI) {
  // Meta Instructions do not affect the debug liveness of any register they
  // define.
  if (MI.isImplicitDef()) {
    // Except when there's an implicit def, and the location it's defining has
    // no value number. The whole point of an implicit def is to announce that
    // the register is live, without be specific about it's value. So define
    // a value if there isn't one already.
    ValueIDNum Num = MTracker->readReg(MI.getOperand(0).getReg());
    // Has a legitimate value -> ignore the implicit def.
    if (Num.getLoc() != 0)
      return;
    // Otherwise, def it here.
  } else if (MI.isMetaInstruction())
    return;

  // We always ignore SP defines on call instructions, they don't actually
  // change the value of the stack pointer... except for win32's _chkstk. This
  // is rare: filter quickly for the common case (no stack adjustments, not a
  // call, etc). If it is a call that modifies SP, recognise the SP register
  // defs.
  bool CallChangesSP = false;
  if (AdjustsStackInCalls && MI.isCall() && MI.getOperand(0).isSymbol() &&
      !strcmp(MI.getOperand(0).getSymbolName(), StackProbeSymbolName.data()))
    CallChangesSP = true;

  // Test whether we should ignore a def of this register due to it being part
  // of the stack pointer.
  auto IgnoreSPAlias = [this, &MI, CallChangesSP](Register R) -> bool {
    if (CallChangesSP)
      return false;
    return MI.isCall() && MTracker->SPAliases.count(R);
  };

  // Find the regs killed by MI, and find regmasks of preserved regs.
  // Max out the number of statically allocated elements in `DeadRegs`, as this
  // prevents fallback to std::set::count() operations.
  SmallSet<uint32_t, 32> DeadRegs;
  SmallVector<const uint32_t *, 4> RegMasks;
  SmallVector<const MachineOperand *, 4> RegMaskPtrs;
  for (const MachineOperand &MO : MI.operands()) {
    // Determine whether the operand is a register def.
    if (MO.isReg() && MO.isDef() && MO.getReg() && MO.getReg().isPhysical() &&
        !IgnoreSPAlias(MO.getReg())) {
      // Remove ranges of all aliased registers.
      for (MCRegAliasIterator RAI(MO.getReg(), TRI, true); RAI.isValid(); ++RAI)
        // FIXME: Can we break out of this loop early if no insertion occurs?
        DeadRegs.insert(*RAI);
    } else if (MO.isRegMask()) {
      RegMasks.push_back(MO.getRegMask());
      RegMaskPtrs.push_back(&MO);
    }
  }

  // Tell MLocTracker about all definitions, of regmasks and otherwise.
  for (uint32_t DeadReg : DeadRegs)
    MTracker->defReg(DeadReg, CurBB, CurInst);

  for (const auto *MO : RegMaskPtrs)
    MTracker->writeRegMask(MO, CurBB, CurInst);

  // If this instruction writes to a spill slot, def that slot.
  if (hasFoldedStackStore(MI)) {
    if (std::optional<SpillLocationNo> SpillNo =
            extractSpillBaseRegAndOffset(MI)) {
      for (unsigned int I = 0; I < MTracker->NumSlotIdxes; ++I) {
        unsigned SpillID = MTracker->getSpillIDWithIdx(*SpillNo, I);
        LocIdx L = MTracker->getSpillMLoc(SpillID);
        MTracker->setMLoc(L, ValueIDNum(CurBB, CurInst, L));
      }
    }
  }

  if (!TTracker)
    return;

  // When committing variable values to locations: tell transfer tracker that
  // we've clobbered things. It may be able to recover the variable from a
  // different location.

  // Inform TTracker about any direct clobbers.
  for (uint32_t DeadReg : DeadRegs) {
    LocIdx Loc = MTracker->lookupOrTrackRegister(DeadReg);
    TTracker->clobberMloc(Loc, MI.getIterator(), false);
  }

  // Look for any clobbers performed by a register mask. Only test locations
  // that are actually being tracked.
  if (!RegMaskPtrs.empty()) {
    for (auto L : MTracker->locations()) {
      // Stack locations can't be clobbered by regmasks.
      if (MTracker->isSpill(L.Idx))
        continue;

      Register Reg = MTracker->LocIdxToLocID[L.Idx];
      if (IgnoreSPAlias(Reg))
        continue;

      for (const auto *MO : RegMaskPtrs)
        if (MO->clobbersPhysReg(Reg))
          TTracker->clobberMloc(L.Idx, MI.getIterator(), false);
    }
  }

  // Tell TTracker about any folded stack store.
  if (hasFoldedStackStore(MI)) {
    if (std::optional<SpillLocationNo> SpillNo =
            extractSpillBaseRegAndOffset(MI)) {
      for (unsigned int I = 0; I < MTracker->NumSlotIdxes; ++I) {
        unsigned SpillID = MTracker->getSpillIDWithIdx(*SpillNo, I);
        LocIdx L = MTracker->getSpillMLoc(SpillID);
        TTracker->clobberMloc(L, MI.getIterator(), true);
      }
    }
  }
}

void InstrRefBasedLDV::performCopy(Register SrcRegNum, Register DstRegNum) {
  // In all circumstances, re-def all aliases. It's definitely a new value now.
  for (MCRegAliasIterator RAI(DstRegNum, TRI, true); RAI.isValid(); ++RAI)
    MTracker->defReg(*RAI, CurBB, CurInst);

  ValueIDNum SrcValue = MTracker->readReg(SrcRegNum);
  MTracker->setReg(DstRegNum, SrcValue);

  // Copy subregisters from one location to another.
  for (MCSubRegIndexIterator SRI(SrcRegNum, TRI); SRI.isValid(); ++SRI) {
    unsigned SrcSubReg = SRI.getSubReg();
    unsigned SubRegIdx = SRI.getSubRegIndex();
    unsigned DstSubReg = TRI->getSubReg(DstRegNum, SubRegIdx);
    if (!DstSubReg)
      continue;

    // Do copy. There are two matching subregisters, the source value should
    // have been def'd when the super-reg was, the latter might not be tracked
    // yet.
    // This will force SrcSubReg to be tracked, if it isn't yet. Will read
    // mphi values if it wasn't tracked.
    LocIdx SrcL = MTracker->lookupOrTrackRegister(SrcSubReg);
    LocIdx DstL = MTracker->lookupOrTrackRegister(DstSubReg);
    (void)SrcL;
    (void)DstL;
    ValueIDNum CpyValue = MTracker->readReg(SrcSubReg);

    MTracker->setReg(DstSubReg, CpyValue);
  }
}

std::optional<SpillLocationNo>
InstrRefBasedLDV::isSpillInstruction(const MachineInstr &MI,
                                     MachineFunction *MF) {
  // TODO: Handle multiple stores folded into one.
  if (!MI.hasOneMemOperand())
    return std::nullopt;

  // Reject any memory operand that's aliased -- we can't guarantee its value.
  auto MMOI = MI.memoperands_begin();
  const PseudoSourceValue *PVal = (*MMOI)->getPseudoValue();
  if (PVal->isAliased(MFI))
    return std::nullopt;

  if (!MI.getSpillSize(TII) && !MI.getFoldedSpillSize(TII))
    return std::nullopt; // This is not a spill instruction, since no valid size
                         // was returned from either function.

  return extractSpillBaseRegAndOffset(MI);
}

bool InstrRefBasedLDV::isLocationSpill(const MachineInstr &MI,
                                       MachineFunction *MF, unsigned &Reg) {
  if (!isSpillInstruction(MI, MF))
    return false;

  int FI;
  Reg = TII->isStoreToStackSlotPostFE(MI, FI);
  return Reg != 0;
}

std::optional<SpillLocationNo>
InstrRefBasedLDV::isRestoreInstruction(const MachineInstr &MI,
                                       MachineFunction *MF, unsigned &Reg) {
  if (!MI.hasOneMemOperand())
    return std::nullopt;

  // FIXME: Handle folded restore instructions with more than one memory
  // operand.
  if (MI.getRestoreSize(TII)) {
    Reg = MI.getOperand(0).getReg();
    return extractSpillBaseRegAndOffset(MI);
  }
  return std::nullopt;
}

bool InstrRefBasedLDV::transferSpillOrRestoreInst(MachineInstr &MI) {
  // XXX -- it's too difficult to implement VarLocBasedImpl's  stack location
  // limitations under the new model. Therefore, when comparing them, compare
  // versions that don't attempt spills or restores at all.
  if (EmulateOldLDV)
    return false;

  // Strictly limit ourselves to plain loads and stores, not all instructions
  // that can access the stack.
  int DummyFI = -1;
  if (!TII->isStoreToStackSlotPostFE(MI, DummyFI) &&
      !TII->isLoadFromStackSlotPostFE(MI, DummyFI))
    return false;

  MachineFunction *MF = MI.getMF();
  unsigned Reg;

  LLVM_DEBUG(dbgs() << "Examining instruction: "; MI.dump(););

  // Strictly limit ourselves to plain loads and stores, not all instructions
  // that can access the stack.
  int FIDummy;
  if (!TII->isStoreToStackSlotPostFE(MI, FIDummy) &&
      !TII->isLoadFromStackSlotPostFE(MI, FIDummy))
    return false;

  // First, if there are any DBG_VALUEs pointing at a spill slot that is
  // written to, terminate that variable location. The value in memory
  // will have changed. DbgEntityHistoryCalculator doesn't try to detect this.
  if (std::optional<SpillLocationNo> Loc = isSpillInstruction(MI, MF)) {
    // Un-set this location and clobber, so that earlier locations don't
    // continue past this store.
    for (unsigned SlotIdx = 0; SlotIdx < MTracker->NumSlotIdxes; ++SlotIdx) {
      unsigned SpillID = MTracker->getSpillIDWithIdx(*Loc, SlotIdx);
      std::optional<LocIdx> MLoc = MTracker->getSpillMLoc(SpillID);
      if (!MLoc)
        continue;

      // We need to over-write the stack slot with something (here, a def at
      // this instruction) to ensure no values are preserved in this stack slot
      // after the spill. It also prevents TTracker from trying to recover the
      // location and re-installing it in the same place.
      ValueIDNum Def(CurBB, CurInst, *MLoc);
      MTracker->setMLoc(*MLoc, Def);
      if (TTracker)
        TTracker->clobberMloc(*MLoc, MI.getIterator());
    }
  }

  // Try to recognise spill and restore instructions that may transfer a value.
  if (isLocationSpill(MI, MF, Reg)) {
    // isLocationSpill returning true should guarantee we can extract a
    // location.
    SpillLocationNo Loc = *extractSpillBaseRegAndOffset(MI);

    auto DoTransfer = [&](Register SrcReg, unsigned SpillID) {
      auto ReadValue = MTracker->readReg(SrcReg);
      LocIdx DstLoc = MTracker->getSpillMLoc(SpillID);
      MTracker->setMLoc(DstLoc, ReadValue);

      if (TTracker) {
        LocIdx SrcLoc = MTracker->getRegMLoc(SrcReg);
        TTracker->transferMlocs(SrcLoc, DstLoc, MI.getIterator());
      }
    };

    // Then, transfer subreg bits.
    for (MCSubRegIterator SRI(Reg, TRI, false); SRI.isValid(); ++SRI) {
      // Ensure this reg is tracked,
      (void)MTracker->lookupOrTrackRegister(*SRI);
      unsigned SubregIdx = TRI->getSubRegIndex(Reg, *SRI);
      unsigned SpillID = MTracker->getLocID(Loc, SubregIdx);
      DoTransfer(*SRI, SpillID);
    }

    // Directly lookup size of main source reg, and transfer.
    unsigned Size = TRI->getRegSizeInBits(Reg, *MRI);
    unsigned SpillID = MTracker->getLocID(Loc, {Size, 0});
    DoTransfer(Reg, SpillID);
  } else {
    std::optional<SpillLocationNo> Loc = isRestoreInstruction(MI, MF, Reg);
    if (!Loc)
      return false;

    // Assumption: we're reading from the base of the stack slot, not some
    // offset into it. It seems very unlikely LLVM would ever generate
    // restores where this wasn't true. This then becomes a question of what
    // subregisters in the destination register line up with positions in the
    // stack slot.

    // Def all registers that alias the destination.
    for (MCRegAliasIterator RAI(Reg, TRI, true); RAI.isValid(); ++RAI)
      MTracker->defReg(*RAI, CurBB, CurInst);

    // Now find subregisters within the destination register, and load values
    // from stack slot positions.
    auto DoTransfer = [&](Register DestReg, unsigned SpillID) {
      LocIdx SrcIdx = MTracker->getSpillMLoc(SpillID);
      auto ReadValue = MTracker->readMLoc(SrcIdx);
      MTracker->setReg(DestReg, ReadValue);
    };

    for (MCSubRegIterator SRI(Reg, TRI, false); SRI.isValid(); ++SRI) {
      unsigned Subreg = TRI->getSubRegIndex(Reg, *SRI);
      unsigned SpillID = MTracker->getLocID(*Loc, Subreg);
      DoTransfer(*SRI, SpillID);
    }

    // Directly look up this registers slot idx by size, and transfer.
    unsigned Size = TRI->getRegSizeInBits(Reg, *MRI);
    unsigned SpillID = MTracker->getLocID(*Loc, {Size, 0});
    DoTransfer(Reg, SpillID);
  }
  return true;
}

bool InstrRefBasedLDV::transferRegisterCopy(MachineInstr &MI) {
  auto DestSrc = TII->isCopyInstr(MI);
  if (!DestSrc)
    return false;

  const MachineOperand *DestRegOp = DestSrc->Destination;
  const MachineOperand *SrcRegOp = DestSrc->Source;

  Register SrcReg = SrcRegOp->getReg();
  Register DestReg = DestRegOp->getReg();

  // Ignore identity copies. Yep, these make it as far as LiveDebugValues.
  if (SrcReg == DestReg)
    return true;

  // For emulating VarLocBasedImpl:
  // We want to recognize instructions where destination register is callee
  // saved register. If register that could be clobbered by the call is
  // included, there would be a great chance that it is going to be clobbered
  // soon. It is more likely that previous register, which is callee saved, is
  // going to stay unclobbered longer, even if it is killed.
  //
  // For InstrRefBasedImpl, we can track multiple locations per value, so
  // ignore this condition.
  if (EmulateOldLDV && !isCalleeSavedReg(DestReg))
    return false;

  // InstrRefBasedImpl only followed killing copies.
  if (EmulateOldLDV && !SrcRegOp->isKill())
    return false;

  // Before we update MTracker, remember which values were present in each of
  // the locations about to be overwritten, so that we can recover any
  // potentially clobbered variables.
  DenseMap<LocIdx, ValueIDNum> ClobberedLocs;
  if (TTracker) {
    for (MCRegAliasIterator RAI(DestReg, TRI, true); RAI.isValid(); ++RAI) {
      LocIdx ClobberedLoc = MTracker->getRegMLoc(*RAI);
      auto MLocIt = TTracker->ActiveMLocs.find(ClobberedLoc);
      // If ActiveMLocs isn't tracking this location or there are no variables
      // using it, don't bother remembering.
      if (MLocIt == TTracker->ActiveMLocs.end() || MLocIt->second.empty())
        continue;
      ValueIDNum Value = MTracker->readReg(*RAI);
      ClobberedLocs[ClobberedLoc] = Value;
    }
  }

  // Copy MTracker info, including subregs if available.
  InstrRefBasedLDV::performCopy(SrcReg, DestReg);

  // The copy might have clobbered variables based on the destination register.
  // Tell TTracker about it, passing the old ValueIDNum to search for
  // alternative locations (or else terminating those variables).
  if (TTracker) {
    for (auto LocVal : ClobberedLocs) {
      TTracker->clobberMloc(LocVal.first, LocVal.second, MI.getIterator(), false);
    }
  }

  // Only produce a transfer of DBG_VALUE within a block where old LDV
  // would have. We might make use of the additional value tracking in some
  // other way, later.
  if (TTracker && isCalleeSavedReg(DestReg) && SrcRegOp->isKill())
    TTracker->transferMlocs(MTracker->getRegMLoc(SrcReg),
                            MTracker->getRegMLoc(DestReg), MI.getIterator());

  // VarLocBasedImpl would quit tracking the old location after copying.
  if (EmulateOldLDV && SrcReg != DestReg)
    MTracker->defReg(SrcReg, CurBB, CurInst);

  return true;
}

/// Accumulate a mapping between each DILocalVariable fragment and other
/// fragments of that DILocalVariable which overlap. This reduces work during
/// the data-flow stage from "Find any overlapping fragments" to "Check if the
/// known-to-overlap fragments are present".
/// \param MI A previously unprocessed debug instruction to analyze for
///           fragment usage.
void InstrRefBasedLDV::accumulateFragmentMap(MachineInstr &MI) {
  assert(MI.isDebugValueLike());
  DebugVariable MIVar(MI.getDebugVariable(), MI.getDebugExpression(),
                      MI.getDebugLoc()->getInlinedAt());
  FragmentInfo ThisFragment = MIVar.getFragmentOrDefault();

  // If this is the first sighting of this variable, then we are guaranteed
  // there are currently no overlapping fragments either. Initialize the set
  // of seen fragments, record no overlaps for the current one, and return.
  auto SeenIt = SeenFragments.find(MIVar.getVariable());
  if (SeenIt == SeenFragments.end()) {
    SmallSet<FragmentInfo, 4> OneFragment;
    OneFragment.insert(ThisFragment);
    SeenFragments.insert({MIVar.getVariable(), OneFragment});

    OverlapFragments.insert({{MIVar.getVariable(), ThisFragment}, {}});
    return;
  }

  // If this particular Variable/Fragment pair already exists in the overlap
  // map, it has already been accounted for.
  auto IsInOLapMap =
      OverlapFragments.insert({{MIVar.getVariable(), ThisFragment}, {}});
  if (!IsInOLapMap.second)
    return;

  auto &ThisFragmentsOverlaps = IsInOLapMap.first->second;
  auto &AllSeenFragments = SeenIt->second;

  // Otherwise, examine all other seen fragments for this variable, with "this"
  // fragment being a previously unseen fragment. Record any pair of
  // overlapping fragments.
  for (const auto &ASeenFragment : AllSeenFragments) {
    // Does this previously seen fragment overlap?
    if (DIExpression::fragmentsOverlap(ThisFragment, ASeenFragment)) {
      // Yes: Mark the current fragment as being overlapped.
      ThisFragmentsOverlaps.push_back(ASeenFragment);
      // Mark the previously seen fragment as being overlapped by the current
      // one.
      auto ASeenFragmentsOverlaps =
          OverlapFragments.find({MIVar.getVariable(), ASeenFragment});
      assert(ASeenFragmentsOverlaps != OverlapFragments.end() &&
             "Previously seen var fragment has no vector of overlaps");
      ASeenFragmentsOverlaps->second.push_back(ThisFragment);
    }
  }

  AllSeenFragments.insert(ThisFragment);
}

void InstrRefBasedLDV::process(MachineInstr &MI, const ValueTable *MLiveOuts,
                               const ValueTable *MLiveIns) {
  // Try to interpret an MI as a debug or transfer instruction. Only if it's
  // none of these should we interpret it's register defs as new value
  // definitions.
  if (transferDebugValue(MI))
    return;
  if (transferDebugInstrRef(MI, MLiveOuts, MLiveIns))
    return;
  if (transferDebugPHI(MI))
    return;
  if (transferRegisterCopy(MI))
    return;
  if (transferSpillOrRestoreInst(MI))
    return;
  transferRegisterDef(MI);
}

void InstrRefBasedLDV::produceMLocTransferFunction(
    MachineFunction &MF, SmallVectorImpl<MLocTransferMap> &MLocTransfer,
    unsigned MaxNumBlocks) {
  // Because we try to optimize around register mask operands by ignoring regs
  // that aren't currently tracked, we set up something ugly for later: RegMask
  // operands that are seen earlier than the first use of a register, still need
  // to clobber that register in the transfer function. But this information
  // isn't actively recorded. Instead, we track each RegMask used in each block,
  // and accumulated the clobbered but untracked registers in each block into
  // the following bitvector. Later, if new values are tracked, we can add
  // appropriate clobbers.
  SmallVector<BitVector, 32> BlockMasks;
  BlockMasks.resize(MaxNumBlocks);

  // Reserve one bit per register for the masks described above.
  unsigned BVWords = MachineOperand::getRegMaskSize(TRI->getNumRegs());
  for (auto &BV : BlockMasks)
    BV.resize(TRI->getNumRegs(), true);

  // Step through all instructions and inhale the transfer function.
  for (auto &MBB : MF) {
    // Object fields that are read by trackers to know where we are in the
    // function.
    CurBB = MBB.getNumber();
    CurInst = 1;

    // Set all machine locations to a PHI value. For transfer function
    // production only, this signifies the live-in value to the block.
    MTracker->reset();
    MTracker->setMPhis(CurBB);

    // Step through each instruction in this block.
    for (auto &MI : MBB) {
      // Pass in an empty unique_ptr for the value tables when accumulating the
      // machine transfer function.
      process(MI, nullptr, nullptr);

      // Also accumulate fragment map.
      if (MI.isDebugValueLike())
        accumulateFragmentMap(MI);

      // Create a map from the instruction number (if present) to the
      // MachineInstr and its position.
      if (uint64_t InstrNo = MI.peekDebugInstrNum()) {
        auto InstrAndPos = std::make_pair(&MI, CurInst);
        auto InsertResult =
            DebugInstrNumToInstr.insert(std::make_pair(InstrNo, InstrAndPos));

        // There should never be duplicate instruction numbers.
        assert(InsertResult.second);
        (void)InsertResult;
      }

      ++CurInst;
    }

    // Produce the transfer function, a map of machine location to new value. If
    // any machine location has the live-in phi value from the start of the
    // block, it's live-through and doesn't need recording in the transfer
    // function.
    for (auto Location : MTracker->locations()) {
      LocIdx Idx = Location.Idx;
      ValueIDNum &P = Location.Value;
      if (P.isPHI() && P.getLoc() == Idx.asU64())
        continue;

      // Insert-or-update.
      auto &TransferMap = MLocTransfer[CurBB];
      auto Result = TransferMap.insert(std::make_pair(Idx.asU64(), P));
      if (!Result.second)
        Result.first->second = P;
    }

    // Accumulate any bitmask operands into the clobbered reg mask for this
    // block.
    for (auto &P : MTracker->Masks) {
      BlockMasks[CurBB].clearBitsNotInMask(P.first->getRegMask(), BVWords);
    }
  }

  // Compute a bitvector of all the registers that are tracked in this block.
  BitVector UsedRegs(TRI->getNumRegs());
  for (auto Location : MTracker->locations()) {
    unsigned ID = MTracker->LocIdxToLocID[Location.Idx];
    // Ignore stack slots, and aliases of the stack pointer.
    if (ID >= TRI->getNumRegs() || MTracker->SPAliases.count(ID))
      continue;
    UsedRegs.set(ID);
  }

  // Check that any regmask-clobber of a register that gets tracked, is not
  // live-through in the transfer function. It needs to be clobbered at the
  // very least.
  for (unsigned int I = 0; I < MaxNumBlocks; ++I) {
    BitVector &BV = BlockMasks[I];
    BV.flip();
    BV &= UsedRegs;
    // This produces all the bits that we clobber, but also use. Check that
    // they're all clobbered or at least set in the designated transfer
    // elem.
    for (unsigned Bit : BV.set_bits()) {
      unsigned ID = MTracker->getLocID(Bit);
      LocIdx Idx = MTracker->LocIDToLocIdx[ID];
      auto &TransferMap = MLocTransfer[I];

      // Install a value representing the fact that this location is effectively
      // written to in this block. As there's no reserved value, instead use
      // a value number that is never generated. Pick the value number for the
      // first instruction in the block, def'ing this location, which we know
      // this block never used anyway.
      ValueIDNum NotGeneratedNum = ValueIDNum(I, 1, Idx);
      auto Result =
        TransferMap.insert(std::make_pair(Idx.asU64(), NotGeneratedNum));
      if (!Result.second) {
        ValueIDNum &ValueID = Result.first->second;
        if (ValueID.getBlock() == I && ValueID.isPHI())
          // It was left as live-through. Set it to clobbered.
          ValueID = NotGeneratedNum;
      }
    }
  }
}

bool InstrRefBasedLDV::mlocJoin(
    MachineBasicBlock &MBB, SmallPtrSet<const MachineBasicBlock *, 16> &Visited,
    FuncValueTable &OutLocs, ValueTable &InLocs) {
  LLVM_DEBUG(dbgs() << "join MBB: " << MBB.getNumber() << "\n");
  bool Changed = false;

  // Handle value-propagation when control flow merges on entry to a block. For
  // any location without a PHI already placed, the location has the same value
  // as its predecessors. If a PHI is placed, test to see whether it's now a
  // redundant PHI that we can eliminate.

  SmallVector<const MachineBasicBlock *, 8> BlockOrders;
  for (auto *Pred : MBB.predecessors())
    BlockOrders.push_back(Pred);

  // Visit predecessors in RPOT order.
  auto Cmp = [&](const MachineBasicBlock *A, const MachineBasicBlock *B) {
    return BBToOrder.find(A)->second < BBToOrder.find(B)->second;
  };
  llvm::sort(BlockOrders, Cmp);

  // Skip entry block.
  if (BlockOrders.size() == 0)
    return false;

  // Step through all machine locations, look at each predecessor and test
  // whether we can eliminate redundant PHIs.
  for (auto Location : MTracker->locations()) {
    LocIdx Idx = Location.Idx;

    // Pick out the first predecessors live-out value for this location. It's
    // guaranteed to not be a backedge, as we order by RPO.
    ValueIDNum FirstVal = OutLocs[BlockOrders[0]->getNumber()][Idx.asU64()];

    // If we've already eliminated a PHI here, do no further checking, just
    // propagate the first live-in value into this block.
    if (InLocs[Idx.asU64()] != ValueIDNum(MBB.getNumber(), 0, Idx)) {
      if (InLocs[Idx.asU64()] != FirstVal) {
        InLocs[Idx.asU64()] = FirstVal;
        Changed |= true;
      }
      continue;
    }

    // We're now examining a PHI to see whether it's un-necessary. Loop around
    // the other live-in values and test whether they're all the same.
    bool Disagree = false;
    for (unsigned int I = 1; I < BlockOrders.size(); ++I) {
      const MachineBasicBlock *PredMBB = BlockOrders[I];
      const ValueIDNum &PredLiveOut =
          OutLocs[PredMBB->getNumber()][Idx.asU64()];

      // Incoming values agree, continue trying to eliminate this PHI.
      if (FirstVal == PredLiveOut)
        continue;

      // We can also accept a PHI value that feeds back into itself.
      if (PredLiveOut == ValueIDNum(MBB.getNumber(), 0, Idx))
        continue;

      // Live-out of a predecessor disagrees with the first predecessor.
      Disagree = true;
    }

    // No disagreement? No PHI. Otherwise, leave the PHI in live-ins.
    if (!Disagree) {
      InLocs[Idx.asU64()] = FirstVal;
      Changed |= true;
    }
  }

  // TODO: Reimplement NumInserted and NumRemoved.
  return Changed;
}

void InstrRefBasedLDV::findStackIndexInterference(
    SmallVectorImpl<unsigned> &Slots) {
  // We could spend a bit of time finding the exact, minimal, set of stack
  // indexes that interfere with each other, much like reg units. Or, we can
  // rely on the fact that:
  //  * The smallest / lowest index will interfere with everything at zero
  //    offset, which will be the largest set of registers,
  //  * Most indexes with non-zero offset will end up being interference units
  //    anyway.
  // So just pick those out and return them.

  // We can rely on a single-byte stack index existing already, because we
  // initialize them in MLocTracker.
  auto It = MTracker->StackSlotIdxes.find({8, 0});
  assert(It != MTracker->StackSlotIdxes.end());
  Slots.push_back(It->second);

  // Find anything that has a non-zero offset and add that too.
  for (auto &Pair : MTracker->StackSlotIdxes) {
    // Is offset zero? If so, ignore.
    if (!Pair.first.second)
      continue;
    Slots.push_back(Pair.second);
  }
}

void InstrRefBasedLDV::placeMLocPHIs(
    MachineFunction &MF, SmallPtrSetImpl<MachineBasicBlock *> &AllBlocks,
    FuncValueTable &MInLocs, SmallVectorImpl<MLocTransferMap> &MLocTransfer) {
  SmallVector<unsigned, 4> StackUnits;
  findStackIndexInterference(StackUnits);

  // To avoid repeatedly running the PHI placement algorithm, leverage the
  // fact that a def of register MUST also def its register units. Find the
  // units for registers, place PHIs for them, and then replicate them for
  // aliasing registers. Some inputs that are never def'd (DBG_PHIs of
  // arguments) don't lead to register units being tracked, just place PHIs for
  // those registers directly. Stack slots have their own form of "unit",
  // store them to one side.
  SmallSet<Register, 32> RegUnitsToPHIUp;
  SmallSet<LocIdx, 32> NormalLocsToPHI;
  SmallSet<SpillLocationNo, 32> StackSlots;
  for (auto Location : MTracker->locations()) {
    LocIdx L = Location.Idx;
    if (MTracker->isSpill(L)) {
      StackSlots.insert(MTracker->locIDToSpill(MTracker->LocIdxToLocID[L]));
      continue;
    }

    Register R = MTracker->LocIdxToLocID[L];
    SmallSet<Register, 8> FoundRegUnits;
    bool AnyIllegal = false;
    for (MCRegUnitIterator RUI(R.asMCReg(), TRI); RUI.isValid(); ++RUI) {
      for (MCRegUnitRootIterator URoot(*RUI, TRI); URoot.isValid(); ++URoot){
        if (!MTracker->isRegisterTracked(*URoot)) {
          // Not all roots were loaded into the tracking map: this register
          // isn't actually def'd anywhere, we only read from it. Generate PHIs
          // for this reg, but don't iterate units.
          AnyIllegal = true;
        } else {
          FoundRegUnits.insert(*URoot);
        }
      }
    }

    if (AnyIllegal) {
      NormalLocsToPHI.insert(L);
      continue;
    }

    RegUnitsToPHIUp.insert(FoundRegUnits.begin(), FoundRegUnits.end());
  }

  // Lambda to fetch PHIs for a given location, and write into the PHIBlocks
  // collection.
  SmallVector<MachineBasicBlock *, 32> PHIBlocks;
  auto CollectPHIsForLoc = [&](LocIdx L) {
    // Collect the set of defs.
    SmallPtrSet<MachineBasicBlock *, 32> DefBlocks;
    for (unsigned int I = 0; I < OrderToBB.size(); ++I) {
      MachineBasicBlock *MBB = OrderToBB[I];
      const auto &TransferFunc = MLocTransfer[MBB->getNumber()];
      if (TransferFunc.find(L) != TransferFunc.end())
        DefBlocks.insert(MBB);
    }

    // The entry block defs the location too: it's the live-in / argument value.
    // Only insert if there are other defs though; everything is trivially live
    // through otherwise.
    if (!DefBlocks.empty())
      DefBlocks.insert(&*MF.begin());

    // Ask the SSA construction algorithm where we should put PHIs. Clear
    // anything that might have been hanging around from earlier.
    PHIBlocks.clear();
    BlockPHIPlacement(AllBlocks, DefBlocks, PHIBlocks);
  };

  auto InstallPHIsAtLoc = [&PHIBlocks, &MInLocs](LocIdx L) {
    for (const MachineBasicBlock *MBB : PHIBlocks)
      MInLocs[MBB->getNumber()][L.asU64()] = ValueIDNum(MBB->getNumber(), 0, L);
  };

  // For locations with no reg units, just place PHIs.
  for (LocIdx L : NormalLocsToPHI) {
    CollectPHIsForLoc(L);
    // Install those PHI values into the live-in value array.
    InstallPHIsAtLoc(L);
  }

  // For stack slots, calculate PHIs for the equivalent of the units, then
  // install for each index.
  for (SpillLocationNo Slot : StackSlots) {
    for (unsigned Idx : StackUnits) {
      unsigned SpillID = MTracker->getSpillIDWithIdx(Slot, Idx);
      LocIdx L = MTracker->getSpillMLoc(SpillID);
      CollectPHIsForLoc(L);
      InstallPHIsAtLoc(L);

      // Find anything that aliases this stack index, install PHIs for it too.
      unsigned Size, Offset;
      std::tie(Size, Offset) = MTracker->StackIdxesToPos[Idx];
      for (auto &Pair : MTracker->StackSlotIdxes) {
        unsigned ThisSize, ThisOffset;
        std::tie(ThisSize, ThisOffset) = Pair.first;
        if (ThisSize + ThisOffset <= Offset || Size + Offset <= ThisOffset)
          continue;

        unsigned ThisID = MTracker->getSpillIDWithIdx(Slot, Pair.second);
        LocIdx ThisL = MTracker->getSpillMLoc(ThisID);
        InstallPHIsAtLoc(ThisL);
      }
    }
  }

  // For reg units, place PHIs, and then place them for any aliasing registers.
  for (Register R : RegUnitsToPHIUp) {
    LocIdx L = MTracker->lookupOrTrackRegister(R);
    CollectPHIsForLoc(L);

    // Install those PHI values into the live-in value array.
    InstallPHIsAtLoc(L);

    // Now find aliases and install PHIs for those.
    for (MCRegAliasIterator RAI(R, TRI, true); RAI.isValid(); ++RAI) {
      // Super-registers that are "above" the largest register read/written by
      // the function will alias, but will not be tracked.
      if (!MTracker->isRegisterTracked(*RAI))
        continue;

      LocIdx AliasLoc = MTracker->lookupOrTrackRegister(*RAI);
      InstallPHIsAtLoc(AliasLoc);
    }
  }
}

void InstrRefBasedLDV::buildMLocValueMap(
    MachineFunction &MF, FuncValueTable &MInLocs, FuncValueTable &MOutLocs,
    SmallVectorImpl<MLocTransferMap> &MLocTransfer) {
  std::priority_queue<unsigned int, std::vector<unsigned int>,
                      std::greater<unsigned int>>
      Worklist, Pending;

  // We track what is on the current and pending worklist to avoid inserting
  // the same thing twice. We could avoid this with a custom priority queue,
  // but this is probably not worth it.
  SmallPtrSet<MachineBasicBlock *, 16> OnPending, OnWorklist;

  // Initialize worklist with every block to be visited. Also produce list of
  // all blocks.
  SmallPtrSet<MachineBasicBlock *, 32> AllBlocks;
  for (unsigned int I = 0; I < BBToOrder.size(); ++I) {
    Worklist.push(I);
    OnWorklist.insert(OrderToBB[I]);
    AllBlocks.insert(OrderToBB[I]);
  }

  // Initialize entry block to PHIs. These represent arguments.
  for (auto Location : MTracker->locations())
    MInLocs[0][Location.Idx.asU64()] = ValueIDNum(0, 0, Location.Idx);

  MTracker->reset();

  // Start by placing PHIs, using the usual SSA constructor algorithm. Consider
  // any machine-location that isn't live-through a block to be def'd in that
  // block.
  placeMLocPHIs(MF, AllBlocks, MInLocs, MLocTransfer);

  // Propagate values to eliminate redundant PHIs. At the same time, this
  // produces the table of Block x Location => Value for the entry to each
  // block.
  // The kind of PHIs we can eliminate are, for example, where one path in a
  // conditional spills and restores a register, and the register still has
  // the same value once control flow joins, unbeknowns to the PHI placement
  // code. Propagating values allows us to identify such un-necessary PHIs and
  // remove them.
  SmallPtrSet<const MachineBasicBlock *, 16> Visited;
  while (!Worklist.empty() || !Pending.empty()) {
    // Vector for storing the evaluated block transfer function.
    SmallVector<std::pair<LocIdx, ValueIDNum>, 32> ToRemap;

    while (!Worklist.empty()) {
      MachineBasicBlock *MBB = OrderToBB[Worklist.top()];
      CurBB = MBB->getNumber();
      Worklist.pop();

      // Join the values in all predecessor blocks.
      bool InLocsChanged;
      InLocsChanged = mlocJoin(*MBB, Visited, MOutLocs, MInLocs[CurBB]);
      InLocsChanged |= Visited.insert(MBB).second;

      // Don't examine transfer function if we've visited this loc at least
      // once, and inlocs haven't changed.
      if (!InLocsChanged)
        continue;

      // Load the current set of live-ins into MLocTracker.
      MTracker->loadFromArray(MInLocs[CurBB], CurBB);

      // Each element of the transfer function can be a new def, or a read of
      // a live-in value. Evaluate each element, and store to "ToRemap".
      ToRemap.clear();
      for (auto &P : MLocTransfer[CurBB]) {
        if (P.second.getBlock() == CurBB && P.second.isPHI()) {
          // This is a movement of whatever was live in. Read it.
          ValueIDNum NewID = MTracker->readMLoc(P.second.getLoc());
          ToRemap.push_back(std::make_pair(P.first, NewID));
        } else {
          // It's a def. Just set it.
          assert(P.second.getBlock() == CurBB);
          ToRemap.push_back(std::make_pair(P.first, P.second));
        }
      }

      // Commit the transfer function changes into mloc tracker, which
      // transforms the contents of the MLocTracker into the live-outs.
      for (auto &P : ToRemap)
        MTracker->setMLoc(P.first, P.second);

      // Now copy out-locs from mloc tracker into out-loc vector, checking
      // whether changes have occurred. These changes can have come from both
      // the transfer function, and mlocJoin.
      bool OLChanged = false;
      for (auto Location : MTracker->locations()) {
        OLChanged |= MOutLocs[CurBB][Location.Idx.asU64()] != Location.Value;
        MOutLocs[CurBB][Location.Idx.asU64()] = Location.Value;
      }

      MTracker->reset();

      // No need to examine successors again if out-locs didn't change.
      if (!OLChanged)
        continue;

      // All successors should be visited: put any back-edges on the pending
      // list for the next pass-through, and any other successors to be
      // visited this pass, if they're not going to be already.
      for (auto *s : MBB->successors()) {
        // Does branching to this successor represent a back-edge?
        if (BBToOrder[s] > BBToOrder[MBB]) {
          // No: visit it during this dataflow iteration.
          if (OnWorklist.insert(s).second)
            Worklist.push(BBToOrder[s]);
        } else {
          // Yes: visit it on the next iteration.
          if (OnPending.insert(s).second)
            Pending.push(BBToOrder[s]);
        }
      }
    }

    Worklist.swap(Pending);
    std::swap(OnPending, OnWorklist);
    OnPending.clear();
    // At this point, pending must be empty, since it was just the empty
    // worklist
    assert(Pending.empty() && "Pending should be empty");
  }

  // Once all the live-ins don't change on mlocJoin(), we've eliminated all
  // redundant PHIs.
}

void InstrRefBasedLDV::BlockPHIPlacement(
    const SmallPtrSetImpl<MachineBasicBlock *> &AllBlocks,
    const SmallPtrSetImpl<MachineBasicBlock *> &DefBlocks,
    SmallVectorImpl<MachineBasicBlock *> &PHIBlocks) {
  // Apply IDF calculator to the designated set of location defs, storing
  // required PHIs into PHIBlocks. Uses the dominator tree stored in the
  // InstrRefBasedLDV object.
  IDFCalculatorBase<MachineBasicBlock, false> IDF(DomTree->getBase());

  IDF.setLiveInBlocks(AllBlocks);
  IDF.setDefiningBlocks(DefBlocks);
  IDF.calculate(PHIBlocks);
}

bool InstrRefBasedLDV::pickVPHILoc(
    SmallVectorImpl<DbgOpID> &OutValues, const MachineBasicBlock &MBB,
    const LiveIdxT &LiveOuts, FuncValueTable &MOutLocs,
    const SmallVectorImpl<const MachineBasicBlock *> &BlockOrders) {

  // No predecessors means no PHIs.
  if (BlockOrders.empty())
    return false;

  // All the location operands that do not already agree need to be joined,
  // track the indices of each such location operand here.
  SmallDenseSet<unsigned> LocOpsToJoin;

  auto FirstValueIt = LiveOuts.find(BlockOrders[0]);
  if (FirstValueIt == LiveOuts.end())
    return false;
  const DbgValue &FirstValue = *FirstValueIt->second;

  for (const auto p : BlockOrders) {
    auto OutValIt = LiveOuts.find(p);
    if (OutValIt == LiveOuts.end())
      // If we have a predecessor not in scope, we'll never find a PHI position.
      return false;
    const DbgValue &OutVal = *OutValIt->second;

    // No-values cannot have locations we can join on.
    if (OutVal.Kind == DbgValue::NoVal)
      return false;

    // For unjoined VPHIs where we don't know the location, we definitely
    // can't find a join loc unless the VPHI is a backedge.
    if (OutVal.isUnjoinedPHI() && OutVal.BlockNo != MBB.getNumber())
      return false;

    if (!FirstValue.Properties.isJoinable(OutVal.Properties))
      return false;

    for (unsigned Idx = 0; Idx < FirstValue.getLocationOpCount(); ++Idx) {
      // An unjoined PHI has no defined locations, and so a shared location must
      // be found for every operand.
      if (OutVal.isUnjoinedPHI()) {
        LocOpsToJoin.insert(Idx);
        continue;
      }
      DbgOpID FirstValOp = FirstValue.getDbgOpID(Idx);
      DbgOpID OutValOp = OutVal.getDbgOpID(Idx);
      if (FirstValOp != OutValOp) {
        // We can never join constant ops - the ops must either both be equal
        // constant ops or non-const ops.
        if (FirstValOp.isConst() || OutValOp.isConst())
          return false;
        else
          LocOpsToJoin.insert(Idx);
      }
    }
  }

  SmallVector<DbgOpID> NewDbgOps;

  for (unsigned Idx = 0; Idx < FirstValue.getLocationOpCount(); ++Idx) {
    // If this op doesn't need to be joined because the values agree, use that
    // already-agreed value.
    if (!LocOpsToJoin.contains(Idx)) {
      NewDbgOps.push_back(FirstValue.getDbgOpID(Idx));
      continue;
    }

    std::optional<ValueIDNum> JoinedOpLoc =
        pickOperandPHILoc(Idx, MBB, LiveOuts, MOutLocs, BlockOrders);

    if (!JoinedOpLoc)
      return false;

    NewDbgOps.push_back(DbgOpStore.insert(*JoinedOpLoc));
  }

  OutValues.append(NewDbgOps);
  return true;
}

std::optional<ValueIDNum> InstrRefBasedLDV::pickOperandPHILoc(
    unsigned DbgOpIdx, const MachineBasicBlock &MBB, const LiveIdxT &LiveOuts,
    FuncValueTable &MOutLocs,
    const SmallVectorImpl<const MachineBasicBlock *> &BlockOrders) {

  // Collect a set of locations from predecessor where its live-out value can
  // be found.
  SmallVector<SmallVector<LocIdx, 4>, 8> Locs;
  unsigned NumLocs = MTracker->getNumLocs();

  for (const auto p : BlockOrders) {
    unsigned ThisBBNum = p->getNumber();
    auto OutValIt = LiveOuts.find(p);
    assert(OutValIt != LiveOuts.end());
    const DbgValue &OutVal = *OutValIt->second;
    DbgOpID OutValOpID = OutVal.getDbgOpID(DbgOpIdx);
    DbgOp OutValOp = DbgOpStore.find(OutValOpID);
    assert(!OutValOp.IsConst);

    // Create new empty vector of locations.
    Locs.resize(Locs.size() + 1);

    // If the live-in value is a def, find the locations where that value is
    // present. Do the same for VPHIs where we know the VPHI value.
    if (OutVal.Kind == DbgValue::Def ||
        (OutVal.Kind == DbgValue::VPHI && OutVal.BlockNo != MBB.getNumber() &&
         !OutValOp.isUndef())) {
      ValueIDNum ValToLookFor = OutValOp.ID;
      // Search the live-outs of the predecessor for the specified value.
      for (unsigned int I = 0; I < NumLocs; ++I) {
        if (MOutLocs[ThisBBNum][I] == ValToLookFor)
          Locs.back().push_back(LocIdx(I));
      }
    } else {
      assert(OutVal.Kind == DbgValue::VPHI);
      // Otherwise: this is a VPHI on a backedge feeding back into itself, i.e.
      // a value that's live-through the whole loop. (It has to be a backedge,
      // because a block can't dominate itself). We can accept as a PHI location
      // any location where the other predecessors agree, _and_ the machine
      // locations feed back into themselves. Therefore, add all self-looping
      // machine-value PHI locations.
      for (unsigned int I = 0; I < NumLocs; ++I) {
        ValueIDNum MPHI(MBB.getNumber(), 0, LocIdx(I));
        if (MOutLocs[ThisBBNum][I] == MPHI)
          Locs.back().push_back(LocIdx(I));
      }
    }
  }
  // We should have found locations for all predecessors, or returned.
  assert(Locs.size() == BlockOrders.size());

  // Starting with the first set of locations, take the intersection with
  // subsequent sets.
  SmallVector<LocIdx, 4> CandidateLocs = Locs[0];
  for (unsigned int I = 1; I < Locs.size(); ++I) {
    auto &LocVec = Locs[I];
    SmallVector<LocIdx, 4> NewCandidates;
    std::set_intersection(CandidateLocs.begin(), CandidateLocs.end(),
                          LocVec.begin(), LocVec.end(), std::inserter(NewCandidates, NewCandidates.begin()));
    CandidateLocs = NewCandidates;
  }
  if (CandidateLocs.empty())
    return std::nullopt;

  // We now have a set of LocIdxes that contain the right output value in
  // each of the predecessors. Pick the lowest; if there's a register loc,
  // that'll be it.
  LocIdx L = *CandidateLocs.begin();

  // Return a PHI-value-number for the found location.
  ValueIDNum PHIVal = {(unsigned)MBB.getNumber(), 0, L};
  return PHIVal;
}

bool InstrRefBasedLDV::vlocJoin(
    MachineBasicBlock &MBB, LiveIdxT &VLOCOutLocs,
    SmallPtrSet<const MachineBasicBlock *, 8> &BlocksToExplore,
    DbgValue &LiveIn) {
  LLVM_DEBUG(dbgs() << "join MBB: " << MBB.getNumber() << "\n");
  bool Changed = false;

  // Order predecessors by RPOT order, for exploring them in that order.
  SmallVector<MachineBasicBlock *, 8> BlockOrders(MBB.predecessors());

  auto Cmp = [&](MachineBasicBlock *A, MachineBasicBlock *B) {
    return BBToOrder[A] < BBToOrder[B];
  };

  llvm::sort(BlockOrders, Cmp);

  unsigned CurBlockRPONum = BBToOrder[&MBB];

  // Collect all the incoming DbgValues for this variable, from predecessor
  // live-out values.
  SmallVector<InValueT, 8> Values;
  bool Bail = false;
  int BackEdgesStart = 0;
  for (auto *p : BlockOrders) {
    // If the predecessor isn't in scope / to be explored, we'll never be
    // able to join any locations.
    if (!BlocksToExplore.contains(p)) {
      Bail = true;
      break;
    }

    // All Live-outs will have been initialized.
    DbgValue &OutLoc = *VLOCOutLocs.find(p)->second;

    // Keep track of where back-edges begin in the Values vector. Relies on
    // BlockOrders being sorted by RPO.
    unsigned ThisBBRPONum = BBToOrder[p];
    if (ThisBBRPONum < CurBlockRPONum)
      ++BackEdgesStart;

    Values.push_back(std::make_pair(p, &OutLoc));
  }

  // If there were no values, or one of the predecessors couldn't have a
  // value, then give up immediately. It's not safe to produce a live-in
  // value. Leave as whatever it was before.
  if (Bail || Values.size() == 0)
    return false;

  // All (non-entry) blocks have at least one non-backedge predecessor.
  // Pick the variable value from the first of these, to compare against
  // all others.
  const DbgValue &FirstVal = *Values[0].second;

  // If the old live-in value is not a PHI then either a) no PHI is needed
  // here, or b) we eliminated the PHI that was here. If so, we can just
  // propagate in the first parent's incoming value.
  if (LiveIn.Kind != DbgValue::VPHI || LiveIn.BlockNo != MBB.getNumber()) {
    Changed = LiveIn != FirstVal;
    if (Changed)
      LiveIn = FirstVal;
    return Changed;
  }

  // Scan for variable values that can never be resolved: if they have
  // different DIExpressions, different indirectness, or are mixed constants /
  // non-constants.
  for (const auto &V : Values) {
    if (!V.second->Properties.isJoinable(FirstVal.Properties))
      return false;
    if (V.second->Kind == DbgValue::NoVal)
      return false;
    if (!V.second->hasJoinableLocOps(FirstVal))
      return false;
  }

  // Try to eliminate this PHI. Do the incoming values all agree?
  bool Disagree = false;
  for (auto &V : Values) {
    if (*V.second == FirstVal)
      continue; // No disagreement.

    // If both values are not equal but have equal non-empty IDs then they refer
    // to the same value from different sources (e.g. one is VPHI and the other
    // is Def), which does not cause disagreement.
    if (V.second->hasIdenticalValidLocOps(FirstVal))
      continue;

    // Eliminate if a backedge feeds a VPHI back into itself.
    if (V.second->Kind == DbgValue::VPHI &&
        V.second->BlockNo == MBB.getNumber() &&
        // Is this a backedge?
        std::distance(Values.begin(), &V) >= BackEdgesStart)
      continue;

    Disagree = true;
  }

  // No disagreement -> live-through value.
  if (!Disagree) {
    Changed = LiveIn != FirstVal;
    if (Changed)
      LiveIn = FirstVal;
    return Changed;
  } else {
    // Otherwise use a VPHI.
    DbgValue VPHI(MBB.getNumber(), FirstVal.Properties, DbgValue::VPHI);
    Changed = LiveIn != VPHI;
    if (Changed)
      LiveIn = VPHI;
    return Changed;
  }
}

void InstrRefBasedLDV::getBlocksForScope(
    const DILocation *DILoc,
    SmallPtrSetImpl<const MachineBasicBlock *> &BlocksToExplore,
    const SmallPtrSetImpl<MachineBasicBlock *> &AssignBlocks) {
  // Get the set of "normal" in-lexical-scope blocks.
  LS.getMachineBasicBlocks(DILoc, BlocksToExplore);

  // VarLoc LiveDebugValues tracks variable locations that are defined in
  // blocks not in scope. This is something we could legitimately ignore, but
  // lets allow it for now for the sake of coverage.
  BlocksToExplore.insert(AssignBlocks.begin(), AssignBlocks.end());

  // Storage for artificial blocks we intend to add to BlocksToExplore.
  DenseSet<const MachineBasicBlock *> ToAdd;

  // To avoid needlessly dropping large volumes of variable locations, propagate
  // variables through aritifical blocks, i.e. those that don't have any
  // instructions in scope at all. To accurately replicate VarLoc
  // LiveDebugValues, this means exploring all artificial successors too.
  // Perform a depth-first-search to enumerate those blocks.
  for (const auto *MBB : BlocksToExplore) {
    // Depth-first-search state: each node is a block and which successor
    // we're currently exploring.
    SmallVector<std::pair<const MachineBasicBlock *,
                          MachineBasicBlock::const_succ_iterator>,
                8>
        DFS;

    // Find any artificial successors not already tracked.
    for (auto *succ : MBB->successors()) {
      if (BlocksToExplore.count(succ))
        continue;
      if (!ArtificialBlocks.count(succ))
        continue;
      ToAdd.insert(succ);
      DFS.push_back({succ, succ->succ_begin()});
    }

    // Search all those blocks, depth first.
    while (!DFS.empty()) {
      const MachineBasicBlock *CurBB = DFS.back().first;
      MachineBasicBlock::const_succ_iterator &CurSucc = DFS.back().second;
      // Walk back if we've explored this blocks successors to the end.
      if (CurSucc == CurBB->succ_end()) {
        DFS.pop_back();
        continue;
      }

      // If the current successor is artificial and unexplored, descend into
      // it.
      if (!ToAdd.count(*CurSucc) && ArtificialBlocks.count(*CurSucc)) {
        ToAdd.insert(*CurSucc);
        DFS.push_back({*CurSucc, (*CurSucc)->succ_begin()});
        continue;
      }

      ++CurSucc;
    }
  };

  BlocksToExplore.insert(ToAdd.begin(), ToAdd.end());
}

void InstrRefBasedLDV::buildVLocValueMap(
    const DILocation *DILoc, const SmallSet<DebugVariable, 4> &VarsWeCareAbout,
    SmallPtrSetImpl<MachineBasicBlock *> &AssignBlocks, LiveInsT &Output,
    FuncValueTable &MOutLocs, FuncValueTable &MInLocs,
    SmallVectorImpl<VLocTracker> &AllTheVLocs) {
  // This method is much like buildMLocValueMap: but focuses on a single
  // LexicalScope at a time. Pick out a set of blocks and variables that are
  // to have their value assignments solved, then run our dataflow algorithm
  // until a fixedpoint is reached.
  std::priority_queue<unsigned int, std::vector<unsigned int>,
                      std::greater<unsigned int>>
      Worklist, Pending;
  SmallPtrSet<MachineBasicBlock *, 16> OnWorklist, OnPending;

  // The set of blocks we'll be examining.
  SmallPtrSet<const MachineBasicBlock *, 8> BlocksToExplore;

  // The order in which to examine them (RPO).
  SmallVector<MachineBasicBlock *, 8> BlockOrders;

  // RPO ordering function.
  auto Cmp = [&](MachineBasicBlock *A, MachineBasicBlock *B) {
    return BBToOrder[A] < BBToOrder[B];
  };

  getBlocksForScope(DILoc, BlocksToExplore, AssignBlocks);

  // Single block scope: not interesting! No propagation at all. Note that
  // this could probably go above ArtificialBlocks without damage, but
  // that then produces output differences from original-live-debug-values,
  // which propagates from a single block into many artificial ones.
  if (BlocksToExplore.size() == 1)
    return;

  // Convert a const set to a non-const set. LexicalScopes
  // getMachineBasicBlocks returns const MBB pointers, IDF wants mutable ones.
  // (Neither of them mutate anything).
  SmallPtrSet<MachineBasicBlock *, 8> MutBlocksToExplore;
  for (const auto *MBB : BlocksToExplore)
    MutBlocksToExplore.insert(const_cast<MachineBasicBlock *>(MBB));

  // Picks out relevants blocks RPO order and sort them.
  for (const auto *MBB : BlocksToExplore)
    BlockOrders.push_back(const_cast<MachineBasicBlock *>(MBB));

  llvm::sort(BlockOrders, Cmp);
  unsigned NumBlocks = BlockOrders.size();

  // Allocate some vectors for storing the live ins and live outs. Large.
  SmallVector<DbgValue, 32> LiveIns, LiveOuts;
  LiveIns.reserve(NumBlocks);
  LiveOuts.reserve(NumBlocks);

  // Initialize all values to start as NoVals. This signifies "it's live
  // through, but we don't know what it is".
  DbgValueProperties EmptyProperties(EmptyExpr, false, false);
  for (unsigned int I = 0; I < NumBlocks; ++I) {
    DbgValue EmptyDbgValue(I, EmptyProperties, DbgValue::NoVal);
    LiveIns.push_back(EmptyDbgValue);
    LiveOuts.push_back(EmptyDbgValue);
  }

  // Produce by-MBB indexes of live-in/live-outs, to ease lookup within
  // vlocJoin.
  LiveIdxT LiveOutIdx, LiveInIdx;
  LiveOutIdx.reserve(NumBlocks);
  LiveInIdx.reserve(NumBlocks);
  for (unsigned I = 0; I < NumBlocks; ++I) {
    LiveOutIdx[BlockOrders[I]] = &LiveOuts[I];
    LiveInIdx[BlockOrders[I]] = &LiveIns[I];
  }

  // Loop over each variable and place PHIs for it, then propagate values
  // between blocks. This keeps the locality of working on one lexical scope at
  // at time, but avoids re-processing variable values because some other
  // variable has been assigned.
  for (const auto &Var : VarsWeCareAbout) {
    // Re-initialize live-ins and live-outs, to clear the remains of previous
    // variables live-ins / live-outs.
    for (unsigned int I = 0; I < NumBlocks; ++I) {
      DbgValue EmptyDbgValue(I, EmptyProperties, DbgValue::NoVal);
      LiveIns[I] = EmptyDbgValue;
      LiveOuts[I] = EmptyDbgValue;
    }

    // Place PHIs for variable values, using the LLVM IDF calculator.
    // Collect the set of blocks where variables are def'd.
    SmallPtrSet<MachineBasicBlock *, 32> DefBlocks;
    for (const MachineBasicBlock *ExpMBB : BlocksToExplore) {
      auto &TransferFunc = AllTheVLocs[ExpMBB->getNumber()].Vars;
      if (TransferFunc.find(Var) != TransferFunc.end())
        DefBlocks.insert(const_cast<MachineBasicBlock *>(ExpMBB));
    }

    SmallVector<MachineBasicBlock *, 32> PHIBlocks;

    // Request the set of PHIs we should insert for this variable. If there's
    // only one value definition, things are very simple.
    if (DefBlocks.size() == 1) {
      placePHIsForSingleVarDefinition(MutBlocksToExplore, *DefBlocks.begin(),
                                      AllTheVLocs, Var, Output);
      continue;
    }

    // Otherwise: we need to place PHIs through SSA and propagate values.
    BlockPHIPlacement(MutBlocksToExplore, DefBlocks, PHIBlocks);

    // Insert PHIs into the per-block live-in tables for this variable.
    for (MachineBasicBlock *PHIMBB : PHIBlocks) {
      unsigned BlockNo = PHIMBB->getNumber();
      DbgValue *LiveIn = LiveInIdx[PHIMBB];
      *LiveIn = DbgValue(BlockNo, EmptyProperties, DbgValue::VPHI);
    }

    for (auto *MBB : BlockOrders) {
      Worklist.push(BBToOrder[MBB]);
      OnWorklist.insert(MBB);
    }

    // Iterate over all the blocks we selected, propagating the variables value.
    // This loop does two things:
    //  * Eliminates un-necessary VPHIs in vlocJoin,
    //  * Evaluates the blocks transfer function (i.e. variable assignments) and
    //    stores the result to the blocks live-outs.
    // Always evaluate the transfer function on the first iteration, and when
    // the live-ins change thereafter.
    bool FirstTrip = true;
    while (!Worklist.empty() || !Pending.empty()) {
      while (!Worklist.empty()) {
        auto *MBB = OrderToBB[Worklist.top()];
        CurBB = MBB->getNumber();
        Worklist.pop();

        auto LiveInsIt = LiveInIdx.find(MBB);
        assert(LiveInsIt != LiveInIdx.end());
        DbgValue *LiveIn = LiveInsIt->second;

        // Join values from predecessors. Updates LiveInIdx, and writes output
        // into JoinedInLocs.
        bool InLocsChanged =
            vlocJoin(*MBB, LiveOutIdx, BlocksToExplore, *LiveIn);

        SmallVector<const MachineBasicBlock *, 8> Preds;
        for (const auto *Pred : MBB->predecessors())
          Preds.push_back(Pred);

        // If this block's live-in value is a VPHI, try to pick a machine-value
        // for it. This makes the machine-value available and propagated
        // through all blocks by the time value propagation finishes. We can't
        // do this any earlier as it needs to read the block live-outs.
        if (LiveIn->Kind == DbgValue::VPHI && LiveIn->BlockNo == (int)CurBB) {
          // There's a small possibility that on a preceeding path, a VPHI is
          // eliminated and transitions from VPHI-with-location to
          // live-through-value. As a result, the selected location of any VPHI
          // might change, so we need to re-compute it on each iteration.
          SmallVector<DbgOpID> JoinedOps;

          if (pickVPHILoc(JoinedOps, *MBB, LiveOutIdx, MOutLocs, Preds)) {
            bool NewLocPicked = !equal(LiveIn->getDbgOpIDs(), JoinedOps);
            InLocsChanged |= NewLocPicked;
            if (NewLocPicked)
              LiveIn->setDbgOpIDs(JoinedOps);
          }
        }

        if (!InLocsChanged && !FirstTrip)
          continue;

        DbgValue *LiveOut = LiveOutIdx[MBB];
        bool OLChanged = false;

        // Do transfer function.
        auto &VTracker = AllTheVLocs[MBB->getNumber()];
        auto TransferIt = VTracker.Vars.find(Var);
        if (TransferIt != VTracker.Vars.end()) {
          // Erase on empty transfer (DBG_VALUE $noreg).
          if (TransferIt->second.Kind == DbgValue::Undef) {
            DbgValue NewVal(MBB->getNumber(), EmptyProperties, DbgValue::NoVal);
            if (*LiveOut != NewVal) {
              *LiveOut = NewVal;
              OLChanged = true;
            }
          } else {
            // Insert new variable value; or overwrite.
            if (*LiveOut != TransferIt->second) {
              *LiveOut = TransferIt->second;
              OLChanged = true;
            }
          }
        } else {
          // Just copy live-ins to live-outs, for anything not transferred.
          if (*LiveOut != *LiveIn) {
            *LiveOut = *LiveIn;
            OLChanged = true;
          }
        }

        // If no live-out value changed, there's no need to explore further.
        if (!OLChanged)
          continue;

        // We should visit all successors. Ensure we'll visit any non-backedge
        // successors during this dataflow iteration; book backedge successors
        // to be visited next time around.
        for (auto *s : MBB->successors()) {
          // Ignore out of scope / not-to-be-explored successors.
          if (LiveInIdx.find(s) == LiveInIdx.end())
            continue;

          if (BBToOrder[s] > BBToOrder[MBB]) {
            if (OnWorklist.insert(s).second)
              Worklist.push(BBToOrder[s]);
          } else if (OnPending.insert(s).second && (FirstTrip || OLChanged)) {
            Pending.push(BBToOrder[s]);
          }
        }
      }
      Worklist.swap(Pending);
      std::swap(OnWorklist, OnPending);
      OnPending.clear();
      assert(Pending.empty());
      FirstTrip = false;
    }

    // Save live-ins to output vector. Ignore any that are still marked as being
    // VPHIs with no location -- those are variables that we know the value of,
    // but are not actually available in the register file.
    for (auto *MBB : BlockOrders) {
      DbgValue *BlockLiveIn = LiveInIdx[MBB];
      if (BlockLiveIn->Kind == DbgValue::NoVal)
        continue;
      if (BlockLiveIn->isUnjoinedPHI())
        continue;
      if (BlockLiveIn->Kind == DbgValue::VPHI)
        BlockLiveIn->Kind = DbgValue::Def;
      assert(BlockLiveIn->Properties.DIExpr->getFragmentInfo() ==
             Var.getFragment() && "Fragment info missing during value prop");
      Output[MBB->getNumber()].push_back(std::make_pair(Var, *BlockLiveIn));
    }
  } // Per-variable loop.

  BlockOrders.clear();
  BlocksToExplore.clear();
}

void InstrRefBasedLDV::placePHIsForSingleVarDefinition(
    const SmallPtrSetImpl<MachineBasicBlock *> &InScopeBlocks,
    MachineBasicBlock *AssignMBB, SmallVectorImpl<VLocTracker> &AllTheVLocs,
    const DebugVariable &Var, LiveInsT &Output) {
  // If there is a single definition of the variable, then working out it's
  // value everywhere is very simple: it's every block dominated by the
  // definition. At the dominance frontier, the usual algorithm would:
  //  * Place PHIs,
  //  * Propagate values into them,
  //  * Find there's no incoming variable value from the other incoming branches
  //    of the dominance frontier,
  //  * Specify there's no variable value in blocks past the frontier.
  // This is a common case, hence it's worth special-casing it.

  // Pick out the variables value from the block transfer function.
  VLocTracker &VLocs = AllTheVLocs[AssignMBB->getNumber()];
  auto ValueIt = VLocs.Vars.find(Var);
  const DbgValue &Value = ValueIt->second;

  // If it's an explicit assignment of "undef", that means there is no location
  // anyway, anywhere.
  if (Value.Kind == DbgValue::Undef)
    return;

  // Assign the variable value to entry to each dominated block that's in scope.
  // Skip the definition block -- it's assigned the variable value in the middle
  // of the block somewhere.
  for (auto *ScopeBlock : InScopeBlocks) {
    if (!DomTree->properlyDominates(AssignMBB, ScopeBlock))
      continue;

    Output[ScopeBlock->getNumber()].push_back({Var, Value});
  }

  // All blocks that aren't dominated have no live-in value, thus no variable
  // value will be given to them.
}

#if !defined(NDEBUG) || defined(LLVM_ENABLE_DUMP)
void InstrRefBasedLDV::dump_mloc_transfer(
    const MLocTransferMap &mloc_transfer) const {
  for (const auto &P : mloc_transfer) {
    std::string foo = MTracker->LocIdxToName(P.first);
    std::string bar = MTracker->IDAsString(P.second);
    dbgs() << "Loc " << foo << " --> " << bar << "\n";
  }
}
#endif

void InstrRefBasedLDV::initialSetup(MachineFunction &MF) {
  // Build some useful data structures.

  LLVMContext &Context = MF.getFunction().getContext();
  EmptyExpr = DIExpression::get(Context, {});

  auto hasNonArtificialLocation = [](const MachineInstr &MI) -> bool {
    if (const DebugLoc &DL = MI.getDebugLoc())
      return DL.getLine() != 0;
    return false;
  };
  // Collect a set of all the artificial blocks.
  for (auto &MBB : MF)
    if (none_of(MBB.instrs(), hasNonArtificialLocation))
      ArtificialBlocks.insert(&MBB);

  // Compute mappings of block <=> RPO order.
  ReversePostOrderTraversal<MachineFunction *> RPOT(&MF);
  unsigned int RPONumber = 0;
  auto processMBB = [&](MachineBasicBlock *MBB) {
    OrderToBB[RPONumber] = MBB;
    BBToOrder[MBB] = RPONumber;
    BBNumToRPO[MBB->getNumber()] = RPONumber;
    ++RPONumber;
  };
  for (MachineBasicBlock *MBB : RPOT)
    processMBB(MBB);
  for (MachineBasicBlock &MBB : MF)
    if (BBToOrder.find(&MBB) == BBToOrder.end())
      processMBB(&MBB);

  // Order value substitutions by their "source" operand pair, for quick lookup.
  llvm::sort(MF.DebugValueSubstitutions);

#ifdef EXPENSIVE_CHECKS
  // As an expensive check, test whether there are any duplicate substitution
  // sources in the collection.
  if (MF.DebugValueSubstitutions.size() > 2) {
    for (auto It = MF.DebugValueSubstitutions.begin();
         It != std::prev(MF.DebugValueSubstitutions.end()); ++It) {
      assert(It->Src != std::next(It)->Src && "Duplicate variable location "
                                              "substitution seen");
    }
  }
#endif
}

// Produce an "ejection map" for blocks, i.e., what's the highest-numbered
// lexical scope it's used in. When exploring in DFS order and we pass that
// scope, the block can be processed and any tracking information freed.
void InstrRefBasedLDV::makeDepthFirstEjectionMap(
    SmallVectorImpl<unsigned> &EjectionMap,
    const ScopeToDILocT &ScopeToDILocation,
    ScopeToAssignBlocksT &ScopeToAssignBlocks) {
  SmallPtrSet<const MachineBasicBlock *, 8> BlocksToExplore;
  SmallVector<std::pair<LexicalScope *, ssize_t>, 4> WorkStack;
  auto *TopScope = LS.getCurrentFunctionScope();

  // Unlike lexical scope explorers, we explore in reverse order, to find the
  // "last" lexical scope used for each block early.
  WorkStack.push_back({TopScope, TopScope->getChildren().size() - 1});

  while (!WorkStack.empty()) {
    auto &ScopePosition = WorkStack.back();
    LexicalScope *WS = ScopePosition.first;
    ssize_t ChildNum = ScopePosition.second--;

    const SmallVectorImpl<LexicalScope *> &Children = WS->getChildren();
    if (ChildNum >= 0) {
      // If ChildNum is positive, there are remaining children to explore.
      // Push the child and its children-count onto the stack.
      auto &ChildScope = Children[ChildNum];
      WorkStack.push_back(
          std::make_pair(ChildScope, ChildScope->getChildren().size() - 1));
    } else {
      WorkStack.pop_back();

      // We've explored all children and any later blocks: examine all blocks
      // in our scope. If they haven't yet had an ejection number set, then
      // this scope will be the last to use that block.
      auto DILocationIt = ScopeToDILocation.find(WS);
      if (DILocationIt != ScopeToDILocation.end()) {
        getBlocksForScope(DILocationIt->second, BlocksToExplore,
                          ScopeToAssignBlocks.find(WS)->second);
        for (const auto *MBB : BlocksToExplore) {
          unsigned BBNum = MBB->getNumber();
          if (EjectionMap[BBNum] == 0)
            EjectionMap[BBNum] = WS->getDFSOut();
        }

        BlocksToExplore.clear();
      }
    }
  }
}

bool InstrRefBasedLDV::depthFirstVLocAndEmit(
    unsigned MaxNumBlocks, const ScopeToDILocT &ScopeToDILocation,
    const ScopeToVarsT &ScopeToVars, ScopeToAssignBlocksT &ScopeToAssignBlocks,
    LiveInsT &Output, FuncValueTable &MOutLocs, FuncValueTable &MInLocs,
    SmallVectorImpl<VLocTracker> &AllTheVLocs, MachineFunction &MF,
    DenseMap<DebugVariable, unsigned> &AllVarsNumbering,
    const TargetPassConfig &TPC) {
  TTracker = new TransferTracker(TII, MTracker, MF, *TRI, CalleeSavedRegs, TPC);
  unsigned NumLocs = MTracker->getNumLocs();
  VTracker = nullptr;

  // No scopes? No variable locations.
  if (!LS.getCurrentFunctionScope())
    return false;

  // Build map from block number to the last scope that uses the block.
  SmallVector<unsigned, 16> EjectionMap;
  EjectionMap.resize(MaxNumBlocks, 0);
  makeDepthFirstEjectionMap(EjectionMap, ScopeToDILocation,
                            ScopeToAssignBlocks);

  // Helper lambda for ejecting a block -- if nothing is going to use the block,
  // we can translate the variable location information into DBG_VALUEs and then
  // free all of InstrRefBasedLDV's data structures.
  auto EjectBlock = [&](MachineBasicBlock &MBB) -> void {
    unsigned BBNum = MBB.getNumber();
    AllTheVLocs[BBNum].clear();

    // Prime the transfer-tracker, and then step through all the block
    // instructions, installing transfers.
    MTracker->reset();
    MTracker->loadFromArray(MInLocs[BBNum], BBNum);
    TTracker->loadInlocs(MBB, MInLocs[BBNum], DbgOpStore, Output[BBNum],
                         NumLocs);

    CurBB = BBNum;
    CurInst = 1;
    for (auto &MI : MBB) {
      process(MI, MOutLocs.get(), MInLocs.get());
      TTracker->checkInstForNewValues(CurInst, MI.getIterator());
      ++CurInst;
    }

    // Free machine-location tables for this block.
    MInLocs[BBNum].reset();
    MOutLocs[BBNum].reset();
    // We don't need live-in variable values for this block either.
    Output[BBNum].clear();
    AllTheVLocs[BBNum].clear();
  };

  SmallPtrSet<const MachineBasicBlock *, 8> BlocksToExplore;
  SmallVector<std::pair<LexicalScope *, ssize_t>, 4> WorkStack;
  WorkStack.push_back({LS.getCurrentFunctionScope(), 0});
  unsigned HighestDFSIn = 0;

  // Proceed to explore in depth first order.
  while (!WorkStack.empty()) {
    auto &ScopePosition = WorkStack.back();
    LexicalScope *WS = ScopePosition.first;
    ssize_t ChildNum = ScopePosition.second++;

    // We obesrve scopes with children twice here, once descending in, once
    // ascending out of the scope nest. Use HighestDFSIn as a ratchet to ensure
    // we don't process a scope twice. Additionally, ignore scopes that don't
    // have a DILocation -- by proxy, this means we never tracked any variable
    // assignments in that scope.
    auto DILocIt = ScopeToDILocation.find(WS);
    if (HighestDFSIn <= WS->getDFSIn() && DILocIt != ScopeToDILocation.end()) {
      const DILocation *DILoc = DILocIt->second;
      auto &VarsWeCareAbout = ScopeToVars.find(WS)->second;
      auto &BlocksInScope = ScopeToAssignBlocks.find(WS)->second;

      buildVLocValueMap(DILoc, VarsWeCareAbout, BlocksInScope, Output, MOutLocs,
                        MInLocs, AllTheVLocs);
    }

    HighestDFSIn = std::max(HighestDFSIn, WS->getDFSIn());

    // Descend into any scope nests.
    const SmallVectorImpl<LexicalScope *> &Children = WS->getChildren();
    if (ChildNum < (ssize_t)Children.size()) {
      // There are children to explore -- push onto stack and continue.
      auto &ChildScope = Children[ChildNum];
      WorkStack.push_back(std::make_pair(ChildScope, 0));
    } else {
      WorkStack.pop_back();

      // We've explored a leaf, or have explored all the children of a scope.
      // Try to eject any blocks where this is the last scope it's relevant to.
      auto DILocationIt = ScopeToDILocation.find(WS);
      if (DILocationIt == ScopeToDILocation.end())
        continue;

      getBlocksForScope(DILocationIt->second, BlocksToExplore,
                        ScopeToAssignBlocks.find(WS)->second);
      for (const auto *MBB : BlocksToExplore)
        if (WS->getDFSOut() == EjectionMap[MBB->getNumber()])
          EjectBlock(const_cast<MachineBasicBlock &>(*MBB));

      BlocksToExplore.clear();
    }
  }

  // Some artificial blocks may not have been ejected, meaning they're not
  // connected to an actual legitimate scope. This can technically happen
  // with things like the entry block. In theory, we shouldn't need to do
  // anything for such out-of-scope blocks, but for the sake of being similar
  // to VarLocBasedLDV, eject these too.
  for (auto *MBB : ArtificialBlocks)
    if (MOutLocs[MBB->getNumber()])
      EjectBlock(*MBB);

  return emitTransfers(AllVarsNumbering);
}

bool InstrRefBasedLDV::emitTransfers(
    DenseMap<DebugVariable, unsigned> &AllVarsNumbering) {
  // Go through all the transfers recorded in the TransferTracker -- this is
  // both the live-ins to a block, and any movements of values that happen
  // in the middle.
  for (const auto &P : TTracker->Transfers) {
    // We have to insert DBG_VALUEs in a consistent order, otherwise they
    // appear in DWARF in different orders. Use the order that they appear
    // when walking through each block / each instruction, stored in
    // AllVarsNumbering.
    SmallVector<std::pair<unsigned, MachineInstr *>> Insts;
    for (MachineInstr *MI : P.Insts) {
      DebugVariable Var(MI->getDebugVariable(), MI->getDebugExpression(),
                        MI->getDebugLoc()->getInlinedAt());
      Insts.emplace_back(AllVarsNumbering.find(Var)->second, MI);
    }
    llvm::sort(Insts, llvm::less_first());

    // Insert either before or after the designated point...
    if (P.MBB) {
      MachineBasicBlock &MBB = *P.MBB;
      for (const auto &Pair : Insts)
        MBB.insert(P.Pos, Pair.second);
    } else {
      // Terminators, like tail calls, can clobber things. Don't try and place
      // transfers after them.
      if (P.Pos->isTerminator())
        continue;

      MachineBasicBlock &MBB = *P.Pos->getParent();
      for (const auto &Pair : Insts)
        MBB.insertAfterBundle(P.Pos, Pair.second);
    }
  }

  return TTracker->Transfers.size() != 0;
}

/// Calculate the liveness information for the given machine function and
/// extend ranges across basic blocks.
bool InstrRefBasedLDV::ExtendRanges(MachineFunction &MF,
                                    MachineDominatorTree *DomTree,
                                    TargetPassConfig *TPC,
                                    unsigned InputBBLimit,
                                    unsigned InputDbgValLimit) {
  // No subprogram means this function contains no debuginfo.
  if (!MF.getFunction().getSubprogram())
    return false;

  LLVM_DEBUG(dbgs() << "\nDebug Range Extension\n");
  this->TPC = TPC;

  this->DomTree = DomTree;
  TRI = MF.getSubtarget().getRegisterInfo();
  MRI = &MF.getRegInfo();
  TII = MF.getSubtarget().getInstrInfo();
  TFI = MF.getSubtarget().getFrameLowering();
  TFI->getCalleeSaves(MF, CalleeSavedRegs);
  MFI = &MF.getFrameInfo();
  LS.initialize(MF);

  const auto &STI = MF.getSubtarget();
  AdjustsStackInCalls = MFI->adjustsStack() &&
                        STI.getFrameLowering()->stackProbeFunctionModifiesSP();
  if (AdjustsStackInCalls)
    StackProbeSymbolName = STI.getTargetLowering()->getStackProbeSymbolName(MF);

  MTracker =
      new MLocTracker(MF, *TII, *TRI, *MF.getSubtarget().getTargetLowering());
  VTracker = nullptr;
  TTracker = nullptr;

  SmallVector<MLocTransferMap, 32> MLocTransfer;
  SmallVector<VLocTracker, 8> vlocs;
  LiveInsT SavedLiveIns;

  int MaxNumBlocks = -1;
  for (auto &MBB : MF)
    MaxNumBlocks = std::max(MBB.getNumber(), MaxNumBlocks);
  assert(MaxNumBlocks >= 0);
  ++MaxNumBlocks;

  initialSetup(MF);

  MLocTransfer.resize(MaxNumBlocks);
  vlocs.resize(MaxNumBlocks, VLocTracker(OverlapFragments, EmptyExpr));
  SavedLiveIns.resize(MaxNumBlocks);

  produceMLocTransferFunction(MF, MLocTransfer, MaxNumBlocks);

  // Allocate and initialize two array-of-arrays for the live-in and live-out
  // machine values. The outer dimension is the block number; while the inner
  // dimension is a LocIdx from MLocTracker.
  FuncValueTable MOutLocs = std::make_unique<ValueTable[]>(MaxNumBlocks);
  FuncValueTable MInLocs = std::make_unique<ValueTable[]>(MaxNumBlocks);
  unsigned NumLocs = MTracker->getNumLocs();
  for (int i = 0; i < MaxNumBlocks; ++i) {
    // These all auto-initialize to ValueIDNum::EmptyValue
    MOutLocs[i] = std::make_unique<ValueIDNum[]>(NumLocs);
    MInLocs[i] = std::make_unique<ValueIDNum[]>(NumLocs);
  }

  // Solve the machine value dataflow problem using the MLocTransfer function,
  // storing the computed live-ins / live-outs into the array-of-arrays. We use
  // both live-ins and live-outs for decision making in the variable value
  // dataflow problem.
  buildMLocValueMap(MF, MInLocs, MOutLocs, MLocTransfer);

  // Patch up debug phi numbers, turning unknown block-live-in values into
  // either live-through machine values, or PHIs.
  for (auto &DBG_PHI : DebugPHINumToValue) {
    // Identify unresolved block-live-ins.
    if (!DBG_PHI.ValueRead)
      continue;

    ValueIDNum &Num = *DBG_PHI.ValueRead;
    if (!Num.isPHI())
      continue;

    unsigned BlockNo = Num.getBlock();
    LocIdx LocNo = Num.getLoc();
    Num = MInLocs[BlockNo][LocNo.asU64()];
  }
  // Later, we'll be looking up ranges of instruction numbers.
  llvm::sort(DebugPHINumToValue);

  // Walk back through each block / instruction, collecting DBG_VALUE
  // instructions and recording what machine value their operands refer to.
  for (auto &OrderPair : OrderToBB) {
    MachineBasicBlock &MBB = *OrderPair.second;
    CurBB = MBB.getNumber();
    VTracker = &vlocs[CurBB];
    VTracker->MBB = &MBB;
    MTracker->loadFromArray(MInLocs[CurBB], CurBB);
    CurInst = 1;
    for (auto &MI : MBB) {
      process(MI, MOutLocs.get(), MInLocs.get());
      ++CurInst;
    }
    MTracker->reset();
  }

  // Number all variables in the order that they appear, to be used as a stable
  // insertion order later.
  DenseMap<DebugVariable, unsigned> AllVarsNumbering;

  // Map from one LexicalScope to all the variables in that scope.
  ScopeToVarsT ScopeToVars;

  // Map from One lexical scope to all blocks where assignments happen for
  // that scope.
  ScopeToAssignBlocksT ScopeToAssignBlocks;

  // Store map of DILocations that describes scopes.
  ScopeToDILocT ScopeToDILocation;

  // To mirror old LiveDebugValues, enumerate variables in RPOT order. Otherwise
  // the order is unimportant, it just has to be stable.
  unsigned VarAssignCount = 0;
  for (unsigned int I = 0; I < OrderToBB.size(); ++I) {
    auto *MBB = OrderToBB[I];
    auto *VTracker = &vlocs[MBB->getNumber()];
    // Collect each variable with a DBG_VALUE in this block.
    for (auto &idx : VTracker->Vars) {
      const auto &Var = idx.first;
      const DILocation *ScopeLoc = VTracker->Scopes[Var];
      assert(ScopeLoc != nullptr);
      auto *Scope = LS.findLexicalScope(ScopeLoc);

      // No insts in scope -> shouldn't have been recorded.
      assert(Scope != nullptr);

      AllVarsNumbering.insert(std::make_pair(Var, AllVarsNumbering.size()));
      ScopeToVars[Scope].insert(Var);
      ScopeToAssignBlocks[Scope].insert(VTracker->MBB);
      ScopeToDILocation[Scope] = ScopeLoc;
      ++VarAssignCount;
    }
  }

  bool Changed = false;

  // If we have an extremely large number of variable assignments and blocks,
  // bail out at this point. We've burnt some time doing analysis already,
  // however we should cut our losses.
  if ((unsigned)MaxNumBlocks > InputBBLimit &&
      VarAssignCount > InputDbgValLimit) {
    LLVM_DEBUG(dbgs() << "Disabling InstrRefBasedLDV: " << MF.getName()
                      << " has " << MaxNumBlocks << " basic blocks and "
                      << VarAssignCount
                      << " variable assignments, exceeding limits.\n");
  } else {
    // Optionally, solve the variable value problem and emit to blocks by using
    // a lexical-scope-depth search. It should be functionally identical to
    // the "else" block of this condition.
    Changed = depthFirstVLocAndEmit(
        MaxNumBlocks, ScopeToDILocation, ScopeToVars, ScopeToAssignBlocks,
        SavedLiveIns, MOutLocs, MInLocs, vlocs, MF, AllVarsNumbering, *TPC);
  }

  delete MTracker;
  delete TTracker;
  MTracker = nullptr;
  VTracker = nullptr;
  TTracker = nullptr;

  ArtificialBlocks.clear();
  OrderToBB.clear();
  BBToOrder.clear();
  BBNumToRPO.clear();
  DebugInstrNumToInstr.clear();
  DebugPHINumToValue.clear();
  OverlapFragments.clear();
  SeenFragments.clear();
  SeenDbgPHIs.clear();
  DbgOpStore.clear();

  return Changed;
}

LDVImpl *llvm::makeInstrRefBasedLiveDebugValues() {
  return new InstrRefBasedLDV();
}

namespace {
class LDVSSABlock;
class LDVSSAUpdater;

// Pick a type to identify incoming block values as we construct SSA. We
// can't use anything more robust than an integer unfortunately, as SSAUpdater
// expects to zero-initialize the type.
typedef uint64_t BlockValueNum;

/// Represents an SSA PHI node for the SSA updater class. Contains the block
/// this PHI is in, the value number it would have, and the expected incoming
/// values from parent blocks.
class LDVSSAPhi {
public:
  SmallVector<std::pair<LDVSSABlock *, BlockValueNum>, 4> IncomingValues;
  LDVSSABlock *ParentBlock;
  BlockValueNum PHIValNum;
  LDVSSAPhi(BlockValueNum PHIValNum, LDVSSABlock *ParentBlock)
      : ParentBlock(ParentBlock), PHIValNum(PHIValNum) {}

  LDVSSABlock *getParent() { return ParentBlock; }
};

/// Thin wrapper around a block predecessor iterator. Only difference from a
/// normal block iterator is that it dereferences to an LDVSSABlock.
class LDVSSABlockIterator {
public:
  MachineBasicBlock::pred_iterator PredIt;
  LDVSSAUpdater &Updater;

  LDVSSABlockIterator(MachineBasicBlock::pred_iterator PredIt,
                      LDVSSAUpdater &Updater)
      : PredIt(PredIt), Updater(Updater) {}

  bool operator!=(const LDVSSABlockIterator &OtherIt) const {
    return OtherIt.PredIt != PredIt;
  }

  LDVSSABlockIterator &operator++() {
    ++PredIt;
    return *this;
  }

  LDVSSABlock *operator*();
};

/// Thin wrapper around a block for SSA Updater interface. Necessary because
/// we need to track the PHI value(s) that we may have observed as necessary
/// in this block.
class LDVSSABlock {
public:
  MachineBasicBlock &BB;
  LDVSSAUpdater &Updater;
  using PHIListT = SmallVector<LDVSSAPhi, 1>;
  /// List of PHIs in this block. There should only ever be one.
  PHIListT PHIList;

  LDVSSABlock(MachineBasicBlock &BB, LDVSSAUpdater &Updater)
      : BB(BB), Updater(Updater) {}

  LDVSSABlockIterator succ_begin() {
    return LDVSSABlockIterator(BB.succ_begin(), Updater);
  }

  LDVSSABlockIterator succ_end() {
    return LDVSSABlockIterator(BB.succ_end(), Updater);
  }

  /// SSAUpdater has requested a PHI: create that within this block record.
  LDVSSAPhi *newPHI(BlockValueNum Value) {
    PHIList.emplace_back(Value, this);
    return &PHIList.back();
  }

  /// SSAUpdater wishes to know what PHIs already exist in this block.
  PHIListT &phis() { return PHIList; }
};

/// Utility class for the SSAUpdater interface: tracks blocks, PHIs and values
/// while SSAUpdater is exploring the CFG. It's passed as a handle / baton to
// SSAUpdaterTraits<LDVSSAUpdater>.
class LDVSSAUpdater {
public:
  /// Map of value numbers to PHI records.
  DenseMap<BlockValueNum, LDVSSAPhi *> PHIs;
  /// Map of which blocks generate Undef values -- blocks that are not
  /// dominated by any Def.
  DenseMap<MachineBasicBlock *, BlockValueNum> UndefMap;
  /// Map of machine blocks to our own records of them.
  DenseMap<MachineBasicBlock *, LDVSSABlock *> BlockMap;
  /// Machine location where any PHI must occur.
  LocIdx Loc;
  /// Table of live-in machine value numbers for blocks / locations.
  const ValueTable *MLiveIns;

  LDVSSAUpdater(LocIdx L, const ValueTable *MLiveIns)
      : Loc(L), MLiveIns(MLiveIns) {}

  void reset() {
    for (auto &Block : BlockMap)
      delete Block.second;

    PHIs.clear();
    UndefMap.clear();
    BlockMap.clear();
  }

  ~LDVSSAUpdater() { reset(); }

  /// For a given MBB, create a wrapper block for it. Stores it in the
  /// LDVSSAUpdater block map.
  LDVSSABlock *getSSALDVBlock(MachineBasicBlock *BB) {
    auto it = BlockMap.find(BB);
    if (it == BlockMap.end()) {
      BlockMap[BB] = new LDVSSABlock(*BB, *this);
      it = BlockMap.find(BB);
    }
    return it->second;
  }

  /// Find the live-in value number for the given block. Looks up the value at
  /// the PHI location on entry.
  BlockValueNum getValue(LDVSSABlock *LDVBB) {
    return MLiveIns[LDVBB->BB.getNumber()][Loc.asU64()].asU64();
  }
};

LDVSSABlock *LDVSSABlockIterator::operator*() {
  return Updater.getSSALDVBlock(*PredIt);
}

#ifndef NDEBUG

raw_ostream &operator<<(raw_ostream &out, const LDVSSAPhi &PHI) {
  out << "SSALDVPHI " << PHI.PHIValNum;
  return out;
}

#endif

} // namespace

namespace llvm {

/// Template specialization to give SSAUpdater access to CFG and value
/// information. SSAUpdater calls methods in these traits, passing in the
/// LDVSSAUpdater object, to learn about blocks and the values they define.
/// It also provides methods to create PHI nodes and track them.
template <> class SSAUpdaterTraits<LDVSSAUpdater> {
public:
  using BlkT = LDVSSABlock;
  using ValT = BlockValueNum;
  using PhiT = LDVSSAPhi;
  using BlkSucc_iterator = LDVSSABlockIterator;

  // Methods to access block successors -- dereferencing to our wrapper class.
  static BlkSucc_iterator BlkSucc_begin(BlkT *BB) { return BB->succ_begin(); }
  static BlkSucc_iterator BlkSucc_end(BlkT *BB) { return BB->succ_end(); }

  /// Iterator for PHI operands.
  class PHI_iterator {
  private:
    LDVSSAPhi *PHI;
    unsigned Idx;

  public:
    explicit PHI_iterator(LDVSSAPhi *P) // begin iterator
        : PHI(P), Idx(0) {}
    PHI_iterator(LDVSSAPhi *P, bool) // end iterator
        : PHI(P), Idx(PHI->IncomingValues.size()) {}

    PHI_iterator &operator++() {
      Idx++;
      return *this;
    }
    bool operator==(const PHI_iterator &X) const { return Idx == X.Idx; }
    bool operator!=(const PHI_iterator &X) const { return !operator==(X); }

    BlockValueNum getIncomingValue() { return PHI->IncomingValues[Idx].second; }

    LDVSSABlock *getIncomingBlock() { return PHI->IncomingValues[Idx].first; }
  };

  static inline PHI_iterator PHI_begin(PhiT *PHI) { return PHI_iterator(PHI); }

  static inline PHI_iterator PHI_end(PhiT *PHI) {
    return PHI_iterator(PHI, true);
  }

  /// FindPredecessorBlocks - Put the predecessors of BB into the Preds
  /// vector.
  static void FindPredecessorBlocks(LDVSSABlock *BB,
                                    SmallVectorImpl<LDVSSABlock *> *Preds) {
    for (MachineBasicBlock *Pred : BB->BB.predecessors())
      Preds->push_back(BB->Updater.getSSALDVBlock(Pred));
  }

  /// GetUndefVal - Normally creates an IMPLICIT_DEF instruction with a new
  /// register. For LiveDebugValues, represents a block identified as not having
  /// any DBG_PHI predecessors.
  static BlockValueNum GetUndefVal(LDVSSABlock *BB, LDVSSAUpdater *Updater) {
    // Create a value number for this block -- it needs to be unique and in the
    // "undef" collection, so that we know it's not real. Use a number
    // representing a PHI into this block.
    BlockValueNum Num = ValueIDNum(BB->BB.getNumber(), 0, Updater->Loc).asU64();
    Updater->UndefMap[&BB->BB] = Num;
    return Num;
  }

  /// CreateEmptyPHI - Create a (representation of a) PHI in the given block.
  /// SSAUpdater will populate it with information about incoming values. The
  /// value number of this PHI is whatever the  machine value number problem
  /// solution determined it to be. This includes non-phi values if SSAUpdater
  /// tries to create a PHI where the incoming values are identical.
  static BlockValueNum CreateEmptyPHI(LDVSSABlock *BB, unsigned NumPreds,
                                   LDVSSAUpdater *Updater) {
    BlockValueNum PHIValNum = Updater->getValue(BB);
    LDVSSAPhi *PHI = BB->newPHI(PHIValNum);
    Updater->PHIs[PHIValNum] = PHI;
    return PHIValNum;
  }

  /// AddPHIOperand - Add the specified value as an operand of the PHI for
  /// the specified predecessor block.
  static void AddPHIOperand(LDVSSAPhi *PHI, BlockValueNum Val, LDVSSABlock *Pred) {
    PHI->IncomingValues.push_back(std::make_pair(Pred, Val));
  }

  /// ValueIsPHI - Check if the instruction that defines the specified value
  /// is a PHI instruction.
  static LDVSSAPhi *ValueIsPHI(BlockValueNum Val, LDVSSAUpdater *Updater) {
    auto PHIIt = Updater->PHIs.find(Val);
    if (PHIIt == Updater->PHIs.end())
      return nullptr;
    return PHIIt->second;
  }

  /// ValueIsNewPHI - Like ValueIsPHI but also check if the PHI has no source
  /// operands, i.e., it was just added.
  static LDVSSAPhi *ValueIsNewPHI(BlockValueNum Val, LDVSSAUpdater *Updater) {
    LDVSSAPhi *PHI = ValueIsPHI(Val, Updater);
    if (PHI && PHI->IncomingValues.size() == 0)
      return PHI;
    return nullptr;
  }

  /// GetPHIValue - For the specified PHI instruction, return the value
  /// that it defines.
  static BlockValueNum GetPHIValue(LDVSSAPhi *PHI) { return PHI->PHIValNum; }
};

} // end namespace llvm

std::optional<ValueIDNum> InstrRefBasedLDV::resolveDbgPHIs(
    MachineFunction &MF, const ValueTable *MLiveOuts,
    const ValueTable *MLiveIns, MachineInstr &Here, uint64_t InstrNum) {
  assert(MLiveOuts && MLiveIns &&
         "Tried to resolve DBG_PHI before location "
         "tables allocated?");

  // This function will be called twice per DBG_INSTR_REF, and might end up
  // computing lots of SSA information: memoize it.
  auto SeenDbgPHIIt = SeenDbgPHIs.find(std::make_pair(&Here, InstrNum));
  if (SeenDbgPHIIt != SeenDbgPHIs.end())
    return SeenDbgPHIIt->second;

  std::optional<ValueIDNum> Result =
      resolveDbgPHIsImpl(MF, MLiveOuts, MLiveIns, Here, InstrNum);
  SeenDbgPHIs.insert({std::make_pair(&Here, InstrNum), Result});
  return Result;
}

std::optional<ValueIDNum> InstrRefBasedLDV::resolveDbgPHIsImpl(
    MachineFunction &MF, const ValueTable *MLiveOuts,
    const ValueTable *MLiveIns, MachineInstr &Here, uint64_t InstrNum) {
  // Pick out records of DBG_PHI instructions that have been observed. If there
  // are none, then we cannot compute a value number.
  auto RangePair = std::equal_range(DebugPHINumToValue.begin(),
                                    DebugPHINumToValue.end(), InstrNum);
  auto LowerIt = RangePair.first;
  auto UpperIt = RangePair.second;

  // No DBG_PHI means there can be no location.
  if (LowerIt == UpperIt)
    return std::nullopt;

  // If any DBG_PHIs referred to a location we didn't understand, don't try to
  // compute a value. There might be scenarios where we could recover a value
  // for some range of DBG_INSTR_REFs, but at this point we can have high
  // confidence that we've seen a bug.
  auto DBGPHIRange = make_range(LowerIt, UpperIt);
  for (const DebugPHIRecord &DBG_PHI : DBGPHIRange)
    if (!DBG_PHI.ValueRead)
      return std::nullopt;

  // If there's only one DBG_PHI, then that is our value number.
  if (std::distance(LowerIt, UpperIt) == 1)
    return *LowerIt->ValueRead;

  // Pick out the location (physreg, slot) where any PHIs must occur. It's
  // technically possible for us to merge values in different registers in each
  // block, but highly unlikely that LLVM will generate such code after register
  // allocation.
  LocIdx Loc = *LowerIt->ReadLoc;

  // We have several DBG_PHIs, and a use position (the Here inst). All each
  // DBG_PHI does is identify a value at a program position. We can treat each
  // DBG_PHI like it's a Def of a value, and the use position is a Use of a
  // value, just like SSA. We use the bulk-standard LLVM SSA updater class to
  // determine which Def is used at the Use, and any PHIs that happen along
  // the way.
  // Adapted LLVM SSA Updater:
  LDVSSAUpdater Updater(Loc, MLiveIns);
  // Map of which Def or PHI is the current value in each block.
  DenseMap<LDVSSABlock *, BlockValueNum> AvailableValues;
  // Set of PHIs that we have created along the way.
  SmallVector<LDVSSAPhi *, 8> CreatedPHIs;

  // Each existing DBG_PHI is a Def'd value under this model. Record these Defs
  // for the SSAUpdater.
  for (const auto &DBG_PHI : DBGPHIRange) {
    LDVSSABlock *Block = Updater.getSSALDVBlock(DBG_PHI.MBB);
    const ValueIDNum &Num = *DBG_PHI.ValueRead;
    AvailableValues.insert(std::make_pair(Block, Num.asU64()));
  }

  LDVSSABlock *HereBlock = Updater.getSSALDVBlock(Here.getParent());
  const auto &AvailIt = AvailableValues.find(HereBlock);
  if (AvailIt != AvailableValues.end()) {
    // Actually, we already know what the value is -- the Use is in the same
    // block as the Def.
    return ValueIDNum::fromU64(AvailIt->second);
  }

  // Otherwise, we must use the SSA Updater. It will identify the value number
  // that we are to use, and the PHIs that must happen along the way.
  SSAUpdaterImpl<LDVSSAUpdater> Impl(&Updater, &AvailableValues, &CreatedPHIs);
  BlockValueNum ResultInt = Impl.GetValue(Updater.getSSALDVBlock(Here.getParent()));
  ValueIDNum Result = ValueIDNum::fromU64(ResultInt);

  // We have the number for a PHI, or possibly live-through value, to be used
  // at this Use. There are a number of things we have to check about it though:
  //  * Does any PHI use an 'Undef' (like an IMPLICIT_DEF) value? If so, this
  //    Use was not completely dominated by DBG_PHIs and we should abort.
  //  * Are the Defs or PHIs clobbered in a block? SSAUpdater isn't aware that
  //    we've left SSA form. Validate that the inputs to each PHI are the
  //    expected values.
  //  * Is a PHI we've created actually a merging of values, or are all the
  //    predecessor values the same, leading to a non-PHI machine value number?
  //    (SSAUpdater doesn't know that either). Remap validated PHIs into the
  //    the ValidatedValues collection below to sort this out.
  DenseMap<LDVSSABlock *, ValueIDNum> ValidatedValues;

  // Define all the input DBG_PHI values in ValidatedValues.
  for (const auto &DBG_PHI : DBGPHIRange) {
    LDVSSABlock *Block = Updater.getSSALDVBlock(DBG_PHI.MBB);
    const ValueIDNum &Num = *DBG_PHI.ValueRead;
    ValidatedValues.insert(std::make_pair(Block, Num));
  }

  // Sort PHIs to validate into RPO-order.
  SmallVector<LDVSSAPhi *, 8> SortedPHIs;
  for (auto &PHI : CreatedPHIs)
    SortedPHIs.push_back(PHI);

  llvm::sort(SortedPHIs, [&](LDVSSAPhi *A, LDVSSAPhi *B) {
    return BBToOrder[&A->getParent()->BB] < BBToOrder[&B->getParent()->BB];
  });

  for (auto &PHI : SortedPHIs) {
    ValueIDNum ThisBlockValueNum =
        MLiveIns[PHI->ParentBlock->BB.getNumber()][Loc.asU64()];

    // Are all these things actually defined?
    for (auto &PHIIt : PHI->IncomingValues) {
      // Any undef input means DBG_PHIs didn't dominate the use point.
      if (Updater.UndefMap.find(&PHIIt.first->BB) != Updater.UndefMap.end())
        return std::nullopt;

      ValueIDNum ValueToCheck;
      const ValueTable &BlockLiveOuts = MLiveOuts[PHIIt.first->BB.getNumber()];

      auto VVal = ValidatedValues.find(PHIIt.first);
      if (VVal == ValidatedValues.end()) {
        // We cross a loop, and this is a backedge. LLVMs tail duplication
        // happens so late that DBG_PHI instructions should not be able to
        // migrate into loops -- meaning we can only be live-through this
        // loop.
        ValueToCheck = ThisBlockValueNum;
      } else {
        // Does the block have as a live-out, in the location we're examining,
        // the value that we expect? If not, it's been moved or clobbered.
        ValueToCheck = VVal->second;
      }

      if (BlockLiveOuts[Loc.asU64()] != ValueToCheck)
        return std::nullopt;
    }

    // Record this value as validated.
    ValidatedValues.insert({PHI->ParentBlock, ThisBlockValueNum});
  }

  // All the PHIs are valid: we can return what the SSAUpdater said our value
  // number was.
  return Result;
}<|MERGE_RESOLUTION|>--- conflicted
+++ resolved
@@ -1644,21 +1644,6 @@
 
   // Pick a location for the machine value number, if such a location exists.
   // (This information could be stored in TransferTracker to make it faster).
-<<<<<<< HEAD
-  TransferTracker::LocationAndQuality FoundLoc;
-  for (auto Location : MTracker->locations()) {
-    LocIdx CurL = Location.Idx;
-    ValueIDNum ID = MTracker->readMLoc(CurL);
-    if (NewID && ID == NewID) {
-      // If this is the first location with that value, pick it. Otherwise,
-      // consider whether it's a "longer term" location.
-      std::optional<TransferTracker::LocationQuality> ReplacementQuality =
-          TTracker->getLocQualityIfBetter(CurL, FoundLoc.getQuality());
-      if (ReplacementQuality) {
-        FoundLoc =
-            TransferTracker::LocationAndQuality(CurL, *ReplacementQuality);
-        if (FoundLoc.isBest())
-=======
   SmallDenseMap<ValueIDNum, TransferTracker::LocationAndQuality> FoundLocs;
   SmallVector<ValueIDNum> ValuesToFind;
   // Initialized the preferred-location map with illegal locations, to be
@@ -1686,28 +1671,12 @@
       if (Previous.isBest()) {
         ValuesToFind.erase(ValueToFindIt);
         if (ValuesToFind.empty())
->>>>>>> e1acf65b
           break;
       }
     }
   }
 
   SmallVector<ResolvedDbgOp> NewLocs;
-<<<<<<< HEAD
-  if (!FoundLoc.isIllegal())
-    NewLocs.push_back(FoundLoc.getLoc());
-  // Tell transfer tracker that the variable value has changed.
-  TTracker->redefVar(MI, Properties, NewLocs);
-
-  // If there was a value with no location; but the value is defined in a
-  // later instruction in this block, this is a block-local use-before-def.
-  if (FoundLoc.isIllegal() && NewID && NewID->getBlock() == CurBB &&
-      NewID->getInst() > CurInst) {
-    SmallVector<DbgOp> UseBeforeDefLocs;
-    UseBeforeDefLocs.push_back(*NewID);
-    TTracker->addUseBeforeDef(V, {MI.getDebugExpression(), false, false},
-                              UseBeforeDefLocs, NewID->getInst());
-=======
   for (const DbgOp &DbgOp : DbgOps) {
     if (DbgOp.IsConst) {
       NewLocs.push_back(DbgOp.MO);
@@ -1745,7 +1714,6 @@
       TTracker->addUseBeforeDef(V, {MI.getDebugExpression(), false, true},
                                 DbgOps, LastUseBeforeDef);
     }
->>>>>>> e1acf65b
   }
 
   // Produce a DBG_VALUE representing what this DBG_INSTR_REF meant.
