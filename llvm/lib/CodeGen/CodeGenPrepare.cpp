//===- CodeGenPrepare.cpp - Prepare a function for code generation --------===//
//
// Part of the LLVM Project, under the Apache License v2.0 with LLVM Exceptions.
// See https://llvm.org/LICENSE.txt for license information.
// SPDX-License-Identifier: Apache-2.0 WITH LLVM-exception
//
//===----------------------------------------------------------------------===//
//
// This pass munges the code in the input function to better prepare it for
// SelectionDAG-based code generation. This works around limitations in it's
// basic-block-at-a-time approach. It should eventually be removed.
//
//===----------------------------------------------------------------------===//

#include "llvm/CodeGen/CodeGenPrepare.h"
#include "llvm/ADT/APInt.h"
#include "llvm/ADT/ArrayRef.h"
#include "llvm/ADT/DenseMap.h"
#include "llvm/ADT/MapVector.h"
#include "llvm/ADT/PointerIntPair.h"
#include "llvm/ADT/STLExtras.h"
#include "llvm/ADT/SmallPtrSet.h"
#include "llvm/ADT/SmallVector.h"
#include "llvm/ADT/Statistic.h"
#include "llvm/Analysis/BlockFrequencyInfo.h"
#include "llvm/Analysis/BranchProbabilityInfo.h"
#include "llvm/Analysis/InstructionSimplify.h"
#include "llvm/Analysis/LoopInfo.h"
#include "llvm/Analysis/ProfileSummaryInfo.h"
#include "llvm/Analysis/ScalarEvolutionExpressions.h"
#include "llvm/Analysis/TargetLibraryInfo.h"
#include "llvm/Analysis/TargetTransformInfo.h"
#include "llvm/Analysis/ValueTracking.h"
#include "llvm/Analysis/VectorUtils.h"
#include "llvm/CodeGen/Analysis.h"
#include "llvm/CodeGen/BasicBlockSectionsProfileReader.h"
#include "llvm/CodeGen/ISDOpcodes.h"
#include "llvm/CodeGen/SelectionDAGNodes.h"
#include "llvm/CodeGen/TargetLowering.h"
#include "llvm/CodeGen/TargetPassConfig.h"
#include "llvm/CodeGen/TargetSubtargetInfo.h"
#include "llvm/CodeGen/ValueTypes.h"
#include "llvm/CodeGenTypes/MachineValueType.h"
#include "llvm/Config/llvm-config.h"
#include "llvm/IR/Argument.h"
#include "llvm/IR/Attributes.h"
#include "llvm/IR/BasicBlock.h"
#include "llvm/IR/Constant.h"
#include "llvm/IR/Constants.h"
#include "llvm/IR/DataLayout.h"
#include "llvm/IR/DebugInfo.h"
#include "llvm/IR/DerivedTypes.h"
#include "llvm/IR/Dominators.h"
#include "llvm/IR/Function.h"
#include "llvm/IR/GetElementPtrTypeIterator.h"
#include "llvm/IR/GlobalValue.h"
#include "llvm/IR/GlobalVariable.h"
#include "llvm/IR/IRBuilder.h"
#include "llvm/IR/InlineAsm.h"
#include "llvm/IR/InstrTypes.h"
#include "llvm/IR/Instruction.h"
#include "llvm/IR/Instructions.h"
#include "llvm/IR/IntrinsicInst.h"
#include "llvm/IR/Intrinsics.h"
#include "llvm/IR/IntrinsicsAArch64.h"
#include "llvm/IR/LLVMContext.h"
#include "llvm/IR/MDBuilder.h"
#include "llvm/IR/Module.h"
#include "llvm/IR/Operator.h"
#include "llvm/IR/PatternMatch.h"
#include "llvm/IR/ProfDataUtils.h"
#include "llvm/IR/Statepoint.h"
#include "llvm/IR/Type.h"
#include "llvm/IR/Use.h"
#include "llvm/IR/User.h"
#include "llvm/IR/Value.h"
#include "llvm/IR/ValueHandle.h"
#include "llvm/IR/ValueMap.h"
#include "llvm/InitializePasses.h"
#include "llvm/Pass.h"
#include "llvm/Support/BlockFrequency.h"
#include "llvm/Support/BranchProbability.h"
#include "llvm/Support/Casting.h"
#include "llvm/Support/CommandLine.h"
#include "llvm/Support/Compiler.h"
#include "llvm/Support/Debug.h"
#include "llvm/Support/ErrorHandling.h"
#include "llvm/Support/raw_ostream.h"
#include "llvm/Target/TargetMachine.h"
#include "llvm/Target/TargetOptions.h"
#include "llvm/Transforms/Utils/BasicBlockUtils.h"
#include "llvm/Transforms/Utils/BypassSlowDivision.h"
#include "llvm/Transforms/Utils/Local.h"
#include "llvm/Transforms/Utils/SimplifyLibCalls.h"
#include "llvm/Transforms/Utils/SizeOpts.h"
#include <algorithm>
#include <cassert>
#include <cstdint>
#include <iterator>
#include <limits>
#include <memory>
#include <optional>
#include <utility>
#include <vector>

using namespace llvm;
using namespace llvm::PatternMatch;

#define DEBUG_TYPE "codegenprepare"

STATISTIC(NumBlocksElim, "Number of blocks eliminated");
STATISTIC(NumPHIsElim, "Number of trivial PHIs eliminated");
STATISTIC(NumGEPsElim, "Number of GEPs converted to casts");
STATISTIC(NumCmpUses, "Number of uses of Cmp expressions replaced with uses of "
                      "sunken Cmps");
STATISTIC(NumCastUses, "Number of uses of Cast expressions replaced with uses "
                       "of sunken Casts");
STATISTIC(NumMemoryInsts, "Number of memory instructions whose address "
                          "computations were sunk");
STATISTIC(NumMemoryInstsPhiCreated,
          "Number of phis created when address "
          "computations were sunk to memory instructions");
STATISTIC(NumMemoryInstsSelectCreated,
          "Number of select created when address "
          "computations were sunk to memory instructions");
STATISTIC(NumExtsMoved, "Number of [s|z]ext instructions combined with loads");
STATISTIC(NumExtUses, "Number of uses of [s|z]ext instructions optimized");
STATISTIC(NumAndsAdded,
          "Number of and mask instructions added to form ext loads");
STATISTIC(NumAndUses, "Number of uses of and mask instructions optimized");
STATISTIC(NumRetsDup, "Number of return instructions duplicated");
STATISTIC(NumDbgValueMoved, "Number of debug value instructions moved");
STATISTIC(NumSelectsExpanded, "Number of selects turned into branches");
STATISTIC(NumStoreExtractExposed, "Number of store(extractelement) exposed");

static cl::opt<bool> DisableBranchOpts(
    "disable-cgp-branch-opts", cl::Hidden, cl::init(false),
    cl::desc("Disable branch optimizations in CodeGenPrepare"));

static cl::opt<bool>
    DisableGCOpts("disable-cgp-gc-opts", cl::Hidden, cl::init(false),
                  cl::desc("Disable GC optimizations in CodeGenPrepare"));

static cl::opt<bool>
    DisableSelectToBranch("disable-cgp-select2branch", cl::Hidden,
                          cl::init(false),
                          cl::desc("Disable select to branch conversion."));

static cl::opt<bool>
    AddrSinkUsingGEPs("addr-sink-using-gep", cl::Hidden, cl::init(true),
                      cl::desc("Address sinking in CGP using GEPs."));

static cl::opt<bool>
    EnableAndCmpSinking("enable-andcmp-sinking", cl::Hidden, cl::init(true),
                        cl::desc("Enable sinkinig and/cmp into branches."));

static cl::opt<bool> DisableStoreExtract(
    "disable-cgp-store-extract", cl::Hidden, cl::init(false),
    cl::desc("Disable store(extract) optimizations in CodeGenPrepare"));

static cl::opt<bool> StressStoreExtract(
    "stress-cgp-store-extract", cl::Hidden, cl::init(false),
    cl::desc("Stress test store(extract) optimizations in CodeGenPrepare"));

static cl::opt<bool> DisableExtLdPromotion(
    "disable-cgp-ext-ld-promotion", cl::Hidden, cl::init(false),
    cl::desc("Disable ext(promotable(ld)) -> promoted(ext(ld)) optimization in "
             "CodeGenPrepare"));

static cl::opt<bool> StressExtLdPromotion(
    "stress-cgp-ext-ld-promotion", cl::Hidden, cl::init(false),
    cl::desc("Stress test ext(promotable(ld)) -> promoted(ext(ld)) "
             "optimization in CodeGenPrepare"));

static cl::opt<bool> DisablePreheaderProtect(
    "disable-preheader-prot", cl::Hidden, cl::init(false),
    cl::desc("Disable protection against removing loop preheaders"));

static cl::opt<bool> ProfileGuidedSectionPrefix(
    "profile-guided-section-prefix", cl::Hidden, cl::init(true),
    cl::desc("Use profile info to add section prefix for hot/cold functions"));

static cl::opt<bool> ProfileUnknownInSpecialSection(
    "profile-unknown-in-special-section", cl::Hidden,
    cl::desc("In profiling mode like sampleFDO, if a function doesn't have "
             "profile, we cannot tell the function is cold for sure because "
             "it may be a function newly added without ever being sampled. "
             "With the flag enabled, compiler can put such profile unknown "
             "functions into a special section, so runtime system can choose "
             "to handle it in a different way than .text section, to save "
             "RAM for example. "));

static cl::opt<bool> BBSectionsGuidedSectionPrefix(
    "bbsections-guided-section-prefix", cl::Hidden, cl::init(true),
    cl::desc("Use the basic-block-sections profile to determine the text "
             "section prefix for hot functions. Functions with "
             "basic-block-sections profile will be placed in `.text.hot` "
             "regardless of their FDO profile info. Other functions won't be "
             "impacted, i.e., their prefixes will be decided by FDO/sampleFDO "
             "profiles."));

static cl::opt<uint64_t> FreqRatioToSkipMerge(
    "cgp-freq-ratio-to-skip-merge", cl::Hidden, cl::init(2),
    cl::desc("Skip merging empty blocks if (frequency of empty block) / "
             "(frequency of destination block) is greater than this ratio"));

static cl::opt<bool> ForceSplitStore(
    "force-split-store", cl::Hidden, cl::init(false),
    cl::desc("Force store splitting no matter what the target query says."));

static cl::opt<bool> EnableTypePromotionMerge(
    "cgp-type-promotion-merge", cl::Hidden,
    cl::desc("Enable merging of redundant sexts when one is dominating"
             " the other."),
    cl::init(true));

static cl::opt<bool> DisableComplexAddrModes(
    "disable-complex-addr-modes", cl::Hidden, cl::init(false),
    cl::desc("Disables combining addressing modes with different parts "
             "in optimizeMemoryInst."));

static cl::opt<bool>
    AddrSinkNewPhis("addr-sink-new-phis", cl::Hidden, cl::init(false),
                    cl::desc("Allow creation of Phis in Address sinking."));

static cl::opt<bool> AddrSinkNewSelects(
    "addr-sink-new-select", cl::Hidden, cl::init(true),
    cl::desc("Allow creation of selects in Address sinking."));

static cl::opt<bool> AddrSinkCombineBaseReg(
    "addr-sink-combine-base-reg", cl::Hidden, cl::init(true),
    cl::desc("Allow combining of BaseReg field in Address sinking."));

static cl::opt<bool> AddrSinkCombineBaseGV(
    "addr-sink-combine-base-gv", cl::Hidden, cl::init(true),
    cl::desc("Allow combining of BaseGV field in Address sinking."));

static cl::opt<bool> AddrSinkCombineBaseOffs(
    "addr-sink-combine-base-offs", cl::Hidden, cl::init(true),
    cl::desc("Allow combining of BaseOffs field in Address sinking."));

static cl::opt<bool> AddrSinkCombineScaledReg(
    "addr-sink-combine-scaled-reg", cl::Hidden, cl::init(true),
    cl::desc("Allow combining of ScaledReg field in Address sinking."));

static cl::opt<bool>
    EnableGEPOffsetSplit("cgp-split-large-offset-gep", cl::Hidden,
                         cl::init(true),
                         cl::desc("Enable splitting large offset of GEP."));

static cl::opt<bool> EnableICMP_EQToICMP_ST(
    "cgp-icmp-eq2icmp-st", cl::Hidden, cl::init(false),
    cl::desc("Enable ICMP_EQ to ICMP_S(L|G)T conversion."));

static cl::opt<bool>
    VerifyBFIUpdates("cgp-verify-bfi-updates", cl::Hidden, cl::init(false),
                     cl::desc("Enable BFI update verification for "
                              "CodeGenPrepare."));

static cl::opt<bool>
    OptimizePhiTypes("cgp-optimize-phi-types", cl::Hidden, cl::init(true),
                     cl::desc("Enable converting phi types in CodeGenPrepare"));

static cl::opt<unsigned>
    HugeFuncThresholdInCGPP("cgpp-huge-func", cl::init(10000), cl::Hidden,
                            cl::desc("Least BB number of huge function."));

static cl::opt<unsigned>
    MaxAddressUsersToScan("cgp-max-address-users-to-scan", cl::init(100),
                          cl::Hidden,
                          cl::desc("Max number of address users to look at"));

static cl::opt<bool>
    DisableDeletePHIs("disable-cgp-delete-phis", cl::Hidden, cl::init(false),
                      cl::desc("Disable elimination of dead PHI nodes."));

namespace {

enum ExtType {
  ZeroExtension, // Zero extension has been seen.
  SignExtension, // Sign extension has been seen.
  BothExtension  // This extension type is used if we saw sext after
                 // ZeroExtension had been set, or if we saw zext after
                 // SignExtension had been set. It makes the type
                 // information of a promoted instruction invalid.
};

enum ModifyDT {
  NotModifyDT, // Not Modify any DT.
  ModifyBBDT,  // Modify the Basic Block Dominator Tree.
  ModifyInstDT // Modify the Instruction Dominator in a Basic Block,
               // This usually means we move/delete/insert instruction
               // in a Basic Block. So we should re-iterate instructions
               // in such Basic Block.
};

using SetOfInstrs = SmallPtrSet<Instruction *, 16>;
using TypeIsSExt = PointerIntPair<Type *, 2, ExtType>;
using InstrToOrigTy = DenseMap<Instruction *, TypeIsSExt>;
using SExts = SmallVector<Instruction *, 16>;
using ValueToSExts = MapVector<Value *, SExts>;

class TypePromotionTransaction;

class CodeGenPrepare {
  friend class CodeGenPrepareLegacyPass;
  const TargetMachine *TM = nullptr;
  const TargetSubtargetInfo *SubtargetInfo = nullptr;
  const TargetLowering *TLI = nullptr;
  const TargetRegisterInfo *TRI = nullptr;
  const TargetTransformInfo *TTI = nullptr;
  const BasicBlockSectionsProfileReader *BBSectionsProfileReader = nullptr;
  const TargetLibraryInfo *TLInfo = nullptr;
  LoopInfo *LI = nullptr;
  std::unique_ptr<BlockFrequencyInfo> BFI;
  std::unique_ptr<BranchProbabilityInfo> BPI;
  ProfileSummaryInfo *PSI = nullptr;

  /// As we scan instructions optimizing them, this is the next instruction
  /// to optimize. Transforms that can invalidate this should update it.
  BasicBlock::iterator CurInstIterator;

  /// Keeps track of non-local addresses that have been sunk into a block.
  /// This allows us to avoid inserting duplicate code for blocks with
  /// multiple load/stores of the same address. The usage of WeakTrackingVH
  /// enables SunkAddrs to be treated as a cache whose entries can be
  /// invalidated if a sunken address computation has been erased.
  ValueMap<Value *, WeakTrackingVH> SunkAddrs;

  /// Keeps track of all instructions inserted for the current function.
  SetOfInstrs InsertedInsts;

  /// Keeps track of the type of the related instruction before their
  /// promotion for the current function.
  InstrToOrigTy PromotedInsts;

  /// Keep track of instructions removed during promotion.
  SetOfInstrs RemovedInsts;

  /// Keep track of sext chains based on their initial value.
  DenseMap<Value *, Instruction *> SeenChainsForSExt;

  /// Keep track of GEPs accessing the same data structures such as structs or
  /// arrays that are candidates to be split later because of their large
  /// size.
  MapVector<AssertingVH<Value>,
            SmallVector<std::pair<AssertingVH<GetElementPtrInst>, int64_t>, 32>>
      LargeOffsetGEPMap;

  /// Keep track of new GEP base after splitting the GEPs having large offset.
  SmallSet<AssertingVH<Value>, 2> NewGEPBases;

  /// Map serial numbers to Large offset GEPs.
  DenseMap<AssertingVH<GetElementPtrInst>, int> LargeOffsetGEPID;

  /// Keep track of SExt promoted.
  ValueToSExts ValToSExtendedUses;

  /// True if the function has the OptSize attribute.
  bool OptSize;

  /// DataLayout for the Function being processed.
  const DataLayout *DL = nullptr;

  /// Building the dominator tree can be expensive, so we only build it
  /// lazily and update it when required.
  std::unique_ptr<DominatorTree> DT;

public:
  CodeGenPrepare(){};
  CodeGenPrepare(const TargetMachine *TM) : TM(TM){};
  /// If encounter huge function, we need to limit the build time.
  bool IsHugeFunc = false;

  /// FreshBBs is like worklist, it collected the updated BBs which need
  /// to be optimized again.
  /// Note: Consider building time in this pass, when a BB updated, we need
  /// to insert such BB into FreshBBs for huge function.
  SmallSet<BasicBlock *, 32> FreshBBs;

  void releaseMemory() {
    // Clear per function information.
    InsertedInsts.clear();
    PromotedInsts.clear();
    FreshBBs.clear();
    BPI.reset();
    BFI.reset();
  }

  bool run(Function &F, FunctionAnalysisManager &AM);

private:
  template <typename F>
  void resetIteratorIfInvalidatedWhileCalling(BasicBlock *BB, F f) {
    // Substituting can cause recursive simplifications, which can invalidate
    // our iterator.  Use a WeakTrackingVH to hold onto it in case this
    // happens.
    Value *CurValue = &*CurInstIterator;
    WeakTrackingVH IterHandle(CurValue);

    f();

    // If the iterator instruction was recursively deleted, start over at the
    // start of the block.
    if (IterHandle != CurValue) {
      CurInstIterator = BB->begin();
      SunkAddrs.clear();
    }
  }

  // Get the DominatorTree, building if necessary.
  DominatorTree &getDT(Function &F) {
    if (!DT)
      DT = std::make_unique<DominatorTree>(F);
    return *DT;
  }

  void removeAllAssertingVHReferences(Value *V);
  bool eliminateAssumptions(Function &F);
  bool eliminateFallThrough(Function &F, DominatorTree *DT = nullptr);
  bool eliminateMostlyEmptyBlocks(Function &F);
  BasicBlock *findDestBlockOfMergeableEmptyBlock(BasicBlock *BB);
  bool canMergeBlocks(const BasicBlock *BB, const BasicBlock *DestBB) const;
  void eliminateMostlyEmptyBlock(BasicBlock *BB);
  bool isMergingEmptyBlockProfitable(BasicBlock *BB, BasicBlock *DestBB,
                                     bool isPreheader);
  bool makeBitReverse(Instruction &I);
  bool optimizeBlock(BasicBlock &BB, ModifyDT &ModifiedDT);
  bool optimizeInst(Instruction *I, ModifyDT &ModifiedDT);
  bool optimizeMemoryInst(Instruction *MemoryInst, Value *Addr, Type *AccessTy,
                          unsigned AddrSpace);
  bool optimizeGatherScatterInst(Instruction *MemoryInst, Value *Ptr);
  bool optimizeInlineAsmInst(CallInst *CS);
  bool optimizeCallInst(CallInst *CI, ModifyDT &ModifiedDT);
  bool optimizeExt(Instruction *&I);
  bool optimizeExtUses(Instruction *I);
  bool optimizeLoadExt(LoadInst *Load);
  bool optimizeShiftInst(BinaryOperator *BO);
  bool optimizeFunnelShift(IntrinsicInst *Fsh);
  bool optimizeSelectInst(SelectInst *SI);
  bool optimizeShuffleVectorInst(ShuffleVectorInst *SVI);
  bool optimizeSwitchType(SwitchInst *SI);
  bool optimizeSwitchPhiConstants(SwitchInst *SI);
  bool optimizeSwitchInst(SwitchInst *SI);
  bool optimizeExtractElementInst(Instruction *Inst);
  bool dupRetToEnableTailCallOpts(BasicBlock *BB, ModifyDT &ModifiedDT);
  bool fixupDbgValue(Instruction *I);
  bool fixupDbgVariableRecord(DbgVariableRecord &I);
  bool fixupDbgVariableRecordsOnInst(Instruction &I);
  bool placeDbgValues(Function &F);
  bool placePseudoProbes(Function &F);
  bool canFormExtLd(const SmallVectorImpl<Instruction *> &MovedExts,
                    LoadInst *&LI, Instruction *&Inst, bool HasPromoted);
  bool tryToPromoteExts(TypePromotionTransaction &TPT,
                        const SmallVectorImpl<Instruction *> &Exts,
                        SmallVectorImpl<Instruction *> &ProfitablyMovedExts,
                        unsigned CreatedInstsCost = 0);
  bool mergeSExts(Function &F);
  bool splitLargeGEPOffsets();
  bool optimizePhiType(PHINode *Inst, SmallPtrSetImpl<PHINode *> &Visited,
                       SmallPtrSetImpl<Instruction *> &DeletedInstrs);
  bool optimizePhiTypes(Function &F);
  bool performAddressTypePromotion(
      Instruction *&Inst, bool AllowPromotionWithoutCommonHeader,
      bool HasPromoted, TypePromotionTransaction &TPT,
      SmallVectorImpl<Instruction *> &SpeculativelyMovedExts);
  bool splitBranchCondition(Function &F, ModifyDT &ModifiedDT);
  bool simplifyOffsetableRelocate(GCStatepointInst &I);

  bool tryToSinkFreeOperands(Instruction *I);
  bool replaceMathCmpWithIntrinsic(BinaryOperator *BO, Value *Arg0, Value *Arg1,
                                   CmpInst *Cmp, Intrinsic::ID IID);
  bool optimizeCmp(CmpInst *Cmp, ModifyDT &ModifiedDT);
  bool optimizeURem(Instruction *Rem);
  bool combineToUSubWithOverflow(CmpInst *Cmp, ModifyDT &ModifiedDT);
  bool combineToUAddWithOverflow(CmpInst *Cmp, ModifyDT &ModifiedDT);
  void verifyBFIUpdates(Function &F);
  bool _run(Function &F);
};

class CodeGenPrepareLegacyPass : public FunctionPass {
public:
  static char ID; // Pass identification, replacement for typeid

  CodeGenPrepareLegacyPass() : FunctionPass(ID) {
    initializeCodeGenPrepareLegacyPassPass(*PassRegistry::getPassRegistry());
  }

  bool runOnFunction(Function &F) override;

  StringRef getPassName() const override { return "CodeGen Prepare"; }

  void getAnalysisUsage(AnalysisUsage &AU) const override {
    // FIXME: When we can selectively preserve passes, preserve the domtree.
    AU.addRequired<ProfileSummaryInfoWrapperPass>();
    AU.addRequired<TargetLibraryInfoWrapperPass>();
    AU.addRequired<TargetPassConfig>();
    AU.addRequired<TargetTransformInfoWrapperPass>();
    AU.addRequired<LoopInfoWrapperPass>();
    AU.addUsedIfAvailable<BasicBlockSectionsProfileReaderWrapperPass>();
  }
};

} // end anonymous namespace

char CodeGenPrepareLegacyPass::ID = 0;

bool CodeGenPrepareLegacyPass::runOnFunction(Function &F) {
  if (skipFunction(F))
    return false;
  auto TM = &getAnalysis<TargetPassConfig>().getTM<TargetMachine>();
  CodeGenPrepare CGP(TM);
  CGP.DL = &F.getDataLayout();
  CGP.SubtargetInfo = TM->getSubtargetImpl(F);
  CGP.TLI = CGP.SubtargetInfo->getTargetLowering();
  CGP.TRI = CGP.SubtargetInfo->getRegisterInfo();
  CGP.TLInfo = &getAnalysis<TargetLibraryInfoWrapperPass>().getTLI(F);
  CGP.TTI = &getAnalysis<TargetTransformInfoWrapperPass>().getTTI(F);
  CGP.LI = &getAnalysis<LoopInfoWrapperPass>().getLoopInfo();
  CGP.BPI.reset(new BranchProbabilityInfo(F, *CGP.LI));
  CGP.BFI.reset(new BlockFrequencyInfo(F, *CGP.BPI, *CGP.LI));
  CGP.PSI = &getAnalysis<ProfileSummaryInfoWrapperPass>().getPSI();
  auto BBSPRWP =
      getAnalysisIfAvailable<BasicBlockSectionsProfileReaderWrapperPass>();
  CGP.BBSectionsProfileReader = BBSPRWP ? &BBSPRWP->getBBSPR() : nullptr;

  return CGP._run(F);
}

INITIALIZE_PASS_BEGIN(CodeGenPrepareLegacyPass, DEBUG_TYPE,
                      "Optimize for code generation", false, false)
INITIALIZE_PASS_DEPENDENCY(BasicBlockSectionsProfileReaderWrapperPass)
INITIALIZE_PASS_DEPENDENCY(LoopInfoWrapperPass)
INITIALIZE_PASS_DEPENDENCY(ProfileSummaryInfoWrapperPass)
INITIALIZE_PASS_DEPENDENCY(TargetLibraryInfoWrapperPass)
INITIALIZE_PASS_DEPENDENCY(TargetPassConfig)
INITIALIZE_PASS_DEPENDENCY(TargetTransformInfoWrapperPass)
INITIALIZE_PASS_END(CodeGenPrepareLegacyPass, DEBUG_TYPE,
                    "Optimize for code generation", false, false)

FunctionPass *llvm::createCodeGenPrepareLegacyPass() {
  return new CodeGenPrepareLegacyPass();
}

PreservedAnalyses CodeGenPreparePass::run(Function &F,
                                          FunctionAnalysisManager &AM) {
  CodeGenPrepare CGP(TM);

  bool Changed = CGP.run(F, AM);
  if (!Changed)
    return PreservedAnalyses::all();

  PreservedAnalyses PA;
  PA.preserve<TargetLibraryAnalysis>();
  PA.preserve<TargetIRAnalysis>();
  PA.preserve<LoopAnalysis>();
  return PA;
}

bool CodeGenPrepare::run(Function &F, FunctionAnalysisManager &AM) {
  DL = &F.getDataLayout();
  SubtargetInfo = TM->getSubtargetImpl(F);
  TLI = SubtargetInfo->getTargetLowering();
  TRI = SubtargetInfo->getRegisterInfo();
  TLInfo = &AM.getResult<TargetLibraryAnalysis>(F);
  TTI = &AM.getResult<TargetIRAnalysis>(F);
  LI = &AM.getResult<LoopAnalysis>(F);
  BPI.reset(new BranchProbabilityInfo(F, *LI));
  BFI.reset(new BlockFrequencyInfo(F, *BPI, *LI));
  auto &MAMProxy = AM.getResult<ModuleAnalysisManagerFunctionProxy>(F);
  PSI = MAMProxy.getCachedResult<ProfileSummaryAnalysis>(*F.getParent());
  BBSectionsProfileReader =
      AM.getCachedResult<BasicBlockSectionsProfileReaderAnalysis>(F);
  return _run(F);
}

bool CodeGenPrepare::_run(Function &F) {
  bool EverMadeChange = false;

  OptSize = F.hasOptSize();
  // Use the basic-block-sections profile to promote hot functions to .text.hot
  // if requested.
  if (BBSectionsGuidedSectionPrefix && BBSectionsProfileReader &&
      BBSectionsProfileReader->isFunctionHot(F.getName())) {
    F.setSectionPrefix("hot");
  } else if (ProfileGuidedSectionPrefix) {
    // The hot attribute overwrites profile count based hotness while profile
    // counts based hotness overwrite the cold attribute.
    // This is a conservative behabvior.
    if (F.hasFnAttribute(Attribute::Hot) ||
        PSI->isFunctionHotInCallGraph(&F, *BFI))
      F.setSectionPrefix("hot");
    // If PSI shows this function is not hot, we will placed the function
    // into unlikely section if (1) PSI shows this is a cold function, or
    // (2) the function has a attribute of cold.
    else if (PSI->isFunctionColdInCallGraph(&F, *BFI) ||
             F.hasFnAttribute(Attribute::Cold))
      F.setSectionPrefix("unlikely");
    else if (ProfileUnknownInSpecialSection && PSI->hasPartialSampleProfile() &&
             PSI->isFunctionHotnessUnknown(F))
      F.setSectionPrefix("unknown");
  }

  /// This optimization identifies DIV instructions that can be
  /// profitably bypassed and carried out with a shorter, faster divide.
  if (!OptSize && !PSI->hasHugeWorkingSetSize() && TLI->isSlowDivBypassed()) {
    const DenseMap<unsigned int, unsigned int> &BypassWidths =
        TLI->getBypassSlowDivWidths();
    BasicBlock *BB = &*F.begin();
    while (BB != nullptr) {
      // bypassSlowDivision may create new BBs, but we don't want to reapply the
      // optimization to those blocks.
      BasicBlock *Next = BB->getNextNode();
      if (!llvm::shouldOptimizeForSize(BB, PSI, BFI.get()))
        EverMadeChange |= bypassSlowDivision(BB, BypassWidths);
      BB = Next;
    }
  }

  // Get rid of @llvm.assume builtins before attempting to eliminate empty
  // blocks, since there might be blocks that only contain @llvm.assume calls
  // (plus arguments that we can get rid of).
  EverMadeChange |= eliminateAssumptions(F);

  // Eliminate blocks that contain only PHI nodes and an
  // unconditional branch.
  EverMadeChange |= eliminateMostlyEmptyBlocks(F);

  ModifyDT ModifiedDT = ModifyDT::NotModifyDT;
  if (!DisableBranchOpts)
    EverMadeChange |= splitBranchCondition(F, ModifiedDT);

  // Split some critical edges where one of the sources is an indirect branch,
  // to help generate sane code for PHIs involving such edges.
  EverMadeChange |=
      SplitIndirectBrCriticalEdges(F, /*IgnoreBlocksWithoutPHI=*/true);

  // If we are optimzing huge function, we need to consider the build time.
  // Because the basic algorithm's complex is near O(N!).
  IsHugeFunc = F.size() > HugeFuncThresholdInCGPP;

  // Transformations above may invalidate dominator tree and/or loop info.
  DT.reset();
  LI->releaseMemory();
  LI->analyze(getDT(F));

  bool MadeChange = true;
  bool FuncIterated = false;
  while (MadeChange) {
    MadeChange = false;

    for (BasicBlock &BB : llvm::make_early_inc_range(F)) {
      if (FuncIterated && !FreshBBs.contains(&BB))
        continue;

      ModifyDT ModifiedDTOnIteration = ModifyDT::NotModifyDT;
      bool Changed = optimizeBlock(BB, ModifiedDTOnIteration);

      if (ModifiedDTOnIteration == ModifyDT::ModifyBBDT)
        DT.reset();

      MadeChange |= Changed;
      if (IsHugeFunc) {
        // If the BB is updated, it may still has chance to be optimized.
        // This usually happen at sink optimization.
        // For example:
        //
        // bb0：
        // %and = and i32 %a, 4
        // %cmp = icmp eq i32 %and, 0
        //
        // If the %cmp sink to other BB, the %and will has chance to sink.
        if (Changed)
          FreshBBs.insert(&BB);
        else if (FuncIterated)
          FreshBBs.erase(&BB);
      } else {
        // For small/normal functions, we restart BB iteration if the dominator
        // tree of the Function was changed.
        if (ModifiedDTOnIteration != ModifyDT::NotModifyDT)
          break;
      }
    }
    // We have iterated all the BB in the (only work for huge) function.
    FuncIterated = IsHugeFunc;

    if (EnableTypePromotionMerge && !ValToSExtendedUses.empty())
      MadeChange |= mergeSExts(F);
    if (!LargeOffsetGEPMap.empty())
      MadeChange |= splitLargeGEPOffsets();
    MadeChange |= optimizePhiTypes(F);

    if (MadeChange)
      eliminateFallThrough(F, DT.get());

#ifndef NDEBUG
    if (MadeChange && VerifyLoopInfo)
      LI->verify(getDT(F));
#endif

    // Really free removed instructions during promotion.
    for (Instruction *I : RemovedInsts)
      I->deleteValue();

    EverMadeChange |= MadeChange;
    SeenChainsForSExt.clear();
    ValToSExtendedUses.clear();
    RemovedInsts.clear();
    LargeOffsetGEPMap.clear();
    LargeOffsetGEPID.clear();
  }

  NewGEPBases.clear();
  SunkAddrs.clear();

  if (!DisableBranchOpts) {
    MadeChange = false;
    // Use a set vector to get deterministic iteration order. The order the
    // blocks are removed may affect whether or not PHI nodes in successors
    // are removed.
    SmallSetVector<BasicBlock *, 8> WorkList;
    for (BasicBlock &BB : F) {
      SmallVector<BasicBlock *, 2> Successors(successors(&BB));
      MadeChange |= ConstantFoldTerminator(&BB, true);
      if (!MadeChange)
        continue;

      for (BasicBlock *Succ : Successors)
        if (pred_empty(Succ))
          WorkList.insert(Succ);
    }

    // Delete the dead blocks and any of their dead successors.
    MadeChange |= !WorkList.empty();
    while (!WorkList.empty()) {
      BasicBlock *BB = WorkList.pop_back_val();
      SmallVector<BasicBlock *, 2> Successors(successors(BB));

      DeleteDeadBlock(BB);

      for (BasicBlock *Succ : Successors)
        if (pred_empty(Succ))
          WorkList.insert(Succ);
    }

    // Merge pairs of basic blocks with unconditional branches, connected by
    // a single edge.
    if (EverMadeChange || MadeChange)
      MadeChange |= eliminateFallThrough(F);

    EverMadeChange |= MadeChange;
  }

  if (!DisableGCOpts) {
    SmallVector<GCStatepointInst *, 2> Statepoints;
    for (BasicBlock &BB : F)
      for (Instruction &I : BB)
        if (auto *SP = dyn_cast<GCStatepointInst>(&I))
          Statepoints.push_back(SP);
    for (auto &I : Statepoints)
      EverMadeChange |= simplifyOffsetableRelocate(*I);
  }

  // Do this last to clean up use-before-def scenarios introduced by other
  // preparatory transforms.
  EverMadeChange |= placeDbgValues(F);
  EverMadeChange |= placePseudoProbes(F);

#ifndef NDEBUG
  if (VerifyBFIUpdates)
    verifyBFIUpdates(F);
#endif

  return EverMadeChange;
}

bool CodeGenPrepare::eliminateAssumptions(Function &F) {
  bool MadeChange = false;
  for (BasicBlock &BB : F) {
    CurInstIterator = BB.begin();
    while (CurInstIterator != BB.end()) {
      Instruction *I = &*(CurInstIterator++);
      if (auto *Assume = dyn_cast<AssumeInst>(I)) {
        MadeChange = true;
        Value *Operand = Assume->getOperand(0);
        Assume->eraseFromParent();

        resetIteratorIfInvalidatedWhileCalling(&BB, [&]() {
          RecursivelyDeleteTriviallyDeadInstructions(Operand, TLInfo, nullptr);
        });
      }
    }
  }
  return MadeChange;
}

/// An instruction is about to be deleted, so remove all references to it in our
/// GEP-tracking data strcutures.
void CodeGenPrepare::removeAllAssertingVHReferences(Value *V) {
  LargeOffsetGEPMap.erase(V);
  NewGEPBases.erase(V);

  auto GEP = dyn_cast<GetElementPtrInst>(V);
  if (!GEP)
    return;

  LargeOffsetGEPID.erase(GEP);

  auto VecI = LargeOffsetGEPMap.find(GEP->getPointerOperand());
  if (VecI == LargeOffsetGEPMap.end())
    return;

  auto &GEPVector = VecI->second;
  llvm::erase_if(GEPVector, [=](auto &Elt) { return Elt.first == GEP; });

  if (GEPVector.empty())
    LargeOffsetGEPMap.erase(VecI);
}

// Verify BFI has been updated correctly by recomputing BFI and comparing them.
void LLVM_ATTRIBUTE_UNUSED CodeGenPrepare::verifyBFIUpdates(Function &F) {
  DominatorTree NewDT(F);
  LoopInfo NewLI(NewDT);
  BranchProbabilityInfo NewBPI(F, NewLI, TLInfo);
  BlockFrequencyInfo NewBFI(F, NewBPI, NewLI);
  NewBFI.verifyMatch(*BFI);
}

/// Merge basic blocks which are connected by a single edge, where one of the
/// basic blocks has a single successor pointing to the other basic block,
/// which has a single predecessor.
bool CodeGenPrepare::eliminateFallThrough(Function &F, DominatorTree *DT) {
  bool Changed = false;
  // Scan all of the blocks in the function, except for the entry block.
  // Use a temporary array to avoid iterator being invalidated when
  // deleting blocks.
  SmallVector<WeakTrackingVH, 16> Blocks;
  for (auto &Block : llvm::drop_begin(F))
    Blocks.push_back(&Block);

  SmallSet<WeakTrackingVH, 16> Preds;
  for (auto &Block : Blocks) {
    auto *BB = cast_or_null<BasicBlock>(Block);
    if (!BB)
      continue;
    // If the destination block has a single pred, then this is a trivial
    // edge, just collapse it.
    BasicBlock *SinglePred = BB->getSinglePredecessor();

    // Don't merge if BB's address is taken.
    if (!SinglePred || SinglePred == BB || BB->hasAddressTaken())
      continue;

    // Make an effort to skip unreachable blocks.
    if (DT && !DT->isReachableFromEntry(BB))
      continue;

    BranchInst *Term = dyn_cast<BranchInst>(SinglePred->getTerminator());
    if (Term && !Term->isConditional()) {
      Changed = true;
      LLVM_DEBUG(dbgs() << "To merge:\n" << *BB << "\n\n\n");

      // Merge BB into SinglePred and delete it.
      MergeBlockIntoPredecessor(BB, /* DTU */ nullptr, LI, /* MSSAU */ nullptr,
                                /* MemDep */ nullptr,
                                /* PredecessorWithTwoSuccessors */ false, DT);
      Preds.insert(SinglePred);

      if (IsHugeFunc) {
        // Update FreshBBs to optimize the merged BB.
        FreshBBs.insert(SinglePred);
        FreshBBs.erase(BB);
      }
    }
  }

  // (Repeatedly) merging blocks into their predecessors can create redundant
  // debug intrinsics.
  for (const auto &Pred : Preds)
    if (auto *BB = cast_or_null<BasicBlock>(Pred))
      RemoveRedundantDbgInstrs(BB);

  return Changed;
}

/// Find a destination block from BB if BB is mergeable empty block.
BasicBlock *CodeGenPrepare::findDestBlockOfMergeableEmptyBlock(BasicBlock *BB) {
  // If this block doesn't end with an uncond branch, ignore it.
  BranchInst *BI = dyn_cast<BranchInst>(BB->getTerminator());
  if (!BI || !BI->isUnconditional())
    return nullptr;

  // If the instruction before the branch (skipping debug info) isn't a phi
  // node, then other stuff is happening here.
  BasicBlock::iterator BBI = BI->getIterator();
  if (BBI != BB->begin()) {
    --BBI;
    while (isa<DbgInfoIntrinsic>(BBI)) {
      if (BBI == BB->begin())
        break;
      --BBI;
    }
    if (!isa<DbgInfoIntrinsic>(BBI) && !isa<PHINode>(BBI))
      return nullptr;
  }

  // Do not break infinite loops.
  BasicBlock *DestBB = BI->getSuccessor(0);
  if (DestBB == BB)
    return nullptr;

  if (!canMergeBlocks(BB, DestBB))
    DestBB = nullptr;

  return DestBB;
}

/// Eliminate blocks that contain only PHI nodes, debug info directives, and an
/// unconditional branch. Passes before isel (e.g. LSR/loopsimplify) often split
/// edges in ways that are non-optimal for isel. Start by eliminating these
/// blocks so we can split them the way we want them.
bool CodeGenPrepare::eliminateMostlyEmptyBlocks(Function &F) {
  SmallPtrSet<BasicBlock *, 16> Preheaders;
  SmallVector<Loop *, 16> LoopList(LI->begin(), LI->end());
  while (!LoopList.empty()) {
    Loop *L = LoopList.pop_back_val();
    llvm::append_range(LoopList, *L);
    if (BasicBlock *Preheader = L->getLoopPreheader())
      Preheaders.insert(Preheader);
  }

  bool MadeChange = false;
  // Copy blocks into a temporary array to avoid iterator invalidation issues
  // as we remove them.
  // Note that this intentionally skips the entry block.
  SmallVector<WeakTrackingVH, 16> Blocks;
  for (auto &Block : llvm::drop_begin(F)) {
    // Delete phi nodes that could block deleting other empty blocks.
    if (!DisableDeletePHIs)
      MadeChange |= DeleteDeadPHIs(&Block, TLInfo);
    Blocks.push_back(&Block);
  }

  for (auto &Block : Blocks) {
    BasicBlock *BB = cast_or_null<BasicBlock>(Block);
    if (!BB)
      continue;
    BasicBlock *DestBB = findDestBlockOfMergeableEmptyBlock(BB);
    if (!DestBB ||
        !isMergingEmptyBlockProfitable(BB, DestBB, Preheaders.count(BB)))
      continue;

    eliminateMostlyEmptyBlock(BB);
    MadeChange = true;
  }
  return MadeChange;
}

bool CodeGenPrepare::isMergingEmptyBlockProfitable(BasicBlock *BB,
                                                   BasicBlock *DestBB,
                                                   bool isPreheader) {
  // Do not delete loop preheaders if doing so would create a critical edge.
  // Loop preheaders can be good locations to spill registers. If the
  // preheader is deleted and we create a critical edge, registers may be
  // spilled in the loop body instead.
  if (!DisablePreheaderProtect && isPreheader &&
      !(BB->getSinglePredecessor() &&
        BB->getSinglePredecessor()->getSingleSuccessor()))
    return false;

  // Skip merging if the block's successor is also a successor to any callbr
  // that leads to this block.
  // FIXME: Is this really needed? Is this a correctness issue?
  for (BasicBlock *Pred : predecessors(BB)) {
    if (isa<CallBrInst>(Pred->getTerminator()) &&
        llvm::is_contained(successors(Pred), DestBB))
      return false;
  }

  // Try to skip merging if the unique predecessor of BB is terminated by a
  // switch or indirect branch instruction, and BB is used as an incoming block
  // of PHIs in DestBB. In such case, merging BB and DestBB would cause ISel to
  // add COPY instructions in the predecessor of BB instead of BB (if it is not
  // merged). Note that the critical edge created by merging such blocks wont be
  // split in MachineSink because the jump table is not analyzable. By keeping
  // such empty block (BB), ISel will place COPY instructions in BB, not in the
  // predecessor of BB.
  BasicBlock *Pred = BB->getUniquePredecessor();
  if (!Pred || !(isa<SwitchInst>(Pred->getTerminator()) ||
                 isa<IndirectBrInst>(Pred->getTerminator())))
    return true;

  if (BB->getTerminator() != BB->getFirstNonPHIOrDbg())
    return true;

  // We use a simple cost heuristic which determine skipping merging is
  // profitable if the cost of skipping merging is less than the cost of
  // merging : Cost(skipping merging) < Cost(merging BB), where the
  // Cost(skipping merging) is Freq(BB) * (Cost(Copy) + Cost(Branch)), and
  // the Cost(merging BB) is Freq(Pred) * Cost(Copy).
  // Assuming Cost(Copy) == Cost(Branch), we could simplify it to :
  //   Freq(Pred) / Freq(BB) > 2.
  // Note that if there are multiple empty blocks sharing the same incoming
  // value for the PHIs in the DestBB, we consider them together. In such
  // case, Cost(merging BB) will be the sum of their frequencies.

  if (!isa<PHINode>(DestBB->begin()))
    return true;

  SmallPtrSet<BasicBlock *, 16> SameIncomingValueBBs;

  // Find all other incoming blocks from which incoming values of all PHIs in
  // DestBB are the same as the ones from BB.
  for (BasicBlock *DestBBPred : predecessors(DestBB)) {
    if (DestBBPred == BB)
      continue;

    if (llvm::all_of(DestBB->phis(), [&](const PHINode &DestPN) {
          return DestPN.getIncomingValueForBlock(BB) ==
                 DestPN.getIncomingValueForBlock(DestBBPred);
        }))
      SameIncomingValueBBs.insert(DestBBPred);
  }

  // See if all BB's incoming values are same as the value from Pred. In this
  // case, no reason to skip merging because COPYs are expected to be place in
  // Pred already.
  if (SameIncomingValueBBs.count(Pred))
    return true;

  BlockFrequency PredFreq = BFI->getBlockFreq(Pred);
  BlockFrequency BBFreq = BFI->getBlockFreq(BB);

  for (auto *SameValueBB : SameIncomingValueBBs)
    if (SameValueBB->getUniquePredecessor() == Pred &&
        DestBB == findDestBlockOfMergeableEmptyBlock(SameValueBB))
      BBFreq += BFI->getBlockFreq(SameValueBB);

  std::optional<BlockFrequency> Limit = BBFreq.mul(FreqRatioToSkipMerge);
  return !Limit || PredFreq <= *Limit;
}

/// Return true if we can merge BB into DestBB if there is a single
/// unconditional branch between them, and BB contains no other non-phi
/// instructions.
bool CodeGenPrepare::canMergeBlocks(const BasicBlock *BB,
                                    const BasicBlock *DestBB) const {
  // We only want to eliminate blocks whose phi nodes are used by phi nodes in
  // the successor.  If there are more complex condition (e.g. preheaders),
  // don't mess around with them.
  for (const PHINode &PN : BB->phis()) {
    for (const User *U : PN.users()) {
      const Instruction *UI = cast<Instruction>(U);
      if (UI->getParent() != DestBB || !isa<PHINode>(UI))
        return false;
      // If User is inside DestBB block and it is a PHINode then check
      // incoming value. If incoming value is not from BB then this is
      // a complex condition (e.g. preheaders) we want to avoid here.
      if (UI->getParent() == DestBB) {
        if (const PHINode *UPN = dyn_cast<PHINode>(UI))
          for (unsigned I = 0, E = UPN->getNumIncomingValues(); I != E; ++I) {
            Instruction *Insn = dyn_cast<Instruction>(UPN->getIncomingValue(I));
            if (Insn && Insn->getParent() == BB &&
                Insn->getParent() != UPN->getIncomingBlock(I))
              return false;
          }
      }
    }
  }

  // If BB and DestBB contain any common predecessors, then the phi nodes in BB
  // and DestBB may have conflicting incoming values for the block.  If so, we
  // can't merge the block.
  const PHINode *DestBBPN = dyn_cast<PHINode>(DestBB->begin());
  if (!DestBBPN)
    return true; // no conflict.

  // Collect the preds of BB.
  SmallPtrSet<const BasicBlock *, 16> BBPreds;
  if (const PHINode *BBPN = dyn_cast<PHINode>(BB->begin())) {
    // It is faster to get preds from a PHI than with pred_iterator.
    for (unsigned i = 0, e = BBPN->getNumIncomingValues(); i != e; ++i)
      BBPreds.insert(BBPN->getIncomingBlock(i));
  } else {
    BBPreds.insert(pred_begin(BB), pred_end(BB));
  }

  // Walk the preds of DestBB.
  for (unsigned i = 0, e = DestBBPN->getNumIncomingValues(); i != e; ++i) {
    BasicBlock *Pred = DestBBPN->getIncomingBlock(i);
    if (BBPreds.count(Pred)) { // Common predecessor?
      for (const PHINode &PN : DestBB->phis()) {
        const Value *V1 = PN.getIncomingValueForBlock(Pred);
        const Value *V2 = PN.getIncomingValueForBlock(BB);

        // If V2 is a phi node in BB, look up what the mapped value will be.
        if (const PHINode *V2PN = dyn_cast<PHINode>(V2))
          if (V2PN->getParent() == BB)
            V2 = V2PN->getIncomingValueForBlock(Pred);

        // If there is a conflict, bail out.
        if (V1 != V2)
          return false;
      }
    }
  }

  return true;
}

/// Replace all old uses with new ones, and push the updated BBs into FreshBBs.
static void replaceAllUsesWith(Value *Old, Value *New,
                               SmallSet<BasicBlock *, 32> &FreshBBs,
                               bool IsHuge) {
  auto *OldI = dyn_cast<Instruction>(Old);
  if (OldI) {
    for (Value::user_iterator UI = OldI->user_begin(), E = OldI->user_end();
         UI != E; ++UI) {
      Instruction *User = cast<Instruction>(*UI);
      if (IsHuge)
        FreshBBs.insert(User->getParent());
    }
  }
  Old->replaceAllUsesWith(New);
}

/// Eliminate a basic block that has only phi's and an unconditional branch in
/// it.
void CodeGenPrepare::eliminateMostlyEmptyBlock(BasicBlock *BB) {
  BranchInst *BI = cast<BranchInst>(BB->getTerminator());
  BasicBlock *DestBB = BI->getSuccessor(0);

  LLVM_DEBUG(dbgs() << "MERGING MOSTLY EMPTY BLOCKS - BEFORE:\n"
                    << *BB << *DestBB);

  // If the destination block has a single pred, then this is a trivial edge,
  // just collapse it.
  if (BasicBlock *SinglePred = DestBB->getSinglePredecessor()) {
    if (SinglePred != DestBB) {
      assert(SinglePred == BB &&
             "Single predecessor not the same as predecessor");
      // Merge DestBB into SinglePred/BB and delete it.
      MergeBlockIntoPredecessor(DestBB);
      // Note: BB(=SinglePred) will not be deleted on this path.
      // DestBB(=its single successor) is the one that was deleted.
      LLVM_DEBUG(dbgs() << "AFTER:\n" << *SinglePred << "\n\n\n");

      if (IsHugeFunc) {
        // Update FreshBBs to optimize the merged BB.
        FreshBBs.insert(SinglePred);
        FreshBBs.erase(DestBB);
      }
      return;
    }
  }

  // Otherwise, we have multiple predecessors of BB.  Update the PHIs in DestBB
  // to handle the new incoming edges it is about to have.
  for (PHINode &PN : DestBB->phis()) {
    // Remove the incoming value for BB, and remember it.
    Value *InVal = PN.removeIncomingValue(BB, false);

    // Two options: either the InVal is a phi node defined in BB or it is some
    // value that dominates BB.
    PHINode *InValPhi = dyn_cast<PHINode>(InVal);
    if (InValPhi && InValPhi->getParent() == BB) {
      // Add all of the input values of the input PHI as inputs of this phi.
      for (unsigned i = 0, e = InValPhi->getNumIncomingValues(); i != e; ++i)
        PN.addIncoming(InValPhi->getIncomingValue(i),
                       InValPhi->getIncomingBlock(i));
    } else {
      // Otherwise, add one instance of the dominating value for each edge that
      // we will be adding.
      if (PHINode *BBPN = dyn_cast<PHINode>(BB->begin())) {
        for (unsigned i = 0, e = BBPN->getNumIncomingValues(); i != e; ++i)
          PN.addIncoming(InVal, BBPN->getIncomingBlock(i));
      } else {
        for (BasicBlock *Pred : predecessors(BB))
          PN.addIncoming(InVal, Pred);
      }
    }
  }

  // Preserve loop Metadata.
  if (BI->hasMetadata(LLVMContext::MD_loop)) {
    for (auto *Pred : predecessors(BB))
      Pred->getTerminator()->copyMetadata(*BI, LLVMContext::MD_loop);
  }

  // The PHIs are now updated, change everything that refers to BB to use
  // DestBB and remove BB.
  BB->replaceAllUsesWith(DestBB);
  BB->eraseFromParent();
  ++NumBlocksElim;

  LLVM_DEBUG(dbgs() << "AFTER:\n" << *DestBB << "\n\n\n");
}

// Computes a map of base pointer relocation instructions to corresponding
// derived pointer relocation instructions given a vector of all relocate calls
static void computeBaseDerivedRelocateMap(
    const SmallVectorImpl<GCRelocateInst *> &AllRelocateCalls,
    MapVector<GCRelocateInst *, SmallVector<GCRelocateInst *, 0>>
        &RelocateInstMap) {
  // Collect information in two maps: one primarily for locating the base object
  // while filling the second map; the second map is the final structure holding
  // a mapping between Base and corresponding Derived relocate calls
  MapVector<std::pair<unsigned, unsigned>, GCRelocateInst *> RelocateIdxMap;
  for (auto *ThisRelocate : AllRelocateCalls) {
    auto K = std::make_pair(ThisRelocate->getBasePtrIndex(),
                            ThisRelocate->getDerivedPtrIndex());
    RelocateIdxMap.insert(std::make_pair(K, ThisRelocate));
  }
  for (auto &Item : RelocateIdxMap) {
    std::pair<unsigned, unsigned> Key = Item.first;
    if (Key.first == Key.second)
      // Base relocation: nothing to insert
      continue;

    GCRelocateInst *I = Item.second;
    auto BaseKey = std::make_pair(Key.first, Key.first);

    // We're iterating over RelocateIdxMap so we cannot modify it.
    auto MaybeBase = RelocateIdxMap.find(BaseKey);
    if (MaybeBase == RelocateIdxMap.end())
      // TODO: We might want to insert a new base object relocate and gep off
      // that, if there are enough derived object relocates.
      continue;

    RelocateInstMap[MaybeBase->second].push_back(I);
  }
}

// Accepts a GEP and extracts the operands into a vector provided they're all
// small integer constants
static bool getGEPSmallConstantIntOffsetV(GetElementPtrInst *GEP,
                                          SmallVectorImpl<Value *> &OffsetV) {
  for (unsigned i = 1; i < GEP->getNumOperands(); i++) {
    // Only accept small constant integer operands
    auto *Op = dyn_cast<ConstantInt>(GEP->getOperand(i));
    if (!Op || Op->getZExtValue() > 20)
      return false;
  }

  for (unsigned i = 1; i < GEP->getNumOperands(); i++)
    OffsetV.push_back(GEP->getOperand(i));
  return true;
}

// Takes a RelocatedBase (base pointer relocation instruction) and Targets to
// replace, computes a replacement, and affects it.
static bool
simplifyRelocatesOffABase(GCRelocateInst *RelocatedBase,
                          const SmallVectorImpl<GCRelocateInst *> &Targets) {
  bool MadeChange = false;
  // We must ensure the relocation of derived pointer is defined after
  // relocation of base pointer. If we find a relocation corresponding to base
  // defined earlier than relocation of base then we move relocation of base
  // right before found relocation. We consider only relocation in the same
  // basic block as relocation of base. Relocations from other basic block will
  // be skipped by optimization and we do not care about them.
  for (auto R = RelocatedBase->getParent()->getFirstInsertionPt();
       &*R != RelocatedBase; ++R)
    if (auto *RI = dyn_cast<GCRelocateInst>(R))
      if (RI->getStatepoint() == RelocatedBase->getStatepoint())
        if (RI->getBasePtrIndex() == RelocatedBase->getBasePtrIndex()) {
          RelocatedBase->moveBefore(RI);
          MadeChange = true;
          break;
        }

  for (GCRelocateInst *ToReplace : Targets) {
    assert(ToReplace->getBasePtrIndex() == RelocatedBase->getBasePtrIndex() &&
           "Not relocating a derived object of the original base object");
    if (ToReplace->getBasePtrIndex() == ToReplace->getDerivedPtrIndex()) {
      // A duplicate relocate call. TODO: coalesce duplicates.
      continue;
    }

    if (RelocatedBase->getParent() != ToReplace->getParent()) {
      // Base and derived relocates are in different basic blocks.
      // In this case transform is only valid when base dominates derived
      // relocate. However it would be too expensive to check dominance
      // for each such relocate, so we skip the whole transformation.
      continue;
    }

    Value *Base = ToReplace->getBasePtr();
    auto *Derived = dyn_cast<GetElementPtrInst>(ToReplace->getDerivedPtr());
    if (!Derived || Derived->getPointerOperand() != Base)
      continue;

    SmallVector<Value *, 2> OffsetV;
    if (!getGEPSmallConstantIntOffsetV(Derived, OffsetV))
      continue;

    // Create a Builder and replace the target callsite with a gep
    assert(RelocatedBase->getNextNode() &&
           "Should always have one since it's not a terminator");

    // Insert after RelocatedBase
    IRBuilder<> Builder(RelocatedBase->getNextNode());
    Builder.SetCurrentDebugLocation(ToReplace->getDebugLoc());

    // If gc_relocate does not match the actual type, cast it to the right type.
    // In theory, there must be a bitcast after gc_relocate if the type does not
    // match, and we should reuse it to get the derived pointer. But it could be
    // cases like this:
    // bb1:
    //  ...
    //  %g1 = call coldcc i8 addrspace(1)*
    //  @llvm.experimental.gc.relocate.p1i8(...) br label %merge
    //
    // bb2:
    //  ...
    //  %g2 = call coldcc i8 addrspace(1)*
    //  @llvm.experimental.gc.relocate.p1i8(...) br label %merge
    //
    // merge:
    //  %p1 = phi i8 addrspace(1)* [ %g1, %bb1 ], [ %g2, %bb2 ]
    //  %cast = bitcast i8 addrspace(1)* %p1 in to i32 addrspace(1)*
    //
    // In this case, we can not find the bitcast any more. So we insert a new
    // bitcast no matter there is already one or not. In this way, we can handle
    // all cases, and the extra bitcast should be optimized away in later
    // passes.
    Value *ActualRelocatedBase = RelocatedBase;
    if (RelocatedBase->getType() != Base->getType()) {
      ActualRelocatedBase =
          Builder.CreateBitCast(RelocatedBase, Base->getType());
    }
    Value *Replacement =
        Builder.CreateGEP(Derived->getSourceElementType(), ActualRelocatedBase,
                          ArrayRef(OffsetV));
    Replacement->takeName(ToReplace);
    // If the newly generated derived pointer's type does not match the original
    // derived pointer's type, cast the new derived pointer to match it. Same
    // reasoning as above.
    Value *ActualReplacement = Replacement;
    if (Replacement->getType() != ToReplace->getType()) {
      ActualReplacement =
          Builder.CreateBitCast(Replacement, ToReplace->getType());
    }
    ToReplace->replaceAllUsesWith(ActualReplacement);
    ToReplace->eraseFromParent();

    MadeChange = true;
  }
  return MadeChange;
}

// Turns this:
//
// %base = ...
// %ptr = gep %base + 15
// %tok = statepoint (%fun, i32 0, i32 0, i32 0, %base, %ptr)
// %base' = relocate(%tok, i32 4, i32 4)
// %ptr' = relocate(%tok, i32 4, i32 5)
// %val = load %ptr'
//
// into this:
//
// %base = ...
// %ptr = gep %base + 15
// %tok = statepoint (%fun, i32 0, i32 0, i32 0, %base, %ptr)
// %base' = gc.relocate(%tok, i32 4, i32 4)
// %ptr' = gep %base' + 15
// %val = load %ptr'
bool CodeGenPrepare::simplifyOffsetableRelocate(GCStatepointInst &I) {
  bool MadeChange = false;
  SmallVector<GCRelocateInst *, 2> AllRelocateCalls;
  for (auto *U : I.users())
    if (GCRelocateInst *Relocate = dyn_cast<GCRelocateInst>(U))
      // Collect all the relocate calls associated with a statepoint
      AllRelocateCalls.push_back(Relocate);

  // We need at least one base pointer relocation + one derived pointer
  // relocation to mangle
  if (AllRelocateCalls.size() < 2)
    return false;

  // RelocateInstMap is a mapping from the base relocate instruction to the
  // corresponding derived relocate instructions
  MapVector<GCRelocateInst *, SmallVector<GCRelocateInst *, 0>> RelocateInstMap;
  computeBaseDerivedRelocateMap(AllRelocateCalls, RelocateInstMap);
  if (RelocateInstMap.empty())
    return false;

  for (auto &Item : RelocateInstMap)
    // Item.first is the RelocatedBase to offset against
    // Item.second is the vector of Targets to replace
    MadeChange = simplifyRelocatesOffABase(Item.first, Item.second);
  return MadeChange;
}

/// Sink the specified cast instruction into its user blocks.
static bool SinkCast(CastInst *CI) {
  BasicBlock *DefBB = CI->getParent();

  /// InsertedCasts - Only insert a cast in each block once.
  DenseMap<BasicBlock *, CastInst *> InsertedCasts;

  bool MadeChange = false;
  for (Value::user_iterator UI = CI->user_begin(), E = CI->user_end();
       UI != E;) {
    Use &TheUse = UI.getUse();
    Instruction *User = cast<Instruction>(*UI);

    // Figure out which BB this cast is used in.  For PHI's this is the
    // appropriate predecessor block.
    BasicBlock *UserBB = User->getParent();
    if (PHINode *PN = dyn_cast<PHINode>(User)) {
      UserBB = PN->getIncomingBlock(TheUse);
    }

    // Preincrement use iterator so we don't invalidate it.
    ++UI;

    // The first insertion point of a block containing an EH pad is after the
    // pad.  If the pad is the user, we cannot sink the cast past the pad.
    if (User->isEHPad())
      continue;

    // If the block selected to receive the cast is an EH pad that does not
    // allow non-PHI instructions before the terminator, we can't sink the
    // cast.
    if (UserBB->getTerminator()->isEHPad())
      continue;

    // If this user is in the same block as the cast, don't change the cast.
    if (UserBB == DefBB)
      continue;

    // If we have already inserted a cast into this block, use it.
    CastInst *&InsertedCast = InsertedCasts[UserBB];

    if (!InsertedCast) {
      BasicBlock::iterator InsertPt = UserBB->getFirstInsertionPt();
      assert(InsertPt != UserBB->end());
      InsertedCast = cast<CastInst>(CI->clone());
      InsertedCast->insertBefore(*UserBB, InsertPt);
    }

    // Replace a use of the cast with a use of the new cast.
    TheUse = InsertedCast;
    MadeChange = true;
    ++NumCastUses;
  }

  // If we removed all uses, nuke the cast.
  if (CI->use_empty()) {
    salvageDebugInfo(*CI);
    CI->eraseFromParent();
    MadeChange = true;
  }

  return MadeChange;
}

/// If the specified cast instruction is a noop copy (e.g. it's casting from
/// one pointer type to another, i32->i8 on PPC), sink it into user blocks to
/// reduce the number of virtual registers that must be created and coalesced.
///
/// Return true if any changes are made.
static bool OptimizeNoopCopyExpression(CastInst *CI, const TargetLowering &TLI,
                                       const DataLayout &DL) {
  // Sink only "cheap" (or nop) address-space casts.  This is a weaker condition
  // than sinking only nop casts, but is helpful on some platforms.
  if (auto *ASC = dyn_cast<AddrSpaceCastInst>(CI)) {
    if (!TLI.isFreeAddrSpaceCast(ASC->getSrcAddressSpace(),
                                 ASC->getDestAddressSpace()))
      return false;
  }

  // If this is a noop copy,
  EVT SrcVT = TLI.getValueType(DL, CI->getOperand(0)->getType());
  EVT DstVT = TLI.getValueType(DL, CI->getType());

  // This is an fp<->int conversion?
  if (SrcVT.isInteger() != DstVT.isInteger())
    return false;

  // If this is an extension, it will be a zero or sign extension, which
  // isn't a noop.
  if (SrcVT.bitsLT(DstVT))
    return false;

  // If these values will be promoted, find out what they will be promoted
  // to.  This helps us consider truncates on PPC as noop copies when they
  // are.
  if (TLI.getTypeAction(CI->getContext(), SrcVT) ==
      TargetLowering::TypePromoteInteger)
    SrcVT = TLI.getTypeToTransformTo(CI->getContext(), SrcVT);
  if (TLI.getTypeAction(CI->getContext(), DstVT) ==
      TargetLowering::TypePromoteInteger)
    DstVT = TLI.getTypeToTransformTo(CI->getContext(), DstVT);

  // If, after promotion, these are the same types, this is a noop copy.
  if (SrcVT != DstVT)
    return false;

  return SinkCast(CI);
}

// Match a simple increment by constant operation.  Note that if a sub is
// matched, the step is negated (as if the step had been canonicalized to
// an add, even though we leave the instruction alone.)
static bool matchIncrement(const Instruction *IVInc, Instruction *&LHS,
                           Constant *&Step) {
  if (match(IVInc, m_Add(m_Instruction(LHS), m_Constant(Step))) ||
      match(IVInc, m_ExtractValue<0>(m_Intrinsic<Intrinsic::uadd_with_overflow>(
                       m_Instruction(LHS), m_Constant(Step)))))
    return true;
  if (match(IVInc, m_Sub(m_Instruction(LHS), m_Constant(Step))) ||
      match(IVInc, m_ExtractValue<0>(m_Intrinsic<Intrinsic::usub_with_overflow>(
                       m_Instruction(LHS), m_Constant(Step))))) {
    Step = ConstantExpr::getNeg(Step);
    return true;
  }
  return false;
}

/// If given \p PN is an inductive variable with value IVInc coming from the
/// backedge, and on each iteration it gets increased by Step, return pair
/// <IVInc, Step>. Otherwise, return std::nullopt.
static std::optional<std::pair<Instruction *, Constant *>>
getIVIncrement(const PHINode *PN, const LoopInfo *LI) {
  const Loop *L = LI->getLoopFor(PN->getParent());
  if (!L || L->getHeader() != PN->getParent() || !L->getLoopLatch())
    return std::nullopt;
  auto *IVInc =
      dyn_cast<Instruction>(PN->getIncomingValueForBlock(L->getLoopLatch()));
  if (!IVInc || LI->getLoopFor(IVInc->getParent()) != L)
    return std::nullopt;
  Instruction *LHS = nullptr;
  Constant *Step = nullptr;
  if (matchIncrement(IVInc, LHS, Step) && LHS == PN)
    return std::make_pair(IVInc, Step);
  return std::nullopt;
}

static bool isIVIncrement(const Value *V, const LoopInfo *LI) {
  auto *I = dyn_cast<Instruction>(V);
  if (!I)
    return false;
  Instruction *LHS = nullptr;
  Constant *Step = nullptr;
  if (!matchIncrement(I, LHS, Step))
    return false;
  if (auto *PN = dyn_cast<PHINode>(LHS))
    if (auto IVInc = getIVIncrement(PN, LI))
      return IVInc->first == I;
  return false;
}

bool CodeGenPrepare::replaceMathCmpWithIntrinsic(BinaryOperator *BO,
                                                 Value *Arg0, Value *Arg1,
                                                 CmpInst *Cmp,
                                                 Intrinsic::ID IID) {
  auto IsReplacableIVIncrement = [this, &Cmp](BinaryOperator *BO) {
    if (!isIVIncrement(BO, LI))
      return false;
    const Loop *L = LI->getLoopFor(BO->getParent());
    assert(L && "L should not be null after isIVIncrement()");
    // Do not risk on moving increment into a child loop.
    if (LI->getLoopFor(Cmp->getParent()) != L)
      return false;

    // Finally, we need to ensure that the insert point will dominate all
    // existing uses of the increment.

    auto &DT = getDT(*BO->getParent()->getParent());
    if (DT.dominates(Cmp->getParent(), BO->getParent()))
      // If we're moving up the dom tree, all uses are trivially dominated.
      // (This is the common case for code produced by LSR.)
      return true;

    // Otherwise, special case the single use in the phi recurrence.
    return BO->hasOneUse() && DT.dominates(Cmp->getParent(), L->getLoopLatch());
  };
  if (BO->getParent() != Cmp->getParent() && !IsReplacableIVIncrement(BO)) {
    // We used to use a dominator tree here to allow multi-block optimization.
    // But that was problematic because:
    // 1. It could cause a perf regression by hoisting the math op into the
    //    critical path.
    // 2. It could cause a perf regression by creating a value that was live
    //    across multiple blocks and increasing register pressure.
    // 3. Use of a dominator tree could cause large compile-time regression.
    //    This is because we recompute the DT on every change in the main CGP
    //    run-loop. The recomputing is probably unnecessary in many cases, so if
    //    that was fixed, using a DT here would be ok.
    //
    // There is one important particular case we still want to handle: if BO is
    // the IV increment. Important properties that make it profitable:
    // - We can speculate IV increment anywhere in the loop (as long as the
    //   indvar Phi is its only user);
    // - Upon computing Cmp, we effectively compute something equivalent to the
    //   IV increment (despite it loops differently in the IR). So moving it up
    //   to the cmp point does not really increase register pressure.
    return false;
  }

  // We allow matching the canonical IR (add X, C) back to (usubo X, -C).
  if (BO->getOpcode() == Instruction::Add &&
      IID == Intrinsic::usub_with_overflow) {
    assert(isa<Constant>(Arg1) && "Unexpected input for usubo");
    Arg1 = ConstantExpr::getNeg(cast<Constant>(Arg1));
  }

  // Insert at the first instruction of the pair.
  Instruction *InsertPt = nullptr;
  for (Instruction &Iter : *Cmp->getParent()) {
    // If BO is an XOR, it is not guaranteed that it comes after both inputs to
    // the overflow intrinsic are defined.
    if ((BO->getOpcode() != Instruction::Xor && &Iter == BO) || &Iter == Cmp) {
      InsertPt = &Iter;
      break;
    }
  }
  assert(InsertPt != nullptr && "Parent block did not contain cmp or binop");

  IRBuilder<> Builder(InsertPt);
  Value *MathOV = Builder.CreateBinaryIntrinsic(IID, Arg0, Arg1);
  if (BO->getOpcode() != Instruction::Xor) {
    Value *Math = Builder.CreateExtractValue(MathOV, 0, "math");
    replaceAllUsesWith(BO, Math, FreshBBs, IsHugeFunc);
  } else
    assert(BO->hasOneUse() &&
           "Patterns with XOr should use the BO only in the compare");
  Value *OV = Builder.CreateExtractValue(MathOV, 1, "ov");
  replaceAllUsesWith(Cmp, OV, FreshBBs, IsHugeFunc);
  Cmp->eraseFromParent();
  BO->eraseFromParent();
  return true;
}

/// Match special-case patterns that check for unsigned add overflow.
static bool matchUAddWithOverflowConstantEdgeCases(CmpInst *Cmp,
                                                   BinaryOperator *&Add) {
  // Add = add A, 1; Cmp = icmp eq A,-1 (overflow if A is max val)
  // Add = add A,-1; Cmp = icmp ne A, 0 (overflow if A is non-zero)
  Value *A = Cmp->getOperand(0), *B = Cmp->getOperand(1);

  // We are not expecting non-canonical/degenerate code. Just bail out.
  if (isa<Constant>(A))
    return false;

  ICmpInst::Predicate Pred = Cmp->getPredicate();
  if (Pred == ICmpInst::ICMP_EQ && match(B, m_AllOnes()))
    B = ConstantInt::get(B->getType(), 1);
  else if (Pred == ICmpInst::ICMP_NE && match(B, m_ZeroInt()))
    B = Constant::getAllOnesValue(B->getType());
  else
    return false;

  // Check the users of the variable operand of the compare looking for an add
  // with the adjusted constant.
  for (User *U : A->users()) {
    if (match(U, m_Add(m_Specific(A), m_Specific(B)))) {
      Add = cast<BinaryOperator>(U);
      return true;
    }
  }
  return false;
}

/// Try to combine the compare into a call to the llvm.uadd.with.overflow
/// intrinsic. Return true if any changes were made.
bool CodeGenPrepare::combineToUAddWithOverflow(CmpInst *Cmp,
                                               ModifyDT &ModifiedDT) {
  bool EdgeCase = false;
  Value *A, *B;
  BinaryOperator *Add;
  if (!match(Cmp, m_UAddWithOverflow(m_Value(A), m_Value(B), m_BinOp(Add)))) {
    if (!matchUAddWithOverflowConstantEdgeCases(Cmp, Add))
      return false;
    // Set A and B in case we match matchUAddWithOverflowConstantEdgeCases.
    A = Add->getOperand(0);
    B = Add->getOperand(1);
    EdgeCase = true;
  }

  if (!TLI->shouldFormOverflowOp(ISD::UADDO,
                                 TLI->getValueType(*DL, Add->getType()),
                                 Add->hasNUsesOrMore(EdgeCase ? 1 : 2)))
    return false;

  // We don't want to move around uses of condition values this late, so we
  // check if it is legal to create the call to the intrinsic in the basic
  // block containing the icmp.
  if (Add->getParent() != Cmp->getParent() && !Add->hasOneUse())
    return false;

  if (!replaceMathCmpWithIntrinsic(Add, A, B, Cmp,
                                   Intrinsic::uadd_with_overflow))
    return false;

  // Reset callers - do not crash by iterating over a dead instruction.
  ModifiedDT = ModifyDT::ModifyInstDT;
  return true;
}

bool CodeGenPrepare::combineToUSubWithOverflow(CmpInst *Cmp,
                                               ModifyDT &ModifiedDT) {
  // We are not expecting non-canonical/degenerate code. Just bail out.
  Value *A = Cmp->getOperand(0), *B = Cmp->getOperand(1);
  if (isa<Constant>(A) && isa<Constant>(B))
    return false;

  // Convert (A u> B) to (A u< B) to simplify pattern matching.
  ICmpInst::Predicate Pred = Cmp->getPredicate();
  if (Pred == ICmpInst::ICMP_UGT) {
    std::swap(A, B);
    Pred = ICmpInst::ICMP_ULT;
  }
  // Convert special-case: (A == 0) is the same as (A u< 1).
  if (Pred == ICmpInst::ICMP_EQ && match(B, m_ZeroInt())) {
    B = ConstantInt::get(B->getType(), 1);
    Pred = ICmpInst::ICMP_ULT;
  }
  // Convert special-case: (A != 0) is the same as (0 u< A).
  if (Pred == ICmpInst::ICMP_NE && match(B, m_ZeroInt())) {
    std::swap(A, B);
    Pred = ICmpInst::ICMP_ULT;
  }
  if (Pred != ICmpInst::ICMP_ULT)
    return false;

  // Walk the users of a variable operand of a compare looking for a subtract or
  // add with that same operand. Also match the 2nd operand of the compare to
  // the add/sub, but that may be a negated constant operand of an add.
  Value *CmpVariableOperand = isa<Constant>(A) ? B : A;
  BinaryOperator *Sub = nullptr;
  for (User *U : CmpVariableOperand->users()) {
    // A - B, A u< B --> usubo(A, B)
    if (match(U, m_Sub(m_Specific(A), m_Specific(B)))) {
      Sub = cast<BinaryOperator>(U);
      break;
    }

    // A + (-C), A u< C (canonicalized form of (sub A, C))
    const APInt *CmpC, *AddC;
    if (match(U, m_Add(m_Specific(A), m_APInt(AddC))) &&
        match(B, m_APInt(CmpC)) && *AddC == -(*CmpC)) {
      Sub = cast<BinaryOperator>(U);
      break;
    }
  }
  if (!Sub)
    return false;

  if (!TLI->shouldFormOverflowOp(ISD::USUBO,
                                 TLI->getValueType(*DL, Sub->getType()),
                                 Sub->hasNUsesOrMore(1)))
    return false;

  if (!replaceMathCmpWithIntrinsic(Sub, Sub->getOperand(0), Sub->getOperand(1),
                                   Cmp, Intrinsic::usub_with_overflow))
    return false;

  // Reset callers - do not crash by iterating over a dead instruction.
  ModifiedDT = ModifyDT::ModifyInstDT;
  return true;
}

/// Sink the given CmpInst into user blocks to reduce the number of virtual
/// registers that must be created and coalesced. This is a clear win except on
/// targets with multiple condition code registers (PowerPC), where it might
/// lose; some adjustment may be wanted there.
///
/// Return true if any changes are made.
static bool sinkCmpExpression(CmpInst *Cmp, const TargetLowering &TLI) {
  if (TLI.hasMultipleConditionRegisters())
    return false;

  // Avoid sinking soft-FP comparisons, since this can move them into a loop.
  if (TLI.useSoftFloat() && isa<FCmpInst>(Cmp))
    return false;

  // Only insert a cmp in each block once.
  DenseMap<BasicBlock *, CmpInst *> InsertedCmps;

  bool MadeChange = false;
  for (Value::user_iterator UI = Cmp->user_begin(), E = Cmp->user_end();
       UI != E;) {
    Use &TheUse = UI.getUse();
    Instruction *User = cast<Instruction>(*UI);

    // Preincrement use iterator so we don't invalidate it.
    ++UI;

    // Don't bother for PHI nodes.
    if (isa<PHINode>(User))
      continue;

    // Figure out which BB this cmp is used in.
    BasicBlock *UserBB = User->getParent();
    BasicBlock *DefBB = Cmp->getParent();

    // If this user is in the same block as the cmp, don't change the cmp.
    if (UserBB == DefBB)
      continue;

    // If we have already inserted a cmp into this block, use it.
    CmpInst *&InsertedCmp = InsertedCmps[UserBB];

    if (!InsertedCmp) {
      BasicBlock::iterator InsertPt = UserBB->getFirstInsertionPt();
      assert(InsertPt != UserBB->end());
      InsertedCmp = CmpInst::Create(Cmp->getOpcode(), Cmp->getPredicate(),
                                    Cmp->getOperand(0), Cmp->getOperand(1), "");
      InsertedCmp->insertBefore(*UserBB, InsertPt);
      // Propagate the debug info.
      InsertedCmp->setDebugLoc(Cmp->getDebugLoc());
    }

    // Replace a use of the cmp with a use of the new cmp.
    TheUse = InsertedCmp;
    MadeChange = true;
    ++NumCmpUses;
  }

  // If we removed all uses, nuke the cmp.
  if (Cmp->use_empty()) {
    Cmp->eraseFromParent();
    MadeChange = true;
  }

  return MadeChange;
}

/// For pattern like:
///
///   DomCond = icmp sgt/slt CmpOp0, CmpOp1 (might not be in DomBB)
///   ...
/// DomBB:
///   ...
///   br DomCond, TrueBB, CmpBB
/// CmpBB: (with DomBB being the single predecessor)
///   ...
///   Cmp = icmp eq CmpOp0, CmpOp1
///   ...
///
/// It would use two comparison on targets that lowering of icmp sgt/slt is
/// different from lowering of icmp eq (PowerPC). This function try to convert
/// 'Cmp = icmp eq CmpOp0, CmpOp1' to ' Cmp = icmp slt/sgt CmpOp0, CmpOp1'.
/// After that, DomCond and Cmp can use the same comparison so reduce one
/// comparison.
///
/// Return true if any changes are made.
static bool foldICmpWithDominatingICmp(CmpInst *Cmp,
                                       const TargetLowering &TLI) {
  if (!EnableICMP_EQToICMP_ST && TLI.isEqualityCmpFoldedWithSignedCmp())
    return false;

  ICmpInst::Predicate Pred = Cmp->getPredicate();
  if (Pred != ICmpInst::ICMP_EQ)
    return false;

  // If icmp eq has users other than BranchInst and SelectInst, converting it to
  // icmp slt/sgt would introduce more redundant LLVM IR.
  for (User *U : Cmp->users()) {
    if (isa<BranchInst>(U))
      continue;
    if (isa<SelectInst>(U) && cast<SelectInst>(U)->getCondition() == Cmp)
      continue;
    return false;
  }

  // This is a cheap/incomplete check for dominance - just match a single
  // predecessor with a conditional branch.
  BasicBlock *CmpBB = Cmp->getParent();
  BasicBlock *DomBB = CmpBB->getSinglePredecessor();
  if (!DomBB)
    return false;

  // We want to ensure that the only way control gets to the comparison of
  // interest is that a less/greater than comparison on the same operands is
  // false.
  Value *DomCond;
  BasicBlock *TrueBB, *FalseBB;
  if (!match(DomBB->getTerminator(), m_Br(m_Value(DomCond), TrueBB, FalseBB)))
    return false;
  if (CmpBB != FalseBB)
    return false;

  Value *CmpOp0 = Cmp->getOperand(0), *CmpOp1 = Cmp->getOperand(1);
  CmpPredicate DomPred;
  if (!match(DomCond, m_ICmp(DomPred, m_Specific(CmpOp0), m_Specific(CmpOp1))))
    return false;
  if (DomPred != ICmpInst::ICMP_SGT && DomPred != ICmpInst::ICMP_SLT)
    return false;

  // Convert the equality comparison to the opposite of the dominating
  // comparison and swap the direction for all branch/select users.
  // We have conceptually converted:
  // Res = (a < b) ? <LT_RES> : (a == b) ? <EQ_RES> : <GT_RES>;
  // to
  // Res = (a < b) ? <LT_RES> : (a > b)  ? <GT_RES> : <EQ_RES>;
  // And similarly for branches.
  for (User *U : Cmp->users()) {
    if (auto *BI = dyn_cast<BranchInst>(U)) {
      assert(BI->isConditional() && "Must be conditional");
      BI->swapSuccessors();
      continue;
    }
    if (auto *SI = dyn_cast<SelectInst>(U)) {
      // Swap operands
      SI->swapValues();
      SI->swapProfMetadata();
      continue;
    }
    llvm_unreachable("Must be a branch or a select");
  }
  Cmp->setPredicate(CmpInst::getSwappedPredicate(DomPred));
  return true;
}

/// Many architectures use the same instruction for both subtract and cmp. Try
/// to swap cmp operands to match subtract operations to allow for CSE.
static bool swapICmpOperandsToExposeCSEOpportunities(CmpInst *Cmp) {
  Value *Op0 = Cmp->getOperand(0);
  Value *Op1 = Cmp->getOperand(1);
  if (!Op0->getType()->isIntegerTy() || isa<Constant>(Op0) ||
      isa<Constant>(Op1) || Op0 == Op1)
    return false;

  // If a subtract already has the same operands as a compare, swapping would be
  // bad. If a subtract has the same operands as a compare but in reverse order,
  // then swapping is good.
  int GoodToSwap = 0;
  unsigned NumInspected = 0;
  for (const User *U : Op0->users()) {
    // Avoid walking many users.
    if (++NumInspected > 128)
      return false;
    if (match(U, m_Sub(m_Specific(Op1), m_Specific(Op0))))
      GoodToSwap++;
    else if (match(U, m_Sub(m_Specific(Op0), m_Specific(Op1))))
      GoodToSwap--;
  }

  if (GoodToSwap > 0) {
    Cmp->swapOperands();
    return true;
  }
  return false;
}

static bool foldFCmpToFPClassTest(CmpInst *Cmp, const TargetLowering &TLI,
                                  const DataLayout &DL) {
  FCmpInst *FCmp = dyn_cast<FCmpInst>(Cmp);
  if (!FCmp)
    return false;

  // Don't fold if the target offers free fabs and the predicate is legal.
  EVT VT = TLI.getValueType(DL, Cmp->getOperand(0)->getType());
  if (TLI.isFAbsFree(VT) &&
      TLI.isCondCodeLegal(getFCmpCondCode(FCmp->getPredicate()),
                          VT.getSimpleVT()))
    return false;

  // Reverse the canonicalization if it is a FP class test
  auto ShouldReverseTransform = [](FPClassTest ClassTest) {
    return ClassTest == fcInf || ClassTest == (fcInf | fcNan);
  };
  auto [ClassVal, ClassTest] =
      fcmpToClassTest(FCmp->getPredicate(), *FCmp->getParent()->getParent(),
                      FCmp->getOperand(0), FCmp->getOperand(1));
  if (!ClassVal)
    return false;

  if (!ShouldReverseTransform(ClassTest) && !ShouldReverseTransform(~ClassTest))
    return false;

  IRBuilder<> Builder(Cmp);
  Value *IsFPClass = Builder.createIsFPClass(ClassVal, ClassTest);
  Cmp->replaceAllUsesWith(IsFPClass);
  RecursivelyDeleteTriviallyDeadInstructions(Cmp);
  return true;
}

static bool isRemOfLoopIncrementWithLoopInvariant(
    Instruction *Rem, const LoopInfo *LI, Value *&RemAmtOut, Value *&AddInstOut,
    Value *&AddOffsetOut, PHINode *&LoopIncrPNOut) {
  Value *Incr, *RemAmt;
  // NB: If RemAmt is a power of 2 it *should* have been transformed by now.
  if (!match(Rem, m_URem(m_Value(Incr), m_Value(RemAmt))))
    return false;

  Value *AddInst, *AddOffset;
  // Find out loop increment PHI.
  auto *PN = dyn_cast<PHINode>(Incr);
  if (PN != nullptr) {
    AddInst = nullptr;
    AddOffset = nullptr;
  } else {
    // Search through a NUW add on top of the loop increment.
    Value *V0, *V1;
    if (!match(Incr, m_NUWAdd(m_Value(V0), m_Value(V1))))
      return false;

    AddInst = Incr;
    PN = dyn_cast<PHINode>(V0);
    if (PN != nullptr) {
      AddOffset = V1;
    } else {
      PN = dyn_cast<PHINode>(V1);
      AddOffset = V0;
    }
  }

  if (!PN)
    return false;

  // This isn't strictly necessary, what we really need is one increment and any
  // amount of initial values all being the same.
  if (PN->getNumIncomingValues() != 2)
    return false;

  // Only trivially analyzable loops.
  Loop *L = LI->getLoopFor(PN->getParent());
  if (!L || !L->getLoopPreheader() || !L->getLoopLatch())
    return false;

  // Req that the remainder is in the loop
  if (!L->contains(Rem))
    return false;

  // Only works if the remainder amount is a loop invaraint
  if (!L->isLoopInvariant(RemAmt))
    return false;

  // Is the PHI a loop increment?
  auto LoopIncrInfo = getIVIncrement(PN, LI);
  if (!LoopIncrInfo)
    return false;

  // We need remainder_amount % increment_amount to be zero. Increment of one
  // satisfies that without any special logic and is overwhelmingly the common
  // case.
  if (!match(LoopIncrInfo->second, m_One()))
    return false;

  // Need the increment to not overflow.
  if (!match(LoopIncrInfo->first, m_c_NUWAdd(m_Specific(PN), m_Value())))
    return false;

  // Set output variables.
  RemAmtOut = RemAmt;
  LoopIncrPNOut = PN;
  AddInstOut = AddInst;
  AddOffsetOut = AddOffset;

  return true;
}

// Try to transform:
//
// for(i = Start; i < End; ++i)
//    Rem = (i nuw+ IncrLoopInvariant) u% RemAmtLoopInvariant;
//
// ->
//
// Rem = (Start nuw+ IncrLoopInvariant) % RemAmtLoopInvariant;
// for(i = Start; i < End; ++i, ++rem)
//    Rem = rem == RemAmtLoopInvariant ? 0 : Rem;
static bool foldURemOfLoopIncrement(Instruction *Rem, const DataLayout *DL,
                                    const LoopInfo *LI,
                                    SmallSet<BasicBlock *, 32> &FreshBBs,
                                    bool IsHuge) {
  Value *AddOffset, *RemAmt, *AddInst;
  PHINode *LoopIncrPN;
  if (!isRemOfLoopIncrementWithLoopInvariant(Rem, LI, RemAmt, AddInst,
                                             AddOffset, LoopIncrPN))
    return false;

  // Only non-constant remainder as the extra IV is probably not profitable
  // in that case.
  //
  // Potential TODO(1): `urem` of a const ends up as `mul` + `shift` + `add`. If
  // we can rule out register pressure and ensure this `urem` is executed each
  // iteration, its probably profitable to handle the const case as well.
  //
  // Potential TODO(2): Should we have a check for how "nested" this remainder
  // operation is? The new code runs every iteration so if the remainder is
  // guarded behind unlikely conditions this might not be worth it.
  if (match(RemAmt, m_ImmConstant()))
    return false;

  Loop *L = LI->getLoopFor(LoopIncrPN->getParent());
  Value *Start = LoopIncrPN->getIncomingValueForBlock(L->getLoopPreheader());
  // If we have add create initial value for remainder.
  // The logic here is:
  // (urem (add nuw Start, IncrLoopInvariant), RemAmtLoopInvariant
  //
  // Only proceed if the expression simplifies (otherwise we can't fully
  // optimize out the urem).
  if (AddInst) {
    assert(AddOffset && "We found an add but missing values");
    // Without dom-condition/assumption cache we aren't likely to get much out
    // of a context instruction.
    Start = simplifyAddInst(Start, AddOffset,
                            match(AddInst, m_NSWAdd(m_Value(), m_Value())),
                            /*IsNUW=*/true, *DL);
    if (!Start)
      return false;
  }

  // If we can't fully optimize out the `rem`, skip this transform.
  Start = simplifyURemInst(Start, RemAmt, *DL);
  if (!Start)
    return false;

  // Create new remainder with induction variable.
  Type *Ty = Rem->getType();
  IRBuilder<> Builder(Rem->getContext());

  Builder.SetInsertPoint(LoopIncrPN);
  PHINode *NewRem = Builder.CreatePHI(Ty, 2);

  Builder.SetInsertPoint(cast<Instruction>(
      LoopIncrPN->getIncomingValueForBlock(L->getLoopLatch())));
  // `(add (urem x, y), 1)` is always nuw.
  Value *RemAdd = Builder.CreateNUWAdd(NewRem, ConstantInt::get(Ty, 1));
  Value *RemCmp = Builder.CreateICmp(ICmpInst::ICMP_EQ, RemAdd, RemAmt);
  Value *RemSel =
      Builder.CreateSelect(RemCmp, Constant::getNullValue(Ty), RemAdd);

  NewRem->addIncoming(Start, L->getLoopPreheader());
  NewRem->addIncoming(RemSel, L->getLoopLatch());

  // Insert all touched BBs.
  FreshBBs.insert(LoopIncrPN->getParent());
  FreshBBs.insert(L->getLoopLatch());
  FreshBBs.insert(Rem->getParent());
  if (AddInst)
    FreshBBs.insert(cast<Instruction>(AddInst)->getParent());
  replaceAllUsesWith(Rem, NewRem, FreshBBs, IsHuge);
  Rem->eraseFromParent();
  if (AddInst && AddInst->use_empty())
    cast<Instruction>(AddInst)->eraseFromParent();
  return true;
}

bool CodeGenPrepare::optimizeURem(Instruction *Rem) {
  if (foldURemOfLoopIncrement(Rem, DL, LI, FreshBBs, IsHugeFunc))
    return true;
  return false;
}

/// Some targets have better codegen for `ctpop(X) u< 2` than `ctpop(X) == 1`.
/// This function converts `ctpop(X) ==/!= 1` into `ctpop(X) u</u> 2/1` if the
/// result cannot be zero.
static bool adjustIsPower2Test(CmpInst *Cmp, const TargetLowering &TLI,
                               const TargetTransformInfo &TTI,
                               const DataLayout &DL) {
<<<<<<< HEAD
  ICmpInst::Predicate Pred;
=======
  CmpPredicate Pred;
>>>>>>> ce7c17d5
  if (!match(Cmp, m_ICmp(Pred, m_Intrinsic<Intrinsic::ctpop>(), m_One())))
    return false;
  if (!ICmpInst::isEquality(Pred))
    return false;
  auto *II = cast<IntrinsicInst>(Cmp->getOperand(0));

  if (isKnownNonZero(II, DL)) {
    if (Pred == ICmpInst::ICMP_EQ) {
      Cmp->setOperand(1, ConstantInt::get(II->getType(), 2));
      Cmp->setPredicate(ICmpInst::ICMP_ULT);
    } else {
      Cmp->setPredicate(ICmpInst::ICMP_UGT);
    }
    return true;
  }
  return false;
}

bool CodeGenPrepare::optimizeCmp(CmpInst *Cmp, ModifyDT &ModifiedDT) {
  if (sinkCmpExpression(Cmp, *TLI))
    return true;

  if (combineToUAddWithOverflow(Cmp, ModifiedDT))
    return true;

  if (combineToUSubWithOverflow(Cmp, ModifiedDT))
    return true;

  if (foldICmpWithDominatingICmp(Cmp, *TLI))
    return true;

  if (swapICmpOperandsToExposeCSEOpportunities(Cmp))
    return true;

  if (foldFCmpToFPClassTest(Cmp, *TLI, *DL))
    return true;

  if (adjustIsPower2Test(Cmp, *TLI, *TTI, *DL))
    return true;

  return false;
}

/// Duplicate and sink the given 'and' instruction into user blocks where it is
/// used in a compare to allow isel to generate better code for targets where
/// this operation can be combined.
///
/// Return true if any changes are made.
static bool sinkAndCmp0Expression(Instruction *AndI, const TargetLowering &TLI,
                                  SetOfInstrs &InsertedInsts) {
  // Double-check that we're not trying to optimize an instruction that was
  // already optimized by some other part of this pass.
  assert(!InsertedInsts.count(AndI) &&
         "Attempting to optimize already optimized and instruction");
  (void)InsertedInsts;

  // Nothing to do for single use in same basic block.
  if (AndI->hasOneUse() &&
      AndI->getParent() == cast<Instruction>(*AndI->user_begin())->getParent())
    return false;

  // Try to avoid cases where sinking/duplicating is likely to increase register
  // pressure.
  if (!isa<ConstantInt>(AndI->getOperand(0)) &&
      !isa<ConstantInt>(AndI->getOperand(1)) &&
      AndI->getOperand(0)->hasOneUse() && AndI->getOperand(1)->hasOneUse())
    return false;

  for (auto *U : AndI->users()) {
    Instruction *User = cast<Instruction>(U);

    // Only sink 'and' feeding icmp with 0.
    if (!isa<ICmpInst>(User))
      return false;

    auto *CmpC = dyn_cast<ConstantInt>(User->getOperand(1));
    if (!CmpC || !CmpC->isZero())
      return false;
  }

  if (!TLI.isMaskAndCmp0FoldingBeneficial(*AndI))
    return false;

  LLVM_DEBUG(dbgs() << "found 'and' feeding only icmp 0;\n");
  LLVM_DEBUG(AndI->getParent()->dump());

  // Push the 'and' into the same block as the icmp 0.  There should only be
  // one (icmp (and, 0)) in each block, since CSE/GVN should have removed any
  // others, so we don't need to keep track of which BBs we insert into.
  for (Value::user_iterator UI = AndI->user_begin(), E = AndI->user_end();
       UI != E;) {
    Use &TheUse = UI.getUse();
    Instruction *User = cast<Instruction>(*UI);

    // Preincrement use iterator so we don't invalidate it.
    ++UI;

    LLVM_DEBUG(dbgs() << "sinking 'and' use: " << *User << "\n");

    // Keep the 'and' in the same place if the use is already in the same block.
    Instruction *InsertPt =
        User->getParent() == AndI->getParent() ? AndI : User;
    Instruction *InsertedAnd = BinaryOperator::Create(
        Instruction::And, AndI->getOperand(0), AndI->getOperand(1), "",
        InsertPt->getIterator());
    // Propagate the debug info.
    InsertedAnd->setDebugLoc(AndI->getDebugLoc());

    // Replace a use of the 'and' with a use of the new 'and'.
    TheUse = InsertedAnd;
    ++NumAndUses;
    LLVM_DEBUG(User->getParent()->dump());
  }

  // We removed all uses, nuke the and.
  AndI->eraseFromParent();
  return true;
}

/// Check if the candidates could be combined with a shift instruction, which
/// includes:
/// 1. Truncate instruction
/// 2. And instruction and the imm is a mask of the low bits:
/// imm & (imm+1) == 0
static bool isExtractBitsCandidateUse(Instruction *User) {
  if (!isa<TruncInst>(User)) {
    if (User->getOpcode() != Instruction::And ||
        !isa<ConstantInt>(User->getOperand(1)))
      return false;

    const APInt &Cimm = cast<ConstantInt>(User->getOperand(1))->getValue();

    if ((Cimm & (Cimm + 1)).getBoolValue())
      return false;
  }
  return true;
}

/// Sink both shift and truncate instruction to the use of truncate's BB.
static bool
SinkShiftAndTruncate(BinaryOperator *ShiftI, Instruction *User, ConstantInt *CI,
                     DenseMap<BasicBlock *, BinaryOperator *> &InsertedShifts,
                     const TargetLowering &TLI, const DataLayout &DL) {
  BasicBlock *UserBB = User->getParent();
  DenseMap<BasicBlock *, CastInst *> InsertedTruncs;
  auto *TruncI = cast<TruncInst>(User);
  bool MadeChange = false;

  for (Value::user_iterator TruncUI = TruncI->user_begin(),
                            TruncE = TruncI->user_end();
       TruncUI != TruncE;) {

    Use &TruncTheUse = TruncUI.getUse();
    Instruction *TruncUser = cast<Instruction>(*TruncUI);
    // Preincrement use iterator so we don't invalidate it.

    ++TruncUI;

    int ISDOpcode = TLI.InstructionOpcodeToISD(TruncUser->getOpcode());
    if (!ISDOpcode)
      continue;

    // If the use is actually a legal node, there will not be an
    // implicit truncate.
    // FIXME: always querying the result type is just an
    // approximation; some nodes' legality is determined by the
    // operand or other means. There's no good way to find out though.
    if (TLI.isOperationLegalOrCustom(
            ISDOpcode, TLI.getValueType(DL, TruncUser->getType(), true)))
      continue;

    // Don't bother for PHI nodes.
    if (isa<PHINode>(TruncUser))
      continue;

    BasicBlock *TruncUserBB = TruncUser->getParent();

    if (UserBB == TruncUserBB)
      continue;

    BinaryOperator *&InsertedShift = InsertedShifts[TruncUserBB];
    CastInst *&InsertedTrunc = InsertedTruncs[TruncUserBB];

    if (!InsertedShift && !InsertedTrunc) {
      BasicBlock::iterator InsertPt = TruncUserBB->getFirstInsertionPt();
      assert(InsertPt != TruncUserBB->end());
      // Sink the shift
      if (ShiftI->getOpcode() == Instruction::AShr)
        InsertedShift =
            BinaryOperator::CreateAShr(ShiftI->getOperand(0), CI, "");
      else
        InsertedShift =
            BinaryOperator::CreateLShr(ShiftI->getOperand(0), CI, "");
      InsertedShift->setDebugLoc(ShiftI->getDebugLoc());
      InsertedShift->insertBefore(*TruncUserBB, InsertPt);

      // Sink the trunc
      BasicBlock::iterator TruncInsertPt = TruncUserBB->getFirstInsertionPt();
      TruncInsertPt++;
      // It will go ahead of any debug-info.
      TruncInsertPt.setHeadBit(true);
      assert(TruncInsertPt != TruncUserBB->end());

      InsertedTrunc = CastInst::Create(TruncI->getOpcode(), InsertedShift,
                                       TruncI->getType(), "");
      InsertedTrunc->insertBefore(*TruncUserBB, TruncInsertPt);
      InsertedTrunc->setDebugLoc(TruncI->getDebugLoc());

      MadeChange = true;

      TruncTheUse = InsertedTrunc;
    }
  }
  return MadeChange;
}

/// Sink the shift *right* instruction into user blocks if the uses could
/// potentially be combined with this shift instruction and generate BitExtract
/// instruction. It will only be applied if the architecture supports BitExtract
/// instruction. Here is an example:
/// BB1:
///   %x.extract.shift = lshr i64 %arg1, 32
/// BB2:
///   %x.extract.trunc = trunc i64 %x.extract.shift to i16
/// ==>
///
/// BB2:
///   %x.extract.shift.1 = lshr i64 %arg1, 32
///   %x.extract.trunc = trunc i64 %x.extract.shift.1 to i16
///
/// CodeGen will recognize the pattern in BB2 and generate BitExtract
/// instruction.
/// Return true if any changes are made.
static bool OptimizeExtractBits(BinaryOperator *ShiftI, ConstantInt *CI,
                                const TargetLowering &TLI,
                                const DataLayout &DL) {
  BasicBlock *DefBB = ShiftI->getParent();

  /// Only insert instructions in each block once.
  DenseMap<BasicBlock *, BinaryOperator *> InsertedShifts;

  bool shiftIsLegal = TLI.isTypeLegal(TLI.getValueType(DL, ShiftI->getType()));

  bool MadeChange = false;
  for (Value::user_iterator UI = ShiftI->user_begin(), E = ShiftI->user_end();
       UI != E;) {
    Use &TheUse = UI.getUse();
    Instruction *User = cast<Instruction>(*UI);
    // Preincrement use iterator so we don't invalidate it.
    ++UI;

    // Don't bother for PHI nodes.
    if (isa<PHINode>(User))
      continue;

    if (!isExtractBitsCandidateUse(User))
      continue;

    BasicBlock *UserBB = User->getParent();

    if (UserBB == DefBB) {
      // If the shift and truncate instruction are in the same BB. The use of
      // the truncate(TruncUse) may still introduce another truncate if not
      // legal. In this case, we would like to sink both shift and truncate
      // instruction to the BB of TruncUse.
      // for example:
      // BB1:
      // i64 shift.result = lshr i64 opnd, imm
      // trunc.result = trunc shift.result to i16
      //
      // BB2:
      //   ----> We will have an implicit truncate here if the architecture does
      //   not have i16 compare.
      // cmp i16 trunc.result, opnd2
      //
      if (isa<TruncInst>(User) &&
          shiftIsLegal
          // If the type of the truncate is legal, no truncate will be
          // introduced in other basic blocks.
          && (!TLI.isTypeLegal(TLI.getValueType(DL, User->getType()))))
        MadeChange =
            SinkShiftAndTruncate(ShiftI, User, CI, InsertedShifts, TLI, DL);

      continue;
    }
    // If we have already inserted a shift into this block, use it.
    BinaryOperator *&InsertedShift = InsertedShifts[UserBB];

    if (!InsertedShift) {
      BasicBlock::iterator InsertPt = UserBB->getFirstInsertionPt();
      assert(InsertPt != UserBB->end());

      if (ShiftI->getOpcode() == Instruction::AShr)
        InsertedShift =
            BinaryOperator::CreateAShr(ShiftI->getOperand(0), CI, "");
      else
        InsertedShift =
            BinaryOperator::CreateLShr(ShiftI->getOperand(0), CI, "");
      InsertedShift->insertBefore(*UserBB, InsertPt);
      InsertedShift->setDebugLoc(ShiftI->getDebugLoc());

      MadeChange = true;
    }

    // Replace a use of the shift with a use of the new shift.
    TheUse = InsertedShift;
  }

  // If we removed all uses, or there are none, nuke the shift.
  if (ShiftI->use_empty()) {
    salvageDebugInfo(*ShiftI);
    ShiftI->eraseFromParent();
    MadeChange = true;
  }

  return MadeChange;
}

/// If counting leading or trailing zeros is an expensive operation and a zero
/// input is defined, add a check for zero to avoid calling the intrinsic.
///
/// We want to transform:
///     %z = call i64 @llvm.cttz.i64(i64 %A, i1 false)
///
/// into:
///   entry:
///     %cmpz = icmp eq i64 %A, 0
///     br i1 %cmpz, label %cond.end, label %cond.false
///   cond.false:
///     %z = call i64 @llvm.cttz.i64(i64 %A, i1 true)
///     br label %cond.end
///   cond.end:
///     %ctz = phi i64 [ 64, %entry ], [ %z, %cond.false ]
///
/// If the transform is performed, return true and set ModifiedDT to true.
static bool despeculateCountZeros(IntrinsicInst *CountZeros,
                                  LoopInfo &LI,
                                  const TargetLowering *TLI,
                                  const DataLayout *DL, ModifyDT &ModifiedDT,
                                  SmallSet<BasicBlock *, 32> &FreshBBs,
                                  bool IsHugeFunc) {
  // If a zero input is undefined, it doesn't make sense to despeculate that.
  if (match(CountZeros->getOperand(1), m_One()))
    return false;

  // If it's cheap to speculate, there's nothing to do.
  Type *Ty = CountZeros->getType();
  auto IntrinsicID = CountZeros->getIntrinsicID();
  if ((IntrinsicID == Intrinsic::cttz && TLI->isCheapToSpeculateCttz(Ty)) ||
      (IntrinsicID == Intrinsic::ctlz && TLI->isCheapToSpeculateCtlz(Ty)))
    return false;

  // Only handle legal scalar cases. Anything else requires too much work.
  unsigned SizeInBits = Ty->getScalarSizeInBits();
  if (Ty->isVectorTy() || SizeInBits > DL->getLargestLegalIntTypeSizeInBits())
    return false;

  // Bail if the value is never zero.
  Use &Op = CountZeros->getOperandUse(0);
  if (isKnownNonZero(Op, *DL))
    return false;

  // The intrinsic will be sunk behind a compare against zero and branch.
  BasicBlock *StartBlock = CountZeros->getParent();
  BasicBlock *CallBlock = StartBlock->splitBasicBlock(CountZeros, "cond.false");
  if (IsHugeFunc)
    FreshBBs.insert(CallBlock);

  // Create another block after the count zero intrinsic. A PHI will be added
  // in this block to select the result of the intrinsic or the bit-width
  // constant if the input to the intrinsic is zero.
  BasicBlock::iterator SplitPt = std::next(BasicBlock::iterator(CountZeros));
  // Any debug-info after CountZeros should not be included.
  SplitPt.setHeadBit(true);
  BasicBlock *EndBlock = CallBlock->splitBasicBlock(SplitPt, "cond.end");
  if (IsHugeFunc)
    FreshBBs.insert(EndBlock);

  // Update the LoopInfo. The new blocks are in the same loop as the start
  // block.
  if (Loop *L = LI.getLoopFor(StartBlock)) {
    L->addBasicBlockToLoop(CallBlock, LI);
    L->addBasicBlockToLoop(EndBlock, LI);
  }

  // Set up a builder to create a compare, conditional branch, and PHI.
  IRBuilder<> Builder(CountZeros->getContext());
  Builder.SetInsertPoint(StartBlock->getTerminator());
  Builder.SetCurrentDebugLocation(CountZeros->getDebugLoc());

  // Replace the unconditional branch that was created by the first split with
  // a compare against zero and a conditional branch.
  Value *Zero = Constant::getNullValue(Ty);
  // Avoid introducing branch on poison. This also replaces the ctz operand.
  if (!isGuaranteedNotToBeUndefOrPoison(Op))
    Op = Builder.CreateFreeze(Op, Op->getName() + ".fr");
  Value *Cmp = Builder.CreateICmpEQ(Op, Zero, "cmpz");
  Builder.CreateCondBr(Cmp, EndBlock, CallBlock);
  StartBlock->getTerminator()->eraseFromParent();

  // Create a PHI in the end block to select either the output of the intrinsic
  // or the bit width of the operand.
  Builder.SetInsertPoint(EndBlock, EndBlock->begin());
  PHINode *PN = Builder.CreatePHI(Ty, 2, "ctz");
  replaceAllUsesWith(CountZeros, PN, FreshBBs, IsHugeFunc);
  Value *BitWidth = Builder.getInt(APInt(SizeInBits, SizeInBits));
  PN->addIncoming(BitWidth, StartBlock);
  PN->addIncoming(CountZeros, CallBlock);

  // We are explicitly handling the zero case, so we can set the intrinsic's
  // undefined zero argument to 'true'. This will also prevent reprocessing the
  // intrinsic; we only despeculate when a zero input is defined.
  CountZeros->setArgOperand(1, Builder.getTrue());
  ModifiedDT = ModifyDT::ModifyBBDT;
  return true;
}

bool CodeGenPrepare::optimizeCallInst(CallInst *CI, ModifyDT &ModifiedDT) {
  BasicBlock *BB = CI->getParent();

  // Lower inline assembly if we can.
  // If we found an inline asm expession, and if the target knows how to
  // lower it to normal LLVM code, do so now.
  if (CI->isInlineAsm()) {
    if (TLI->ExpandInlineAsm(CI)) {
      // Avoid invalidating the iterator.
      CurInstIterator = BB->begin();
      // Avoid processing instructions out of order, which could cause
      // reuse before a value is defined.
      SunkAddrs.clear();
      return true;
    }
    // Sink address computing for memory operands into the block.
    if (optimizeInlineAsmInst(CI))
      return true;
  }

  // Align the pointer arguments to this call if the target thinks it's a good
  // idea
  unsigned MinSize;
  Align PrefAlign;
  if (TLI->shouldAlignPointerArgs(CI, MinSize, PrefAlign)) {
    for (auto &Arg : CI->args()) {
      // We want to align both objects whose address is used directly and
      // objects whose address is used in casts and GEPs, though it only makes
      // sense for GEPs if the offset is a multiple of the desired alignment and
      // if size - offset meets the size threshold.
      if (!Arg->getType()->isPointerTy())
        continue;
      APInt Offset(DL->getIndexSizeInBits(
                       cast<PointerType>(Arg->getType())->getAddressSpace()),
                   0);
      Value *Val = Arg->stripAndAccumulateInBoundsConstantOffsets(*DL, Offset);
      uint64_t Offset2 = Offset.getLimitedValue();
      if (!isAligned(PrefAlign, Offset2))
        continue;
      AllocaInst *AI;
      if ((AI = dyn_cast<AllocaInst>(Val)) && AI->getAlign() < PrefAlign &&
          DL->getTypeAllocSize(AI->getAllocatedType()) >= MinSize + Offset2)
        AI->setAlignment(PrefAlign);
      // Global variables can only be aligned if they are defined in this
      // object (i.e. they are uniquely initialized in this object), and
      // over-aligning global variables that have an explicit section is
      // forbidden.
      GlobalVariable *GV;
      if ((GV = dyn_cast<GlobalVariable>(Val)) && GV->canIncreaseAlignment() &&
          GV->getPointerAlignment(*DL) < PrefAlign &&
          DL->getTypeAllocSize(GV->getValueType()) >= MinSize + Offset2)
        GV->setAlignment(PrefAlign);
    }
  }
  // If this is a memcpy (or similar) then we may be able to improve the
  // alignment.
  if (MemIntrinsic *MI = dyn_cast<MemIntrinsic>(CI)) {
    Align DestAlign = getKnownAlignment(MI->getDest(), *DL);
    MaybeAlign MIDestAlign = MI->getDestAlign();
    if (!MIDestAlign || DestAlign > *MIDestAlign)
      MI->setDestAlignment(DestAlign);
    if (MemTransferInst *MTI = dyn_cast<MemTransferInst>(MI)) {
      MaybeAlign MTISrcAlign = MTI->getSourceAlign();
      Align SrcAlign = getKnownAlignment(MTI->getSource(), *DL);
      if (!MTISrcAlign || SrcAlign > *MTISrcAlign)
        MTI->setSourceAlignment(SrcAlign);
    }
  }

  // If we have a cold call site, try to sink addressing computation into the
  // cold block.  This interacts with our handling for loads and stores to
  // ensure that we can fold all uses of a potential addressing computation
  // into their uses.  TODO: generalize this to work over profiling data
  if (CI->hasFnAttr(Attribute::Cold) &&
      !llvm::shouldOptimizeForSize(BB, PSI, BFI.get()))
    for (auto &Arg : CI->args()) {
      if (!Arg->getType()->isPointerTy())
        continue;
      unsigned AS = Arg->getType()->getPointerAddressSpace();
      if (optimizeMemoryInst(CI, Arg, Arg->getType(), AS))
        return true;
    }

  IntrinsicInst *II = dyn_cast<IntrinsicInst>(CI);
  if (II) {
    switch (II->getIntrinsicID()) {
    default:
      break;
    case Intrinsic::assume:
      llvm_unreachable("llvm.assume should have been removed already");
    case Intrinsic::allow_runtime_check:
    case Intrinsic::allow_ubsan_check:
    case Intrinsic::experimental_widenable_condition: {
      // Give up on future widening opportunities so that we can fold away dead
      // paths and merge blocks before going into block-local instruction
      // selection.
      if (II->use_empty()) {
        II->eraseFromParent();
        return true;
      }
      Constant *RetVal = ConstantInt::getTrue(II->getContext());
      resetIteratorIfInvalidatedWhileCalling(BB, [&]() {
        replaceAndRecursivelySimplify(CI, RetVal, TLInfo, nullptr);
      });
      return true;
    }
    case Intrinsic::objectsize:
      llvm_unreachable("llvm.objectsize.* should have been lowered already");
    case Intrinsic::is_constant:
      llvm_unreachable("llvm.is.constant.* should have been lowered already");
    case Intrinsic::aarch64_stlxr:
    case Intrinsic::aarch64_stxr: {
      ZExtInst *ExtVal = dyn_cast<ZExtInst>(CI->getArgOperand(0));
      if (!ExtVal || !ExtVal->hasOneUse() ||
          ExtVal->getParent() == CI->getParent())
        return false;
      // Sink a zext feeding stlxr/stxr before it, so it can be folded into it.
      ExtVal->moveBefore(CI);
      // Mark this instruction as "inserted by CGP", so that other
      // optimizations don't touch it.
      InsertedInsts.insert(ExtVal);
      return true;
    }

    case Intrinsic::launder_invariant_group:
    case Intrinsic::strip_invariant_group: {
      Value *ArgVal = II->getArgOperand(0);
      auto it = LargeOffsetGEPMap.find(II);
      if (it != LargeOffsetGEPMap.end()) {
        // Merge entries in LargeOffsetGEPMap to reflect the RAUW.
        // Make sure not to have to deal with iterator invalidation
        // after possibly adding ArgVal to LargeOffsetGEPMap.
        auto GEPs = std::move(it->second);
        LargeOffsetGEPMap[ArgVal].append(GEPs.begin(), GEPs.end());
        LargeOffsetGEPMap.erase(II);
      }

      replaceAllUsesWith(II, ArgVal, FreshBBs, IsHugeFunc);
      II->eraseFromParent();
      return true;
    }
    case Intrinsic::cttz:
    case Intrinsic::ctlz:
      // If counting zeros is expensive, try to avoid it.
      return despeculateCountZeros(II, *LI, TLI, DL, ModifiedDT, FreshBBs,
                                   IsHugeFunc);
    case Intrinsic::fshl:
    case Intrinsic::fshr:
      return optimizeFunnelShift(II);
    case Intrinsic::dbg_assign:
    case Intrinsic::dbg_value:
      return fixupDbgValue(II);
    case Intrinsic::masked_gather:
      return optimizeGatherScatterInst(II, II->getArgOperand(0));
    case Intrinsic::masked_scatter:
      return optimizeGatherScatterInst(II, II->getArgOperand(1));
    }

    SmallVector<Value *, 2> PtrOps;
    Type *AccessTy;
    if (TLI->getAddrModeArguments(II, PtrOps, AccessTy))
      while (!PtrOps.empty()) {
        Value *PtrVal = PtrOps.pop_back_val();
        unsigned AS = PtrVal->getType()->getPointerAddressSpace();
        if (optimizeMemoryInst(II, PtrVal, AccessTy, AS))
          return true;
      }
  }

  // From here on out we're working with named functions.
  auto *Callee = CI->getCalledFunction();
  if (!Callee)
    return false;

  // Lower all default uses of _chk calls.  This is very similar
  // to what InstCombineCalls does, but here we are only lowering calls
  // to fortified library functions (e.g. __memcpy_chk) that have the default
  // "don't know" as the objectsize.  Anything else should be left alone.
  FortifiedLibCallSimplifier Simplifier(TLInfo, true);
  IRBuilder<> Builder(CI);
  if (Value *V = Simplifier.optimizeCall(CI, Builder)) {
    replaceAllUsesWith(CI, V, FreshBBs, IsHugeFunc);
    CI->eraseFromParent();
    return true;
  }

  // SCCP may have propagated, among other things, C++ static variables across
  // calls. If this happens to be the case, we may want to undo it in order to
  // avoid redundant pointer computation of the constant, as the function method
  // returning the constant needs to be executed anyways.
  auto GetUniformReturnValue = [](const Function *F) -> GlobalVariable * {
    if (!F->getReturnType()->isPointerTy())
      return nullptr;

    GlobalVariable *UniformValue = nullptr;
    for (auto &BB : *F) {
      if (auto *RI = dyn_cast<ReturnInst>(BB.getTerminator())) {
        if (auto *V = dyn_cast<GlobalVariable>(RI->getReturnValue())) {
          if (!UniformValue)
            UniformValue = V;
          else if (V != UniformValue)
            return nullptr;
        } else {
          return nullptr;
        }
      }
    }

    return UniformValue;
  };

  if (Callee->hasExactDefinition()) {
    if (GlobalVariable *RV = GetUniformReturnValue(Callee)) {
      bool MadeChange = false;
      for (Use &U : make_early_inc_range(RV->uses())) {
        auto *I = dyn_cast<Instruction>(U.getUser());
        if (!I || I->getParent() != CI->getParent()) {
          // Limit to the same basic block to avoid extending the call-site live
          // range, which otherwise could increase register pressure.
          continue;
        }
        if (CI->comesBefore(I)) {
          U.set(CI);
          MadeChange = true;
        }
      }

      return MadeChange;
    }
  }

  return false;
}

static bool isIntrinsicOrLFToBeTailCalled(const TargetLibraryInfo *TLInfo,
                                          const CallInst *CI) {
  assert(CI && CI->use_empty());

  if (const auto *II = dyn_cast<IntrinsicInst>(CI))
    switch (II->getIntrinsicID()) {
    case Intrinsic::memset:
    case Intrinsic::memcpy:
    case Intrinsic::memmove:
      return true;
    default:
      return false;
    }

  LibFunc LF;
  Function *Callee = CI->getCalledFunction();
  if (Callee && TLInfo && TLInfo->getLibFunc(*Callee, LF))
    switch (LF) {
    case LibFunc_strcpy:
    case LibFunc_strncpy:
    case LibFunc_strcat:
    case LibFunc_strncat:
      return true;
    default:
      return false;
    }

  return false;
}

/// Look for opportunities to duplicate return instructions to the predecessor
/// to enable tail call optimizations. The case it is currently looking for is
/// the following one. Known intrinsics or library function that may be tail
/// called are taken into account as well.
/// @code
/// bb0:
///   %tmp0 = tail call i32 @f0()
///   br label %return
/// bb1:
///   %tmp1 = tail call i32 @f1()
///   br label %return
/// bb2:
///   %tmp2 = tail call i32 @f2()
///   br label %return
/// return:
///   %retval = phi i32 [ %tmp0, %bb0 ], [ %tmp1, %bb1 ], [ %tmp2, %bb2 ]
///   ret i32 %retval
/// @endcode
///
/// =>
///
/// @code
/// bb0:
///   %tmp0 = tail call i32 @f0()
///   ret i32 %tmp0
/// bb1:
///   %tmp1 = tail call i32 @f1()
///   ret i32 %tmp1
/// bb2:
///   %tmp2 = tail call i32 @f2()
///   ret i32 %tmp2
/// @endcode
bool CodeGenPrepare::dupRetToEnableTailCallOpts(BasicBlock *BB,
                                                ModifyDT &ModifiedDT) {
  if (!BB->getTerminator())
    return false;

  ReturnInst *RetI = dyn_cast<ReturnInst>(BB->getTerminator());
  if (!RetI)
    return false;

  assert(LI->getLoopFor(BB) == nullptr && "A return block cannot be in a loop");

  PHINode *PN = nullptr;
  ExtractValueInst *EVI = nullptr;
  BitCastInst *BCI = nullptr;
  Value *V = RetI->getReturnValue();
  if (V) {
    BCI = dyn_cast<BitCastInst>(V);
    if (BCI)
      V = BCI->getOperand(0);

    EVI = dyn_cast<ExtractValueInst>(V);
    if (EVI) {
      V = EVI->getOperand(0);
      if (!llvm::all_of(EVI->indices(), [](unsigned idx) { return idx == 0; }))
        return false;
    }

    PN = dyn_cast<PHINode>(V);
  }

  if (PN && PN->getParent() != BB)
    return false;

  auto isLifetimeEndOrBitCastFor = [](const Instruction *Inst) {
    const BitCastInst *BC = dyn_cast<BitCastInst>(Inst);
    if (BC && BC->hasOneUse())
      Inst = BC->user_back();

    if (const IntrinsicInst *II = dyn_cast<IntrinsicInst>(Inst))
      return II->getIntrinsicID() == Intrinsic::lifetime_end;
    return false;
  };

  SmallVector<const IntrinsicInst *, 4> FakeUses;

  auto isFakeUse = [&FakeUses](const Instruction *Inst) {
    if (auto *II = dyn_cast<IntrinsicInst>(Inst);
        II && II->getIntrinsicID() == Intrinsic::fake_use) {
      // Record the instruction so it can be preserved when the exit block is
      // removed. Do not preserve the fake use that uses the result of the
      // PHI instruction.
      // Do not copy fake uses that use the result of a PHI node.
      // FIXME: If we do want to copy the fake use into the return blocks, we
      // have to figure out which of the PHI node operands to use for each
      // copy.
      if (!isa<PHINode>(II->getOperand(0))) {
        FakeUses.push_back(II);
      }
      return true;
    }

    return false;
  };

  // Make sure there are no instructions between the first instruction
  // and return.
  const Instruction *BI = BB->getFirstNonPHI();
  // Skip over debug and the bitcast.
  while (isa<DbgInfoIntrinsic>(BI) || BI == BCI || BI == EVI ||
         isa<PseudoProbeInst>(BI) || isLifetimeEndOrBitCastFor(BI) ||
         isFakeUse(BI))
    BI = BI->getNextNode();
  if (BI != RetI)
    return false;

  /// Only dup the ReturnInst if the CallInst is likely to be emitted as a tail
  /// call.
  const Function *F = BB->getParent();
  SmallVector<BasicBlock *, 4> TailCallBBs;
  // Record the call instructions so we can insert any fake uses
  // that need to be preserved before them.
  SmallVector<CallInst *, 4> CallInsts;
  if (PN) {
    for (unsigned I = 0, E = PN->getNumIncomingValues(); I != E; ++I) {
      // Look through bitcasts.
      Value *IncomingVal = PN->getIncomingValue(I)->stripPointerCasts();
      CallInst *CI = dyn_cast<CallInst>(IncomingVal);
      BasicBlock *PredBB = PN->getIncomingBlock(I);
      // Make sure the phi value is indeed produced by the tail call.
      if (CI && CI->hasOneUse() && CI->getParent() == PredBB &&
          TLI->mayBeEmittedAsTailCall(CI) &&
          attributesPermitTailCall(F, CI, RetI, *TLI)) {
        TailCallBBs.push_back(PredBB);
        CallInsts.push_back(CI);
      } else {
        // Consider the cases in which the phi value is indirectly produced by
        // the tail call, for example when encountering memset(), memmove(),
        // strcpy(), whose return value may have been optimized out. In such
        // cases, the value needs to be the first function argument.
        //
        // bb0:
        //   tail call void @llvm.memset.p0.i64(ptr %0, i8 0, i64 %1)
        //   br label %return
        // return:
        //   %phi = phi ptr [ %0, %bb0 ], [ %2, %entry ]
        if (PredBB && PredBB->getSingleSuccessor() == BB)
          CI = dyn_cast_or_null<CallInst>(
              PredBB->getTerminator()->getPrevNonDebugInstruction(true));

        if (CI && CI->use_empty() &&
            isIntrinsicOrLFToBeTailCalled(TLInfo, CI) &&
            IncomingVal == CI->getArgOperand(0) &&
            TLI->mayBeEmittedAsTailCall(CI) &&
            attributesPermitTailCall(F, CI, RetI, *TLI)) {
          TailCallBBs.push_back(PredBB);
          CallInsts.push_back(CI);
        }
      }
    }
  } else {
    SmallPtrSet<BasicBlock *, 4> VisitedBBs;
    for (BasicBlock *Pred : predecessors(BB)) {
      if (!VisitedBBs.insert(Pred).second)
        continue;
      if (Instruction *I = Pred->rbegin()->getPrevNonDebugInstruction(true)) {
        CallInst *CI = dyn_cast<CallInst>(I);
        if (CI && CI->use_empty() && TLI->mayBeEmittedAsTailCall(CI) &&
            attributesPermitTailCall(F, CI, RetI, *TLI)) {
          // Either we return void or the return value must be the first
          // argument of a known intrinsic or library function.
          if (!V || isa<UndefValue>(V) ||
              (isIntrinsicOrLFToBeTailCalled(TLInfo, CI) &&
               V == CI->getArgOperand(0))) {
            TailCallBBs.push_back(Pred);
            CallInsts.push_back(CI);
          }
        }
      }
    }
  }

  bool Changed = false;
  for (auto const &TailCallBB : TailCallBBs) {
    // Make sure the call instruction is followed by an unconditional branch to
    // the return block.
    BranchInst *BI = dyn_cast<BranchInst>(TailCallBB->getTerminator());
    if (!BI || !BI->isUnconditional() || BI->getSuccessor(0) != BB)
      continue;

    // Duplicate the return into TailCallBB.
    (void)FoldReturnIntoUncondBranch(RetI, BB, TailCallBB);
    assert(!VerifyBFIUpdates ||
           BFI->getBlockFreq(BB) >= BFI->getBlockFreq(TailCallBB));
    BFI->setBlockFreq(BB,
                      (BFI->getBlockFreq(BB) - BFI->getBlockFreq(TailCallBB)));
    ModifiedDT = ModifyDT::ModifyBBDT;
    Changed = true;
    ++NumRetsDup;
  }

  // If we eliminated all predecessors of the block, delete the block now.
  if (Changed && !BB->hasAddressTaken() && pred_empty(BB)) {
    // Copy the fake uses found in the original return block to all blocks
    // that contain tail calls.
    for (auto *CI : CallInsts) {
      for (auto const *FakeUse : FakeUses) {
        auto *ClonedInst = FakeUse->clone();
        ClonedInst->insertBefore(CI);
      }
    }
    BB->eraseFromParent();
  }

  return Changed;
}

//===----------------------------------------------------------------------===//
// Memory Optimization
//===----------------------------------------------------------------------===//

namespace {

/// This is an extended version of TargetLowering::AddrMode
/// which holds actual Value*'s for register values.
struct ExtAddrMode : public TargetLowering::AddrMode {
  Value *BaseReg = nullptr;
  Value *ScaledReg = nullptr;
  Value *OriginalValue = nullptr;
  bool InBounds = true;

  enum FieldName {
    NoField = 0x00,
    BaseRegField = 0x01,
    BaseGVField = 0x02,
    BaseOffsField = 0x04,
    ScaledRegField = 0x08,
    ScaleField = 0x10,
    MultipleFields = 0xff
  };

  ExtAddrMode() = default;

  void print(raw_ostream &OS) const;
  void dump() const;

  FieldName compare(const ExtAddrMode &other) {
    // First check that the types are the same on each field, as differing types
    // is something we can't cope with later on.
    if (BaseReg && other.BaseReg &&
        BaseReg->getType() != other.BaseReg->getType())
      return MultipleFields;
    if (BaseGV && other.BaseGV && BaseGV->getType() != other.BaseGV->getType())
      return MultipleFields;
    if (ScaledReg && other.ScaledReg &&
        ScaledReg->getType() != other.ScaledReg->getType())
      return MultipleFields;

    // Conservatively reject 'inbounds' mismatches.
    if (InBounds != other.InBounds)
      return MultipleFields;

    // Check each field to see if it differs.
    unsigned Result = NoField;
    if (BaseReg != other.BaseReg)
      Result |= BaseRegField;
    if (BaseGV != other.BaseGV)
      Result |= BaseGVField;
    if (BaseOffs != other.BaseOffs)
      Result |= BaseOffsField;
    if (ScaledReg != other.ScaledReg)
      Result |= ScaledRegField;
    // Don't count 0 as being a different scale, because that actually means
    // unscaled (which will already be counted by having no ScaledReg).
    if (Scale && other.Scale && Scale != other.Scale)
      Result |= ScaleField;

    if (llvm::popcount(Result) > 1)
      return MultipleFields;
    else
      return static_cast<FieldName>(Result);
  }

  // An AddrMode is trivial if it involves no calculation i.e. it is just a base
  // with no offset.
  bool isTrivial() {
    // An AddrMode is (BaseGV + BaseReg + BaseOffs + ScaleReg * Scale) so it is
    // trivial if at most one of these terms is nonzero, except that BaseGV and
    // BaseReg both being zero actually means a null pointer value, which we
    // consider to be 'non-zero' here.
    return !BaseOffs && !Scale && !(BaseGV && BaseReg);
  }

  Value *GetFieldAsValue(FieldName Field, Type *IntPtrTy) {
    switch (Field) {
    default:
      return nullptr;
    case BaseRegField:
      return BaseReg;
    case BaseGVField:
      return BaseGV;
    case ScaledRegField:
      return ScaledReg;
    case BaseOffsField:
      return ConstantInt::get(IntPtrTy, BaseOffs);
    }
  }

  void SetCombinedField(FieldName Field, Value *V,
                        const SmallVectorImpl<ExtAddrMode> &AddrModes) {
    switch (Field) {
    default:
      llvm_unreachable("Unhandled fields are expected to be rejected earlier");
      break;
    case ExtAddrMode::BaseRegField:
      BaseReg = V;
      break;
    case ExtAddrMode::BaseGVField:
      // A combined BaseGV is an Instruction, not a GlobalValue, so it goes
      // in the BaseReg field.
      assert(BaseReg == nullptr);
      BaseReg = V;
      BaseGV = nullptr;
      break;
    case ExtAddrMode::ScaledRegField:
      ScaledReg = V;
      // If we have a mix of scaled and unscaled addrmodes then we want scale
      // to be the scale and not zero.
      if (!Scale)
        for (const ExtAddrMode &AM : AddrModes)
          if (AM.Scale) {
            Scale = AM.Scale;
            break;
          }
      break;
    case ExtAddrMode::BaseOffsField:
      // The offset is no longer a constant, so it goes in ScaledReg with a
      // scale of 1.
      assert(ScaledReg == nullptr);
      ScaledReg = V;
      Scale = 1;
      BaseOffs = 0;
      break;
    }
  }
};

#ifndef NDEBUG
static inline raw_ostream &operator<<(raw_ostream &OS, const ExtAddrMode &AM) {
  AM.print(OS);
  return OS;
}
#endif

#if !defined(NDEBUG) || defined(LLVM_ENABLE_DUMP)
void ExtAddrMode::print(raw_ostream &OS) const {
  bool NeedPlus = false;
  OS << "[";
  if (InBounds)
    OS << "inbounds ";
  if (BaseGV) {
    OS << "GV:";
    BaseGV->printAsOperand(OS, /*PrintType=*/false);
    NeedPlus = true;
  }

  if (BaseOffs) {
    OS << (NeedPlus ? " + " : "") << BaseOffs;
    NeedPlus = true;
  }

  if (BaseReg) {
    OS << (NeedPlus ? " + " : "") << "Base:";
    BaseReg->printAsOperand(OS, /*PrintType=*/false);
    NeedPlus = true;
  }
  if (Scale) {
    OS << (NeedPlus ? " + " : "") << Scale << "*";
    ScaledReg->printAsOperand(OS, /*PrintType=*/false);
  }

  OS << ']';
}

LLVM_DUMP_METHOD void ExtAddrMode::dump() const {
  print(dbgs());
  dbgs() << '\n';
}
#endif

} // end anonymous namespace

namespace {

/// This class provides transaction based operation on the IR.
/// Every change made through this class is recorded in the internal state and
/// can be undone (rollback) until commit is called.
/// CGP does not check if instructions could be speculatively executed when
/// moved. Preserving the original location would pessimize the debugging
/// experience, as well as negatively impact the quality of sample PGO.
class TypePromotionTransaction {
  /// This represents the common interface of the individual transaction.
  /// Each class implements the logic for doing one specific modification on
  /// the IR via the TypePromotionTransaction.
  class TypePromotionAction {
  protected:
    /// The Instruction modified.
    Instruction *Inst;

  public:
    /// Constructor of the action.
    /// The constructor performs the related action on the IR.
    TypePromotionAction(Instruction *Inst) : Inst(Inst) {}

    virtual ~TypePromotionAction() = default;

    /// Undo the modification done by this action.
    /// When this method is called, the IR must be in the same state as it was
    /// before this action was applied.
    /// \pre Undoing the action works if and only if the IR is in the exact same
    /// state as it was directly after this action was applied.
    virtual void undo() = 0;

    /// Advocate every change made by this action.
    /// When the results on the IR of the action are to be kept, it is important
    /// to call this function, otherwise hidden information may be kept forever.
    virtual void commit() {
      // Nothing to be done, this action is not doing anything.
    }
  };

  /// Utility to remember the position of an instruction.
  class InsertionHandler {
    /// Position of an instruction.
    /// Either an instruction:
    /// - Is the first in a basic block: BB is used.
    /// - Has a previous instruction: PrevInst is used.
    union {
      Instruction *PrevInst;
      BasicBlock *BB;
    } Point;
    std::optional<DbgRecord::self_iterator> BeforeDbgRecord = std::nullopt;

    /// Remember whether or not the instruction had a previous instruction.
    bool HasPrevInstruction;

  public:
    /// Record the position of \p Inst.
    InsertionHandler(Instruction *Inst) {
      HasPrevInstruction = (Inst != &*(Inst->getParent()->begin()));
      BasicBlock *BB = Inst->getParent();

      // Record where we would have to re-insert the instruction in the sequence
      // of DbgRecords, if we ended up reinserting.
      if (BB->IsNewDbgInfoFormat)
        BeforeDbgRecord = Inst->getDbgReinsertionPosition();

      if (HasPrevInstruction) {
        Point.PrevInst = &*std::prev(Inst->getIterator());
      } else {
        Point.BB = BB;
      }
    }

    /// Insert \p Inst at the recorded position.
    void insert(Instruction *Inst) {
      if (HasPrevInstruction) {
        if (Inst->getParent())
          Inst->removeFromParent();
        Inst->insertAfter(&*Point.PrevInst);
      } else {
        BasicBlock::iterator Position = Point.BB->getFirstInsertionPt();
        if (Inst->getParent())
          Inst->moveBefore(*Point.BB, Position);
        else
          Inst->insertBefore(*Point.BB, Position);
      }

      Inst->getParent()->reinsertInstInDbgRecords(Inst, BeforeDbgRecord);
    }
  };

  /// Move an instruction before another.
  class InstructionMoveBefore : public TypePromotionAction {
    /// Original position of the instruction.
    InsertionHandler Position;

  public:
    /// Move \p Inst before \p Before.
    InstructionMoveBefore(Instruction *Inst, Instruction *Before)
        : TypePromotionAction(Inst), Position(Inst) {
      LLVM_DEBUG(dbgs() << "Do: move: " << *Inst << "\nbefore: " << *Before
                        << "\n");
      Inst->moveBefore(Before);
    }

    /// Move the instruction back to its original position.
    void undo() override {
      LLVM_DEBUG(dbgs() << "Undo: moveBefore: " << *Inst << "\n");
      Position.insert(Inst);
    }
  };

  /// Set the operand of an instruction with a new value.
  class OperandSetter : public TypePromotionAction {
    /// Original operand of the instruction.
    Value *Origin;

    /// Index of the modified instruction.
    unsigned Idx;

  public:
    /// Set \p Idx operand of \p Inst with \p NewVal.
    OperandSetter(Instruction *Inst, unsigned Idx, Value *NewVal)
        : TypePromotionAction(Inst), Idx(Idx) {
      LLVM_DEBUG(dbgs() << "Do: setOperand: " << Idx << "\n"
                        << "for:" << *Inst << "\n"
                        << "with:" << *NewVal << "\n");
      Origin = Inst->getOperand(Idx);
      Inst->setOperand(Idx, NewVal);
    }

    /// Restore the original value of the instruction.
    void undo() override {
      LLVM_DEBUG(dbgs() << "Undo: setOperand:" << Idx << "\n"
                        << "for: " << *Inst << "\n"
                        << "with: " << *Origin << "\n");
      Inst->setOperand(Idx, Origin);
    }
  };

  /// Hide the operands of an instruction.
  /// Do as if this instruction was not using any of its operands.
  class OperandsHider : public TypePromotionAction {
    /// The list of original operands.
    SmallVector<Value *, 4> OriginalValues;

  public:
    /// Remove \p Inst from the uses of the operands of \p Inst.
    OperandsHider(Instruction *Inst) : TypePromotionAction(Inst) {
      LLVM_DEBUG(dbgs() << "Do: OperandsHider: " << *Inst << "\n");
      unsigned NumOpnds = Inst->getNumOperands();
      OriginalValues.reserve(NumOpnds);
      for (unsigned It = 0; It < NumOpnds; ++It) {
        // Save the current operand.
        Value *Val = Inst->getOperand(It);
        OriginalValues.push_back(Val);
        // Set a dummy one.
        // We could use OperandSetter here, but that would imply an overhead
        // that we are not willing to pay.
        Inst->setOperand(It, PoisonValue::get(Val->getType()));
      }
    }

    /// Restore the original list of uses.
    void undo() override {
      LLVM_DEBUG(dbgs() << "Undo: OperandsHider: " << *Inst << "\n");
      for (unsigned It = 0, EndIt = OriginalValues.size(); It != EndIt; ++It)
        Inst->setOperand(It, OriginalValues[It]);
    }
  };

  /// Build a truncate instruction.
  class TruncBuilder : public TypePromotionAction {
    Value *Val;

  public:
    /// Build a truncate instruction of \p Opnd producing a \p Ty
    /// result.
    /// trunc Opnd to Ty.
    TruncBuilder(Instruction *Opnd, Type *Ty) : TypePromotionAction(Opnd) {
      IRBuilder<> Builder(Opnd);
      Builder.SetCurrentDebugLocation(DebugLoc());
      Val = Builder.CreateTrunc(Opnd, Ty, "promoted");
      LLVM_DEBUG(dbgs() << "Do: TruncBuilder: " << *Val << "\n");
    }

    /// Get the built value.
    Value *getBuiltValue() { return Val; }

    /// Remove the built instruction.
    void undo() override {
      LLVM_DEBUG(dbgs() << "Undo: TruncBuilder: " << *Val << "\n");
      if (Instruction *IVal = dyn_cast<Instruction>(Val))
        IVal->eraseFromParent();
    }
  };

  /// Build a sign extension instruction.
  class SExtBuilder : public TypePromotionAction {
    Value *Val;

  public:
    /// Build a sign extension instruction of \p Opnd producing a \p Ty
    /// result.
    /// sext Opnd to Ty.
    SExtBuilder(Instruction *InsertPt, Value *Opnd, Type *Ty)
        : TypePromotionAction(InsertPt) {
      IRBuilder<> Builder(InsertPt);
      Val = Builder.CreateSExt(Opnd, Ty, "promoted");
      LLVM_DEBUG(dbgs() << "Do: SExtBuilder: " << *Val << "\n");
    }

    /// Get the built value.
    Value *getBuiltValue() { return Val; }

    /// Remove the built instruction.
    void undo() override {
      LLVM_DEBUG(dbgs() << "Undo: SExtBuilder: " << *Val << "\n");
      if (Instruction *IVal = dyn_cast<Instruction>(Val))
        IVal->eraseFromParent();
    }
  };

  /// Build a zero extension instruction.
  class ZExtBuilder : public TypePromotionAction {
    Value *Val;

  public:
    /// Build a zero extension instruction of \p Opnd producing a \p Ty
    /// result.
    /// zext Opnd to Ty.
    ZExtBuilder(Instruction *InsertPt, Value *Opnd, Type *Ty)
        : TypePromotionAction(InsertPt) {
      IRBuilder<> Builder(InsertPt);
      Builder.SetCurrentDebugLocation(DebugLoc());
      Val = Builder.CreateZExt(Opnd, Ty, "promoted");
      LLVM_DEBUG(dbgs() << "Do: ZExtBuilder: " << *Val << "\n");
    }

    /// Get the built value.
    Value *getBuiltValue() { return Val; }

    /// Remove the built instruction.
    void undo() override {
      LLVM_DEBUG(dbgs() << "Undo: ZExtBuilder: " << *Val << "\n");
      if (Instruction *IVal = dyn_cast<Instruction>(Val))
        IVal->eraseFromParent();
    }
  };

  /// Mutate an instruction to another type.
  class TypeMutator : public TypePromotionAction {
    /// Record the original type.
    Type *OrigTy;

  public:
    /// Mutate the type of \p Inst into \p NewTy.
    TypeMutator(Instruction *Inst, Type *NewTy)
        : TypePromotionAction(Inst), OrigTy(Inst->getType()) {
      LLVM_DEBUG(dbgs() << "Do: MutateType: " << *Inst << " with " << *NewTy
                        << "\n");
      Inst->mutateType(NewTy);
    }

    /// Mutate the instruction back to its original type.
    void undo() override {
      LLVM_DEBUG(dbgs() << "Undo: MutateType: " << *Inst << " with " << *OrigTy
                        << "\n");
      Inst->mutateType(OrigTy);
    }
  };

  /// Replace the uses of an instruction by another instruction.
  class UsesReplacer : public TypePromotionAction {
    /// Helper structure to keep track of the replaced uses.
    struct InstructionAndIdx {
      /// The instruction using the instruction.
      Instruction *Inst;

      /// The index where this instruction is used for Inst.
      unsigned Idx;

      InstructionAndIdx(Instruction *Inst, unsigned Idx)
          : Inst(Inst), Idx(Idx) {}
    };

    /// Keep track of the original uses (pair Instruction, Index).
    SmallVector<InstructionAndIdx, 4> OriginalUses;
    /// Keep track of the debug users.
    SmallVector<DbgValueInst *, 1> DbgValues;
    /// And non-instruction debug-users too.
    SmallVector<DbgVariableRecord *, 1> DbgVariableRecords;

    /// Keep track of the new value so that we can undo it by replacing
    /// instances of the new value with the original value.
    Value *New;

    using use_iterator = SmallVectorImpl<InstructionAndIdx>::iterator;

  public:
    /// Replace all the use of \p Inst by \p New.
    UsesReplacer(Instruction *Inst, Value *New)
        : TypePromotionAction(Inst), New(New) {
      LLVM_DEBUG(dbgs() << "Do: UsersReplacer: " << *Inst << " with " << *New
                        << "\n");
      // Record the original uses.
      for (Use &U : Inst->uses()) {
        Instruction *UserI = cast<Instruction>(U.getUser());
        OriginalUses.push_back(InstructionAndIdx(UserI, U.getOperandNo()));
      }
      // Record the debug uses separately. They are not in the instruction's
      // use list, but they are replaced by RAUW.
      findDbgValues(DbgValues, Inst, &DbgVariableRecords);

      // Now, we can replace the uses.
      Inst->replaceAllUsesWith(New);
    }

    /// Reassign the original uses of Inst to Inst.
    void undo() override {
      LLVM_DEBUG(dbgs() << "Undo: UsersReplacer: " << *Inst << "\n");
      for (InstructionAndIdx &Use : OriginalUses)
        Use.Inst->setOperand(Use.Idx, Inst);
      // RAUW has replaced all original uses with references to the new value,
      // including the debug uses. Since we are undoing the replacements,
      // the original debug uses must also be reinstated to maintain the
      // correctness and utility of debug value instructions.
      for (auto *DVI : DbgValues)
        DVI->replaceVariableLocationOp(New, Inst);
      // Similar story with DbgVariableRecords, the non-instruction
      // representation of dbg.values.
      for (DbgVariableRecord *DVR : DbgVariableRecords)
        DVR->replaceVariableLocationOp(New, Inst);
    }
  };

  /// Remove an instruction from the IR.
  class InstructionRemover : public TypePromotionAction {
    /// Original position of the instruction.
    InsertionHandler Inserter;

    /// Helper structure to hide all the link to the instruction. In other
    /// words, this helps to do as if the instruction was removed.
    OperandsHider Hider;

    /// Keep track of the uses replaced, if any.
    UsesReplacer *Replacer = nullptr;

    /// Keep track of instructions removed.
    SetOfInstrs &RemovedInsts;

  public:
    /// Remove all reference of \p Inst and optionally replace all its
    /// uses with New.
    /// \p RemovedInsts Keep track of the instructions removed by this Action.
    /// \pre If !Inst->use_empty(), then New != nullptr
    InstructionRemover(Instruction *Inst, SetOfInstrs &RemovedInsts,
                       Value *New = nullptr)
        : TypePromotionAction(Inst), Inserter(Inst), Hider(Inst),
          RemovedInsts(RemovedInsts) {
      if (New)
        Replacer = new UsesReplacer(Inst, New);
      LLVM_DEBUG(dbgs() << "Do: InstructionRemover: " << *Inst << "\n");
      RemovedInsts.insert(Inst);
      /// The instructions removed here will be freed after completing
      /// optimizeBlock() for all blocks as we need to keep track of the
      /// removed instructions during promotion.
      Inst->removeFromParent();
    }

    ~InstructionRemover() override { delete Replacer; }

    InstructionRemover &operator=(const InstructionRemover &other) = delete;
    InstructionRemover(const InstructionRemover &other) = delete;

    /// Resurrect the instruction and reassign it to the proper uses if
    /// new value was provided when build this action.
    void undo() override {
      LLVM_DEBUG(dbgs() << "Undo: InstructionRemover: " << *Inst << "\n");
      Inserter.insert(Inst);
      if (Replacer)
        Replacer->undo();
      Hider.undo();
      RemovedInsts.erase(Inst);
    }
  };

public:
  /// Restoration point.
  /// The restoration point is a pointer to an action instead of an iterator
  /// because the iterator may be invalidated but not the pointer.
  using ConstRestorationPt = const TypePromotionAction *;

  TypePromotionTransaction(SetOfInstrs &RemovedInsts)
      : RemovedInsts(RemovedInsts) {}

  /// Advocate every changes made in that transaction. Return true if any change
  /// happen.
  bool commit();

  /// Undo all the changes made after the given point.
  void rollback(ConstRestorationPt Point);

  /// Get the current restoration point.
  ConstRestorationPt getRestorationPoint() const;

  /// \name API for IR modification with state keeping to support rollback.
  /// @{
  /// Same as Instruction::setOperand.
  void setOperand(Instruction *Inst, unsigned Idx, Value *NewVal);

  /// Same as Instruction::eraseFromParent.
  void eraseInstruction(Instruction *Inst, Value *NewVal = nullptr);

  /// Same as Value::replaceAllUsesWith.
  void replaceAllUsesWith(Instruction *Inst, Value *New);

  /// Same as Value::mutateType.
  void mutateType(Instruction *Inst, Type *NewTy);

  /// Same as IRBuilder::createTrunc.
  Value *createTrunc(Instruction *Opnd, Type *Ty);

  /// Same as IRBuilder::createSExt.
  Value *createSExt(Instruction *Inst, Value *Opnd, Type *Ty);

  /// Same as IRBuilder::createZExt.
  Value *createZExt(Instruction *Inst, Value *Opnd, Type *Ty);

private:
  /// The ordered list of actions made so far.
  SmallVector<std::unique_ptr<TypePromotionAction>, 16> Actions;

  using CommitPt =
      SmallVectorImpl<std::unique_ptr<TypePromotionAction>>::iterator;

  SetOfInstrs &RemovedInsts;
};

} // end anonymous namespace

void TypePromotionTransaction::setOperand(Instruction *Inst, unsigned Idx,
                                          Value *NewVal) {
  Actions.push_back(std::make_unique<TypePromotionTransaction::OperandSetter>(
      Inst, Idx, NewVal));
}

void TypePromotionTransaction::eraseInstruction(Instruction *Inst,
                                                Value *NewVal) {
  Actions.push_back(
      std::make_unique<TypePromotionTransaction::InstructionRemover>(
          Inst, RemovedInsts, NewVal));
}

void TypePromotionTransaction::replaceAllUsesWith(Instruction *Inst,
                                                  Value *New) {
  Actions.push_back(
      std::make_unique<TypePromotionTransaction::UsesReplacer>(Inst, New));
}

void TypePromotionTransaction::mutateType(Instruction *Inst, Type *NewTy) {
  Actions.push_back(
      std::make_unique<TypePromotionTransaction::TypeMutator>(Inst, NewTy));
}

Value *TypePromotionTransaction::createTrunc(Instruction *Opnd, Type *Ty) {
  std::unique_ptr<TruncBuilder> Ptr(new TruncBuilder(Opnd, Ty));
  Value *Val = Ptr->getBuiltValue();
  Actions.push_back(std::move(Ptr));
  return Val;
}

Value *TypePromotionTransaction::createSExt(Instruction *Inst, Value *Opnd,
                                            Type *Ty) {
  std::unique_ptr<SExtBuilder> Ptr(new SExtBuilder(Inst, Opnd, Ty));
  Value *Val = Ptr->getBuiltValue();
  Actions.push_back(std::move(Ptr));
  return Val;
}

Value *TypePromotionTransaction::createZExt(Instruction *Inst, Value *Opnd,
                                            Type *Ty) {
  std::unique_ptr<ZExtBuilder> Ptr(new ZExtBuilder(Inst, Opnd, Ty));
  Value *Val = Ptr->getBuiltValue();
  Actions.push_back(std::move(Ptr));
  return Val;
}

TypePromotionTransaction::ConstRestorationPt
TypePromotionTransaction::getRestorationPoint() const {
  return !Actions.empty() ? Actions.back().get() : nullptr;
}

bool TypePromotionTransaction::commit() {
  for (std::unique_ptr<TypePromotionAction> &Action : Actions)
    Action->commit();
  bool Modified = !Actions.empty();
  Actions.clear();
  return Modified;
}

void TypePromotionTransaction::rollback(
    TypePromotionTransaction::ConstRestorationPt Point) {
  while (!Actions.empty() && Point != Actions.back().get()) {
    std::unique_ptr<TypePromotionAction> Curr = Actions.pop_back_val();
    Curr->undo();
  }
}

namespace {

/// A helper class for matching addressing modes.
///
/// This encapsulates the logic for matching the target-legal addressing modes.
class AddressingModeMatcher {
  SmallVectorImpl<Instruction *> &AddrModeInsts;
  const TargetLowering &TLI;
  const TargetRegisterInfo &TRI;
  const DataLayout &DL;
  const LoopInfo &LI;
  const std::function<const DominatorTree &()> getDTFn;

  /// AccessTy/MemoryInst - This is the type for the access (e.g. double) and
  /// the memory instruction that we're computing this address for.
  Type *AccessTy;
  unsigned AddrSpace;
  Instruction *MemoryInst;

  /// This is the addressing mode that we're building up. This is
  /// part of the return value of this addressing mode matching stuff.
  ExtAddrMode &AddrMode;

  /// The instructions inserted by other CodeGenPrepare optimizations.
  const SetOfInstrs &InsertedInsts;

  /// A map from the instructions to their type before promotion.
  InstrToOrigTy &PromotedInsts;

  /// The ongoing transaction where every action should be registered.
  TypePromotionTransaction &TPT;

  // A GEP which has too large offset to be folded into the addressing mode.
  std::pair<AssertingVH<GetElementPtrInst>, int64_t> &LargeOffsetGEP;

  /// This is set to true when we should not do profitability checks.
  /// When true, IsProfitableToFoldIntoAddressingMode always returns true.
  bool IgnoreProfitability;

  /// True if we are optimizing for size.
  bool OptSize = false;

  ProfileSummaryInfo *PSI;
  BlockFrequencyInfo *BFI;

  AddressingModeMatcher(
      SmallVectorImpl<Instruction *> &AMI, const TargetLowering &TLI,
      const TargetRegisterInfo &TRI, const LoopInfo &LI,
      const std::function<const DominatorTree &()> getDTFn, Type *AT,
      unsigned AS, Instruction *MI, ExtAddrMode &AM,
      const SetOfInstrs &InsertedInsts, InstrToOrigTy &PromotedInsts,
      TypePromotionTransaction &TPT,
      std::pair<AssertingVH<GetElementPtrInst>, int64_t> &LargeOffsetGEP,
      bool OptSize, ProfileSummaryInfo *PSI, BlockFrequencyInfo *BFI)
      : AddrModeInsts(AMI), TLI(TLI), TRI(TRI),
        DL(MI->getDataLayout()), LI(LI), getDTFn(getDTFn),
        AccessTy(AT), AddrSpace(AS), MemoryInst(MI), AddrMode(AM),
        InsertedInsts(InsertedInsts), PromotedInsts(PromotedInsts), TPT(TPT),
        LargeOffsetGEP(LargeOffsetGEP), OptSize(OptSize), PSI(PSI), BFI(BFI) {
    IgnoreProfitability = false;
  }

public:
  /// Find the maximal addressing mode that a load/store of V can fold,
  /// give an access type of AccessTy.  This returns a list of involved
  /// instructions in AddrModeInsts.
  /// \p InsertedInsts The instructions inserted by other CodeGenPrepare
  /// optimizations.
  /// \p PromotedInsts maps the instructions to their type before promotion.
  /// \p The ongoing transaction where every action should be registered.
  static ExtAddrMode
  Match(Value *V, Type *AccessTy, unsigned AS, Instruction *MemoryInst,
        SmallVectorImpl<Instruction *> &AddrModeInsts,
        const TargetLowering &TLI, const LoopInfo &LI,
        const std::function<const DominatorTree &()> getDTFn,
        const TargetRegisterInfo &TRI, const SetOfInstrs &InsertedInsts,
        InstrToOrigTy &PromotedInsts, TypePromotionTransaction &TPT,
        std::pair<AssertingVH<GetElementPtrInst>, int64_t> &LargeOffsetGEP,
        bool OptSize, ProfileSummaryInfo *PSI, BlockFrequencyInfo *BFI) {
    ExtAddrMode Result;

    bool Success = AddressingModeMatcher(AddrModeInsts, TLI, TRI, LI, getDTFn,
                                         AccessTy, AS, MemoryInst, Result,
                                         InsertedInsts, PromotedInsts, TPT,
                                         LargeOffsetGEP, OptSize, PSI, BFI)
                       .matchAddr(V, 0);
    (void)Success;
    assert(Success && "Couldn't select *anything*?");
    return Result;
  }

private:
  bool matchScaledValue(Value *ScaleReg, int64_t Scale, unsigned Depth);
  bool matchAddr(Value *Addr, unsigned Depth);
  bool matchOperationAddr(User *AddrInst, unsigned Opcode, unsigned Depth,
                          bool *MovedAway = nullptr);
  bool isProfitableToFoldIntoAddressingMode(Instruction *I,
                                            ExtAddrMode &AMBefore,
                                            ExtAddrMode &AMAfter);
  bool valueAlreadyLiveAtInst(Value *Val, Value *KnownLive1, Value *KnownLive2);
  bool isPromotionProfitable(unsigned NewCost, unsigned OldCost,
                             Value *PromotedOperand) const;
};

class PhiNodeSet;

/// An iterator for PhiNodeSet.
class PhiNodeSetIterator {
  PhiNodeSet *const Set;
  size_t CurrentIndex = 0;

public:
  /// The constructor. Start should point to either a valid element, or be equal
  /// to the size of the underlying SmallVector of the PhiNodeSet.
  PhiNodeSetIterator(PhiNodeSet *const Set, size_t Start);
  PHINode *operator*() const;
  PhiNodeSetIterator &operator++();
  bool operator==(const PhiNodeSetIterator &RHS) const;
  bool operator!=(const PhiNodeSetIterator &RHS) const;
};

/// Keeps a set of PHINodes.
///
/// This is a minimal set implementation for a specific use case:
/// It is very fast when there are very few elements, but also provides good
/// performance when there are many. It is similar to SmallPtrSet, but also
/// provides iteration by insertion order, which is deterministic and stable
/// across runs. It is also similar to SmallSetVector, but provides removing
/// elements in O(1) time. This is achieved by not actually removing the element
/// from the underlying vector, so comes at the cost of using more memory, but
/// that is fine, since PhiNodeSets are used as short lived objects.
class PhiNodeSet {
  friend class PhiNodeSetIterator;

  using MapType = SmallDenseMap<PHINode *, size_t, 32>;
  using iterator = PhiNodeSetIterator;

  /// Keeps the elements in the order of their insertion in the underlying
  /// vector. To achieve constant time removal, it never deletes any element.
  SmallVector<PHINode *, 32> NodeList;

  /// Keeps the elements in the underlying set implementation. This (and not the
  /// NodeList defined above) is the source of truth on whether an element
  /// is actually in the collection.
  MapType NodeMap;

  /// Points to the first valid (not deleted) element when the set is not empty
  /// and the value is not zero. Equals to the size of the underlying vector
  /// when the set is empty. When the value is 0, as in the beginning, the
  /// first element may or may not be valid.
  size_t FirstValidElement = 0;

public:
  /// Inserts a new element to the collection.
  /// \returns true if the element is actually added, i.e. was not in the
  /// collection before the operation.
  bool insert(PHINode *Ptr) {
    if (NodeMap.insert(std::make_pair(Ptr, NodeList.size())).second) {
      NodeList.push_back(Ptr);
      return true;
    }
    return false;
  }

  /// Removes the element from the collection.
  /// \returns whether the element is actually removed, i.e. was in the
  /// collection before the operation.
  bool erase(PHINode *Ptr) {
    if (NodeMap.erase(Ptr)) {
      SkipRemovedElements(FirstValidElement);
      return true;
    }
    return false;
  }

  /// Removes all elements and clears the collection.
  void clear() {
    NodeMap.clear();
    NodeList.clear();
    FirstValidElement = 0;
  }

  /// \returns an iterator that will iterate the elements in the order of
  /// insertion.
  iterator begin() {
    if (FirstValidElement == 0)
      SkipRemovedElements(FirstValidElement);
    return PhiNodeSetIterator(this, FirstValidElement);
  }

  /// \returns an iterator that points to the end of the collection.
  iterator end() { return PhiNodeSetIterator(this, NodeList.size()); }

  /// Returns the number of elements in the collection.
  size_t size() const { return NodeMap.size(); }

  /// \returns 1 if the given element is in the collection, and 0 if otherwise.
  size_t count(PHINode *Ptr) const { return NodeMap.count(Ptr); }

private:
  /// Updates the CurrentIndex so that it will point to a valid element.
  ///
  /// If the element of NodeList at CurrentIndex is valid, it does not
  /// change it. If there are no more valid elements, it updates CurrentIndex
  /// to point to the end of the NodeList.
  void SkipRemovedElements(size_t &CurrentIndex) {
    while (CurrentIndex < NodeList.size()) {
      auto it = NodeMap.find(NodeList[CurrentIndex]);
      // If the element has been deleted and added again later, NodeMap will
      // point to a different index, so CurrentIndex will still be invalid.
      if (it != NodeMap.end() && it->second == CurrentIndex)
        break;
      ++CurrentIndex;
    }
  }
};

PhiNodeSetIterator::PhiNodeSetIterator(PhiNodeSet *const Set, size_t Start)
    : Set(Set), CurrentIndex(Start) {}

PHINode *PhiNodeSetIterator::operator*() const {
  assert(CurrentIndex < Set->NodeList.size() &&
         "PhiNodeSet access out of range");
  return Set->NodeList[CurrentIndex];
}

PhiNodeSetIterator &PhiNodeSetIterator::operator++() {
  assert(CurrentIndex < Set->NodeList.size() &&
         "PhiNodeSet access out of range");
  ++CurrentIndex;
  Set->SkipRemovedElements(CurrentIndex);
  return *this;
}

bool PhiNodeSetIterator::operator==(const PhiNodeSetIterator &RHS) const {
  return CurrentIndex == RHS.CurrentIndex;
}

bool PhiNodeSetIterator::operator!=(const PhiNodeSetIterator &RHS) const {
  return !((*this) == RHS);
}

/// Keep track of simplification of Phi nodes.
/// Accept the set of all phi nodes and erase phi node from this set
/// if it is simplified.
class SimplificationTracker {
  DenseMap<Value *, Value *> Storage;
  const SimplifyQuery &SQ;
  // Tracks newly created Phi nodes. The elements are iterated by insertion
  // order.
  PhiNodeSet AllPhiNodes;
  // Tracks newly created Select nodes.
  SmallPtrSet<SelectInst *, 32> AllSelectNodes;

public:
  SimplificationTracker(const SimplifyQuery &sq) : SQ(sq) {}

  Value *Get(Value *V) {
    do {
      auto SV = Storage.find(V);
      if (SV == Storage.end())
        return V;
      V = SV->second;
    } while (true);
  }

  Value *Simplify(Value *Val) {
    SmallVector<Value *, 32> WorkList;
    SmallPtrSet<Value *, 32> Visited;
    WorkList.push_back(Val);
    while (!WorkList.empty()) {
      auto *P = WorkList.pop_back_val();
      if (!Visited.insert(P).second)
        continue;
      if (auto *PI = dyn_cast<Instruction>(P))
        if (Value *V = simplifyInstruction(cast<Instruction>(PI), SQ)) {
          for (auto *U : PI->users())
            WorkList.push_back(cast<Value>(U));
          Put(PI, V);
          PI->replaceAllUsesWith(V);
          if (auto *PHI = dyn_cast<PHINode>(PI))
            AllPhiNodes.erase(PHI);
          if (auto *Select = dyn_cast<SelectInst>(PI))
            AllSelectNodes.erase(Select);
          PI->eraseFromParent();
        }
    }
    return Get(Val);
  }

  void Put(Value *From, Value *To) { Storage.insert({From, To}); }

  void ReplacePhi(PHINode *From, PHINode *To) {
    Value *OldReplacement = Get(From);
    while (OldReplacement != From) {
      From = To;
      To = dyn_cast<PHINode>(OldReplacement);
      OldReplacement = Get(From);
    }
    assert(To && Get(To) == To && "Replacement PHI node is already replaced.");
    Put(From, To);
    From->replaceAllUsesWith(To);
    AllPhiNodes.erase(From);
    From->eraseFromParent();
  }

  PhiNodeSet &newPhiNodes() { return AllPhiNodes; }

  void insertNewPhi(PHINode *PN) { AllPhiNodes.insert(PN); }

  void insertNewSelect(SelectInst *SI) { AllSelectNodes.insert(SI); }

  unsigned countNewPhiNodes() const { return AllPhiNodes.size(); }

  unsigned countNewSelectNodes() const { return AllSelectNodes.size(); }

  void destroyNewNodes(Type *CommonType) {
    // For safe erasing, replace the uses with dummy value first.
    auto *Dummy = PoisonValue::get(CommonType);
    for (auto *I : AllPhiNodes) {
      I->replaceAllUsesWith(Dummy);
      I->eraseFromParent();
    }
    AllPhiNodes.clear();
    for (auto *I : AllSelectNodes) {
      I->replaceAllUsesWith(Dummy);
      I->eraseFromParent();
    }
    AllSelectNodes.clear();
  }
};

/// A helper class for combining addressing modes.
class AddressingModeCombiner {
  typedef DenseMap<Value *, Value *> FoldAddrToValueMapping;
  typedef std::pair<PHINode *, PHINode *> PHIPair;

private:
  /// The addressing modes we've collected.
  SmallVector<ExtAddrMode, 16> AddrModes;

  /// The field in which the AddrModes differ, when we have more than one.
  ExtAddrMode::FieldName DifferentField = ExtAddrMode::NoField;

  /// Are the AddrModes that we have all just equal to their original values?
  bool AllAddrModesTrivial = true;

  /// Common Type for all different fields in addressing modes.
  Type *CommonType = nullptr;

  /// SimplifyQuery for simplifyInstruction utility.
  const SimplifyQuery &SQ;

  /// Original Address.
  Value *Original;

  /// Common value among addresses
  Value *CommonValue = nullptr;

public:
  AddressingModeCombiner(const SimplifyQuery &_SQ, Value *OriginalValue)
      : SQ(_SQ), Original(OriginalValue) {}

  ~AddressingModeCombiner() { eraseCommonValueIfDead(); }

  /// Get the combined AddrMode
  const ExtAddrMode &getAddrMode() const { return AddrModes[0]; }

  /// Add a new AddrMode if it's compatible with the AddrModes we already
  /// have.
  /// \return True iff we succeeded in doing so.
  bool addNewAddrMode(ExtAddrMode &NewAddrMode) {
    // Take note of if we have any non-trivial AddrModes, as we need to detect
    // when all AddrModes are trivial as then we would introduce a phi or select
    // which just duplicates what's already there.
    AllAddrModesTrivial = AllAddrModesTrivial && NewAddrMode.isTrivial();

    // If this is the first addrmode then everything is fine.
    if (AddrModes.empty()) {
      AddrModes.emplace_back(NewAddrMode);
      return true;
    }

    // Figure out how different this is from the other address modes, which we
    // can do just by comparing against the first one given that we only care
    // about the cumulative difference.
    ExtAddrMode::FieldName ThisDifferentField =
        AddrModes[0].compare(NewAddrMode);
    if (DifferentField == ExtAddrMode::NoField)
      DifferentField = ThisDifferentField;
    else if (DifferentField != ThisDifferentField)
      DifferentField = ExtAddrMode::MultipleFields;

    // If NewAddrMode differs in more than one dimension we cannot handle it.
    bool CanHandle = DifferentField != ExtAddrMode::MultipleFields;

    // If Scale Field is different then we reject.
    CanHandle = CanHandle && DifferentField != ExtAddrMode::ScaleField;

    // We also must reject the case when base offset is different and
    // scale reg is not null, we cannot handle this case due to merge of
    // different offsets will be used as ScaleReg.
    CanHandle = CanHandle && (DifferentField != ExtAddrMode::BaseOffsField ||
                              !NewAddrMode.ScaledReg);

    // We also must reject the case when GV is different and BaseReg installed
    // due to we want to use base reg as a merge of GV values.
    CanHandle = CanHandle && (DifferentField != ExtAddrMode::BaseGVField ||
                              !NewAddrMode.HasBaseReg);

    // Even if NewAddMode is the same we still need to collect it due to
    // original value is different. And later we will need all original values
    // as anchors during finding the common Phi node.
    if (CanHandle)
      AddrModes.emplace_back(NewAddrMode);
    else
      AddrModes.clear();

    return CanHandle;
  }

  /// Combine the addressing modes we've collected into a single
  /// addressing mode.
  /// \return True iff we successfully combined them or we only had one so
  /// didn't need to combine them anyway.
  bool combineAddrModes() {
    // If we have no AddrModes then they can't be combined.
    if (AddrModes.size() == 0)
      return false;

    // A single AddrMode can trivially be combined.
    if (AddrModes.size() == 1 || DifferentField == ExtAddrMode::NoField)
      return true;

    // If the AddrModes we collected are all just equal to the value they are
    // derived from then combining them wouldn't do anything useful.
    if (AllAddrModesTrivial)
      return false;

    if (!addrModeCombiningAllowed())
      return false;

    // Build a map between <original value, basic block where we saw it> to
    // value of base register.
    // Bail out if there is no common type.
    FoldAddrToValueMapping Map;
    if (!initializeMap(Map))
      return false;

    CommonValue = findCommon(Map);
    if (CommonValue)
      AddrModes[0].SetCombinedField(DifferentField, CommonValue, AddrModes);
    return CommonValue != nullptr;
  }

private:
  /// `CommonValue` may be a placeholder inserted by us.
  /// If the placeholder is not used, we should remove this dead instruction.
  void eraseCommonValueIfDead() {
    if (CommonValue && CommonValue->getNumUses() == 0)
      if (Instruction *CommonInst = dyn_cast<Instruction>(CommonValue))
        CommonInst->eraseFromParent();
  }

  /// Initialize Map with anchor values. For address seen
  /// we set the value of different field saw in this address.
  /// At the same time we find a common type for different field we will
  /// use to create new Phi/Select nodes. Keep it in CommonType field.
  /// Return false if there is no common type found.
  bool initializeMap(FoldAddrToValueMapping &Map) {
    // Keep track of keys where the value is null. We will need to replace it
    // with constant null when we know the common type.
    SmallVector<Value *, 2> NullValue;
    Type *IntPtrTy = SQ.DL.getIntPtrType(AddrModes[0].OriginalValue->getType());
    for (auto &AM : AddrModes) {
      Value *DV = AM.GetFieldAsValue(DifferentField, IntPtrTy);
      if (DV) {
        auto *Type = DV->getType();
        if (CommonType && CommonType != Type)
          return false;
        CommonType = Type;
        Map[AM.OriginalValue] = DV;
      } else {
        NullValue.push_back(AM.OriginalValue);
      }
    }
    assert(CommonType && "At least one non-null value must be!");
    for (auto *V : NullValue)
      Map[V] = Constant::getNullValue(CommonType);
    return true;
  }

  /// We have mapping between value A and other value B where B was a field in
  /// addressing mode represented by A. Also we have an original value C
  /// representing an address we start with. Traversing from C through phi and
  /// selects we ended up with A's in a map. This utility function tries to find
  /// a value V which is a field in addressing mode C and traversing through phi
  /// nodes and selects we will end up in corresponded values B in a map.
  /// The utility will create a new Phi/Selects if needed.
  // The simple example looks as follows:
  // BB1:
  //   p1 = b1 + 40
  //   br cond BB2, BB3
  // BB2:
  //   p2 = b2 + 40
  //   br BB3
  // BB3:
  //   p = phi [p1, BB1], [p2, BB2]
  //   v = load p
  // Map is
  //   p1 -> b1
  //   p2 -> b2
  // Request is
  //   p -> ?
  // The function tries to find or build phi [b1, BB1], [b2, BB2] in BB3.
  Value *findCommon(FoldAddrToValueMapping &Map) {
    // Tracks the simplification of newly created phi nodes. The reason we use
    // this mapping is because we will add new created Phi nodes in AddrToBase.
    // Simplification of Phi nodes is recursive, so some Phi node may
    // be simplified after we added it to AddrToBase. In reality this
    // simplification is possible only if original phi/selects were not
    // simplified yet.
    // Using this mapping we can find the current value in AddrToBase.
    SimplificationTracker ST(SQ);

    // First step, DFS to create PHI nodes for all intermediate blocks.
    // Also fill traverse order for the second step.
    SmallVector<Value *, 32> TraverseOrder;
    InsertPlaceholders(Map, TraverseOrder, ST);

    // Second Step, fill new nodes by merged values and simplify if possible.
    FillPlaceholders(Map, TraverseOrder, ST);

    if (!AddrSinkNewSelects && ST.countNewSelectNodes() > 0) {
      ST.destroyNewNodes(CommonType);
      return nullptr;
    }

    // Now we'd like to match New Phi nodes to existed ones.
    unsigned PhiNotMatchedCount = 0;
    if (!MatchPhiSet(ST, AddrSinkNewPhis, PhiNotMatchedCount)) {
      ST.destroyNewNodes(CommonType);
      return nullptr;
    }

    auto *Result = ST.Get(Map.find(Original)->second);
    if (Result) {
      NumMemoryInstsPhiCreated += ST.countNewPhiNodes() + PhiNotMatchedCount;
      NumMemoryInstsSelectCreated += ST.countNewSelectNodes();
    }
    return Result;
  }

  /// Try to match PHI node to Candidate.
  /// Matcher tracks the matched Phi nodes.
  bool MatchPhiNode(PHINode *PHI, PHINode *Candidate,
                    SmallSetVector<PHIPair, 8> &Matcher,
                    PhiNodeSet &PhiNodesToMatch) {
    SmallVector<PHIPair, 8> WorkList;
    Matcher.insert({PHI, Candidate});
    SmallSet<PHINode *, 8> MatchedPHIs;
    MatchedPHIs.insert(PHI);
    WorkList.push_back({PHI, Candidate});
    SmallSet<PHIPair, 8> Visited;
    while (!WorkList.empty()) {
      auto Item = WorkList.pop_back_val();
      if (!Visited.insert(Item).second)
        continue;
      // We iterate over all incoming values to Phi to compare them.
      // If values are different and both of them Phi and the first one is a
      // Phi we added (subject to match) and both of them is in the same basic
      // block then we can match our pair if values match. So we state that
      // these values match and add it to work list to verify that.
      for (auto *B : Item.first->blocks()) {
        Value *FirstValue = Item.first->getIncomingValueForBlock(B);
        Value *SecondValue = Item.second->getIncomingValueForBlock(B);
        if (FirstValue == SecondValue)
          continue;

        PHINode *FirstPhi = dyn_cast<PHINode>(FirstValue);
        PHINode *SecondPhi = dyn_cast<PHINode>(SecondValue);

        // One of them is not Phi or
        // The first one is not Phi node from the set we'd like to match or
        // Phi nodes from different basic blocks then
        // we will not be able to match.
        if (!FirstPhi || !SecondPhi || !PhiNodesToMatch.count(FirstPhi) ||
            FirstPhi->getParent() != SecondPhi->getParent())
          return false;

        // If we already matched them then continue.
        if (Matcher.count({FirstPhi, SecondPhi}))
          continue;
        // So the values are different and does not match. So we need them to
        // match. (But we register no more than one match per PHI node, so that
        // we won't later try to replace them twice.)
        if (MatchedPHIs.insert(FirstPhi).second)
          Matcher.insert({FirstPhi, SecondPhi});
        // But me must check it.
        WorkList.push_back({FirstPhi, SecondPhi});
      }
    }
    return true;
  }

  /// For the given set of PHI nodes (in the SimplificationTracker) try
  /// to find their equivalents.
  /// Returns false if this matching fails and creation of new Phi is disabled.
  bool MatchPhiSet(SimplificationTracker &ST, bool AllowNewPhiNodes,
                   unsigned &PhiNotMatchedCount) {
    // Matched and PhiNodesToMatch iterate their elements in a deterministic
    // order, so the replacements (ReplacePhi) are also done in a deterministic
    // order.
    SmallSetVector<PHIPair, 8> Matched;
    SmallPtrSet<PHINode *, 8> WillNotMatch;
    PhiNodeSet &PhiNodesToMatch = ST.newPhiNodes();
    while (PhiNodesToMatch.size()) {
      PHINode *PHI = *PhiNodesToMatch.begin();

      // Add us, if no Phi nodes in the basic block we do not match.
      WillNotMatch.clear();
      WillNotMatch.insert(PHI);

      // Traverse all Phis until we found equivalent or fail to do that.
      bool IsMatched = false;
      for (auto &P : PHI->getParent()->phis()) {
        // Skip new Phi nodes.
        if (PhiNodesToMatch.count(&P))
          continue;
        if ((IsMatched = MatchPhiNode(PHI, &P, Matched, PhiNodesToMatch)))
          break;
        // If it does not match, collect all Phi nodes from matcher.
        // if we end up with no match, them all these Phi nodes will not match
        // later.
        for (auto M : Matched)
          WillNotMatch.insert(M.first);
        Matched.clear();
      }
      if (IsMatched) {
        // Replace all matched values and erase them.
        for (auto MV : Matched)
          ST.ReplacePhi(MV.first, MV.second);
        Matched.clear();
        continue;
      }
      // If we are not allowed to create new nodes then bail out.
      if (!AllowNewPhiNodes)
        return false;
      // Just remove all seen values in matcher. They will not match anything.
      PhiNotMatchedCount += WillNotMatch.size();
      for (auto *P : WillNotMatch)
        PhiNodesToMatch.erase(P);
    }
    return true;
  }
  /// Fill the placeholders with values from predecessors and simplify them.
  void FillPlaceholders(FoldAddrToValueMapping &Map,
                        SmallVectorImpl<Value *> &TraverseOrder,
                        SimplificationTracker &ST) {
    while (!TraverseOrder.empty()) {
      Value *Current = TraverseOrder.pop_back_val();
      assert(Map.contains(Current) && "No node to fill!!!");
      Value *V = Map[Current];

      if (SelectInst *Select = dyn_cast<SelectInst>(V)) {
        // CurrentValue also must be Select.
        auto *CurrentSelect = cast<SelectInst>(Current);
        auto *TrueValue = CurrentSelect->getTrueValue();
        assert(Map.contains(TrueValue) && "No True Value!");
        Select->setTrueValue(ST.Get(Map[TrueValue]));
        auto *FalseValue = CurrentSelect->getFalseValue();
        assert(Map.contains(FalseValue) && "No False Value!");
        Select->setFalseValue(ST.Get(Map[FalseValue]));
      } else {
        // Must be a Phi node then.
        auto *PHI = cast<PHINode>(V);
        // Fill the Phi node with values from predecessors.
        for (auto *B : predecessors(PHI->getParent())) {
          Value *PV = cast<PHINode>(Current)->getIncomingValueForBlock(B);
          assert(Map.contains(PV) && "No predecessor Value!");
          PHI->addIncoming(ST.Get(Map[PV]), B);
        }
      }
      Map[Current] = ST.Simplify(V);
    }
  }

  /// Starting from original value recursively iterates over def-use chain up to
  /// known ending values represented in a map. For each traversed phi/select
  /// inserts a placeholder Phi or Select.
  /// Reports all new created Phi/Select nodes by adding them to set.
  /// Also reports and order in what values have been traversed.
  void InsertPlaceholders(FoldAddrToValueMapping &Map,
                          SmallVectorImpl<Value *> &TraverseOrder,
                          SimplificationTracker &ST) {
    SmallVector<Value *, 32> Worklist;
    assert((isa<PHINode>(Original) || isa<SelectInst>(Original)) &&
           "Address must be a Phi or Select node");
    auto *Dummy = PoisonValue::get(CommonType);
    Worklist.push_back(Original);
    while (!Worklist.empty()) {
      Value *Current = Worklist.pop_back_val();
      // if it is already visited or it is an ending value then skip it.
      if (Map.contains(Current))
        continue;
      TraverseOrder.push_back(Current);

      // CurrentValue must be a Phi node or select. All others must be covered
      // by anchors.
      if (SelectInst *CurrentSelect = dyn_cast<SelectInst>(Current)) {
        // Is it OK to get metadata from OrigSelect?!
        // Create a Select placeholder with dummy value.
        SelectInst *Select =
            SelectInst::Create(CurrentSelect->getCondition(), Dummy, Dummy,
                               CurrentSelect->getName(),
                               CurrentSelect->getIterator(), CurrentSelect);
        Map[Current] = Select;
        ST.insertNewSelect(Select);
        // We are interested in True and False values.
        Worklist.push_back(CurrentSelect->getTrueValue());
        Worklist.push_back(CurrentSelect->getFalseValue());
      } else {
        // It must be a Phi node then.
        PHINode *CurrentPhi = cast<PHINode>(Current);
        unsigned PredCount = CurrentPhi->getNumIncomingValues();
        PHINode *PHI =
            PHINode::Create(CommonType, PredCount, "sunk_phi", CurrentPhi->getIterator());
        Map[Current] = PHI;
        ST.insertNewPhi(PHI);
        append_range(Worklist, CurrentPhi->incoming_values());
      }
    }
  }

  bool addrModeCombiningAllowed() {
    if (DisableComplexAddrModes)
      return false;
    switch (DifferentField) {
    default:
      return false;
    case ExtAddrMode::BaseRegField:
      return AddrSinkCombineBaseReg;
    case ExtAddrMode::BaseGVField:
      return AddrSinkCombineBaseGV;
    case ExtAddrMode::BaseOffsField:
      return AddrSinkCombineBaseOffs;
    case ExtAddrMode::ScaledRegField:
      return AddrSinkCombineScaledReg;
    }
  }
};
} // end anonymous namespace

/// Try adding ScaleReg*Scale to the current addressing mode.
/// Return true and update AddrMode if this addr mode is legal for the target,
/// false if not.
bool AddressingModeMatcher::matchScaledValue(Value *ScaleReg, int64_t Scale,
                                             unsigned Depth) {
  // If Scale is 1, then this is the same as adding ScaleReg to the addressing
  // mode.  Just process that directly.
  if (Scale == 1)
    return matchAddr(ScaleReg, Depth);

  // If the scale is 0, it takes nothing to add this.
  if (Scale == 0)
    return true;

  // If we already have a scale of this value, we can add to it, otherwise, we
  // need an available scale field.
  if (AddrMode.Scale != 0 && AddrMode.ScaledReg != ScaleReg)
    return false;

  ExtAddrMode TestAddrMode = AddrMode;

  // Add scale to turn X*4+X*3 -> X*7.  This could also do things like
  // [A+B + A*7] -> [B+A*8].
  TestAddrMode.Scale += Scale;
  TestAddrMode.ScaledReg = ScaleReg;

  // If the new address isn't legal, bail out.
  if (!TLI.isLegalAddressingMode(DL, TestAddrMode, AccessTy, AddrSpace))
    return false;

  // It was legal, so commit it.
  AddrMode = TestAddrMode;

  // Okay, we decided that we can add ScaleReg+Scale to AddrMode.  Check now
  // to see if ScaleReg is actually X+C.  If so, we can turn this into adding
  // X*Scale + C*Scale to addr mode. If we found available IV increment, do not
  // go any further: we can reuse it and cannot eliminate it.
  ConstantInt *CI = nullptr;
  Value *AddLHS = nullptr;
  if (isa<Instruction>(ScaleReg) && // not a constant expr.
      match(ScaleReg, m_Add(m_Value(AddLHS), m_ConstantInt(CI))) &&
      !isIVIncrement(ScaleReg, &LI) && CI->getValue().isSignedIntN(64)) {
    TestAddrMode.InBounds = false;
    TestAddrMode.ScaledReg = AddLHS;
    TestAddrMode.BaseOffs += CI->getSExtValue() * TestAddrMode.Scale;

    // If this addressing mode is legal, commit it and remember that we folded
    // this instruction.
    if (TLI.isLegalAddressingMode(DL, TestAddrMode, AccessTy, AddrSpace)) {
      AddrModeInsts.push_back(cast<Instruction>(ScaleReg));
      AddrMode = TestAddrMode;
      return true;
    }
    // Restore status quo.
    TestAddrMode = AddrMode;
  }

  // If this is an add recurrence with a constant step, return the increment
  // instruction and the canonicalized step.
  auto GetConstantStep =
      [this](const Value *V) -> std::optional<std::pair<Instruction *, APInt>> {
    auto *PN = dyn_cast<PHINode>(V);
    if (!PN)
      return std::nullopt;
    auto IVInc = getIVIncrement(PN, &LI);
    if (!IVInc)
      return std::nullopt;
    // TODO: The result of the intrinsics above is two-complement. However when
    // IV inc is expressed as add or sub, iv.next is potentially a poison value.
    // If it has nuw or nsw flags, we need to make sure that these flags are
    // inferrable at the point of memory instruction. Otherwise we are replacing
    // well-defined two-complement computation with poison. Currently, to avoid
    // potentially complex analysis needed to prove this, we reject such cases.
    if (auto *OIVInc = dyn_cast<OverflowingBinaryOperator>(IVInc->first))
      if (OIVInc->hasNoSignedWrap() || OIVInc->hasNoUnsignedWrap())
        return std::nullopt;
    if (auto *ConstantStep = dyn_cast<ConstantInt>(IVInc->second))
      return std::make_pair(IVInc->first, ConstantStep->getValue());
    return std::nullopt;
  };

  // Try to account for the following special case:
  // 1. ScaleReg is an inductive variable;
  // 2. We use it with non-zero offset;
  // 3. IV's increment is available at the point of memory instruction.
  //
  // In this case, we may reuse the IV increment instead of the IV Phi to
  // achieve the following advantages:
  // 1. If IV step matches the offset, we will have no need in the offset;
  // 2. Even if they don't match, we will reduce the overlap of living IV
  //    and IV increment, that will potentially lead to better register
  //    assignment.
  if (AddrMode.BaseOffs) {
    if (auto IVStep = GetConstantStep(ScaleReg)) {
      Instruction *IVInc = IVStep->first;
      // The following assert is important to ensure a lack of infinite loops.
      // This transforms is (intentionally) the inverse of the one just above.
      // If they don't agree on the definition of an increment, we'd alternate
      // back and forth indefinitely.
      assert(isIVIncrement(IVInc, &LI) && "implied by GetConstantStep");
      APInt Step = IVStep->second;
      APInt Offset = Step * AddrMode.Scale;
      if (Offset.isSignedIntN(64)) {
        TestAddrMode.InBounds = false;
        TestAddrMode.ScaledReg = IVInc;
        TestAddrMode.BaseOffs -= Offset.getLimitedValue();
        // If this addressing mode is legal, commit it..
        // (Note that we defer the (expensive) domtree base legality check
        // to the very last possible point.)
        if (TLI.isLegalAddressingMode(DL, TestAddrMode, AccessTy, AddrSpace) &&
            getDTFn().dominates(IVInc, MemoryInst)) {
          AddrModeInsts.push_back(cast<Instruction>(IVInc));
          AddrMode = TestAddrMode;
          return true;
        }
        // Restore status quo.
        TestAddrMode = AddrMode;
      }
    }
  }

  // Otherwise, just return what we have.
  return true;
}

/// This is a little filter, which returns true if an addressing computation
/// involving I might be folded into a load/store accessing it.
/// This doesn't need to be perfect, but needs to accept at least
/// the set of instructions that MatchOperationAddr can.
static bool MightBeFoldableInst(Instruction *I) {
  switch (I->getOpcode()) {
  case Instruction::BitCast:
  case Instruction::AddrSpaceCast:
    // Don't touch identity bitcasts.
    if (I->getType() == I->getOperand(0)->getType())
      return false;
    return I->getType()->isIntOrPtrTy();
  case Instruction::PtrToInt:
    // PtrToInt is always a noop, as we know that the int type is pointer sized.
    return true;
  case Instruction::IntToPtr:
    // We know the input is intptr_t, so this is foldable.
    return true;
  case Instruction::Add:
    return true;
  case Instruction::Mul:
  case Instruction::Shl:
    // Can only handle X*C and X << C.
    return isa<ConstantInt>(I->getOperand(1));
  case Instruction::GetElementPtr:
    return true;
  default:
    return false;
  }
}

/// Check whether or not \p Val is a legal instruction for \p TLI.
/// \note \p Val is assumed to be the product of some type promotion.
/// Therefore if \p Val has an undefined state in \p TLI, this is assumed
/// to be legal, as the non-promoted value would have had the same state.
static bool isPromotedInstructionLegal(const TargetLowering &TLI,
                                       const DataLayout &DL, Value *Val) {
  Instruction *PromotedInst = dyn_cast<Instruction>(Val);
  if (!PromotedInst)
    return false;
  int ISDOpcode = TLI.InstructionOpcodeToISD(PromotedInst->getOpcode());
  // If the ISDOpcode is undefined, it was undefined before the promotion.
  if (!ISDOpcode)
    return true;
  // Otherwise, check if the promoted instruction is legal or not.
  return TLI.isOperationLegalOrCustom(
      ISDOpcode, TLI.getValueType(DL, PromotedInst->getType()));
}

namespace {

/// Hepler class to perform type promotion.
class TypePromotionHelper {
  /// Utility function to add a promoted instruction \p ExtOpnd to
  /// \p PromotedInsts and record the type of extension we have seen.
  static void addPromotedInst(InstrToOrigTy &PromotedInsts,
                              Instruction *ExtOpnd, bool IsSExt) {
    ExtType ExtTy = IsSExt ? SignExtension : ZeroExtension;
    InstrToOrigTy::iterator It = PromotedInsts.find(ExtOpnd);
    if (It != PromotedInsts.end()) {
      // If the new extension is same as original, the information in
      // PromotedInsts[ExtOpnd] is still correct.
      if (It->second.getInt() == ExtTy)
        return;

      // Now the new extension is different from old extension, we make
      // the type information invalid by setting extension type to
      // BothExtension.
      ExtTy = BothExtension;
    }
    PromotedInsts[ExtOpnd] = TypeIsSExt(ExtOpnd->getType(), ExtTy);
  }

  /// Utility function to query the original type of instruction \p Opnd
  /// with a matched extension type. If the extension doesn't match, we
  /// cannot use the information we had on the original type.
  /// BothExtension doesn't match any extension type.
  static const Type *getOrigType(const InstrToOrigTy &PromotedInsts,
                                 Instruction *Opnd, bool IsSExt) {
    ExtType ExtTy = IsSExt ? SignExtension : ZeroExtension;
    InstrToOrigTy::const_iterator It = PromotedInsts.find(Opnd);
    if (It != PromotedInsts.end() && It->second.getInt() == ExtTy)
      return It->second.getPointer();
    return nullptr;
  }

  /// Utility function to check whether or not a sign or zero extension
  /// of \p Inst with \p ConsideredExtType can be moved through \p Inst by
  /// either using the operands of \p Inst or promoting \p Inst.
  /// The type of the extension is defined by \p IsSExt.
  /// In other words, check if:
  /// ext (Ty Inst opnd1 opnd2 ... opndN) to ConsideredExtType.
  /// #1 Promotion applies:
  /// ConsideredExtType Inst (ext opnd1 to ConsideredExtType, ...).
  /// #2 Operand reuses:
  /// ext opnd1 to ConsideredExtType.
  /// \p PromotedInsts maps the instructions to their type before promotion.
  static bool canGetThrough(const Instruction *Inst, Type *ConsideredExtType,
                            const InstrToOrigTy &PromotedInsts, bool IsSExt);

  /// Utility function to determine if \p OpIdx should be promoted when
  /// promoting \p Inst.
  static bool shouldExtOperand(const Instruction *Inst, int OpIdx) {
    return !(isa<SelectInst>(Inst) && OpIdx == 0);
  }

  /// Utility function to promote the operand of \p Ext when this
  /// operand is a promotable trunc or sext or zext.
  /// \p PromotedInsts maps the instructions to their type before promotion.
  /// \p CreatedInstsCost[out] contains the cost of all instructions
  /// created to promote the operand of Ext.
  /// Newly added extensions are inserted in \p Exts.
  /// Newly added truncates are inserted in \p Truncs.
  /// Should never be called directly.
  /// \return The promoted value which is used instead of Ext.
  static Value *promoteOperandForTruncAndAnyExt(
      Instruction *Ext, TypePromotionTransaction &TPT,
      InstrToOrigTy &PromotedInsts, unsigned &CreatedInstsCost,
      SmallVectorImpl<Instruction *> *Exts,
      SmallVectorImpl<Instruction *> *Truncs, const TargetLowering &TLI);

  /// Utility function to promote the operand of \p Ext when this
  /// operand is promotable and is not a supported trunc or sext.
  /// \p PromotedInsts maps the instructions to their type before promotion.
  /// \p CreatedInstsCost[out] contains the cost of all the instructions
  /// created to promote the operand of Ext.
  /// Newly added extensions are inserted in \p Exts.
  /// Newly added truncates are inserted in \p Truncs.
  /// Should never be called directly.
  /// \return The promoted value which is used instead of Ext.
  static Value *promoteOperandForOther(Instruction *Ext,
                                       TypePromotionTransaction &TPT,
                                       InstrToOrigTy &PromotedInsts,
                                       unsigned &CreatedInstsCost,
                                       SmallVectorImpl<Instruction *> *Exts,
                                       SmallVectorImpl<Instruction *> *Truncs,
                                       const TargetLowering &TLI, bool IsSExt);

  /// \see promoteOperandForOther.
  static Value *signExtendOperandForOther(
      Instruction *Ext, TypePromotionTransaction &TPT,
      InstrToOrigTy &PromotedInsts, unsigned &CreatedInstsCost,
      SmallVectorImpl<Instruction *> *Exts,
      SmallVectorImpl<Instruction *> *Truncs, const TargetLowering &TLI) {
    return promoteOperandForOther(Ext, TPT, PromotedInsts, CreatedInstsCost,
                                  Exts, Truncs, TLI, true);
  }

  /// \see promoteOperandForOther.
  static Value *zeroExtendOperandForOther(
      Instruction *Ext, TypePromotionTransaction &TPT,
      InstrToOrigTy &PromotedInsts, unsigned &CreatedInstsCost,
      SmallVectorImpl<Instruction *> *Exts,
      SmallVectorImpl<Instruction *> *Truncs, const TargetLowering &TLI) {
    return promoteOperandForOther(Ext, TPT, PromotedInsts, CreatedInstsCost,
                                  Exts, Truncs, TLI, false);
  }

public:
  /// Type for the utility function that promotes the operand of Ext.
  using Action = Value *(*)(Instruction *Ext, TypePromotionTransaction &TPT,
                            InstrToOrigTy &PromotedInsts,
                            unsigned &CreatedInstsCost,
                            SmallVectorImpl<Instruction *> *Exts,
                            SmallVectorImpl<Instruction *> *Truncs,
                            const TargetLowering &TLI);

  /// Given a sign/zero extend instruction \p Ext, return the appropriate
  /// action to promote the operand of \p Ext instead of using Ext.
  /// \return NULL if no promotable action is possible with the current
  /// sign extension.
  /// \p InsertedInsts keeps track of all the instructions inserted by the
  /// other CodeGenPrepare optimizations. This information is important
  /// because we do not want to promote these instructions as CodeGenPrepare
  /// will reinsert them later. Thus creating an infinite loop: create/remove.
  /// \p PromotedInsts maps the instructions to their type before promotion.
  static Action getAction(Instruction *Ext, const SetOfInstrs &InsertedInsts,
                          const TargetLowering &TLI,
                          const InstrToOrigTy &PromotedInsts);
};

} // end anonymous namespace

bool TypePromotionHelper::canGetThrough(const Instruction *Inst,
                                        Type *ConsideredExtType,
                                        const InstrToOrigTy &PromotedInsts,
                                        bool IsSExt) {
  // The promotion helper does not know how to deal with vector types yet.
  // To be able to fix that, we would need to fix the places where we
  // statically extend, e.g., constants and such.
  if (Inst->getType()->isVectorTy())
    return false;

  // We can always get through zext.
  if (isa<ZExtInst>(Inst))
    return true;

  // sext(sext) is ok too.
  if (IsSExt && isa<SExtInst>(Inst))
    return true;

  // We can get through binary operator, if it is legal. In other words, the
  // binary operator must have a nuw or nsw flag.
  if (const auto *BinOp = dyn_cast<BinaryOperator>(Inst))
    if (isa<OverflowingBinaryOperator>(BinOp) &&
        ((!IsSExt && BinOp->hasNoUnsignedWrap()) ||
         (IsSExt && BinOp->hasNoSignedWrap())))
      return true;

  // ext(and(opnd, cst)) --> and(ext(opnd), ext(cst))
  if ((Inst->getOpcode() == Instruction::And ||
       Inst->getOpcode() == Instruction::Or))
    return true;

  // ext(xor(opnd, cst)) --> xor(ext(opnd), ext(cst))
  if (Inst->getOpcode() == Instruction::Xor) {
    // Make sure it is not a NOT.
    if (const auto *Cst = dyn_cast<ConstantInt>(Inst->getOperand(1)))
      if (!Cst->getValue().isAllOnes())
        return true;
  }

  // zext(shrl(opnd, cst)) --> shrl(zext(opnd), zext(cst))
  // It may change a poisoned value into a regular value, like
  //     zext i32 (shrl i8 %val, 12)  -->  shrl i32 (zext i8 %val), 12
  //          poisoned value                    regular value
  // It should be OK since undef covers valid value.
  if (Inst->getOpcode() == Instruction::LShr && !IsSExt)
    return true;

  // and(ext(shl(opnd, cst)), cst) --> and(shl(ext(opnd), ext(cst)), cst)
  // It may change a poisoned value into a regular value, like
  //     zext i32 (shl i8 %val, 12)  -->  shl i32 (zext i8 %val), 12
  //          poisoned value                    regular value
  // It should be OK since undef covers valid value.
  if (Inst->getOpcode() == Instruction::Shl && Inst->hasOneUse()) {
    const auto *ExtInst = cast<const Instruction>(*Inst->user_begin());
    if (ExtInst->hasOneUse()) {
      const auto *AndInst = dyn_cast<const Instruction>(*ExtInst->user_begin());
      if (AndInst && AndInst->getOpcode() == Instruction::And) {
        const auto *Cst = dyn_cast<ConstantInt>(AndInst->getOperand(1));
        if (Cst &&
            Cst->getValue().isIntN(Inst->getType()->getIntegerBitWidth()))
          return true;
      }
    }
  }

  // Check if we can do the following simplification.
  // ext(trunc(opnd)) --> ext(opnd)
  if (!isa<TruncInst>(Inst))
    return false;

  Value *OpndVal = Inst->getOperand(0);
  // Check if we can use this operand in the extension.
  // If the type is larger than the result type of the extension, we cannot.
  if (!OpndVal->getType()->isIntegerTy() ||
      OpndVal->getType()->getIntegerBitWidth() >
          ConsideredExtType->getIntegerBitWidth())
    return false;

  // If the operand of the truncate is not an instruction, we will not have
  // any information on the dropped bits.
  // (Actually we could for constant but it is not worth the extra logic).
  Instruction *Opnd = dyn_cast<Instruction>(OpndVal);
  if (!Opnd)
    return false;

  // Check if the source of the type is narrow enough.
  // I.e., check that trunc just drops extended bits of the same kind of
  // the extension.
  // #1 get the type of the operand and check the kind of the extended bits.
  const Type *OpndType = getOrigType(PromotedInsts, Opnd, IsSExt);
  if (OpndType)
    ;
  else if ((IsSExt && isa<SExtInst>(Opnd)) || (!IsSExt && isa<ZExtInst>(Opnd)))
    OpndType = Opnd->getOperand(0)->getType();
  else
    return false;

  // #2 check that the truncate just drops extended bits.
  return Inst->getType()->getIntegerBitWidth() >=
         OpndType->getIntegerBitWidth();
}

TypePromotionHelper::Action TypePromotionHelper::getAction(
    Instruction *Ext, const SetOfInstrs &InsertedInsts,
    const TargetLowering &TLI, const InstrToOrigTy &PromotedInsts) {
  assert((isa<SExtInst>(Ext) || isa<ZExtInst>(Ext)) &&
         "Unexpected instruction type");
  Instruction *ExtOpnd = dyn_cast<Instruction>(Ext->getOperand(0));
  Type *ExtTy = Ext->getType();
  bool IsSExt = isa<SExtInst>(Ext);
  // If the operand of the extension is not an instruction, we cannot
  // get through.
  // If it, check we can get through.
  if (!ExtOpnd || !canGetThrough(ExtOpnd, ExtTy, PromotedInsts, IsSExt))
    return nullptr;

  // Do not promote if the operand has been added by codegenprepare.
  // Otherwise, it means we are undoing an optimization that is likely to be
  // redone, thus causing potential infinite loop.
  if (isa<TruncInst>(ExtOpnd) && InsertedInsts.count(ExtOpnd))
    return nullptr;

  // SExt or Trunc instructions.
  // Return the related handler.
  if (isa<SExtInst>(ExtOpnd) || isa<TruncInst>(ExtOpnd) ||
      isa<ZExtInst>(ExtOpnd))
    return promoteOperandForTruncAndAnyExt;

  // Regular instruction.
  // Abort early if we will have to insert non-free instructions.
  if (!ExtOpnd->hasOneUse() && !TLI.isTruncateFree(ExtTy, ExtOpnd->getType()))
    return nullptr;
  return IsSExt ? signExtendOperandForOther : zeroExtendOperandForOther;
}

Value *TypePromotionHelper::promoteOperandForTruncAndAnyExt(
    Instruction *SExt, TypePromotionTransaction &TPT,
    InstrToOrigTy &PromotedInsts, unsigned &CreatedInstsCost,
    SmallVectorImpl<Instruction *> *Exts,
    SmallVectorImpl<Instruction *> *Truncs, const TargetLowering &TLI) {
  // By construction, the operand of SExt is an instruction. Otherwise we cannot
  // get through it and this method should not be called.
  Instruction *SExtOpnd = cast<Instruction>(SExt->getOperand(0));
  Value *ExtVal = SExt;
  bool HasMergedNonFreeExt = false;
  if (isa<ZExtInst>(SExtOpnd)) {
    // Replace s|zext(zext(opnd))
    // => zext(opnd).
    HasMergedNonFreeExt = !TLI.isExtFree(SExtOpnd);
    Value *ZExt =
        TPT.createZExt(SExt, SExtOpnd->getOperand(0), SExt->getType());
    TPT.replaceAllUsesWith(SExt, ZExt);
    TPT.eraseInstruction(SExt);
    ExtVal = ZExt;
  } else {
    // Replace z|sext(trunc(opnd)) or sext(sext(opnd))
    // => z|sext(opnd).
    TPT.setOperand(SExt, 0, SExtOpnd->getOperand(0));
  }
  CreatedInstsCost = 0;

  // Remove dead code.
  if (SExtOpnd->use_empty())
    TPT.eraseInstruction(SExtOpnd);

  // Check if the extension is still needed.
  Instruction *ExtInst = dyn_cast<Instruction>(ExtVal);
  if (!ExtInst || ExtInst->getType() != ExtInst->getOperand(0)->getType()) {
    if (ExtInst) {
      if (Exts)
        Exts->push_back(ExtInst);
      CreatedInstsCost = !TLI.isExtFree(ExtInst) && !HasMergedNonFreeExt;
    }
    return ExtVal;
  }

  // At this point we have: ext ty opnd to ty.
  // Reassign the uses of ExtInst to the opnd and remove ExtInst.
  Value *NextVal = ExtInst->getOperand(0);
  TPT.eraseInstruction(ExtInst, NextVal);
  return NextVal;
}

Value *TypePromotionHelper::promoteOperandForOther(
    Instruction *Ext, TypePromotionTransaction &TPT,
    InstrToOrigTy &PromotedInsts, unsigned &CreatedInstsCost,
    SmallVectorImpl<Instruction *> *Exts,
    SmallVectorImpl<Instruction *> *Truncs, const TargetLowering &TLI,
    bool IsSExt) {
  // By construction, the operand of Ext is an instruction. Otherwise we cannot
  // get through it and this method should not be called.
  Instruction *ExtOpnd = cast<Instruction>(Ext->getOperand(0));
  CreatedInstsCost = 0;
  if (!ExtOpnd->hasOneUse()) {
    // ExtOpnd will be promoted.
    // All its uses, but Ext, will need to use a truncated value of the
    // promoted version.
    // Create the truncate now.
    Value *Trunc = TPT.createTrunc(Ext, ExtOpnd->getType());
    if (Instruction *ITrunc = dyn_cast<Instruction>(Trunc)) {
      // Insert it just after the definition.
      ITrunc->moveAfter(ExtOpnd);
      if (Truncs)
        Truncs->push_back(ITrunc);
    }

    TPT.replaceAllUsesWith(ExtOpnd, Trunc);
    // Restore the operand of Ext (which has been replaced by the previous call
    // to replaceAllUsesWith) to avoid creating a cycle trunc <-> sext.
    TPT.setOperand(Ext, 0, ExtOpnd);
  }

  // Get through the Instruction:
  // 1. Update its type.
  // 2. Replace the uses of Ext by Inst.
  // 3. Extend each operand that needs to be extended.

  // Remember the original type of the instruction before promotion.
  // This is useful to know that the high bits are sign extended bits.
  addPromotedInst(PromotedInsts, ExtOpnd, IsSExt);
  // Step #1.
  TPT.mutateType(ExtOpnd, Ext->getType());
  // Step #2.
  TPT.replaceAllUsesWith(Ext, ExtOpnd);
  // Step #3.
  LLVM_DEBUG(dbgs() << "Propagate Ext to operands\n");
  for (int OpIdx = 0, EndOpIdx = ExtOpnd->getNumOperands(); OpIdx != EndOpIdx;
       ++OpIdx) {
    LLVM_DEBUG(dbgs() << "Operand:\n" << *(ExtOpnd->getOperand(OpIdx)) << '\n');
    if (ExtOpnd->getOperand(OpIdx)->getType() == Ext->getType() ||
        !shouldExtOperand(ExtOpnd, OpIdx)) {
      LLVM_DEBUG(dbgs() << "No need to propagate\n");
      continue;
    }
    // Check if we can statically extend the operand.
    Value *Opnd = ExtOpnd->getOperand(OpIdx);
    if (const ConstantInt *Cst = dyn_cast<ConstantInt>(Opnd)) {
      LLVM_DEBUG(dbgs() << "Statically extend\n");
      unsigned BitWidth = Ext->getType()->getIntegerBitWidth();
      APInt CstVal = IsSExt ? Cst->getValue().sext(BitWidth)
                            : Cst->getValue().zext(BitWidth);
      TPT.setOperand(ExtOpnd, OpIdx, ConstantInt::get(Ext->getType(), CstVal));
      continue;
    }
    // UndefValue are typed, so we have to statically sign extend them.
    if (isa<UndefValue>(Opnd)) {
      LLVM_DEBUG(dbgs() << "Statically extend\n");
      TPT.setOperand(ExtOpnd, OpIdx, UndefValue::get(Ext->getType()));
      continue;
    }

    // Otherwise we have to explicitly sign extend the operand.
    Value *ValForExtOpnd = IsSExt
                               ? TPT.createSExt(ExtOpnd, Opnd, Ext->getType())
                               : TPT.createZExt(ExtOpnd, Opnd, Ext->getType());
    TPT.setOperand(ExtOpnd, OpIdx, ValForExtOpnd);
    Instruction *InstForExtOpnd = dyn_cast<Instruction>(ValForExtOpnd);
    if (!InstForExtOpnd)
      continue;

    if (Exts)
      Exts->push_back(InstForExtOpnd);

    CreatedInstsCost += !TLI.isExtFree(InstForExtOpnd);
  }
  LLVM_DEBUG(dbgs() << "Extension is useless now\n");
  TPT.eraseInstruction(Ext);
  return ExtOpnd;
}

/// Check whether or not promoting an instruction to a wider type is profitable.
/// \p NewCost gives the cost of extension instructions created by the
/// promotion.
/// \p OldCost gives the cost of extension instructions before the promotion
/// plus the number of instructions that have been
/// matched in the addressing mode the promotion.
/// \p PromotedOperand is the value that has been promoted.
/// \return True if the promotion is profitable, false otherwise.
bool AddressingModeMatcher::isPromotionProfitable(
    unsigned NewCost, unsigned OldCost, Value *PromotedOperand) const {
  LLVM_DEBUG(dbgs() << "OldCost: " << OldCost << "\tNewCost: " << NewCost
                    << '\n');
  // The cost of the new extensions is greater than the cost of the
  // old extension plus what we folded.
  // This is not profitable.
  if (NewCost > OldCost)
    return false;
  if (NewCost < OldCost)
    return true;
  // The promotion is neutral but it may help folding the sign extension in
  // loads for instance.
  // Check that we did not create an illegal instruction.
  return isPromotedInstructionLegal(TLI, DL, PromotedOperand);
}

/// Given an instruction or constant expr, see if we can fold the operation
/// into the addressing mode. If so, update the addressing mode and return
/// true, otherwise return false without modifying AddrMode.
/// If \p MovedAway is not NULL, it contains the information of whether or
/// not AddrInst has to be folded into the addressing mode on success.
/// If \p MovedAway == true, \p AddrInst will not be part of the addressing
/// because it has been moved away.
/// Thus AddrInst must not be added in the matched instructions.
/// This state can happen when AddrInst is a sext, since it may be moved away.
/// Therefore, AddrInst may not be valid when MovedAway is true and it must
/// not be referenced anymore.
bool AddressingModeMatcher::matchOperationAddr(User *AddrInst, unsigned Opcode,
                                               unsigned Depth,
                                               bool *MovedAway) {
  // Avoid exponential behavior on extremely deep expression trees.
  if (Depth >= 5)
    return false;

  // By default, all matched instructions stay in place.
  if (MovedAway)
    *MovedAway = false;

  switch (Opcode) {
  case Instruction::PtrToInt:
    // PtrToInt is always a noop, as we know that the int type is pointer sized.
    return matchAddr(AddrInst->getOperand(0), Depth);
  case Instruction::IntToPtr: {
    auto AS = AddrInst->getType()->getPointerAddressSpace();
    auto PtrTy = MVT::getIntegerVT(DL.getPointerSizeInBits(AS));
    // This inttoptr is a no-op if the integer type is pointer sized.
    if (TLI.getValueType(DL, AddrInst->getOperand(0)->getType()) == PtrTy)
      return matchAddr(AddrInst->getOperand(0), Depth);
    return false;
  }
  case Instruction::BitCast:
    // BitCast is always a noop, and we can handle it as long as it is
    // int->int or pointer->pointer (we don't want int<->fp or something).
    if (AddrInst->getOperand(0)->getType()->isIntOrPtrTy() &&
        // Don't touch identity bitcasts.  These were probably put here by LSR,
        // and we don't want to mess around with them.  Assume it knows what it
        // is doing.
        AddrInst->getOperand(0)->getType() != AddrInst->getType())
      return matchAddr(AddrInst->getOperand(0), Depth);
    return false;
  case Instruction::AddrSpaceCast: {
    unsigned SrcAS =
        AddrInst->getOperand(0)->getType()->getPointerAddressSpace();
    unsigned DestAS = AddrInst->getType()->getPointerAddressSpace();
    if (TLI.getTargetMachine().isNoopAddrSpaceCast(SrcAS, DestAS))
      return matchAddr(AddrInst->getOperand(0), Depth);
    return false;
  }
  case Instruction::Add: {
    // Check to see if we can merge in one operand, then the other.  If so, we
    // win.
    ExtAddrMode BackupAddrMode = AddrMode;
    unsigned OldSize = AddrModeInsts.size();
    // Start a transaction at this point.
    // The LHS may match but not the RHS.
    // Therefore, we need a higher level restoration point to undo partially
    // matched operation.
    TypePromotionTransaction::ConstRestorationPt LastKnownGood =
        TPT.getRestorationPoint();

    // Try to match an integer constant second to increase its chance of ending
    // up in `BaseOffs`, resp. decrease its chance of ending up in `BaseReg`.
    int First = 0, Second = 1;
    if (isa<ConstantInt>(AddrInst->getOperand(First))
      && !isa<ConstantInt>(AddrInst->getOperand(Second)))
        std::swap(First, Second);
    AddrMode.InBounds = false;
    if (matchAddr(AddrInst->getOperand(First), Depth + 1) &&
        matchAddr(AddrInst->getOperand(Second), Depth + 1))
      return true;

    // Restore the old addr mode info.
    AddrMode = BackupAddrMode;
    AddrModeInsts.resize(OldSize);
    TPT.rollback(LastKnownGood);

    // Otherwise this was over-aggressive.  Try merging operands in the opposite
    // order.
    if (matchAddr(AddrInst->getOperand(Second), Depth + 1) &&
        matchAddr(AddrInst->getOperand(First), Depth + 1))
      return true;

    // Otherwise we definitely can't merge the ADD in.
    AddrMode = BackupAddrMode;
    AddrModeInsts.resize(OldSize);
    TPT.rollback(LastKnownGood);
    break;
  }
  // case Instruction::Or:
  //  TODO: We can handle "Or Val, Imm" iff this OR is equivalent to an ADD.
  // break;
  case Instruction::Mul:
  case Instruction::Shl: {
    // Can only handle X*C and X << C.
    AddrMode.InBounds = false;
    ConstantInt *RHS = dyn_cast<ConstantInt>(AddrInst->getOperand(1));
    if (!RHS || RHS->getBitWidth() > 64)
      return false;
    int64_t Scale = Opcode == Instruction::Shl
                        ? 1LL << RHS->getLimitedValue(RHS->getBitWidth() - 1)
                        : RHS->getSExtValue();

    return matchScaledValue(AddrInst->getOperand(0), Scale, Depth);
  }
  case Instruction::GetElementPtr: {
    // Scan the GEP.  We check it if it contains constant offsets and at most
    // one variable offset.
    int VariableOperand = -1;
    unsigned VariableScale = 0;

    int64_t ConstantOffset = 0;
    gep_type_iterator GTI = gep_type_begin(AddrInst);
    for (unsigned i = 1, e = AddrInst->getNumOperands(); i != e; ++i, ++GTI) {
      if (StructType *STy = GTI.getStructTypeOrNull()) {
        const StructLayout *SL = DL.getStructLayout(STy);
        unsigned Idx =
            cast<ConstantInt>(AddrInst->getOperand(i))->getZExtValue();
        ConstantOffset += SL->getElementOffset(Idx);
      } else {
        TypeSize TS = GTI.getSequentialElementStride(DL);
        if (TS.isNonZero()) {
          // The optimisations below currently only work for fixed offsets.
          if (TS.isScalable())
            return false;
          int64_t TypeSize = TS.getFixedValue();
          if (ConstantInt *CI =
                  dyn_cast<ConstantInt>(AddrInst->getOperand(i))) {
            const APInt &CVal = CI->getValue();
            if (CVal.getSignificantBits() <= 64) {
              ConstantOffset += CVal.getSExtValue() * TypeSize;
              continue;
            }
          }
          // We only allow one variable index at the moment.
          if (VariableOperand != -1)
            return false;

          // Remember the variable index.
          VariableOperand = i;
          VariableScale = TypeSize;
        }
      }
    }

    // A common case is for the GEP to only do a constant offset.  In this case,
    // just add it to the disp field and check validity.
    if (VariableOperand == -1) {
      AddrMode.BaseOffs += ConstantOffset;
      if (matchAddr(AddrInst->getOperand(0), Depth + 1)) {
          if (!cast<GEPOperator>(AddrInst)->isInBounds())
            AddrMode.InBounds = false;
          return true;
      }
      AddrMode.BaseOffs -= ConstantOffset;

      if (EnableGEPOffsetSplit && isa<GetElementPtrInst>(AddrInst) &&
          TLI.shouldConsiderGEPOffsetSplit() && Depth == 0 &&
          ConstantOffset > 0) {
          // Record GEPs with non-zero offsets as candidates for splitting in
          // the event that the offset cannot fit into the r+i addressing mode.
          // Simple and common case that only one GEP is used in calculating the
          // address for the memory access.
          Value *Base = AddrInst->getOperand(0);
          auto *BaseI = dyn_cast<Instruction>(Base);
          auto *GEP = cast<GetElementPtrInst>(AddrInst);
          if (isa<Argument>(Base) || isa<GlobalValue>(Base) ||
              (BaseI && !isa<CastInst>(BaseI) &&
               !isa<GetElementPtrInst>(BaseI))) {
            // Make sure the parent block allows inserting non-PHI instructions
            // before the terminator.
            BasicBlock *Parent = BaseI ? BaseI->getParent()
                                       : &GEP->getFunction()->getEntryBlock();
            if (!Parent->getTerminator()->isEHPad())
            LargeOffsetGEP = std::make_pair(GEP, ConstantOffset);
          }
      }

      return false;
    }

    // Save the valid addressing mode in case we can't match.
    ExtAddrMode BackupAddrMode = AddrMode;
    unsigned OldSize = AddrModeInsts.size();

    // See if the scale and offset amount is valid for this target.
    AddrMode.BaseOffs += ConstantOffset;
    if (!cast<GEPOperator>(AddrInst)->isInBounds())
      AddrMode.InBounds = false;

    // Match the base operand of the GEP.
    if (!matchAddr(AddrInst->getOperand(0), Depth + 1)) {
      // If it couldn't be matched, just stuff the value in a register.
      if (AddrMode.HasBaseReg) {
        AddrMode = BackupAddrMode;
        AddrModeInsts.resize(OldSize);
        return false;
      }
      AddrMode.HasBaseReg = true;
      AddrMode.BaseReg = AddrInst->getOperand(0);
    }

    // Match the remaining variable portion of the GEP.
    if (!matchScaledValue(AddrInst->getOperand(VariableOperand), VariableScale,
                          Depth)) {
      // If it couldn't be matched, try stuffing the base into a register
      // instead of matching it, and retrying the match of the scale.
      AddrMode = BackupAddrMode;
      AddrModeInsts.resize(OldSize);
      if (AddrMode.HasBaseReg)
        return false;
      AddrMode.HasBaseReg = true;
      AddrMode.BaseReg = AddrInst->getOperand(0);
      AddrMode.BaseOffs += ConstantOffset;
      if (!matchScaledValue(AddrInst->getOperand(VariableOperand),
                            VariableScale, Depth)) {
        // If even that didn't work, bail.
        AddrMode = BackupAddrMode;
        AddrModeInsts.resize(OldSize);
        return false;
      }
    }

    return true;
  }
  case Instruction::SExt:
  case Instruction::ZExt: {
    Instruction *Ext = dyn_cast<Instruction>(AddrInst);
    if (!Ext)
      return false;

    // Try to move this ext out of the way of the addressing mode.
    // Ask for a method for doing so.
    TypePromotionHelper::Action TPH =
        TypePromotionHelper::getAction(Ext, InsertedInsts, TLI, PromotedInsts);
    if (!TPH)
      return false;

    TypePromotionTransaction::ConstRestorationPt LastKnownGood =
        TPT.getRestorationPoint();
    unsigned CreatedInstsCost = 0;
    unsigned ExtCost = !TLI.isExtFree(Ext);
    Value *PromotedOperand =
        TPH(Ext, TPT, PromotedInsts, CreatedInstsCost, nullptr, nullptr, TLI);
    // SExt has been moved away.
    // Thus either it will be rematched later in the recursive calls or it is
    // gone. Anyway, we must not fold it into the addressing mode at this point.
    // E.g.,
    // op = add opnd, 1
    // idx = ext op
    // addr = gep base, idx
    // is now:
    // promotedOpnd = ext opnd            <- no match here
    // op = promoted_add promotedOpnd, 1  <- match (later in recursive calls)
    // addr = gep base, op                <- match
    if (MovedAway)
      *MovedAway = true;

    assert(PromotedOperand &&
           "TypePromotionHelper should have filtered out those cases");

    ExtAddrMode BackupAddrMode = AddrMode;
    unsigned OldSize = AddrModeInsts.size();

    if (!matchAddr(PromotedOperand, Depth) ||
        // The total of the new cost is equal to the cost of the created
        // instructions.
        // The total of the old cost is equal to the cost of the extension plus
        // what we have saved in the addressing mode.
        !isPromotionProfitable(CreatedInstsCost,
                               ExtCost + (AddrModeInsts.size() - OldSize),
                               PromotedOperand)) {
      AddrMode = BackupAddrMode;
      AddrModeInsts.resize(OldSize);
      LLVM_DEBUG(dbgs() << "Sign extension does not pay off: rollback\n");
      TPT.rollback(LastKnownGood);
      return false;
    }
    return true;
  }
  case Instruction::Call:
    if (IntrinsicInst *II = dyn_cast<IntrinsicInst>(AddrInst)) {
      if (II->getIntrinsicID() == Intrinsic::threadlocal_address) {
        GlobalValue &GV = cast<GlobalValue>(*II->getArgOperand(0));
        if (TLI.addressingModeSupportsTLS(GV))
          return matchAddr(AddrInst->getOperand(0), Depth);
      }
    }
    break;
  }
  return false;
}

/// If we can, try to add the value of 'Addr' into the current addressing mode.
/// If Addr can't be added to AddrMode this returns false and leaves AddrMode
/// unmodified. This assumes that Addr is either a pointer type or intptr_t
/// for the target.
///
bool AddressingModeMatcher::matchAddr(Value *Addr, unsigned Depth) {
  // Start a transaction at this point that we will rollback if the matching
  // fails.
  TypePromotionTransaction::ConstRestorationPt LastKnownGood =
      TPT.getRestorationPoint();
  if (ConstantInt *CI = dyn_cast<ConstantInt>(Addr)) {
    if (CI->getValue().isSignedIntN(64)) {
      // Fold in immediates if legal for the target.
      AddrMode.BaseOffs += CI->getSExtValue();
      if (TLI.isLegalAddressingMode(DL, AddrMode, AccessTy, AddrSpace))
        return true;
      AddrMode.BaseOffs -= CI->getSExtValue();
    }
  } else if (GlobalValue *GV = dyn_cast<GlobalValue>(Addr)) {
    // If this is a global variable, try to fold it into the addressing mode.
    if (!AddrMode.BaseGV) {
      AddrMode.BaseGV = GV;
      if (TLI.isLegalAddressingMode(DL, AddrMode, AccessTy, AddrSpace))
        return true;
      AddrMode.BaseGV = nullptr;
    }
  } else if (Instruction *I = dyn_cast<Instruction>(Addr)) {
    ExtAddrMode BackupAddrMode = AddrMode;
    unsigned OldSize = AddrModeInsts.size();

    // Check to see if it is possible to fold this operation.
    bool MovedAway = false;
    if (matchOperationAddr(I, I->getOpcode(), Depth, &MovedAway)) {
      // This instruction may have been moved away. If so, there is nothing
      // to check here.
      if (MovedAway)
        return true;
      // Okay, it's possible to fold this.  Check to see if it is actually
      // *profitable* to do so.  We use a simple cost model to avoid increasing
      // register pressure too much.
      if (I->hasOneUse() ||
          isProfitableToFoldIntoAddressingMode(I, BackupAddrMode, AddrMode)) {
        AddrModeInsts.push_back(I);
        return true;
      }

      // It isn't profitable to do this, roll back.
      AddrMode = BackupAddrMode;
      AddrModeInsts.resize(OldSize);
      TPT.rollback(LastKnownGood);
    }
  } else if (ConstantExpr *CE = dyn_cast<ConstantExpr>(Addr)) {
    if (matchOperationAddr(CE, CE->getOpcode(), Depth))
      return true;
    TPT.rollback(LastKnownGood);
  } else if (isa<ConstantPointerNull>(Addr)) {
    // Null pointer gets folded without affecting the addressing mode.
    return true;
  }

  // Worse case, the target should support [reg] addressing modes. :)
  if (!AddrMode.HasBaseReg) {
    AddrMode.HasBaseReg = true;
    AddrMode.BaseReg = Addr;
    // Still check for legality in case the target supports [imm] but not [i+r].
    if (TLI.isLegalAddressingMode(DL, AddrMode, AccessTy, AddrSpace))
      return true;
    AddrMode.HasBaseReg = false;
    AddrMode.BaseReg = nullptr;
  }

  // If the base register is already taken, see if we can do [r+r].
  if (AddrMode.Scale == 0) {
    AddrMode.Scale = 1;
    AddrMode.ScaledReg = Addr;
    if (TLI.isLegalAddressingMode(DL, AddrMode, AccessTy, AddrSpace))
      return true;
    AddrMode.Scale = 0;
    AddrMode.ScaledReg = nullptr;
  }
  // Couldn't match.
  TPT.rollback(LastKnownGood);
  return false;
}

/// Check to see if all uses of OpVal by the specified inline asm call are due
/// to memory operands. If so, return true, otherwise return false.
static bool IsOperandAMemoryOperand(CallInst *CI, InlineAsm *IA, Value *OpVal,
                                    const TargetLowering &TLI,
                                    const TargetRegisterInfo &TRI) {
  const Function *F = CI->getFunction();
  TargetLowering::AsmOperandInfoVector TargetConstraints =
      TLI.ParseConstraints(F->getDataLayout(), &TRI, *CI);

  for (TargetLowering::AsmOperandInfo &OpInfo : TargetConstraints) {
    // Compute the constraint code and ConstraintType to use.
    TLI.ComputeConstraintToUse(OpInfo, SDValue());

    // If this asm operand is our Value*, and if it isn't an indirect memory
    // operand, we can't fold it!  TODO: Also handle C_Address?
    if (OpInfo.CallOperandVal == OpVal &&
        (OpInfo.ConstraintType != TargetLowering::C_Memory ||
         !OpInfo.isIndirect))
      return false;
  }

  return true;
}

/// Recursively walk all the uses of I until we find a memory use.
/// If we find an obviously non-foldable instruction, return true.
/// Add accessed addresses and types to MemoryUses.
static bool FindAllMemoryUses(
    Instruction *I, SmallVectorImpl<std::pair<Use *, Type *>> &MemoryUses,
    SmallPtrSetImpl<Instruction *> &ConsideredInsts, const TargetLowering &TLI,
    const TargetRegisterInfo &TRI, bool OptSize, ProfileSummaryInfo *PSI,
    BlockFrequencyInfo *BFI, unsigned &SeenInsts) {
  // If we already considered this instruction, we're done.
  if (!ConsideredInsts.insert(I).second)
    return false;

  // If this is an obviously unfoldable instruction, bail out.
  if (!MightBeFoldableInst(I))
    return true;

  // Loop over all the uses, recursively processing them.
  for (Use &U : I->uses()) {
    // Conservatively return true if we're seeing a large number or a deep chain
    // of users. This avoids excessive compilation times in pathological cases.
    if (SeenInsts++ >= MaxAddressUsersToScan)
      return true;

    Instruction *UserI = cast<Instruction>(U.getUser());
    if (LoadInst *LI = dyn_cast<LoadInst>(UserI)) {
      MemoryUses.push_back({&U, LI->getType()});
      continue;
    }

    if (StoreInst *SI = dyn_cast<StoreInst>(UserI)) {
      if (U.getOperandNo() != StoreInst::getPointerOperandIndex())
        return true; // Storing addr, not into addr.
      MemoryUses.push_back({&U, SI->getValueOperand()->getType()});
      continue;
    }

    if (AtomicRMWInst *RMW = dyn_cast<AtomicRMWInst>(UserI)) {
      if (U.getOperandNo() != AtomicRMWInst::getPointerOperandIndex())
        return true; // Storing addr, not into addr.
      MemoryUses.push_back({&U, RMW->getValOperand()->getType()});
      continue;
    }

    if (AtomicCmpXchgInst *CmpX = dyn_cast<AtomicCmpXchgInst>(UserI)) {
      if (U.getOperandNo() != AtomicCmpXchgInst::getPointerOperandIndex())
        return true; // Storing addr, not into addr.
      MemoryUses.push_back({&U, CmpX->getCompareOperand()->getType()});
      continue;
    }

    if (CallInst *CI = dyn_cast<CallInst>(UserI)) {
      if (CI->hasFnAttr(Attribute::Cold)) {
        // If this is a cold call, we can sink the addressing calculation into
        // the cold path.  See optimizeCallInst
        if (!llvm::shouldOptimizeForSize(CI->getParent(), PSI, BFI))
          continue;
      }

      InlineAsm *IA = dyn_cast<InlineAsm>(CI->getCalledOperand());
      if (!IA)
        return true;

      // If this is a memory operand, we're cool, otherwise bail out.
      if (!IsOperandAMemoryOperand(CI, IA, I, TLI, TRI))
        return true;
      continue;
    }

    if (FindAllMemoryUses(UserI, MemoryUses, ConsideredInsts, TLI, TRI, OptSize,
                          PSI, BFI, SeenInsts))
      return true;
  }

  return false;
}

static bool FindAllMemoryUses(
    Instruction *I, SmallVectorImpl<std::pair<Use *, Type *>> &MemoryUses,
    const TargetLowering &TLI, const TargetRegisterInfo &TRI, bool OptSize,
    ProfileSummaryInfo *PSI, BlockFrequencyInfo *BFI) {
  unsigned SeenInsts = 0;
  SmallPtrSet<Instruction *, 16> ConsideredInsts;
  return FindAllMemoryUses(I, MemoryUses, ConsideredInsts, TLI, TRI, OptSize,
                           PSI, BFI, SeenInsts);
}


/// Return true if Val is already known to be live at the use site that we're
/// folding it into. If so, there is no cost to include it in the addressing
/// mode. KnownLive1 and KnownLive2 are two values that we know are live at the
/// instruction already.
bool AddressingModeMatcher::valueAlreadyLiveAtInst(Value *Val,
                                                   Value *KnownLive1,
                                                   Value *KnownLive2) {
  // If Val is either of the known-live values, we know it is live!
  if (Val == nullptr || Val == KnownLive1 || Val == KnownLive2)
    return true;

  // All values other than instructions and arguments (e.g. constants) are live.
  if (!isa<Instruction>(Val) && !isa<Argument>(Val))
    return true;

  // If Val is a constant sized alloca in the entry block, it is live, this is
  // true because it is just a reference to the stack/frame pointer, which is
  // live for the whole function.
  if (AllocaInst *AI = dyn_cast<AllocaInst>(Val))
    if (AI->isStaticAlloca())
      return true;

  // Check to see if this value is already used in the memory instruction's
  // block.  If so, it's already live into the block at the very least, so we
  // can reasonably fold it.
  return Val->isUsedInBasicBlock(MemoryInst->getParent());
}

/// It is possible for the addressing mode of the machine to fold the specified
/// instruction into a load or store that ultimately uses it.
/// However, the specified instruction has multiple uses.
/// Given this, it may actually increase register pressure to fold it
/// into the load. For example, consider this code:
///
///     X = ...
///     Y = X+1
///     use(Y)   -> nonload/store
///     Z = Y+1
///     load Z
///
/// In this case, Y has multiple uses, and can be folded into the load of Z
/// (yielding load [X+2]).  However, doing this will cause both "X" and "X+1" to
/// be live at the use(Y) line.  If we don't fold Y into load Z, we use one
/// fewer register.  Since Y can't be folded into "use(Y)" we don't increase the
/// number of computations either.
///
/// Note that this (like most of CodeGenPrepare) is just a rough heuristic.  If
/// X was live across 'load Z' for other reasons, we actually *would* want to
/// fold the addressing mode in the Z case.  This would make Y die earlier.
bool AddressingModeMatcher::isProfitableToFoldIntoAddressingMode(
    Instruction *I, ExtAddrMode &AMBefore, ExtAddrMode &AMAfter) {
  if (IgnoreProfitability)
    return true;

  // AMBefore is the addressing mode before this instruction was folded into it,
  // and AMAfter is the addressing mode after the instruction was folded.  Get
  // the set of registers referenced by AMAfter and subtract out those
  // referenced by AMBefore: this is the set of values which folding in this
  // address extends the lifetime of.
  //
  // Note that there are only two potential values being referenced here,
  // BaseReg and ScaleReg (global addresses are always available, as are any
  // folded immediates).
  Value *BaseReg = AMAfter.BaseReg, *ScaledReg = AMAfter.ScaledReg;

  // If the BaseReg or ScaledReg was referenced by the previous addrmode, their
  // lifetime wasn't extended by adding this instruction.
  if (valueAlreadyLiveAtInst(BaseReg, AMBefore.BaseReg, AMBefore.ScaledReg))
    BaseReg = nullptr;
  if (valueAlreadyLiveAtInst(ScaledReg, AMBefore.BaseReg, AMBefore.ScaledReg))
    ScaledReg = nullptr;

  // If folding this instruction (and it's subexprs) didn't extend any live
  // ranges, we're ok with it.
  if (!BaseReg && !ScaledReg)
    return true;

  // If all uses of this instruction can have the address mode sunk into them,
  // we can remove the addressing mode and effectively trade one live register
  // for another (at worst.)  In this context, folding an addressing mode into
  // the use is just a particularly nice way of sinking it.
  SmallVector<std::pair<Use *, Type *>, 16> MemoryUses;
  if (FindAllMemoryUses(I, MemoryUses, TLI, TRI, OptSize, PSI, BFI))
    return false; // Has a non-memory, non-foldable use!

  // Now that we know that all uses of this instruction are part of a chain of
  // computation involving only operations that could theoretically be folded
  // into a memory use, loop over each of these memory operation uses and see
  // if they could  *actually* fold the instruction.  The assumption is that
  // addressing modes are cheap and that duplicating the computation involved
  // many times is worthwhile, even on a fastpath. For sinking candidates
  // (i.e. cold call sites), this serves as a way to prevent excessive code
  // growth since most architectures have some reasonable small and fast way to
  // compute an effective address.  (i.e LEA on x86)
  SmallVector<Instruction *, 32> MatchedAddrModeInsts;
  for (const std::pair<Use *, Type *> &Pair : MemoryUses) {
    Value *Address = Pair.first->get();
    Instruction *UserI = cast<Instruction>(Pair.first->getUser());
    Type *AddressAccessTy = Pair.second;
    unsigned AS = Address->getType()->getPointerAddressSpace();

    // Do a match against the root of this address, ignoring profitability. This
    // will tell us if the addressing mode for the memory operation will
    // *actually* cover the shared instruction.
    ExtAddrMode Result;
    std::pair<AssertingVH<GetElementPtrInst>, int64_t> LargeOffsetGEP(nullptr,
                                                                      0);
    TypePromotionTransaction::ConstRestorationPt LastKnownGood =
        TPT.getRestorationPoint();
    AddressingModeMatcher Matcher(MatchedAddrModeInsts, TLI, TRI, LI, getDTFn,
                                  AddressAccessTy, AS, UserI, Result,
                                  InsertedInsts, PromotedInsts, TPT,
                                  LargeOffsetGEP, OptSize, PSI, BFI);
    Matcher.IgnoreProfitability = true;
    bool Success = Matcher.matchAddr(Address, 0);
    (void)Success;
    assert(Success && "Couldn't select *anything*?");

    // The match was to check the profitability, the changes made are not
    // part of the original matcher. Therefore, they should be dropped
    // otherwise the original matcher will not present the right state.
    TPT.rollback(LastKnownGood);

    // If the match didn't cover I, then it won't be shared by it.
    if (!is_contained(MatchedAddrModeInsts, I))
      return false;

    MatchedAddrModeInsts.clear();
  }

  return true;
}

/// Return true if the specified values are defined in a
/// different basic block than BB.
static bool IsNonLocalValue(Value *V, BasicBlock *BB) {
  if (Instruction *I = dyn_cast<Instruction>(V))
    return I->getParent() != BB;
  return false;
}

/// Sink addressing mode computation immediate before MemoryInst if doing so
/// can be done without increasing register pressure.  The need for the
/// register pressure constraint means this can end up being an all or nothing
/// decision for all uses of the same addressing computation.
///
/// Load and Store Instructions often have addressing modes that can do
/// significant amounts of computation. As such, instruction selection will try
/// to get the load or store to do as much computation as possible for the
/// program. The problem is that isel can only see within a single block. As
/// such, we sink as much legal addressing mode work into the block as possible.
///
/// This method is used to optimize both load/store and inline asms with memory
/// operands.  It's also used to sink addressing computations feeding into cold
/// call sites into their (cold) basic block.
///
/// The motivation for handling sinking into cold blocks is that doing so can
/// both enable other address mode sinking (by satisfying the register pressure
/// constraint above), and reduce register pressure globally (by removing the
/// addressing mode computation from the fast path entirely.).
bool CodeGenPrepare::optimizeMemoryInst(Instruction *MemoryInst, Value *Addr,
                                        Type *AccessTy, unsigned AddrSpace) {
  Value *Repl = Addr;

  // Try to collapse single-value PHI nodes.  This is necessary to undo
  // unprofitable PRE transformations.
  SmallVector<Value *, 8> worklist;
  SmallPtrSet<Value *, 16> Visited;
  worklist.push_back(Addr);

  // Use a worklist to iteratively look through PHI and select nodes, and
  // ensure that the addressing mode obtained from the non-PHI/select roots of
  // the graph are compatible.
  bool PhiOrSelectSeen = false;
  SmallVector<Instruction *, 16> AddrModeInsts;
  const SimplifyQuery SQ(*DL, TLInfo);
  AddressingModeCombiner AddrModes(SQ, Addr);
  TypePromotionTransaction TPT(RemovedInsts);
  TypePromotionTransaction::ConstRestorationPt LastKnownGood =
      TPT.getRestorationPoint();
  while (!worklist.empty()) {
    Value *V = worklist.pop_back_val();

    // We allow traversing cyclic Phi nodes.
    // In case of success after this loop we ensure that traversing through
    // Phi nodes ends up with all cases to compute address of the form
    //    BaseGV + Base + Scale * Index + Offset
    // where Scale and Offset are constans and BaseGV, Base and Index
    // are exactly the same Values in all cases.
    // It means that BaseGV, Scale and Offset dominate our memory instruction
    // and have the same value as they had in address computation represented
    // as Phi. So we can safely sink address computation to memory instruction.
    if (!Visited.insert(V).second)
      continue;

    // For a PHI node, push all of its incoming values.
    if (PHINode *P = dyn_cast<PHINode>(V)) {
      append_range(worklist, P->incoming_values());
      PhiOrSelectSeen = true;
      continue;
    }
    // Similar for select.
    if (SelectInst *SI = dyn_cast<SelectInst>(V)) {
      worklist.push_back(SI->getFalseValue());
      worklist.push_back(SI->getTrueValue());
      PhiOrSelectSeen = true;
      continue;
    }

    // For non-PHIs, determine the addressing mode being computed.  Note that
    // the result may differ depending on what other uses our candidate
    // addressing instructions might have.
    AddrModeInsts.clear();
    std::pair<AssertingVH<GetElementPtrInst>, int64_t> LargeOffsetGEP(nullptr,
                                                                      0);
    // Defer the query (and possible computation of) the dom tree to point of
    // actual use.  It's expected that most address matches don't actually need
    // the domtree.
    auto getDTFn = [MemoryInst, this]() -> const DominatorTree & {
      Function *F = MemoryInst->getParent()->getParent();
      return this->getDT(*F);
    };
    ExtAddrMode NewAddrMode = AddressingModeMatcher::Match(
        V, AccessTy, AddrSpace, MemoryInst, AddrModeInsts, *TLI, *LI, getDTFn,
        *TRI, InsertedInsts, PromotedInsts, TPT, LargeOffsetGEP, OptSize, PSI,
        BFI.get());

    GetElementPtrInst *GEP = LargeOffsetGEP.first;
    if (GEP && !NewGEPBases.count(GEP)) {
      // If splitting the underlying data structure can reduce the offset of a
      // GEP, collect the GEP.  Skip the GEPs that are the new bases of
      // previously split data structures.
      LargeOffsetGEPMap[GEP->getPointerOperand()].push_back(LargeOffsetGEP);
      LargeOffsetGEPID.insert(std::make_pair(GEP, LargeOffsetGEPID.size()));
    }

    NewAddrMode.OriginalValue = V;
    if (!AddrModes.addNewAddrMode(NewAddrMode))
      break;
  }

  // Try to combine the AddrModes we've collected. If we couldn't collect any,
  // or we have multiple but either couldn't combine them or combining them
  // wouldn't do anything useful, bail out now.
  if (!AddrModes.combineAddrModes()) {
    TPT.rollback(LastKnownGood);
    return false;
  }
  bool Modified = TPT.commit();

  // Get the combined AddrMode (or the only AddrMode, if we only had one).
  ExtAddrMode AddrMode = AddrModes.getAddrMode();

  // If all the instructions matched are already in this BB, don't do anything.
  // If we saw a Phi node then it is not local definitely, and if we saw a
  // select then we want to push the address calculation past it even if it's
  // already in this BB.
  if (!PhiOrSelectSeen && none_of(AddrModeInsts, [&](Value *V) {
        return IsNonLocalValue(V, MemoryInst->getParent());
      })) {
    LLVM_DEBUG(dbgs() << "CGP: Found      local addrmode: " << AddrMode
                      << "\n");
    return Modified;
  }

  // Insert this computation right after this user.  Since our caller is
  // scanning from the top of the BB to the bottom, reuse of the expr are
  // guaranteed to happen later.
  IRBuilder<> Builder(MemoryInst);

  // Now that we determined the addressing expression we want to use and know
  // that we have to sink it into this block.  Check to see if we have already
  // done this for some other load/store instr in this block.  If so, reuse
  // the computation.  Before attempting reuse, check if the address is valid
  // as it may have been erased.

  WeakTrackingVH SunkAddrVH = SunkAddrs[Addr];

  Value *SunkAddr = SunkAddrVH.pointsToAliveValue() ? SunkAddrVH : nullptr;
  Type *IntPtrTy = DL->getIntPtrType(Addr->getType());
  if (SunkAddr) {
    LLVM_DEBUG(dbgs() << "CGP: Reusing nonlocal addrmode: " << AddrMode
                      << " for " << *MemoryInst << "\n");
    if (SunkAddr->getType() != Addr->getType()) {
      if (SunkAddr->getType()->getPointerAddressSpace() !=
              Addr->getType()->getPointerAddressSpace() &&
          !DL->isNonIntegralPointerType(Addr->getType())) {
        // There are two reasons the address spaces might not match: a no-op
        // addrspacecast, or a ptrtoint/inttoptr pair. Either way, we emit a
        // ptrtoint/inttoptr pair to ensure we match the original semantics.
        // TODO: allow bitcast between different address space pointers with the
        // same size.
        SunkAddr = Builder.CreatePtrToInt(SunkAddr, IntPtrTy, "sunkaddr");
        SunkAddr =
            Builder.CreateIntToPtr(SunkAddr, Addr->getType(), "sunkaddr");
      } else
        SunkAddr = Builder.CreatePointerCast(SunkAddr, Addr->getType());
    }
  } else if (AddrSinkUsingGEPs || (!AddrSinkUsingGEPs.getNumOccurrences() &&
                                   SubtargetInfo->addrSinkUsingGEPs())) {
    // By default, we use the GEP-based method when AA is used later. This
    // prevents new inttoptr/ptrtoint pairs from degrading AA capabilities.
    LLVM_DEBUG(dbgs() << "CGP: SINKING nonlocal addrmode: " << AddrMode
                      << " for " << *MemoryInst << "\n");
    Value *ResultPtr = nullptr, *ResultIndex = nullptr;

    // First, find the pointer.
    if (AddrMode.BaseReg && AddrMode.BaseReg->getType()->isPointerTy()) {
      ResultPtr = AddrMode.BaseReg;
      AddrMode.BaseReg = nullptr;
    }

    if (AddrMode.Scale && AddrMode.ScaledReg->getType()->isPointerTy()) {
      // We can't add more than one pointer together, nor can we scale a
      // pointer (both of which seem meaningless).
      if (ResultPtr || AddrMode.Scale != 1)
        return Modified;

      ResultPtr = AddrMode.ScaledReg;
      AddrMode.Scale = 0;
    }

    // It is only safe to sign extend the BaseReg if we know that the math
    // required to create it did not overflow before we extend it. Since
    // the original IR value was tossed in favor of a constant back when
    // the AddrMode was created we need to bail out gracefully if widths
    // do not match instead of extending it.
    //
    // (See below for code to add the scale.)
    if (AddrMode.Scale) {
      Type *ScaledRegTy = AddrMode.ScaledReg->getType();
      if (cast<IntegerType>(IntPtrTy)->getBitWidth() >
          cast<IntegerType>(ScaledRegTy)->getBitWidth())
        return Modified;
    }

    GlobalValue *BaseGV = AddrMode.BaseGV;
    if (BaseGV != nullptr) {
      if (ResultPtr)
        return Modified;

      if (BaseGV->isThreadLocal()) {
        ResultPtr = Builder.CreateThreadLocalAddress(BaseGV);
      } else {
        ResultPtr = BaseGV;
      }
    }

    // If the real base value actually came from an inttoptr, then the matcher
    // will look through it and provide only the integer value. In that case,
    // use it here.
    if (!DL->isNonIntegralPointerType(Addr->getType())) {
      if (!ResultPtr && AddrMode.BaseReg) {
        ResultPtr = Builder.CreateIntToPtr(AddrMode.BaseReg, Addr->getType(),
                                           "sunkaddr");
        AddrMode.BaseReg = nullptr;
      } else if (!ResultPtr && AddrMode.Scale == 1) {
        ResultPtr = Builder.CreateIntToPtr(AddrMode.ScaledReg, Addr->getType(),
                                           "sunkaddr");
        AddrMode.Scale = 0;
      }
    }

    if (!ResultPtr && !AddrMode.BaseReg && !AddrMode.Scale &&
        !AddrMode.BaseOffs) {
      SunkAddr = Constant::getNullValue(Addr->getType());
    } else if (!ResultPtr) {
      return Modified;
    } else {
      Type *I8PtrTy =
          Builder.getPtrTy(Addr->getType()->getPointerAddressSpace());

      // Start with the base register. Do this first so that subsequent address
      // matching finds it last, which will prevent it from trying to match it
      // as the scaled value in case it happens to be a mul. That would be
      // problematic if we've sunk a different mul for the scale, because then
      // we'd end up sinking both muls.
      if (AddrMode.BaseReg) {
        Value *V = AddrMode.BaseReg;
        if (V->getType() != IntPtrTy)
          V = Builder.CreateIntCast(V, IntPtrTy, /*isSigned=*/true, "sunkaddr");

        ResultIndex = V;
      }

      // Add the scale value.
      if (AddrMode.Scale) {
        Value *V = AddrMode.ScaledReg;
        if (V->getType() == IntPtrTy) {
          // done.
        } else {
          assert(cast<IntegerType>(IntPtrTy)->getBitWidth() <
                     cast<IntegerType>(V->getType())->getBitWidth() &&
                 "We can't transform if ScaledReg is too narrow");
          V = Builder.CreateTrunc(V, IntPtrTy, "sunkaddr");
        }

        if (AddrMode.Scale != 1)
          V = Builder.CreateMul(V, ConstantInt::get(IntPtrTy, AddrMode.Scale),
                                "sunkaddr");
        if (ResultIndex)
          ResultIndex = Builder.CreateAdd(ResultIndex, V, "sunkaddr");
        else
          ResultIndex = V;
      }

      // Add in the Base Offset if present.
      if (AddrMode.BaseOffs) {
        Value *V = ConstantInt::get(IntPtrTy, AddrMode.BaseOffs);
        if (ResultIndex) {
          // We need to add this separately from the scale above to help with
          // SDAG consecutive load/store merging.
          if (ResultPtr->getType() != I8PtrTy)
            ResultPtr = Builder.CreatePointerCast(ResultPtr, I8PtrTy);
          ResultPtr = Builder.CreatePtrAdd(ResultPtr, ResultIndex, "sunkaddr",
                                           AddrMode.InBounds);
        }

        ResultIndex = V;
      }

      if (!ResultIndex) {
        SunkAddr = ResultPtr;
      } else {
        if (ResultPtr->getType() != I8PtrTy)
          ResultPtr = Builder.CreatePointerCast(ResultPtr, I8PtrTy);
        SunkAddr = Builder.CreatePtrAdd(ResultPtr, ResultIndex, "sunkaddr",
                                        AddrMode.InBounds);
      }

      if (SunkAddr->getType() != Addr->getType()) {
        if (SunkAddr->getType()->getPointerAddressSpace() !=
                Addr->getType()->getPointerAddressSpace() &&
            !DL->isNonIntegralPointerType(Addr->getType())) {
          // There are two reasons the address spaces might not match: a no-op
          // addrspacecast, or a ptrtoint/inttoptr pair. Either way, we emit a
          // ptrtoint/inttoptr pair to ensure we match the original semantics.
          // TODO: allow bitcast between different address space pointers with
          // the same size.
          SunkAddr = Builder.CreatePtrToInt(SunkAddr, IntPtrTy, "sunkaddr");
          SunkAddr =
              Builder.CreateIntToPtr(SunkAddr, Addr->getType(), "sunkaddr");
        } else
          SunkAddr = Builder.CreatePointerCast(SunkAddr, Addr->getType());
      }
    }
  } else {
    // We'd require a ptrtoint/inttoptr down the line, which we can't do for
    // non-integral pointers, so in that case bail out now.
    Type *BaseTy = AddrMode.BaseReg ? AddrMode.BaseReg->getType() : nullptr;
    Type *ScaleTy = AddrMode.Scale ? AddrMode.ScaledReg->getType() : nullptr;
    PointerType *BasePtrTy = dyn_cast_or_null<PointerType>(BaseTy);
    PointerType *ScalePtrTy = dyn_cast_or_null<PointerType>(ScaleTy);
    if (DL->isNonIntegralPointerType(Addr->getType()) ||
        (BasePtrTy && DL->isNonIntegralPointerType(BasePtrTy)) ||
        (ScalePtrTy && DL->isNonIntegralPointerType(ScalePtrTy)) ||
        (AddrMode.BaseGV &&
         DL->isNonIntegralPointerType(AddrMode.BaseGV->getType())))
      return Modified;

    LLVM_DEBUG(dbgs() << "CGP: SINKING nonlocal addrmode: " << AddrMode
                      << " for " << *MemoryInst << "\n");
    Type *IntPtrTy = DL->getIntPtrType(Addr->getType());
    Value *Result = nullptr;

    // Start with the base register. Do this first so that subsequent address
    // matching finds it last, which will prevent it from trying to match it
    // as the scaled value in case it happens to be a mul. That would be
    // problematic if we've sunk a different mul for the scale, because then
    // we'd end up sinking both muls.
    if (AddrMode.BaseReg) {
      Value *V = AddrMode.BaseReg;
      if (V->getType()->isPointerTy())
        V = Builder.CreatePtrToInt(V, IntPtrTy, "sunkaddr");
      if (V->getType() != IntPtrTy)
        V = Builder.CreateIntCast(V, IntPtrTy, /*isSigned=*/true, "sunkaddr");
      Result = V;
    }

    // Add the scale value.
    if (AddrMode.Scale) {
      Value *V = AddrMode.ScaledReg;
      if (V->getType() == IntPtrTy) {
        // done.
      } else if (V->getType()->isPointerTy()) {
        V = Builder.CreatePtrToInt(V, IntPtrTy, "sunkaddr");
      } else if (cast<IntegerType>(IntPtrTy)->getBitWidth() <
                 cast<IntegerType>(V->getType())->getBitWidth()) {
        V = Builder.CreateTrunc(V, IntPtrTy, "sunkaddr");
      } else {
        // It is only safe to sign extend the BaseReg if we know that the math
        // required to create it did not overflow before we extend it. Since
        // the original IR value was tossed in favor of a constant back when
        // the AddrMode was created we need to bail out gracefully if widths
        // do not match instead of extending it.
        Instruction *I = dyn_cast_or_null<Instruction>(Result);
        if (I && (Result != AddrMode.BaseReg))
          I->eraseFromParent();
        return Modified;
      }
      if (AddrMode.Scale != 1)
        V = Builder.CreateMul(V, ConstantInt::get(IntPtrTy, AddrMode.Scale),
                              "sunkaddr");
      if (Result)
        Result = Builder.CreateAdd(Result, V, "sunkaddr");
      else
        Result = V;
    }

    // Add in the BaseGV if present.
    GlobalValue *BaseGV = AddrMode.BaseGV;
    if (BaseGV != nullptr) {
      Value *BaseGVPtr;
      if (BaseGV->isThreadLocal()) {
        BaseGVPtr = Builder.CreateThreadLocalAddress(BaseGV);
      } else {
        BaseGVPtr = BaseGV;
      }
      Value *V = Builder.CreatePtrToInt(BaseGVPtr, IntPtrTy, "sunkaddr");
      if (Result)
        Result = Builder.CreateAdd(Result, V, "sunkaddr");
      else
        Result = V;
    }

    // Add in the Base Offset if present.
    if (AddrMode.BaseOffs) {
      Value *V = ConstantInt::get(IntPtrTy, AddrMode.BaseOffs);
      if (Result)
        Result = Builder.CreateAdd(Result, V, "sunkaddr");
      else
        Result = V;
    }

    if (!Result)
      SunkAddr = Constant::getNullValue(Addr->getType());
    else
      SunkAddr = Builder.CreateIntToPtr(Result, Addr->getType(), "sunkaddr");
  }

  MemoryInst->replaceUsesOfWith(Repl, SunkAddr);
  // Store the newly computed address into the cache. In the case we reused a
  // value, this should be idempotent.
  SunkAddrs[Addr] = WeakTrackingVH(SunkAddr);

  // If we have no uses, recursively delete the value and all dead instructions
  // using it.
  if (Repl->use_empty()) {
    resetIteratorIfInvalidatedWhileCalling(CurInstIterator->getParent(), [&]() {
      RecursivelyDeleteTriviallyDeadInstructions(
          Repl, TLInfo, nullptr,
          [&](Value *V) { removeAllAssertingVHReferences(V); });
    });
  }
  ++NumMemoryInsts;
  return true;
}

/// Rewrite GEP input to gather/scatter to enable SelectionDAGBuilder to find
/// a uniform base to use for ISD::MGATHER/MSCATTER. SelectionDAGBuilder can
/// only handle a 2 operand GEP in the same basic block or a splat constant
/// vector. The 2 operands to the GEP must have a scalar pointer and a vector
/// index.
///
/// If the existing GEP has a vector base pointer that is splat, we can look
/// through the splat to find the scalar pointer. If we can't find a scalar
/// pointer there's nothing we can do.
///
/// If we have a GEP with more than 2 indices where the middle indices are all
/// zeroes, we can replace it with 2 GEPs where the second has 2 operands.
///
/// If the final index isn't a vector or is a splat, we can emit a scalar GEP
/// followed by a GEP with an all zeroes vector index. This will enable
/// SelectionDAGBuilder to use the scalar GEP as the uniform base and have a
/// zero index.
bool CodeGenPrepare::optimizeGatherScatterInst(Instruction *MemoryInst,
                                               Value *Ptr) {
  Value *NewAddr;

  if (const auto *GEP = dyn_cast<GetElementPtrInst>(Ptr)) {
    // Don't optimize GEPs that don't have indices.
    if (!GEP->hasIndices())
      return false;

    // If the GEP and the gather/scatter aren't in the same BB, don't optimize.
    // FIXME: We should support this by sinking the GEP.
    if (MemoryInst->getParent() != GEP->getParent())
      return false;

    SmallVector<Value *, 2> Ops(GEP->operands());

    bool RewriteGEP = false;

    if (Ops[0]->getType()->isVectorTy()) {
      Ops[0] = getSplatValue(Ops[0]);
      if (!Ops[0])
        return false;
      RewriteGEP = true;
    }

    unsigned FinalIndex = Ops.size() - 1;

    // Ensure all but the last index is 0.
    // FIXME: This isn't strictly required. All that's required is that they are
    // all scalars or splats.
    for (unsigned i = 1; i < FinalIndex; ++i) {
      auto *C = dyn_cast<Constant>(Ops[i]);
      if (!C)
        return false;
      if (isa<VectorType>(C->getType()))
        C = C->getSplatValue();
      auto *CI = dyn_cast_or_null<ConstantInt>(C);
      if (!CI || !CI->isZero())
        return false;
      // Scalarize the index if needed.
      Ops[i] = CI;
    }

    // Try to scalarize the final index.
    if (Ops[FinalIndex]->getType()->isVectorTy()) {
      if (Value *V = getSplatValue(Ops[FinalIndex])) {
        auto *C = dyn_cast<ConstantInt>(V);
        // Don't scalarize all zeros vector.
        if (!C || !C->isZero()) {
          Ops[FinalIndex] = V;
          RewriteGEP = true;
        }
      }
    }

    // If we made any changes or the we have extra operands, we need to generate
    // new instructions.
    if (!RewriteGEP && Ops.size() == 2)
      return false;

    auto NumElts = cast<VectorType>(Ptr->getType())->getElementCount();

    IRBuilder<> Builder(MemoryInst);

    Type *SourceTy = GEP->getSourceElementType();
    Type *ScalarIndexTy = DL->getIndexType(Ops[0]->getType()->getScalarType());

    // If the final index isn't a vector, emit a scalar GEP containing all ops
    // and a vector GEP with all zeroes final index.
    if (!Ops[FinalIndex]->getType()->isVectorTy()) {
      NewAddr = Builder.CreateGEP(SourceTy, Ops[0], ArrayRef(Ops).drop_front());
      auto *IndexTy = VectorType::get(ScalarIndexTy, NumElts);
      auto *SecondTy = GetElementPtrInst::getIndexedType(
          SourceTy, ArrayRef(Ops).drop_front());
      NewAddr =
          Builder.CreateGEP(SecondTy, NewAddr, Constant::getNullValue(IndexTy));
    } else {
      Value *Base = Ops[0];
      Value *Index = Ops[FinalIndex];

      // Create a scalar GEP if there are more than 2 operands.
      if (Ops.size() != 2) {
        // Replace the last index with 0.
        Ops[FinalIndex] =
            Constant::getNullValue(Ops[FinalIndex]->getType()->getScalarType());
        Base = Builder.CreateGEP(SourceTy, Base, ArrayRef(Ops).drop_front());
        SourceTy = GetElementPtrInst::getIndexedType(
            SourceTy, ArrayRef(Ops).drop_front());
      }

      // Now create the GEP with scalar pointer and vector index.
      NewAddr = Builder.CreateGEP(SourceTy, Base, Index);
    }
  } else if (!isa<Constant>(Ptr)) {
    // Not a GEP, maybe its a splat and we can create a GEP to enable
    // SelectionDAGBuilder to use it as a uniform base.
    Value *V = getSplatValue(Ptr);
    if (!V)
      return false;

    auto NumElts = cast<VectorType>(Ptr->getType())->getElementCount();

    IRBuilder<> Builder(MemoryInst);

    // Emit a vector GEP with a scalar pointer and all 0s vector index.
    Type *ScalarIndexTy = DL->getIndexType(V->getType()->getScalarType());
    auto *IndexTy = VectorType::get(ScalarIndexTy, NumElts);
    Type *ScalarTy;
    if (cast<IntrinsicInst>(MemoryInst)->getIntrinsicID() ==
        Intrinsic::masked_gather) {
      ScalarTy = MemoryInst->getType()->getScalarType();
    } else {
      assert(cast<IntrinsicInst>(MemoryInst)->getIntrinsicID() ==
             Intrinsic::masked_scatter);
      ScalarTy = MemoryInst->getOperand(0)->getType()->getScalarType();
    }
    NewAddr = Builder.CreateGEP(ScalarTy, V, Constant::getNullValue(IndexTy));
  } else {
    // Constant, SelectionDAGBuilder knows to check if its a splat.
    return false;
  }

  MemoryInst->replaceUsesOfWith(Ptr, NewAddr);

  // If we have no uses, recursively delete the value and all dead instructions
  // using it.
  if (Ptr->use_empty())
    RecursivelyDeleteTriviallyDeadInstructions(
        Ptr, TLInfo, nullptr,
        [&](Value *V) { removeAllAssertingVHReferences(V); });

  return true;
}

/// If there are any memory operands, use OptimizeMemoryInst to sink their
/// address computing into the block when possible / profitable.
bool CodeGenPrepare::optimizeInlineAsmInst(CallInst *CS) {
  bool MadeChange = false;

  const TargetRegisterInfo *TRI =
      TM->getSubtargetImpl(*CS->getFunction())->getRegisterInfo();
  TargetLowering::AsmOperandInfoVector TargetConstraints =
      TLI->ParseConstraints(*DL, TRI, *CS);
  unsigned ArgNo = 0;
  for (TargetLowering::AsmOperandInfo &OpInfo : TargetConstraints) {
    // Compute the constraint code and ConstraintType to use.
    TLI->ComputeConstraintToUse(OpInfo, SDValue());

    // TODO: Also handle C_Address?
    if (OpInfo.ConstraintType == TargetLowering::C_Memory &&
        OpInfo.isIndirect) {
      Value *OpVal = CS->getArgOperand(ArgNo++);
      MadeChange |= optimizeMemoryInst(CS, OpVal, OpVal->getType(), ~0u);
    } else if (OpInfo.Type == InlineAsm::isInput)
      ArgNo++;
  }

  return MadeChange;
}

/// Check if all the uses of \p Val are equivalent (or free) zero or
/// sign extensions.
static bool hasSameExtUse(Value *Val, const TargetLowering &TLI) {
  assert(!Val->use_empty() && "Input must have at least one use");
  const Instruction *FirstUser = cast<Instruction>(*Val->user_begin());
  bool IsSExt = isa<SExtInst>(FirstUser);
  Type *ExtTy = FirstUser->getType();
  for (const User *U : Val->users()) {
    const Instruction *UI = cast<Instruction>(U);
    if ((IsSExt && !isa<SExtInst>(UI)) || (!IsSExt && !isa<ZExtInst>(UI)))
      return false;
    Type *CurTy = UI->getType();
    // Same input and output types: Same instruction after CSE.
    if (CurTy == ExtTy)
      continue;

    // If IsSExt is true, we are in this situation:
    // a = Val
    // b = sext ty1 a to ty2
    // c = sext ty1 a to ty3
    // Assuming ty2 is shorter than ty3, this could be turned into:
    // a = Val
    // b = sext ty1 a to ty2
    // c = sext ty2 b to ty3
    // However, the last sext is not free.
    if (IsSExt)
      return false;

    // This is a ZExt, maybe this is free to extend from one type to another.
    // In that case, we would not account for a different use.
    Type *NarrowTy;
    Type *LargeTy;
    if (ExtTy->getScalarType()->getIntegerBitWidth() >
        CurTy->getScalarType()->getIntegerBitWidth()) {
      NarrowTy = CurTy;
      LargeTy = ExtTy;
    } else {
      NarrowTy = ExtTy;
      LargeTy = CurTy;
    }

    if (!TLI.isZExtFree(NarrowTy, LargeTy))
      return false;
  }
  // All uses are the same or can be derived from one another for free.
  return true;
}

/// Try to speculatively promote extensions in \p Exts and continue
/// promoting through newly promoted operands recursively as far as doing so is
/// profitable. Save extensions profitably moved up, in \p ProfitablyMovedExts.
/// When some promotion happened, \p TPT contains the proper state to revert
/// them.
///
/// \return true if some promotion happened, false otherwise.
bool CodeGenPrepare::tryToPromoteExts(
    TypePromotionTransaction &TPT, const SmallVectorImpl<Instruction *> &Exts,
    SmallVectorImpl<Instruction *> &ProfitablyMovedExts,
    unsigned CreatedInstsCost) {
  bool Promoted = false;

  // Iterate over all the extensions to try to promote them.
  for (auto *I : Exts) {
    // Early check if we directly have ext(load).
    if (isa<LoadInst>(I->getOperand(0))) {
      ProfitablyMovedExts.push_back(I);
      continue;
    }

    // Check whether or not we want to do any promotion.  The reason we have
    // this check inside the for loop is to catch the case where an extension
    // is directly fed by a load because in such case the extension can be moved
    // up without any promotion on its operands.
    if (!TLI->enableExtLdPromotion() || DisableExtLdPromotion)
      return false;

    // Get the action to perform the promotion.
    TypePromotionHelper::Action TPH =
        TypePromotionHelper::getAction(I, InsertedInsts, *TLI, PromotedInsts);
    // Check if we can promote.
    if (!TPH) {
      // Save the current extension as we cannot move up through its operand.
      ProfitablyMovedExts.push_back(I);
      continue;
    }

    // Save the current state.
    TypePromotionTransaction::ConstRestorationPt LastKnownGood =
        TPT.getRestorationPoint();
    SmallVector<Instruction *, 4> NewExts;
    unsigned NewCreatedInstsCost = 0;
    unsigned ExtCost = !TLI->isExtFree(I);
    // Promote.
    Value *PromotedVal = TPH(I, TPT, PromotedInsts, NewCreatedInstsCost,
                             &NewExts, nullptr, *TLI);
    assert(PromotedVal &&
           "TypePromotionHelper should have filtered out those cases");

    // We would be able to merge only one extension in a load.
    // Therefore, if we have more than 1 new extension we heuristically
    // cut this search path, because it means we degrade the code quality.
    // With exactly 2, the transformation is neutral, because we will merge
    // one extension but leave one. However, we optimistically keep going,
    // because the new extension may be removed too. Also avoid replacing a
    // single free extension with multiple extensions, as this increases the
    // number of IR instructions while not providing any savings.
    long long TotalCreatedInstsCost = CreatedInstsCost + NewCreatedInstsCost;
    // FIXME: It would be possible to propagate a negative value instead of
    // conservatively ceiling it to 0.
    TotalCreatedInstsCost =
        std::max((long long)0, (TotalCreatedInstsCost - ExtCost));
    if (!StressExtLdPromotion &&
        (TotalCreatedInstsCost > 1 ||
         !isPromotedInstructionLegal(*TLI, *DL, PromotedVal) ||
         (ExtCost == 0 && NewExts.size() > 1))) {
      // This promotion is not profitable, rollback to the previous state, and
      // save the current extension in ProfitablyMovedExts as the latest
      // speculative promotion turned out to be unprofitable.
      TPT.rollback(LastKnownGood);
      ProfitablyMovedExts.push_back(I);
      continue;
    }
    // Continue promoting NewExts as far as doing so is profitable.
    SmallVector<Instruction *, 2> NewlyMovedExts;
    (void)tryToPromoteExts(TPT, NewExts, NewlyMovedExts, TotalCreatedInstsCost);
    bool NewPromoted = false;
    for (auto *ExtInst : NewlyMovedExts) {
      Instruction *MovedExt = cast<Instruction>(ExtInst);
      Value *ExtOperand = MovedExt->getOperand(0);
      // If we have reached to a load, we need this extra profitability check
      // as it could potentially be merged into an ext(load).
      if (isa<LoadInst>(ExtOperand) &&
          !(StressExtLdPromotion || NewCreatedInstsCost <= ExtCost ||
            (ExtOperand->hasOneUse() || hasSameExtUse(ExtOperand, *TLI))))
        continue;

      ProfitablyMovedExts.push_back(MovedExt);
      NewPromoted = true;
    }

    // If none of speculative promotions for NewExts is profitable, rollback
    // and save the current extension (I) as the last profitable extension.
    if (!NewPromoted) {
      TPT.rollback(LastKnownGood);
      ProfitablyMovedExts.push_back(I);
      continue;
    }
    // The promotion is profitable.
    Promoted = true;
  }
  return Promoted;
}

/// Merging redundant sexts when one is dominating the other.
bool CodeGenPrepare::mergeSExts(Function &F) {
  bool Changed = false;
  for (auto &Entry : ValToSExtendedUses) {
    SExts &Insts = Entry.second;
    SExts CurPts;
    for (Instruction *Inst : Insts) {
      if (RemovedInsts.count(Inst) || !isa<SExtInst>(Inst) ||
          Inst->getOperand(0) != Entry.first)
        continue;
      bool inserted = false;
      for (auto &Pt : CurPts) {
        if (getDT(F).dominates(Inst, Pt)) {
          replaceAllUsesWith(Pt, Inst, FreshBBs, IsHugeFunc);
          RemovedInsts.insert(Pt);
          Pt->removeFromParent();
          Pt = Inst;
          inserted = true;
          Changed = true;
          break;
        }
        if (!getDT(F).dominates(Pt, Inst))
          // Give up if we need to merge in a common dominator as the
          // experiments show it is not profitable.
          continue;
        replaceAllUsesWith(Inst, Pt, FreshBBs, IsHugeFunc);
        RemovedInsts.insert(Inst);
        Inst->removeFromParent();
        inserted = true;
        Changed = true;
        break;
      }
      if (!inserted)
        CurPts.push_back(Inst);
    }
  }
  return Changed;
}

// Splitting large data structures so that the GEPs accessing them can have
// smaller offsets so that they can be sunk to the same blocks as their users.
// For example, a large struct starting from %base is split into two parts
// where the second part starts from %new_base.
//
// Before:
// BB0:
//   %base     =
//
// BB1:
//   %gep0     = gep %base, off0
//   %gep1     = gep %base, off1
//   %gep2     = gep %base, off2
//
// BB2:
//   %load1    = load %gep0
//   %load2    = load %gep1
//   %load3    = load %gep2
//
// After:
// BB0:
//   %base     =
//   %new_base = gep %base, off0
//
// BB1:
//   %new_gep0 = %new_base
//   %new_gep1 = gep %new_base, off1 - off0
//   %new_gep2 = gep %new_base, off2 - off0
//
// BB2:
//   %load1    = load i32, i32* %new_gep0
//   %load2    = load i32, i32* %new_gep1
//   %load3    = load i32, i32* %new_gep2
//
// %new_gep1 and %new_gep2 can be sunk to BB2 now after the splitting because
// their offsets are smaller enough to fit into the addressing mode.
bool CodeGenPrepare::splitLargeGEPOffsets() {
  bool Changed = false;
  for (auto &Entry : LargeOffsetGEPMap) {
    Value *OldBase = Entry.first;
    SmallVectorImpl<std::pair<AssertingVH<GetElementPtrInst>, int64_t>>
        &LargeOffsetGEPs = Entry.second;
    auto compareGEPOffset =
        [&](const std::pair<GetElementPtrInst *, int64_t> &LHS,
            const std::pair<GetElementPtrInst *, int64_t> &RHS) {
          if (LHS.first == RHS.first)
            return false;
          if (LHS.second != RHS.second)
            return LHS.second < RHS.second;
          return LargeOffsetGEPID[LHS.first] < LargeOffsetGEPID[RHS.first];
        };
    // Sorting all the GEPs of the same data structures based on the offsets.
    llvm::sort(LargeOffsetGEPs, compareGEPOffset);
    LargeOffsetGEPs.erase(llvm::unique(LargeOffsetGEPs), LargeOffsetGEPs.end());
    // Skip if all the GEPs have the same offsets.
    if (LargeOffsetGEPs.front().second == LargeOffsetGEPs.back().second)
      continue;
    GetElementPtrInst *BaseGEP = LargeOffsetGEPs.begin()->first;
    int64_t BaseOffset = LargeOffsetGEPs.begin()->second;
    Value *NewBaseGEP = nullptr;

    auto createNewBase = [&](int64_t BaseOffset, Value *OldBase,
                             GetElementPtrInst *GEP) {
      LLVMContext &Ctx = GEP->getContext();
      Type *PtrIdxTy = DL->getIndexType(GEP->getType());
      Type *I8PtrTy =
          PointerType::get(Ctx, GEP->getType()->getPointerAddressSpace());

      BasicBlock::iterator NewBaseInsertPt;
      BasicBlock *NewBaseInsertBB;
      if (auto *BaseI = dyn_cast<Instruction>(OldBase)) {
        // If the base of the struct is an instruction, the new base will be
        // inserted close to it.
        NewBaseInsertBB = BaseI->getParent();
        if (isa<PHINode>(BaseI))
          NewBaseInsertPt = NewBaseInsertBB->getFirstInsertionPt();
        else if (InvokeInst *Invoke = dyn_cast<InvokeInst>(BaseI)) {
          NewBaseInsertBB =
              SplitEdge(NewBaseInsertBB, Invoke->getNormalDest(), DT.get(), LI);
          NewBaseInsertPt = NewBaseInsertBB->getFirstInsertionPt();
        } else
          NewBaseInsertPt = std::next(BaseI->getIterator());
      } else {
        // If the current base is an argument or global value, the new base
        // will be inserted to the entry block.
        NewBaseInsertBB = &BaseGEP->getFunction()->getEntryBlock();
        NewBaseInsertPt = NewBaseInsertBB->getFirstInsertionPt();
      }
      IRBuilder<> NewBaseBuilder(NewBaseInsertBB, NewBaseInsertPt);
      // Create a new base.
      Value *BaseIndex = ConstantInt::get(PtrIdxTy, BaseOffset);
      NewBaseGEP = OldBase;
      if (NewBaseGEP->getType() != I8PtrTy)
        NewBaseGEP = NewBaseBuilder.CreatePointerCast(NewBaseGEP, I8PtrTy);
      NewBaseGEP =
          NewBaseBuilder.CreatePtrAdd(NewBaseGEP, BaseIndex, "splitgep");
      NewGEPBases.insert(NewBaseGEP);
      return;
    };

    // Check whether all the offsets can be encoded with prefered common base.
    if (int64_t PreferBase = TLI->getPreferredLargeGEPBaseOffset(
            LargeOffsetGEPs.front().second, LargeOffsetGEPs.back().second)) {
      BaseOffset = PreferBase;
      // Create a new base if the offset of the BaseGEP can be decoded with one
      // instruction.
      createNewBase(BaseOffset, OldBase, BaseGEP);
    }

    auto *LargeOffsetGEP = LargeOffsetGEPs.begin();
    while (LargeOffsetGEP != LargeOffsetGEPs.end()) {
      GetElementPtrInst *GEP = LargeOffsetGEP->first;
      int64_t Offset = LargeOffsetGEP->second;
      if (Offset != BaseOffset) {
        TargetLowering::AddrMode AddrMode;
        AddrMode.HasBaseReg = true;
        AddrMode.BaseOffs = Offset - BaseOffset;
        // The result type of the GEP might not be the type of the memory
        // access.
        if (!TLI->isLegalAddressingMode(*DL, AddrMode,
                                        GEP->getResultElementType(),
                                        GEP->getAddressSpace())) {
          // We need to create a new base if the offset to the current base is
          // too large to fit into the addressing mode. So, a very large struct
          // may be split into several parts.
          BaseGEP = GEP;
          BaseOffset = Offset;
          NewBaseGEP = nullptr;
        }
      }

      // Generate a new GEP to replace the current one.
      Type *PtrIdxTy = DL->getIndexType(GEP->getType());

      if (!NewBaseGEP) {
        // Create a new base if we don't have one yet.  Find the insertion
        // pointer for the new base first.
        createNewBase(BaseOffset, OldBase, GEP);
      }

      IRBuilder<> Builder(GEP);
      Value *NewGEP = NewBaseGEP;
      if (Offset != BaseOffset) {
        // Calculate the new offset for the new GEP.
        Value *Index = ConstantInt::get(PtrIdxTy, Offset - BaseOffset);
        NewGEP = Builder.CreatePtrAdd(NewBaseGEP, Index);
      }
      replaceAllUsesWith(GEP, NewGEP, FreshBBs, IsHugeFunc);
      LargeOffsetGEPID.erase(GEP);
      LargeOffsetGEP = LargeOffsetGEPs.erase(LargeOffsetGEP);
      GEP->eraseFromParent();
      Changed = true;
    }
  }
  return Changed;
}

bool CodeGenPrepare::optimizePhiType(
    PHINode *I, SmallPtrSetImpl<PHINode *> &Visited,
    SmallPtrSetImpl<Instruction *> &DeletedInstrs) {
  // We are looking for a collection on interconnected phi nodes that together
  // only use loads/bitcasts and are used by stores/bitcasts, and the bitcasts
  // are of the same type. Convert the whole set of nodes to the type of the
  // bitcast.
  Type *PhiTy = I->getType();
  Type *ConvertTy = nullptr;
  if (Visited.count(I) ||
      (!I->getType()->isIntegerTy() && !I->getType()->isFloatingPointTy()))
    return false;

  SmallVector<Instruction *, 4> Worklist;
  Worklist.push_back(cast<Instruction>(I));
  SmallPtrSet<PHINode *, 4> PhiNodes;
  SmallPtrSet<ConstantData *, 4> Constants;
  PhiNodes.insert(I);
  Visited.insert(I);
  SmallPtrSet<Instruction *, 4> Defs;
  SmallPtrSet<Instruction *, 4> Uses;
  // This works by adding extra bitcasts between load/stores and removing
  // existing bicasts. If we have a phi(bitcast(load)) or a store(bitcast(phi))
  // we can get in the situation where we remove a bitcast in one iteration
  // just to add it again in the next. We need to ensure that at least one
  // bitcast we remove are anchored to something that will not change back.
  bool AnyAnchored = false;

  while (!Worklist.empty()) {
    Instruction *II = Worklist.pop_back_val();

    if (auto *Phi = dyn_cast<PHINode>(II)) {
      // Handle Defs, which might also be PHI's
      for (Value *V : Phi->incoming_values()) {
        if (auto *OpPhi = dyn_cast<PHINode>(V)) {
          if (!PhiNodes.count(OpPhi)) {
            if (!Visited.insert(OpPhi).second)
              return false;
            PhiNodes.insert(OpPhi);
            Worklist.push_back(OpPhi);
          }
        } else if (auto *OpLoad = dyn_cast<LoadInst>(V)) {
          if (!OpLoad->isSimple())
            return false;
          if (Defs.insert(OpLoad).second)
            Worklist.push_back(OpLoad);
        } else if (auto *OpEx = dyn_cast<ExtractElementInst>(V)) {
          if (Defs.insert(OpEx).second)
            Worklist.push_back(OpEx);
        } else if (auto *OpBC = dyn_cast<BitCastInst>(V)) {
          if (!ConvertTy)
            ConvertTy = OpBC->getOperand(0)->getType();
          if (OpBC->getOperand(0)->getType() != ConvertTy)
            return false;
          if (Defs.insert(OpBC).second) {
            Worklist.push_back(OpBC);
            AnyAnchored |= !isa<LoadInst>(OpBC->getOperand(0)) &&
                           !isa<ExtractElementInst>(OpBC->getOperand(0));
          }
        } else if (auto *OpC = dyn_cast<ConstantData>(V))
          Constants.insert(OpC);
        else
          return false;
      }
    }

    // Handle uses which might also be phi's
    for (User *V : II->users()) {
      if (auto *OpPhi = dyn_cast<PHINode>(V)) {
        if (!PhiNodes.count(OpPhi)) {
          if (Visited.count(OpPhi))
            return false;
          PhiNodes.insert(OpPhi);
          Visited.insert(OpPhi);
          Worklist.push_back(OpPhi);
        }
      } else if (auto *OpStore = dyn_cast<StoreInst>(V)) {
        if (!OpStore->isSimple() || OpStore->getOperand(0) != II)
          return false;
        Uses.insert(OpStore);
      } else if (auto *OpBC = dyn_cast<BitCastInst>(V)) {
        if (!ConvertTy)
          ConvertTy = OpBC->getType();
        if (OpBC->getType() != ConvertTy)
          return false;
        Uses.insert(OpBC);
        AnyAnchored |=
            any_of(OpBC->users(), [](User *U) { return !isa<StoreInst>(U); });
      } else {
        return false;
      }
    }
  }

  if (!ConvertTy || !AnyAnchored ||
      !TLI->shouldConvertPhiType(PhiTy, ConvertTy))
    return false;

  LLVM_DEBUG(dbgs() << "Converting " << *I << "\n  and connected nodes to "
                    << *ConvertTy << "\n");

  // Create all the new phi nodes of the new type, and bitcast any loads to the
  // correct type.
  ValueToValueMap ValMap;
  for (ConstantData *C : Constants)
    ValMap[C] = ConstantExpr::getBitCast(C, ConvertTy);
  for (Instruction *D : Defs) {
    if (isa<BitCastInst>(D)) {
      ValMap[D] = D->getOperand(0);
      DeletedInstrs.insert(D);
    } else {
      BasicBlock::iterator insertPt = std::next(D->getIterator());
      ValMap[D] = new BitCastInst(D, ConvertTy, D->getName() + ".bc", insertPt);
    }
  }
  for (PHINode *Phi : PhiNodes)
    ValMap[Phi] = PHINode::Create(ConvertTy, Phi->getNumIncomingValues(),
                                  Phi->getName() + ".tc", Phi->getIterator());
  // Pipe together all the PhiNodes.
  for (PHINode *Phi : PhiNodes) {
    PHINode *NewPhi = cast<PHINode>(ValMap[Phi]);
    for (int i = 0, e = Phi->getNumIncomingValues(); i < e; i++)
      NewPhi->addIncoming(ValMap[Phi->getIncomingValue(i)],
                          Phi->getIncomingBlock(i));
    Visited.insert(NewPhi);
  }
  // And finally pipe up the stores and bitcasts
  for (Instruction *U : Uses) {
    if (isa<BitCastInst>(U)) {
      DeletedInstrs.insert(U);
      replaceAllUsesWith(U, ValMap[U->getOperand(0)], FreshBBs, IsHugeFunc);
    } else {
      U->setOperand(0, new BitCastInst(ValMap[U->getOperand(0)], PhiTy, "bc",
                                       U->getIterator()));
    }
  }

  // Save the removed phis to be deleted later.
  for (PHINode *Phi : PhiNodes)
    DeletedInstrs.insert(Phi);
  return true;
}

bool CodeGenPrepare::optimizePhiTypes(Function &F) {
  if (!OptimizePhiTypes)
    return false;

  bool Changed = false;
  SmallPtrSet<PHINode *, 4> Visited;
  SmallPtrSet<Instruction *, 4> DeletedInstrs;

  // Attempt to optimize all the phis in the functions to the correct type.
  for (auto &BB : F)
    for (auto &Phi : BB.phis())
      Changed |= optimizePhiType(&Phi, Visited, DeletedInstrs);

  // Remove any old phi's that have been converted.
  for (auto *I : DeletedInstrs) {
    replaceAllUsesWith(I, PoisonValue::get(I->getType()), FreshBBs, IsHugeFunc);
    I->eraseFromParent();
  }

  return Changed;
}

/// Return true, if an ext(load) can be formed from an extension in
/// \p MovedExts.
bool CodeGenPrepare::canFormExtLd(
    const SmallVectorImpl<Instruction *> &MovedExts, LoadInst *&LI,
    Instruction *&Inst, bool HasPromoted) {
  for (auto *MovedExtInst : MovedExts) {
    if (isa<LoadInst>(MovedExtInst->getOperand(0))) {
      LI = cast<LoadInst>(MovedExtInst->getOperand(0));
      Inst = MovedExtInst;
      break;
    }
  }
  if (!LI)
    return false;

  // If they're already in the same block, there's nothing to do.
  // Make the cheap checks first if we did not promote.
  // If we promoted, we need to check if it is indeed profitable.
  if (!HasPromoted && LI->getParent() == Inst->getParent())
    return false;

  return TLI->isExtLoad(LI, Inst, *DL);
}

/// Move a zext or sext fed by a load into the same basic block as the load,
/// unless conditions are unfavorable. This allows SelectionDAG to fold the
/// extend into the load.
///
/// E.g.,
/// \code
/// %ld = load i32* %addr
/// %add = add nuw i32 %ld, 4
/// %zext = zext i32 %add to i64
// \endcode
/// =>
/// \code
/// %ld = load i32* %addr
/// %zext = zext i32 %ld to i64
/// %add = add nuw i64 %zext, 4
/// \encode
/// Note that the promotion in %add to i64 is done in tryToPromoteExts(), which
/// allow us to match zext(load i32*) to i64.
///
/// Also, try to promote the computations used to obtain a sign extended
/// value used into memory accesses.
/// E.g.,
/// \code
/// a = add nsw i32 b, 3
/// d = sext i32 a to i64
/// e = getelementptr ..., i64 d
/// \endcode
/// =>
/// \code
/// f = sext i32 b to i64
/// a = add nsw i64 f, 3
/// e = getelementptr ..., i64 a
/// \endcode
///
/// \p Inst[in/out] the extension may be modified during the process if some
/// promotions apply.
bool CodeGenPrepare::optimizeExt(Instruction *&Inst) {
  bool AllowPromotionWithoutCommonHeader = false;
  /// See if it is an interesting sext operations for the address type
  /// promotion before trying to promote it, e.g., the ones with the right
  /// type and used in memory accesses.
  bool ATPConsiderable = TTI->shouldConsiderAddressTypePromotion(
      *Inst, AllowPromotionWithoutCommonHeader);
  TypePromotionTransaction TPT(RemovedInsts);
  TypePromotionTransaction::ConstRestorationPt LastKnownGood =
      TPT.getRestorationPoint();
  SmallVector<Instruction *, 1> Exts;
  SmallVector<Instruction *, 2> SpeculativelyMovedExts;
  Exts.push_back(Inst);

  bool HasPromoted = tryToPromoteExts(TPT, Exts, SpeculativelyMovedExts);

  // Look for a load being extended.
  LoadInst *LI = nullptr;
  Instruction *ExtFedByLoad;

  // Try to promote a chain of computation if it allows to form an extended
  // load.
  if (canFormExtLd(SpeculativelyMovedExts, LI, ExtFedByLoad, HasPromoted)) {
    assert(LI && ExtFedByLoad && "Expect a valid load and extension");
    TPT.commit();
    // Move the extend into the same block as the load.
    ExtFedByLoad->moveAfter(LI);
    ++NumExtsMoved;
    Inst = ExtFedByLoad;
    return true;
  }

  // Continue promoting SExts if known as considerable depending on targets.
  if (ATPConsiderable &&
      performAddressTypePromotion(Inst, AllowPromotionWithoutCommonHeader,
                                  HasPromoted, TPT, SpeculativelyMovedExts))
    return true;

  TPT.rollback(LastKnownGood);
  return false;
}

// Perform address type promotion if doing so is profitable.
// If AllowPromotionWithoutCommonHeader == false, we should find other sext
// instructions that sign extended the same initial value. However, if
// AllowPromotionWithoutCommonHeader == true, we expect promoting the
// extension is just profitable.
bool CodeGenPrepare::performAddressTypePromotion(
    Instruction *&Inst, bool AllowPromotionWithoutCommonHeader,
    bool HasPromoted, TypePromotionTransaction &TPT,
    SmallVectorImpl<Instruction *> &SpeculativelyMovedExts) {
  bool Promoted = false;
  SmallPtrSet<Instruction *, 1> UnhandledExts;
  bool AllSeenFirst = true;
  for (auto *I : SpeculativelyMovedExts) {
    Value *HeadOfChain = I->getOperand(0);
    DenseMap<Value *, Instruction *>::iterator AlreadySeen =
        SeenChainsForSExt.find(HeadOfChain);
    // If there is an unhandled SExt which has the same header, try to promote
    // it as well.
    if (AlreadySeen != SeenChainsForSExt.end()) {
      if (AlreadySeen->second != nullptr)
        UnhandledExts.insert(AlreadySeen->second);
      AllSeenFirst = false;
    }
  }

  if (!AllSeenFirst || (AllowPromotionWithoutCommonHeader &&
                        SpeculativelyMovedExts.size() == 1)) {
    TPT.commit();
    if (HasPromoted)
      Promoted = true;
    for (auto *I : SpeculativelyMovedExts) {
      Value *HeadOfChain = I->getOperand(0);
      SeenChainsForSExt[HeadOfChain] = nullptr;
      ValToSExtendedUses[HeadOfChain].push_back(I);
    }
    // Update Inst as promotion happen.
    Inst = SpeculativelyMovedExts.pop_back_val();
  } else {
    // This is the first chain visited from the header, keep the current chain
    // as unhandled. Defer to promote this until we encounter another SExt
    // chain derived from the same header.
    for (auto *I : SpeculativelyMovedExts) {
      Value *HeadOfChain = I->getOperand(0);
      SeenChainsForSExt[HeadOfChain] = Inst;
    }
    return false;
  }

  if (!AllSeenFirst && !UnhandledExts.empty())
    for (auto *VisitedSExt : UnhandledExts) {
      if (RemovedInsts.count(VisitedSExt))
        continue;
      TypePromotionTransaction TPT(RemovedInsts);
      SmallVector<Instruction *, 1> Exts;
      SmallVector<Instruction *, 2> Chains;
      Exts.push_back(VisitedSExt);
      bool HasPromoted = tryToPromoteExts(TPT, Exts, Chains);
      TPT.commit();
      if (HasPromoted)
        Promoted = true;
      for (auto *I : Chains) {
        Value *HeadOfChain = I->getOperand(0);
        // Mark this as handled.
        SeenChainsForSExt[HeadOfChain] = nullptr;
        ValToSExtendedUses[HeadOfChain].push_back(I);
      }
    }
  return Promoted;
}

bool CodeGenPrepare::optimizeExtUses(Instruction *I) {
  BasicBlock *DefBB = I->getParent();

  // If the result of a {s|z}ext and its source are both live out, rewrite all
  // other uses of the source with result of extension.
  Value *Src = I->getOperand(0);
  if (Src->hasOneUse())
    return false;

  // Only do this xform if truncating is free.
  if (!TLI->isTruncateFree(I->getType(), Src->getType()))
    return false;

  // Only safe to perform the optimization if the source is also defined in
  // this block.
  if (!isa<Instruction>(Src) || DefBB != cast<Instruction>(Src)->getParent())
    return false;

  bool DefIsLiveOut = false;
  for (User *U : I->users()) {
    Instruction *UI = cast<Instruction>(U);

    // Figure out which BB this ext is used in.
    BasicBlock *UserBB = UI->getParent();
    if (UserBB == DefBB)
      continue;
    DefIsLiveOut = true;
    break;
  }
  if (!DefIsLiveOut)
    return false;

  // Make sure none of the uses are PHI nodes.
  for (User *U : Src->users()) {
    Instruction *UI = cast<Instruction>(U);
    BasicBlock *UserBB = UI->getParent();
    if (UserBB == DefBB)
      continue;
    // Be conservative. We don't want this xform to end up introducing
    // reloads just before load / store instructions.
    if (isa<PHINode>(UI) || isa<LoadInst>(UI) || isa<StoreInst>(UI))
      return false;
  }

  // InsertedTruncs - Only insert one trunc in each block once.
  DenseMap<BasicBlock *, Instruction *> InsertedTruncs;

  bool MadeChange = false;
  for (Use &U : Src->uses()) {
    Instruction *User = cast<Instruction>(U.getUser());

    // Figure out which BB this ext is used in.
    BasicBlock *UserBB = User->getParent();
    if (UserBB == DefBB)
      continue;

    // Both src and def are live in this block. Rewrite the use.
    Instruction *&InsertedTrunc = InsertedTruncs[UserBB];

    if (!InsertedTrunc) {
      BasicBlock::iterator InsertPt = UserBB->getFirstInsertionPt();
      assert(InsertPt != UserBB->end());
      InsertedTrunc = new TruncInst(I, Src->getType(), "");
      InsertedTrunc->insertBefore(*UserBB, InsertPt);
      InsertedInsts.insert(InsertedTrunc);
    }

    // Replace a use of the {s|z}ext source with a use of the result.
    U = InsertedTrunc;
    ++NumExtUses;
    MadeChange = true;
  }

  return MadeChange;
}

// Find loads whose uses only use some of the loaded value's bits.  Add an "and"
// just after the load if the target can fold this into one extload instruction,
// with the hope of eliminating some of the other later "and" instructions using
// the loaded value.  "and"s that are made trivially redundant by the insertion
// of the new "and" are removed by this function, while others (e.g. those whose
// path from the load goes through a phi) are left for isel to potentially
// remove.
//
// For example:
//
// b0:
//   x = load i32
//   ...
// b1:
//   y = and x, 0xff
//   z = use y
//
// becomes:
//
// b0:
//   x = load i32
//   x' = and x, 0xff
//   ...
// b1:
//   z = use x'
//
// whereas:
//
// b0:
//   x1 = load i32
//   ...
// b1:
//   x2 = load i32
//   ...
// b2:
//   x = phi x1, x2
//   y = and x, 0xff
//
// becomes (after a call to optimizeLoadExt for each load):
//
// b0:
//   x1 = load i32
//   x1' = and x1, 0xff
//   ...
// b1:
//   x2 = load i32
//   x2' = and x2, 0xff
//   ...
// b2:
//   x = phi x1', x2'
//   y = and x, 0xff
bool CodeGenPrepare::optimizeLoadExt(LoadInst *Load) {
  if (!Load->isSimple() || !Load->getType()->isIntOrPtrTy())
    return false;

  // Skip loads we've already transformed.
  if (Load->hasOneUse() &&
      InsertedInsts.count(cast<Instruction>(*Load->user_begin())))
    return false;

  // Look at all uses of Load, looking through phis, to determine how many bits
  // of the loaded value are needed.
  SmallVector<Instruction *, 8> WorkList;
  SmallPtrSet<Instruction *, 16> Visited;
  SmallVector<Instruction *, 8> AndsToMaybeRemove;
  SmallVector<Instruction *, 8> DropFlags;
  for (auto *U : Load->users())
    WorkList.push_back(cast<Instruction>(U));

  EVT LoadResultVT = TLI->getValueType(*DL, Load->getType());
  unsigned BitWidth = LoadResultVT.getSizeInBits();
  // If the BitWidth is 0, do not try to optimize the type
  if (BitWidth == 0)
    return false;

  APInt DemandBits(BitWidth, 0);
  APInt WidestAndBits(BitWidth, 0);

  while (!WorkList.empty()) {
    Instruction *I = WorkList.pop_back_val();

    // Break use-def graph loops.
    if (!Visited.insert(I).second)
      continue;

    // For a PHI node, push all of its users.
    if (auto *Phi = dyn_cast<PHINode>(I)) {
      for (auto *U : Phi->users())
        WorkList.push_back(cast<Instruction>(U));
      continue;
    }

    switch (I->getOpcode()) {
    case Instruction::And: {
      auto *AndC = dyn_cast<ConstantInt>(I->getOperand(1));
      if (!AndC)
        return false;
      APInt AndBits = AndC->getValue();
      DemandBits |= AndBits;
      // Keep track of the widest and mask we see.
      if (AndBits.ugt(WidestAndBits))
        WidestAndBits = AndBits;
      if (AndBits == WidestAndBits && I->getOperand(0) == Load)
        AndsToMaybeRemove.push_back(I);
      break;
    }

    case Instruction::Shl: {
      auto *ShlC = dyn_cast<ConstantInt>(I->getOperand(1));
      if (!ShlC)
        return false;
      uint64_t ShiftAmt = ShlC->getLimitedValue(BitWidth - 1);
      DemandBits.setLowBits(BitWidth - ShiftAmt);
      DropFlags.push_back(I);
      break;
    }

    case Instruction::Trunc: {
      EVT TruncVT = TLI->getValueType(*DL, I->getType());
      unsigned TruncBitWidth = TruncVT.getSizeInBits();
      DemandBits.setLowBits(TruncBitWidth);
      DropFlags.push_back(I);
      break;
    }

    default:
      return false;
    }
  }

  uint32_t ActiveBits = DemandBits.getActiveBits();
  // Avoid hoisting (and (load x) 1) since it is unlikely to be folded by the
  // target even if isLoadExtLegal says an i1 EXTLOAD is valid.  For example,
  // for the AArch64 target isLoadExtLegal(ZEXTLOAD, i32, i1) returns true, but
  // (and (load x) 1) is not matched as a single instruction, rather as a LDR
  // followed by an AND.
  // TODO: Look into removing this restriction by fixing backends to either
  // return false for isLoadExtLegal for i1 or have them select this pattern to
  // a single instruction.
  //
  // Also avoid hoisting if we didn't see any ands with the exact DemandBits
  // mask, since these are the only ands that will be removed by isel.
  if (ActiveBits <= 1 || !DemandBits.isMask(ActiveBits) ||
      WidestAndBits != DemandBits)
    return false;

  LLVMContext &Ctx = Load->getType()->getContext();
  Type *TruncTy = Type::getIntNTy(Ctx, ActiveBits);
  EVT TruncVT = TLI->getValueType(*DL, TruncTy);

  // Reject cases that won't be matched as extloads.
  if (!LoadResultVT.bitsGT(TruncVT) || !TruncVT.isRound() ||
      !TLI->isLoadExtLegal(ISD::ZEXTLOAD, LoadResultVT, TruncVT))
    return false;

  IRBuilder<> Builder(Load->getNextNonDebugInstruction());
  auto *NewAnd = cast<Instruction>(
      Builder.CreateAnd(Load, ConstantInt::get(Ctx, DemandBits)));
  // Mark this instruction as "inserted by CGP", so that other
  // optimizations don't touch it.
  InsertedInsts.insert(NewAnd);

  // Replace all uses of load with new and (except for the use of load in the
  // new and itself).
  replaceAllUsesWith(Load, NewAnd, FreshBBs, IsHugeFunc);
  NewAnd->setOperand(0, Load);

  // Remove any and instructions that are now redundant.
  for (auto *And : AndsToMaybeRemove)
    // Check that the and mask is the same as the one we decided to put on the
    // new and.
    if (cast<ConstantInt>(And->getOperand(1))->getValue() == DemandBits) {
      replaceAllUsesWith(And, NewAnd, FreshBBs, IsHugeFunc);
      if (&*CurInstIterator == And)
        CurInstIterator = std::next(And->getIterator());
      And->eraseFromParent();
      ++NumAndUses;
    }

  // NSW flags may not longer hold.
  for (auto *Inst : DropFlags)
    Inst->setHasNoSignedWrap(false);

  ++NumAndsAdded;
  return true;
}

/// Check if V (an operand of a select instruction) is an expensive instruction
/// that is only used once.
static bool sinkSelectOperand(const TargetTransformInfo *TTI, Value *V) {
  auto *I = dyn_cast<Instruction>(V);
  // If it's safe to speculatively execute, then it should not have side
  // effects; therefore, it's safe to sink and possibly *not* execute.
  return I && I->hasOneUse() && isSafeToSpeculativelyExecute(I) &&
         TTI->isExpensiveToSpeculativelyExecute(I);
}

/// Returns true if a SelectInst should be turned into an explicit branch.
static bool isFormingBranchFromSelectProfitable(const TargetTransformInfo *TTI,
                                                const TargetLowering *TLI,
                                                SelectInst *SI) {
  // If even a predictable select is cheap, then a branch can't be cheaper.
  if (!TLI->isPredictableSelectExpensive())
    return false;

  // FIXME: This should use the same heuristics as IfConversion to determine
  // whether a select is better represented as a branch.

  // If metadata tells us that the select condition is obviously predictable,
  // then we want to replace the select with a branch.
  uint64_t TrueWeight, FalseWeight;
  if (extractBranchWeights(*SI, TrueWeight, FalseWeight)) {
    uint64_t Max = std::max(TrueWeight, FalseWeight);
    uint64_t Sum = TrueWeight + FalseWeight;
    if (Sum != 0) {
      auto Probability = BranchProbability::getBranchProbability(Max, Sum);
      if (Probability > TTI->getPredictableBranchThreshold())
        return true;
    }
  }

  CmpInst *Cmp = dyn_cast<CmpInst>(SI->getCondition());

  // If a branch is predictable, an out-of-order CPU can avoid blocking on its
  // comparison condition. If the compare has more than one use, there's
  // probably another cmov or setcc around, so it's not worth emitting a branch.
  if (!Cmp || !Cmp->hasOneUse())
    return false;

  // If either operand of the select is expensive and only needed on one side
  // of the select, we should form a branch.
  if (sinkSelectOperand(TTI, SI->getTrueValue()) ||
      sinkSelectOperand(TTI, SI->getFalseValue()))
    return true;

  return false;
}

/// If \p isTrue is true, return the true value of \p SI, otherwise return
/// false value of \p SI. If the true/false value of \p SI is defined by any
/// select instructions in \p Selects, look through the defining select
/// instruction until the true/false value is not defined in \p Selects.
static Value *
getTrueOrFalseValue(SelectInst *SI, bool isTrue,
                    const SmallPtrSet<const Instruction *, 2> &Selects) {
  Value *V = nullptr;

  for (SelectInst *DefSI = SI; DefSI != nullptr && Selects.count(DefSI);
       DefSI = dyn_cast<SelectInst>(V)) {
    assert(DefSI->getCondition() == SI->getCondition() &&
           "The condition of DefSI does not match with SI");
    V = (isTrue ? DefSI->getTrueValue() : DefSI->getFalseValue());
  }

  assert(V && "Failed to get select true/false value");
  return V;
}

bool CodeGenPrepare::optimizeShiftInst(BinaryOperator *Shift) {
  assert(Shift->isShift() && "Expected a shift");

  // If this is (1) a vector shift, (2) shifts by scalars are cheaper than
  // general vector shifts, and (3) the shift amount is a select-of-splatted
  // values, hoist the shifts before the select:
  //   shift Op0, (select Cond, TVal, FVal) -->
  //   select Cond, (shift Op0, TVal), (shift Op0, FVal)
  //
  // This is inverting a generic IR transform when we know that the cost of a
  // general vector shift is more than the cost of 2 shift-by-scalars.
  // We can't do this effectively in SDAG because we may not be able to
  // determine if the select operands are splats from within a basic block.
  Type *Ty = Shift->getType();
  if (!Ty->isVectorTy() || !TTI->isVectorShiftByScalarCheap(Ty))
    return false;
  Value *Cond, *TVal, *FVal;
  if (!match(Shift->getOperand(1),
             m_OneUse(m_Select(m_Value(Cond), m_Value(TVal), m_Value(FVal)))))
    return false;
  if (!isSplatValue(TVal) || !isSplatValue(FVal))
    return false;

  IRBuilder<> Builder(Shift);
  BinaryOperator::BinaryOps Opcode = Shift->getOpcode();
  Value *NewTVal = Builder.CreateBinOp(Opcode, Shift->getOperand(0), TVal);
  Value *NewFVal = Builder.CreateBinOp(Opcode, Shift->getOperand(0), FVal);
  Value *NewSel = Builder.CreateSelect(Cond, NewTVal, NewFVal);
  replaceAllUsesWith(Shift, NewSel, FreshBBs, IsHugeFunc);
  Shift->eraseFromParent();
  return true;
}

bool CodeGenPrepare::optimizeFunnelShift(IntrinsicInst *Fsh) {
  Intrinsic::ID Opcode = Fsh->getIntrinsicID();
  assert((Opcode == Intrinsic::fshl || Opcode == Intrinsic::fshr) &&
         "Expected a funnel shift");

  // If this is (1) a vector funnel shift, (2) shifts by scalars are cheaper
  // than general vector shifts, and (3) the shift amount is select-of-splatted
  // values, hoist the funnel shifts before the select:
  //   fsh Op0, Op1, (select Cond, TVal, FVal) -->
  //   select Cond, (fsh Op0, Op1, TVal), (fsh Op0, Op1, FVal)
  //
  // This is inverting a generic IR transform when we know that the cost of a
  // general vector shift is more than the cost of 2 shift-by-scalars.
  // We can't do this effectively in SDAG because we may not be able to
  // determine if the select operands are splats from within a basic block.
  Type *Ty = Fsh->getType();
  if (!Ty->isVectorTy() || !TTI->isVectorShiftByScalarCheap(Ty))
    return false;
  Value *Cond, *TVal, *FVal;
  if (!match(Fsh->getOperand(2),
             m_OneUse(m_Select(m_Value(Cond), m_Value(TVal), m_Value(FVal)))))
    return false;
  if (!isSplatValue(TVal) || !isSplatValue(FVal))
    return false;

  IRBuilder<> Builder(Fsh);
  Value *X = Fsh->getOperand(0), *Y = Fsh->getOperand(1);
  Value *NewTVal = Builder.CreateIntrinsic(Opcode, Ty, {X, Y, TVal});
  Value *NewFVal = Builder.CreateIntrinsic(Opcode, Ty, {X, Y, FVal});
  Value *NewSel = Builder.CreateSelect(Cond, NewTVal, NewFVal);
  replaceAllUsesWith(Fsh, NewSel, FreshBBs, IsHugeFunc);
  Fsh->eraseFromParent();
  return true;
}

/// If we have a SelectInst that will likely profit from branch prediction,
/// turn it into a branch.
bool CodeGenPrepare::optimizeSelectInst(SelectInst *SI) {
  if (DisableSelectToBranch)
    return false;

  // If the SelectOptimize pass is enabled, selects have already been optimized.
  if (!getCGPassBuilderOption().DisableSelectOptimize)
    return false;

  // Find all consecutive select instructions that share the same condition.
  SmallVector<SelectInst *, 2> ASI;
  ASI.push_back(SI);
  for (BasicBlock::iterator It = ++BasicBlock::iterator(SI);
       It != SI->getParent()->end(); ++It) {
    SelectInst *I = dyn_cast<SelectInst>(&*It);
    if (I && SI->getCondition() == I->getCondition()) {
      ASI.push_back(I);
    } else {
      break;
    }
  }

  SelectInst *LastSI = ASI.back();
  // Increment the current iterator to skip all the rest of select instructions
  // because they will be either "not lowered" or "all lowered" to branch.
  CurInstIterator = std::next(LastSI->getIterator());
  // Examine debug-info attached to the consecutive select instructions. They
  // won't be individually optimised by optimizeInst, so we need to perform
  // DbgVariableRecord maintenence here instead.
  for (SelectInst *SI : ArrayRef(ASI).drop_front())
    fixupDbgVariableRecordsOnInst(*SI);

  bool VectorCond = !SI->getCondition()->getType()->isIntegerTy(1);

  // Can we convert the 'select' to CF ?
  if (VectorCond || SI->getMetadata(LLVMContext::MD_unpredictable))
    return false;

  TargetLowering::SelectSupportKind SelectKind;
  if (SI->getType()->isVectorTy())
    SelectKind = TargetLowering::ScalarCondVectorVal;
  else
    SelectKind = TargetLowering::ScalarValSelect;

  if (TLI->isSelectSupported(SelectKind) &&
      (!isFormingBranchFromSelectProfitable(TTI, TLI, SI) ||
       llvm::shouldOptimizeForSize(SI->getParent(), PSI, BFI.get())))
    return false;

  // The DominatorTree needs to be rebuilt by any consumers after this
  // transformation. We simply reset here rather than setting the ModifiedDT
  // flag to avoid restarting the function walk in runOnFunction for each
  // select optimized.
  DT.reset();

  // Transform a sequence like this:
  //    start:
  //       %cmp = cmp uge i32 %a, %b
  //       %sel = select i1 %cmp, i32 %c, i32 %d
  //
  // Into:
  //    start:
  //       %cmp = cmp uge i32 %a, %b
  //       %cmp.frozen = freeze %cmp
  //       br i1 %cmp.frozen, label %select.true, label %select.false
  //    select.true:
  //       br label %select.end
  //    select.false:
  //       br label %select.end
  //    select.end:
  //       %sel = phi i32 [ %c, %select.true ], [ %d, %select.false ]
  //
  // %cmp should be frozen, otherwise it may introduce undefined behavior.
  // In addition, we may sink instructions that produce %c or %d from
  // the entry block into the destination(s) of the new branch.
  // If the true or false blocks do not contain a sunken instruction, that
  // block and its branch may be optimized away. In that case, one side of the
  // first branch will point directly to select.end, and the corresponding PHI
  // predecessor block will be the start block.

  // Collect values that go on the true side and the values that go on the false
  // side.
  SmallVector<Instruction *> TrueInstrs, FalseInstrs;
  for (SelectInst *SI : ASI) {
    if (Value *V = SI->getTrueValue(); sinkSelectOperand(TTI, V))
      TrueInstrs.push_back(cast<Instruction>(V));
    if (Value *V = SI->getFalseValue(); sinkSelectOperand(TTI, V))
      FalseInstrs.push_back(cast<Instruction>(V));
  }

  // Split the select block, according to how many (if any) values go on each
  // side.
  BasicBlock *StartBlock = SI->getParent();
  BasicBlock::iterator SplitPt = std::next(BasicBlock::iterator(LastSI));
  // We should split before any debug-info.
  SplitPt.setHeadBit(true);

  IRBuilder<> IB(SI);
  auto *CondFr = IB.CreateFreeze(SI->getCondition(), SI->getName() + ".frozen");

  BasicBlock *TrueBlock = nullptr;
  BasicBlock *FalseBlock = nullptr;
  BasicBlock *EndBlock = nullptr;
  BranchInst *TrueBranch = nullptr;
  BranchInst *FalseBranch = nullptr;
  if (TrueInstrs.size() == 0) {
    FalseBranch = cast<BranchInst>(SplitBlockAndInsertIfElse(
        CondFr, SplitPt, false, nullptr, nullptr, LI));
    FalseBlock = FalseBranch->getParent();
    EndBlock = cast<BasicBlock>(FalseBranch->getOperand(0));
  } else if (FalseInstrs.size() == 0) {
    TrueBranch = cast<BranchInst>(SplitBlockAndInsertIfThen(
        CondFr, SplitPt, false, nullptr, nullptr, LI));
    TrueBlock = TrueBranch->getParent();
    EndBlock = cast<BasicBlock>(TrueBranch->getOperand(0));
  } else {
    Instruction *ThenTerm = nullptr;
    Instruction *ElseTerm = nullptr;
    SplitBlockAndInsertIfThenElse(CondFr, SplitPt, &ThenTerm, &ElseTerm,
                                  nullptr, nullptr, LI);
    TrueBranch = cast<BranchInst>(ThenTerm);
    FalseBranch = cast<BranchInst>(ElseTerm);
    TrueBlock = TrueBranch->getParent();
    FalseBlock = FalseBranch->getParent();
    EndBlock = cast<BasicBlock>(TrueBranch->getOperand(0));
  }

  EndBlock->setName("select.end");
  if (TrueBlock)
    TrueBlock->setName("select.true.sink");
  if (FalseBlock)
    FalseBlock->setName(FalseInstrs.size() == 0 ? "select.false"
                                                : "select.false.sink");

  if (IsHugeFunc) {
    if (TrueBlock)
      FreshBBs.insert(TrueBlock);
    if (FalseBlock)
      FreshBBs.insert(FalseBlock);
    FreshBBs.insert(EndBlock);
  }

  BFI->setBlockFreq(EndBlock, BFI->getBlockFreq(StartBlock));

  static const unsigned MD[] = {
      LLVMContext::MD_prof, LLVMContext::MD_unpredictable,
      LLVMContext::MD_make_implicit, LLVMContext::MD_dbg};
  StartBlock->getTerminator()->copyMetadata(*SI, MD);

  // Sink expensive instructions into the conditional blocks to avoid executing
  // them speculatively.
  for (Instruction *I : TrueInstrs)
    I->moveBefore(TrueBranch);
  for (Instruction *I : FalseInstrs)
    I->moveBefore(FalseBranch);

  // If we did not create a new block for one of the 'true' or 'false' paths
  // of the condition, it means that side of the branch goes to the end block
  // directly and the path originates from the start block from the point of
  // view of the new PHI.
  if (TrueBlock == nullptr)
    TrueBlock = StartBlock;
  else if (FalseBlock == nullptr)
    FalseBlock = StartBlock;

  SmallPtrSet<const Instruction *, 2> INS;
  INS.insert(ASI.begin(), ASI.end());
  // Use reverse iterator because later select may use the value of the
  // earlier select, and we need to propagate value through earlier select
  // to get the PHI operand.
  for (SelectInst *SI : llvm::reverse(ASI)) {
    // The select itself is replaced with a PHI Node.
    PHINode *PN = PHINode::Create(SI->getType(), 2, "");
    PN->insertBefore(EndBlock->begin());
    PN->takeName(SI);
    PN->addIncoming(getTrueOrFalseValue(SI, true, INS), TrueBlock);
    PN->addIncoming(getTrueOrFalseValue(SI, false, INS), FalseBlock);
    PN->setDebugLoc(SI->getDebugLoc());

    replaceAllUsesWith(SI, PN, FreshBBs, IsHugeFunc);
    SI->eraseFromParent();
    INS.erase(SI);
    ++NumSelectsExpanded;
  }

  // Instruct OptimizeBlock to skip to the next block.
  CurInstIterator = StartBlock->end();
  return true;
}

/// Some targets only accept certain types for splat inputs. For example a VDUP
/// in MVE takes a GPR (integer) register, and the instruction that incorporate
/// a VDUP (such as a VADD qd, qm, rm) also require a gpr register.
bool CodeGenPrepare::optimizeShuffleVectorInst(ShuffleVectorInst *SVI) {
  // Accept shuf(insertelem(undef/poison, val, 0), undef/poison, <0,0,..>) only
  if (!match(SVI, m_Shuffle(m_InsertElt(m_Undef(), m_Value(), m_ZeroInt()),
                            m_Undef(), m_ZeroMask())))
    return false;
  Type *NewType = TLI->shouldConvertSplatType(SVI);
  if (!NewType)
    return false;

  auto *SVIVecType = cast<FixedVectorType>(SVI->getType());
  assert(!NewType->isVectorTy() && "Expected a scalar type!");
  assert(NewType->getScalarSizeInBits() == SVIVecType->getScalarSizeInBits() &&
         "Expected a type of the same size!");
  auto *NewVecType =
      FixedVectorType::get(NewType, SVIVecType->getNumElements());

  // Create a bitcast (shuffle (insert (bitcast(..))))
  IRBuilder<> Builder(SVI->getContext());
  Builder.SetInsertPoint(SVI);
  Value *BC1 = Builder.CreateBitCast(
      cast<Instruction>(SVI->getOperand(0))->getOperand(1), NewType);
  Value *Shuffle = Builder.CreateVectorSplat(NewVecType->getNumElements(), BC1);
  Value *BC2 = Builder.CreateBitCast(Shuffle, SVIVecType);

  replaceAllUsesWith(SVI, BC2, FreshBBs, IsHugeFunc);
  RecursivelyDeleteTriviallyDeadInstructions(
      SVI, TLInfo, nullptr,
      [&](Value *V) { removeAllAssertingVHReferences(V); });

  // Also hoist the bitcast up to its operand if it they are not in the same
  // block.
  if (auto *BCI = dyn_cast<Instruction>(BC1))
    if (auto *Op = dyn_cast<Instruction>(BCI->getOperand(0)))
      if (BCI->getParent() != Op->getParent() && !isa<PHINode>(Op) &&
          !Op->isTerminator() && !Op->isEHPad())
        BCI->moveAfter(Op);

  return true;
}

bool CodeGenPrepare::tryToSinkFreeOperands(Instruction *I) {
  // If the operands of I can be folded into a target instruction together with
  // I, duplicate and sink them.
  SmallVector<Use *, 4> OpsToSink;
  if (!TTI->isProfitableToSinkOperands(I, OpsToSink))
    return false;

  // OpsToSink can contain multiple uses in a use chain (e.g.
  // (%u1 with %u1 = shufflevector), (%u2 with %u2 = zext %u1)). The dominating
  // uses must come first, so we process the ops in reverse order so as to not
  // create invalid IR.
  BasicBlock *TargetBB = I->getParent();
  bool Changed = false;
  SmallVector<Use *, 4> ToReplace;
  Instruction *InsertPoint = I;
  DenseMap<const Instruction *, unsigned long> InstOrdering;
  unsigned long InstNumber = 0;
  for (const auto &I : *TargetBB)
    InstOrdering[&I] = InstNumber++;

  for (Use *U : reverse(OpsToSink)) {
    auto *UI = cast<Instruction>(U->get());
    if (isa<PHINode>(UI))
      continue;
    if (UI->getParent() == TargetBB) {
      if (InstOrdering[UI] < InstOrdering[InsertPoint])
        InsertPoint = UI;
      continue;
    }
    ToReplace.push_back(U);
  }

  SetVector<Instruction *> MaybeDead;
  DenseMap<Instruction *, Instruction *> NewInstructions;
  for (Use *U : ToReplace) {
    auto *UI = cast<Instruction>(U->get());
    Instruction *NI = UI->clone();

    if (IsHugeFunc) {
      // Now we clone an instruction, its operands' defs may sink to this BB
      // now. So we put the operands defs' BBs into FreshBBs to do optimization.
      for (Value *Op : NI->operands())
        if (auto *OpDef = dyn_cast<Instruction>(Op))
          FreshBBs.insert(OpDef->getParent());
    }

    NewInstructions[UI] = NI;
    MaybeDead.insert(UI);
    LLVM_DEBUG(dbgs() << "Sinking " << *UI << " to user " << *I << "\n");
    NI->insertBefore(InsertPoint);
    InsertPoint = NI;
    InsertedInsts.insert(NI);

    // Update the use for the new instruction, making sure that we update the
    // sunk instruction uses, if it is part of a chain that has already been
    // sunk.
    Instruction *OldI = cast<Instruction>(U->getUser());
    if (NewInstructions.count(OldI))
      NewInstructions[OldI]->setOperand(U->getOperandNo(), NI);
    else
      U->set(NI);
    Changed = true;
  }

  // Remove instructions that are dead after sinking.
  for (auto *I : MaybeDead) {
    if (!I->hasNUsesOrMore(1)) {
      LLVM_DEBUG(dbgs() << "Removing dead instruction: " << *I << "\n");
      I->eraseFromParent();
    }
  }

  return Changed;
}

bool CodeGenPrepare::optimizeSwitchType(SwitchInst *SI) {
  Value *Cond = SI->getCondition();
  Type *OldType = Cond->getType();
  LLVMContext &Context = Cond->getContext();
  EVT OldVT = TLI->getValueType(*DL, OldType);
  MVT RegType = TLI->getPreferredSwitchConditionType(Context, OldVT);
  unsigned RegWidth = RegType.getSizeInBits();

  if (RegWidth <= cast<IntegerType>(OldType)->getBitWidth())
    return false;

  // If the register width is greater than the type width, expand the condition
  // of the switch instruction and each case constant to the width of the
  // register. By widening the type of the switch condition, subsequent
  // comparisons (for case comparisons) will not need to be extended to the
  // preferred register width, so we will potentially eliminate N-1 extends,
  // where N is the number of cases in the switch.
  auto *NewType = Type::getIntNTy(Context, RegWidth);

  // Extend the switch condition and case constants using the target preferred
  // extend unless the switch condition is a function argument with an extend
  // attribute. In that case, we can avoid an unnecessary mask/extension by
  // matching the argument extension instead.
  Instruction::CastOps ExtType = Instruction::ZExt;
  // Some targets prefer SExt over ZExt.
  if (TLI->isSExtCheaperThanZExt(OldVT, RegType))
    ExtType = Instruction::SExt;

  if (auto *Arg = dyn_cast<Argument>(Cond)) {
    if (Arg->hasSExtAttr())
      ExtType = Instruction::SExt;
    if (Arg->hasZExtAttr())
      ExtType = Instruction::ZExt;
  }

  auto *ExtInst = CastInst::Create(ExtType, Cond, NewType);
  ExtInst->insertBefore(SI);
  ExtInst->setDebugLoc(SI->getDebugLoc());
  SI->setCondition(ExtInst);
  for (auto Case : SI->cases()) {
    const APInt &NarrowConst = Case.getCaseValue()->getValue();
    APInt WideConst = (ExtType == Instruction::ZExt)
                          ? NarrowConst.zext(RegWidth)
                          : NarrowConst.sext(RegWidth);
    Case.setValue(ConstantInt::get(Context, WideConst));
  }

  return true;
}

bool CodeGenPrepare::optimizeSwitchPhiConstants(SwitchInst *SI) {
  // The SCCP optimization tends to produce code like this:
  //   switch(x) { case 42: phi(42, ...) }
  // Materializing the constant for the phi-argument needs instructions; So we
  // change the code to:
  //   switch(x) { case 42: phi(x, ...) }

  Value *Condition = SI->getCondition();
  // Avoid endless loop in degenerate case.
  if (isa<ConstantInt>(*Condition))
    return false;

  bool Changed = false;
  BasicBlock *SwitchBB = SI->getParent();
  Type *ConditionType = Condition->getType();

  for (const SwitchInst::CaseHandle &Case : SI->cases()) {
    ConstantInt *CaseValue = Case.getCaseValue();
    BasicBlock *CaseBB = Case.getCaseSuccessor();
    // Set to true if we previously checked that `CaseBB` is only reached by
    // a single case from this switch.
    bool CheckedForSinglePred = false;
    for (PHINode &PHI : CaseBB->phis()) {
      Type *PHIType = PHI.getType();
      // If ZExt is free then we can also catch patterns like this:
      //   switch((i32)x) { case 42: phi((i64)42, ...); }
      // and replace `(i64)42` with `zext i32 %x to i64`.
      bool TryZExt =
          PHIType->isIntegerTy() &&
          PHIType->getIntegerBitWidth() > ConditionType->getIntegerBitWidth() &&
          TLI->isZExtFree(ConditionType, PHIType);
      if (PHIType == ConditionType || TryZExt) {
        // Set to true to skip this case because of multiple preds.
        bool SkipCase = false;
        Value *Replacement = nullptr;
        for (unsigned I = 0, E = PHI.getNumIncomingValues(); I != E; I++) {
          Value *PHIValue = PHI.getIncomingValue(I);
          if (PHIValue != CaseValue) {
            if (!TryZExt)
              continue;
            ConstantInt *PHIValueInt = dyn_cast<ConstantInt>(PHIValue);
            if (!PHIValueInt ||
                PHIValueInt->getValue() !=
                    CaseValue->getValue().zext(PHIType->getIntegerBitWidth()))
              continue;
          }
          if (PHI.getIncomingBlock(I) != SwitchBB)
            continue;
          // We cannot optimize if there are multiple case labels jumping to
          // this block.  This check may get expensive when there are many
          // case labels so we test for it last.
          if (!CheckedForSinglePred) {
            CheckedForSinglePred = true;
            if (SI->findCaseDest(CaseBB) == nullptr) {
              SkipCase = true;
              break;
            }
          }

          if (Replacement == nullptr) {
            if (PHIValue == CaseValue) {
              Replacement = Condition;
            } else {
              IRBuilder<> Builder(SI);
              Replacement = Builder.CreateZExt(Condition, PHIType);
            }
          }
          PHI.setIncomingValue(I, Replacement);
          Changed = true;
        }
        if (SkipCase)
          break;
      }
    }
  }
  return Changed;
}

bool CodeGenPrepare::optimizeSwitchInst(SwitchInst *SI) {
  bool Changed = optimizeSwitchType(SI);
  Changed |= optimizeSwitchPhiConstants(SI);
  return Changed;
}

namespace {

/// Helper class to promote a scalar operation to a vector one.
/// This class is used to move downward extractelement transition.
/// E.g.,
/// a = vector_op <2 x i32>
/// b = extractelement <2 x i32> a, i32 0
/// c = scalar_op b
/// store c
///
/// =>
/// a = vector_op <2 x i32>
/// c = vector_op a (equivalent to scalar_op on the related lane)
/// * d = extractelement <2 x i32> c, i32 0
/// * store d
/// Assuming both extractelement and store can be combine, we get rid of the
/// transition.
class VectorPromoteHelper {
  /// DataLayout associated with the current module.
  const DataLayout &DL;

  /// Used to perform some checks on the legality of vector operations.
  const TargetLowering &TLI;

  /// Used to estimated the cost of the promoted chain.
  const TargetTransformInfo &TTI;

  /// The transition being moved downwards.
  Instruction *Transition;

  /// The sequence of instructions to be promoted.
  SmallVector<Instruction *, 4> InstsToBePromoted;

  /// Cost of combining a store and an extract.
  unsigned StoreExtractCombineCost;

  /// Instruction that will be combined with the transition.
  Instruction *CombineInst = nullptr;

  /// The instruction that represents the current end of the transition.
  /// Since we are faking the promotion until we reach the end of the chain
  /// of computation, we need a way to get the current end of the transition.
  Instruction *getEndOfTransition() const {
    if (InstsToBePromoted.empty())
      return Transition;
    return InstsToBePromoted.back();
  }

  /// Return the index of the original value in the transition.
  /// E.g., for "extractelement <2 x i32> c, i32 1" the original value,
  /// c, is at index 0.
  unsigned getTransitionOriginalValueIdx() const {
    assert(isa<ExtractElementInst>(Transition) &&
           "Other kind of transitions are not supported yet");
    return 0;
  }

  /// Return the index of the index in the transition.
  /// E.g., for "extractelement <2 x i32> c, i32 0" the index
  /// is at index 1.
  unsigned getTransitionIdx() const {
    assert(isa<ExtractElementInst>(Transition) &&
           "Other kind of transitions are not supported yet");
    return 1;
  }

  /// Get the type of the transition.
  /// This is the type of the original value.
  /// E.g., for "extractelement <2 x i32> c, i32 1" the type of the
  /// transition is <2 x i32>.
  Type *getTransitionType() const {
    return Transition->getOperand(getTransitionOriginalValueIdx())->getType();
  }

  /// Promote \p ToBePromoted by moving \p Def downward through.
  /// I.e., we have the following sequence:
  /// Def = Transition <ty1> a to <ty2>
  /// b = ToBePromoted <ty2> Def, ...
  /// =>
  /// b = ToBePromoted <ty1> a, ...
  /// Def = Transition <ty1> ToBePromoted to <ty2>
  void promoteImpl(Instruction *ToBePromoted);

  /// Check whether or not it is profitable to promote all the
  /// instructions enqueued to be promoted.
  bool isProfitableToPromote() {
    Value *ValIdx = Transition->getOperand(getTransitionOriginalValueIdx());
    unsigned Index = isa<ConstantInt>(ValIdx)
                         ? cast<ConstantInt>(ValIdx)->getZExtValue()
                         : -1;
    Type *PromotedType = getTransitionType();

    StoreInst *ST = cast<StoreInst>(CombineInst);
    unsigned AS = ST->getPointerAddressSpace();
    // Check if this store is supported.
    if (!TLI.allowsMisalignedMemoryAccesses(
            TLI.getValueType(DL, ST->getValueOperand()->getType()), AS,
            ST->getAlign())) {
      // If this is not supported, there is no way we can combine
      // the extract with the store.
      return false;
    }

    // The scalar chain of computation has to pay for the transition
    // scalar to vector.
    // The vector chain has to account for the combining cost.
    enum TargetTransformInfo::TargetCostKind CostKind =
        TargetTransformInfo::TCK_RecipThroughput;
    InstructionCost ScalarCost =
        TTI.getVectorInstrCost(*Transition, PromotedType, CostKind, Index);
    InstructionCost VectorCost = StoreExtractCombineCost;
    for (const auto &Inst : InstsToBePromoted) {
      // Compute the cost.
      // By construction, all instructions being promoted are arithmetic ones.
      // Moreover, one argument is a constant that can be viewed as a splat
      // constant.
      Value *Arg0 = Inst->getOperand(0);
      bool IsArg0Constant = isa<UndefValue>(Arg0) || isa<ConstantInt>(Arg0) ||
                            isa<ConstantFP>(Arg0);
      TargetTransformInfo::OperandValueInfo Arg0Info, Arg1Info;
      if (IsArg0Constant)
        Arg0Info.Kind = TargetTransformInfo::OK_UniformConstantValue;
      else
        Arg1Info.Kind = TargetTransformInfo::OK_UniformConstantValue;

      ScalarCost += TTI.getArithmeticInstrCost(
          Inst->getOpcode(), Inst->getType(), CostKind, Arg0Info, Arg1Info);
      VectorCost += TTI.getArithmeticInstrCost(Inst->getOpcode(), PromotedType,
                                               CostKind, Arg0Info, Arg1Info);
    }
    LLVM_DEBUG(
        dbgs() << "Estimated cost of computation to be promoted:\nScalar: "
               << ScalarCost << "\nVector: " << VectorCost << '\n');
    return ScalarCost > VectorCost;
  }

  /// Generate a constant vector with \p Val with the same
  /// number of elements as the transition.
  /// \p UseSplat defines whether or not \p Val should be replicated
  /// across the whole vector.
  /// In other words, if UseSplat == true, we generate <Val, Val, ..., Val>,
  /// otherwise we generate a vector with as many undef as possible:
  /// <undef, ..., undef, Val, undef, ..., undef> where \p Val is only
  /// used at the index of the extract.
  Value *getConstantVector(Constant *Val, bool UseSplat) const {
    unsigned ExtractIdx = std::numeric_limits<unsigned>::max();
    if (!UseSplat) {
      // If we cannot determine where the constant must be, we have to
      // use a splat constant.
      Value *ValExtractIdx = Transition->getOperand(getTransitionIdx());
      if (ConstantInt *CstVal = dyn_cast<ConstantInt>(ValExtractIdx))
        ExtractIdx = CstVal->getSExtValue();
      else
        UseSplat = true;
    }

    ElementCount EC = cast<VectorType>(getTransitionType())->getElementCount();
    if (UseSplat)
      return ConstantVector::getSplat(EC, Val);

    if (!EC.isScalable()) {
      SmallVector<Constant *, 4> ConstVec;
      UndefValue *UndefVal = UndefValue::get(Val->getType());
      for (unsigned Idx = 0; Idx != EC.getKnownMinValue(); ++Idx) {
        if (Idx == ExtractIdx)
          ConstVec.push_back(Val);
        else
          ConstVec.push_back(UndefVal);
      }
      return ConstantVector::get(ConstVec);
    } else
      llvm_unreachable(
          "Generate scalable vector for non-splat is unimplemented");
  }

  /// Check if promoting to a vector type an operand at \p OperandIdx
  /// in \p Use can trigger undefined behavior.
  static bool canCauseUndefinedBehavior(const Instruction *Use,
                                        unsigned OperandIdx) {
    // This is not safe to introduce undef when the operand is on
    // the right hand side of a division-like instruction.
    if (OperandIdx != 1)
      return false;
    switch (Use->getOpcode()) {
    default:
      return false;
    case Instruction::SDiv:
    case Instruction::UDiv:
    case Instruction::SRem:
    case Instruction::URem:
      return true;
    case Instruction::FDiv:
    case Instruction::FRem:
      return !Use->hasNoNaNs();
    }
    llvm_unreachable(nullptr);
  }

public:
  VectorPromoteHelper(const DataLayout &DL, const TargetLowering &TLI,
                      const TargetTransformInfo &TTI, Instruction *Transition,
                      unsigned CombineCost)
      : DL(DL), TLI(TLI), TTI(TTI), Transition(Transition),
        StoreExtractCombineCost(CombineCost) {
    assert(Transition && "Do not know how to promote null");
  }

  /// Check if we can promote \p ToBePromoted to \p Type.
  bool canPromote(const Instruction *ToBePromoted) const {
    // We could support CastInst too.
    return isa<BinaryOperator>(ToBePromoted);
  }

  /// Check if it is profitable to promote \p ToBePromoted
  /// by moving downward the transition through.
  bool shouldPromote(const Instruction *ToBePromoted) const {
    // Promote only if all the operands can be statically expanded.
    // Indeed, we do not want to introduce any new kind of transitions.
    for (const Use &U : ToBePromoted->operands()) {
      const Value *Val = U.get();
      if (Val == getEndOfTransition()) {
        // If the use is a division and the transition is on the rhs,
        // we cannot promote the operation, otherwise we may create a
        // division by zero.
        if (canCauseUndefinedBehavior(ToBePromoted, U.getOperandNo()))
          return false;
        continue;
      }
      if (!isa<ConstantInt>(Val) && !isa<UndefValue>(Val) &&
          !isa<ConstantFP>(Val))
        return false;
    }
    // Check that the resulting operation is legal.
    int ISDOpcode = TLI.InstructionOpcodeToISD(ToBePromoted->getOpcode());
    if (!ISDOpcode)
      return false;
    return StressStoreExtract ||
           TLI.isOperationLegalOrCustom(
               ISDOpcode, TLI.getValueType(DL, getTransitionType(), true));
  }

  /// Check whether or not \p Use can be combined
  /// with the transition.
  /// I.e., is it possible to do Use(Transition) => AnotherUse?
  bool canCombine(const Instruction *Use) { return isa<StoreInst>(Use); }

  /// Record \p ToBePromoted as part of the chain to be promoted.
  void enqueueForPromotion(Instruction *ToBePromoted) {
    InstsToBePromoted.push_back(ToBePromoted);
  }

  /// Set the instruction that will be combined with the transition.
  void recordCombineInstruction(Instruction *ToBeCombined) {
    assert(canCombine(ToBeCombined) && "Unsupported instruction to combine");
    CombineInst = ToBeCombined;
  }

  /// Promote all the instructions enqueued for promotion if it is
  /// is profitable.
  /// \return True if the promotion happened, false otherwise.
  bool promote() {
    // Check if there is something to promote.
    // Right now, if we do not have anything to combine with,
    // we assume the promotion is not profitable.
    if (InstsToBePromoted.empty() || !CombineInst)
      return false;

    // Check cost.
    if (!StressStoreExtract && !isProfitableToPromote())
      return false;

    // Promote.
    for (auto &ToBePromoted : InstsToBePromoted)
      promoteImpl(ToBePromoted);
    InstsToBePromoted.clear();
    return true;
  }
};

} // end anonymous namespace

void VectorPromoteHelper::promoteImpl(Instruction *ToBePromoted) {
  // At this point, we know that all the operands of ToBePromoted but Def
  // can be statically promoted.
  // For Def, we need to use its parameter in ToBePromoted:
  // b = ToBePromoted ty1 a
  // Def = Transition ty1 b to ty2
  // Move the transition down.
  // 1. Replace all uses of the promoted operation by the transition.
  // = ... b => = ... Def.
  assert(ToBePromoted->getType() == Transition->getType() &&
         "The type of the result of the transition does not match "
         "the final type");
  ToBePromoted->replaceAllUsesWith(Transition);
  // 2. Update the type of the uses.
  // b = ToBePromoted ty2 Def => b = ToBePromoted ty1 Def.
  Type *TransitionTy = getTransitionType();
  ToBePromoted->mutateType(TransitionTy);
  // 3. Update all the operands of the promoted operation with promoted
  // operands.
  // b = ToBePromoted ty1 Def => b = ToBePromoted ty1 a.
  for (Use &U : ToBePromoted->operands()) {
    Value *Val = U.get();
    Value *NewVal = nullptr;
    if (Val == Transition)
      NewVal = Transition->getOperand(getTransitionOriginalValueIdx());
    else if (isa<UndefValue>(Val) || isa<ConstantInt>(Val) ||
             isa<ConstantFP>(Val)) {
      // Use a splat constant if it is not safe to use undef.
      NewVal = getConstantVector(
          cast<Constant>(Val),
          isa<UndefValue>(Val) ||
              canCauseUndefinedBehavior(ToBePromoted, U.getOperandNo()));
    } else
      llvm_unreachable("Did you modified shouldPromote and forgot to update "
                       "this?");
    ToBePromoted->setOperand(U.getOperandNo(), NewVal);
  }
  Transition->moveAfter(ToBePromoted);
  Transition->setOperand(getTransitionOriginalValueIdx(), ToBePromoted);
}

/// Some targets can do store(extractelement) with one instruction.
/// Try to push the extractelement towards the stores when the target
/// has this feature and this is profitable.
bool CodeGenPrepare::optimizeExtractElementInst(Instruction *Inst) {
  unsigned CombineCost = std::numeric_limits<unsigned>::max();
  if (DisableStoreExtract ||
      (!StressStoreExtract &&
       !TLI->canCombineStoreAndExtract(Inst->getOperand(0)->getType(),
                                       Inst->getOperand(1), CombineCost)))
    return false;

  // At this point we know that Inst is a vector to scalar transition.
  // Try to move it down the def-use chain, until:
  // - We can combine the transition with its single use
  //   => we got rid of the transition.
  // - We escape the current basic block
  //   => we would need to check that we are moving it at a cheaper place and
  //      we do not do that for now.
  BasicBlock *Parent = Inst->getParent();
  LLVM_DEBUG(dbgs() << "Found an interesting transition: " << *Inst << '\n');
  VectorPromoteHelper VPH(*DL, *TLI, *TTI, Inst, CombineCost);
  // If the transition has more than one use, assume this is not going to be
  // beneficial.
  while (Inst->hasOneUse()) {
    Instruction *ToBePromoted = cast<Instruction>(*Inst->user_begin());
    LLVM_DEBUG(dbgs() << "Use: " << *ToBePromoted << '\n');

    if (ToBePromoted->getParent() != Parent) {
      LLVM_DEBUG(dbgs() << "Instruction to promote is in a different block ("
                        << ToBePromoted->getParent()->getName()
                        << ") than the transition (" << Parent->getName()
                        << ").\n");
      return false;
    }

    if (VPH.canCombine(ToBePromoted)) {
      LLVM_DEBUG(dbgs() << "Assume " << *Inst << '\n'
                        << "will be combined with: " << *ToBePromoted << '\n');
      VPH.recordCombineInstruction(ToBePromoted);
      bool Changed = VPH.promote();
      NumStoreExtractExposed += Changed;
      return Changed;
    }

    LLVM_DEBUG(dbgs() << "Try promoting.\n");
    if (!VPH.canPromote(ToBePromoted) || !VPH.shouldPromote(ToBePromoted))
      return false;

    LLVM_DEBUG(dbgs() << "Promoting is possible... Enqueue for promotion!\n");

    VPH.enqueueForPromotion(ToBePromoted);
    Inst = ToBePromoted;
  }
  return false;
}

/// For the instruction sequence of store below, F and I values
/// are bundled together as an i64 value before being stored into memory.
/// Sometimes it is more efficient to generate separate stores for F and I,
/// which can remove the bitwise instructions or sink them to colder places.
///
///   (store (or (zext (bitcast F to i32) to i64),
///              (shl (zext I to i64), 32)), addr)  -->
///   (store F, addr) and (store I, addr+4)
///
/// Similarly, splitting for other merged store can also be beneficial, like:
/// For pair of {i32, i32}, i64 store --> two i32 stores.
/// For pair of {i32, i16}, i64 store --> two i32 stores.
/// For pair of {i16, i16}, i32 store --> two i16 stores.
/// For pair of {i16, i8},  i32 store --> two i16 stores.
/// For pair of {i8, i8},   i16 store --> two i8 stores.
///
/// We allow each target to determine specifically which kind of splitting is
/// supported.
///
/// The store patterns are commonly seen from the simple code snippet below
/// if only std::make_pair(...) is sroa transformed before inlined into hoo.
///   void goo(const std::pair<int, float> &);
///   hoo() {
///     ...
///     goo(std::make_pair(tmp, ftmp));
///     ...
///   }
///
/// Although we already have similar splitting in DAG Combine, we duplicate
/// it in CodeGenPrepare to catch the case in which pattern is across
/// multiple BBs. The logic in DAG Combine is kept to catch case generated
/// during code expansion.
static bool splitMergedValStore(StoreInst &SI, const DataLayout &DL,
                                const TargetLowering &TLI) {
  // Handle simple but common cases only.
  Type *StoreType = SI.getValueOperand()->getType();

  // The code below assumes shifting a value by <number of bits>,
  // whereas scalable vectors would have to be shifted by
  // <2log(vscale) + number of bits> in order to store the
  // low/high parts. Bailing out for now.
  if (StoreType->isScalableTy())
    return false;

  if (!DL.typeSizeEqualsStoreSize(StoreType) ||
      DL.getTypeSizeInBits(StoreType) == 0)
    return false;

  unsigned HalfValBitSize = DL.getTypeSizeInBits(StoreType) / 2;
  Type *SplitStoreType = Type::getIntNTy(SI.getContext(), HalfValBitSize);
  if (!DL.typeSizeEqualsStoreSize(SplitStoreType))
    return false;

  // Don't split the store if it is volatile.
  if (SI.isVolatile())
    return false;

  // Match the following patterns:
  // (store (or (zext LValue to i64),
  //            (shl (zext HValue to i64), 32)), HalfValBitSize)
  //  or
  // (store (or (shl (zext HValue to i64), 32)), HalfValBitSize)
  //            (zext LValue to i64),
  // Expect both operands of OR and the first operand of SHL have only
  // one use.
  Value *LValue, *HValue;
  if (!match(SI.getValueOperand(),
             m_c_Or(m_OneUse(m_ZExt(m_Value(LValue))),
                    m_OneUse(m_Shl(m_OneUse(m_ZExt(m_Value(HValue))),
                                   m_SpecificInt(HalfValBitSize))))))
    return false;

  // Check LValue and HValue are int with size less or equal than 32.
  if (!LValue->getType()->isIntegerTy() ||
      DL.getTypeSizeInBits(LValue->getType()) > HalfValBitSize ||
      !HValue->getType()->isIntegerTy() ||
      DL.getTypeSizeInBits(HValue->getType()) > HalfValBitSize)
    return false;

  // If LValue/HValue is a bitcast instruction, use the EVT before bitcast
  // as the input of target query.
  auto *LBC = dyn_cast<BitCastInst>(LValue);
  auto *HBC = dyn_cast<BitCastInst>(HValue);
  EVT LowTy = LBC ? EVT::getEVT(LBC->getOperand(0)->getType())
                  : EVT::getEVT(LValue->getType());
  EVT HighTy = HBC ? EVT::getEVT(HBC->getOperand(0)->getType())
                   : EVT::getEVT(HValue->getType());
  if (!ForceSplitStore && !TLI.isMultiStoresCheaperThanBitsMerge(LowTy, HighTy))
    return false;

  // Start to split store.
  IRBuilder<> Builder(SI.getContext());
  Builder.SetInsertPoint(&SI);

  // If LValue/HValue is a bitcast in another BB, create a new one in current
  // BB so it may be merged with the splitted stores by dag combiner.
  if (LBC && LBC->getParent() != SI.getParent())
    LValue = Builder.CreateBitCast(LBC->getOperand(0), LBC->getType());
  if (HBC && HBC->getParent() != SI.getParent())
    HValue = Builder.CreateBitCast(HBC->getOperand(0), HBC->getType());

  bool IsLE = SI.getDataLayout().isLittleEndian();
  auto CreateSplitStore = [&](Value *V, bool Upper) {
    V = Builder.CreateZExtOrBitCast(V, SplitStoreType);
    Value *Addr = SI.getPointerOperand();
    Align Alignment = SI.getAlign();
    const bool IsOffsetStore = (IsLE && Upper) || (!IsLE && !Upper);
    if (IsOffsetStore) {
      Addr = Builder.CreateGEP(
          SplitStoreType, Addr,
          ConstantInt::get(Type::getInt32Ty(SI.getContext()), 1));

      // When splitting the store in half, naturally one half will retain the
      // alignment of the original wider store, regardless of whether it was
      // over-aligned or not, while the other will require adjustment.
      Alignment = commonAlignment(Alignment, HalfValBitSize / 8);
    }
    Builder.CreateAlignedStore(V, Addr, Alignment);
  };

  CreateSplitStore(LValue, false);
  CreateSplitStore(HValue, true);

  // Delete the old store.
  SI.eraseFromParent();
  return true;
}

// Return true if the GEP has two operands, the first operand is of a sequential
// type, and the second operand is a constant.
static bool GEPSequentialConstIndexed(GetElementPtrInst *GEP) {
  gep_type_iterator I = gep_type_begin(*GEP);
  return GEP->getNumOperands() == 2 && I.isSequential() &&
         isa<ConstantInt>(GEP->getOperand(1));
}

// Try unmerging GEPs to reduce liveness interference (register pressure) across
// IndirectBr edges. Since IndirectBr edges tend to touch on many blocks,
// reducing liveness interference across those edges benefits global register
// allocation. Currently handles only certain cases.
//
// For example, unmerge %GEPI and %UGEPI as below.
//
// ---------- BEFORE ----------
// SrcBlock:
//   ...
//   %GEPIOp = ...
//   ...
//   %GEPI = gep %GEPIOp, Idx
//   ...
//   indirectbr ... [ label %DstB0, label %DstB1, ... label %DstBi ... ]
//   (* %GEPI is alive on the indirectbr edges due to other uses ahead)
//   (* %GEPIOp is alive on the indirectbr edges only because of it's used by
//   %UGEPI)
//
// DstB0: ... (there may be a gep similar to %UGEPI to be unmerged)
// DstB1: ... (there may be a gep similar to %UGEPI to be unmerged)
// ...
//
// DstBi:
//   ...
//   %UGEPI = gep %GEPIOp, UIdx
// ...
// ---------------------------
//
// ---------- AFTER ----------
// SrcBlock:
//   ... (same as above)
//    (* %GEPI is still alive on the indirectbr edges)
//    (* %GEPIOp is no longer alive on the indirectbr edges as a result of the
//    unmerging)
// ...
//
// DstBi:
//   ...
//   %UGEPI = gep %GEPI, (UIdx-Idx)
//   ...
// ---------------------------
//
// The register pressure on the IndirectBr edges is reduced because %GEPIOp is
// no longer alive on them.
//
// We try to unmerge GEPs here in CodGenPrepare, as opposed to limiting merging
// of GEPs in the first place in InstCombiner::visitGetElementPtrInst() so as
// not to disable further simplications and optimizations as a result of GEP
// merging.
//
// Note this unmerging may increase the length of the data flow critical path
// (the path from %GEPIOp to %UGEPI would go through %GEPI), which is a tradeoff
// between the register pressure and the length of data-flow critical
// path. Restricting this to the uncommon IndirectBr case would minimize the
// impact of potentially longer critical path, if any, and the impact on compile
// time.
static bool tryUnmergingGEPsAcrossIndirectBr(GetElementPtrInst *GEPI,
                                             const TargetTransformInfo *TTI) {
  BasicBlock *SrcBlock = GEPI->getParent();
  // Check that SrcBlock ends with an IndirectBr. If not, give up. The common
  // (non-IndirectBr) cases exit early here.
  if (!isa<IndirectBrInst>(SrcBlock->getTerminator()))
    return false;
  // Check that GEPI is a simple gep with a single constant index.
  if (!GEPSequentialConstIndexed(GEPI))
    return false;
  ConstantInt *GEPIIdx = cast<ConstantInt>(GEPI->getOperand(1));
  // Check that GEPI is a cheap one.
  if (TTI->getIntImmCost(GEPIIdx->getValue(), GEPIIdx->getType(),
                         TargetTransformInfo::TCK_SizeAndLatency) >
      TargetTransformInfo::TCC_Basic)
    return false;
  Value *GEPIOp = GEPI->getOperand(0);
  // Check that GEPIOp is an instruction that's also defined in SrcBlock.
  if (!isa<Instruction>(GEPIOp))
    return false;
  auto *GEPIOpI = cast<Instruction>(GEPIOp);
  if (GEPIOpI->getParent() != SrcBlock)
    return false;
  // Check that GEP is used outside the block, meaning it's alive on the
  // IndirectBr edge(s).
  if (llvm::none_of(GEPI->users(), [&](User *Usr) {
        if (auto *I = dyn_cast<Instruction>(Usr)) {
          if (I->getParent() != SrcBlock) {
            return true;
          }
        }
        return false;
      }))
    return false;
  // The second elements of the GEP chains to be unmerged.
  std::vector<GetElementPtrInst *> UGEPIs;
  // Check each user of GEPIOp to check if unmerging would make GEPIOp not alive
  // on IndirectBr edges.
  for (User *Usr : GEPIOp->users()) {
    if (Usr == GEPI)
      continue;
    // Check if Usr is an Instruction. If not, give up.
    if (!isa<Instruction>(Usr))
      return false;
    auto *UI = cast<Instruction>(Usr);
    // Check if Usr in the same block as GEPIOp, which is fine, skip.
    if (UI->getParent() == SrcBlock)
      continue;
    // Check if Usr is a GEP. If not, give up.
    if (!isa<GetElementPtrInst>(Usr))
      return false;
    auto *UGEPI = cast<GetElementPtrInst>(Usr);
    // Check if UGEPI is a simple gep with a single constant index and GEPIOp is
    // the pointer operand to it. If so, record it in the vector. If not, give
    // up.
    if (!GEPSequentialConstIndexed(UGEPI))
      return false;
    if (UGEPI->getOperand(0) != GEPIOp)
      return false;
    if (UGEPI->getSourceElementType() != GEPI->getSourceElementType())
      return false;
    if (GEPIIdx->getType() !=
        cast<ConstantInt>(UGEPI->getOperand(1))->getType())
      return false;
    ConstantInt *UGEPIIdx = cast<ConstantInt>(UGEPI->getOperand(1));
    if (TTI->getIntImmCost(UGEPIIdx->getValue(), UGEPIIdx->getType(),
                           TargetTransformInfo::TCK_SizeAndLatency) >
        TargetTransformInfo::TCC_Basic)
      return false;
    UGEPIs.push_back(UGEPI);
  }
  if (UGEPIs.size() == 0)
    return false;
  // Check the materializing cost of (Uidx-Idx).
  for (GetElementPtrInst *UGEPI : UGEPIs) {
    ConstantInt *UGEPIIdx = cast<ConstantInt>(UGEPI->getOperand(1));
    APInt NewIdx = UGEPIIdx->getValue() - GEPIIdx->getValue();
    InstructionCost ImmCost = TTI->getIntImmCost(
        NewIdx, GEPIIdx->getType(), TargetTransformInfo::TCK_SizeAndLatency);
    if (ImmCost > TargetTransformInfo::TCC_Basic)
      return false;
  }
  // Now unmerge between GEPI and UGEPIs.
  for (GetElementPtrInst *UGEPI : UGEPIs) {
    UGEPI->setOperand(0, GEPI);
    ConstantInt *UGEPIIdx = cast<ConstantInt>(UGEPI->getOperand(1));
    Constant *NewUGEPIIdx = ConstantInt::get(
        GEPIIdx->getType(), UGEPIIdx->getValue() - GEPIIdx->getValue());
    UGEPI->setOperand(1, NewUGEPIIdx);
    // If GEPI is not inbounds but UGEPI is inbounds, change UGEPI to not
    // inbounds to avoid UB.
    if (!GEPI->isInBounds()) {
      UGEPI->setIsInBounds(false);
    }
  }
  // After unmerging, verify that GEPIOp is actually only used in SrcBlock (not
  // alive on IndirectBr edges).
  assert(llvm::none_of(GEPIOp->users(),
                       [&](User *Usr) {
                         return cast<Instruction>(Usr)->getParent() != SrcBlock;
                       }) &&
         "GEPIOp is used outside SrcBlock");
  return true;
}

static bool optimizeBranch(BranchInst *Branch, const TargetLowering &TLI,
                           SmallSet<BasicBlock *, 32> &FreshBBs,
                           bool IsHugeFunc) {
  // Try and convert
  //  %c = icmp ult %x, 8
  //  br %c, bla, blb
  //  %tc = lshr %x, 3
  // to
  //  %tc = lshr %x, 3
  //  %c = icmp eq %tc, 0
  //  br %c, bla, blb
  // Creating the cmp to zero can be better for the backend, especially if the
  // lshr produces flags that can be used automatically.
  if (!TLI.preferZeroCompareBranch() || !Branch->isConditional())
    return false;

  ICmpInst *Cmp = dyn_cast<ICmpInst>(Branch->getCondition());
  if (!Cmp || !isa<ConstantInt>(Cmp->getOperand(1)) || !Cmp->hasOneUse())
    return false;

  Value *X = Cmp->getOperand(0);
  APInt CmpC = cast<ConstantInt>(Cmp->getOperand(1))->getValue();

  for (auto *U : X->users()) {
    Instruction *UI = dyn_cast<Instruction>(U);
    // A quick dominance check
    if (!UI ||
        (UI->getParent() != Branch->getParent() &&
         UI->getParent() != Branch->getSuccessor(0) &&
         UI->getParent() != Branch->getSuccessor(1)) ||
        (UI->getParent() != Branch->getParent() &&
         !UI->getParent()->getSinglePredecessor()))
      continue;

    if (CmpC.isPowerOf2() && Cmp->getPredicate() == ICmpInst::ICMP_ULT &&
        match(UI, m_Shr(m_Specific(X), m_SpecificInt(CmpC.logBase2())))) {
      IRBuilder<> Builder(Branch);
      if (UI->getParent() != Branch->getParent())
        UI->moveBefore(Branch);
      UI->dropPoisonGeneratingFlags();
      Value *NewCmp = Builder.CreateCmp(ICmpInst::ICMP_EQ, UI,
                                        ConstantInt::get(UI->getType(), 0));
      LLVM_DEBUG(dbgs() << "Converting " << *Cmp << "\n");
      LLVM_DEBUG(dbgs() << " to compare on zero: " << *NewCmp << "\n");
      replaceAllUsesWith(Cmp, NewCmp, FreshBBs, IsHugeFunc);
      return true;
    }
    if (Cmp->isEquality() &&
        (match(UI, m_Add(m_Specific(X), m_SpecificInt(-CmpC))) ||
         match(UI, m_Sub(m_Specific(X), m_SpecificInt(CmpC))))) {
      IRBuilder<> Builder(Branch);
      if (UI->getParent() != Branch->getParent())
        UI->moveBefore(Branch);
      UI->dropPoisonGeneratingFlags();
      Value *NewCmp = Builder.CreateCmp(Cmp->getPredicate(), UI,
                                        ConstantInt::get(UI->getType(), 0));
      LLVM_DEBUG(dbgs() << "Converting " << *Cmp << "\n");
      LLVM_DEBUG(dbgs() << " to compare on zero: " << *NewCmp << "\n");
      replaceAllUsesWith(Cmp, NewCmp, FreshBBs, IsHugeFunc);
      return true;
    }
  }
  return false;
}

bool CodeGenPrepare::optimizeInst(Instruction *I, ModifyDT &ModifiedDT) {
  bool AnyChange = false;
  AnyChange = fixupDbgVariableRecordsOnInst(*I);

  // Bail out if we inserted the instruction to prevent optimizations from
  // stepping on each other's toes.
  if (InsertedInsts.count(I))
    return AnyChange;

  // TODO: Move into the switch on opcode below here.
  if (PHINode *P = dyn_cast<PHINode>(I)) {
    // It is possible for very late stage optimizations (such as SimplifyCFG)
    // to introduce PHI nodes too late to be cleaned up.  If we detect such a
    // trivial PHI, go ahead and zap it here.
    if (Value *V = simplifyInstruction(P, {*DL, TLInfo})) {
      LargeOffsetGEPMap.erase(P);
      replaceAllUsesWith(P, V, FreshBBs, IsHugeFunc);
      P->eraseFromParent();
      ++NumPHIsElim;
      return true;
    }
    return AnyChange;
  }

  if (CastInst *CI = dyn_cast<CastInst>(I)) {
    // If the source of the cast is a constant, then this should have
    // already been constant folded.  The only reason NOT to constant fold
    // it is if something (e.g. LSR) was careful to place the constant
    // evaluation in a block other than then one that uses it (e.g. to hoist
    // the address of globals out of a loop).  If this is the case, we don't
    // want to forward-subst the cast.
    if (isa<Constant>(CI->getOperand(0)))
      return AnyChange;

    if (OptimizeNoopCopyExpression(CI, *TLI, *DL))
      return true;

    if ((isa<UIToFPInst>(I) || isa<SIToFPInst>(I) || isa<FPToUIInst>(I) ||
         isa<TruncInst>(I)) &&
        TLI->optimizeExtendOrTruncateConversion(
            I, LI->getLoopFor(I->getParent()), *TTI))
      return true;

    if (isa<ZExtInst>(I) || isa<SExtInst>(I)) {
      /// Sink a zext or sext into its user blocks if the target type doesn't
      /// fit in one register
      if (TLI->getTypeAction(CI->getContext(),
                             TLI->getValueType(*DL, CI->getType())) ==
          TargetLowering::TypeExpandInteger) {
        return SinkCast(CI);
      } else {
        if (TLI->optimizeExtendOrTruncateConversion(
                I, LI->getLoopFor(I->getParent()), *TTI))
          return true;

        bool MadeChange = optimizeExt(I);
        return MadeChange | optimizeExtUses(I);
      }
    }
    return AnyChange;
  }

  if (auto *Cmp = dyn_cast<CmpInst>(I))
    if (optimizeCmp(Cmp, ModifiedDT))
      return true;

  if (match(I, m_URem(m_Value(), m_Value())))
    if (optimizeURem(I))
      return true;

  if (LoadInst *LI = dyn_cast<LoadInst>(I)) {
    LI->setMetadata(LLVMContext::MD_invariant_group, nullptr);
    bool Modified = optimizeLoadExt(LI);
    unsigned AS = LI->getPointerAddressSpace();
    Modified |= optimizeMemoryInst(I, I->getOperand(0), LI->getType(), AS);
    return Modified;
  }

  if (StoreInst *SI = dyn_cast<StoreInst>(I)) {
    if (splitMergedValStore(*SI, *DL, *TLI))
      return true;
    SI->setMetadata(LLVMContext::MD_invariant_group, nullptr);
    unsigned AS = SI->getPointerAddressSpace();
    return optimizeMemoryInst(I, SI->getOperand(1),
                              SI->getOperand(0)->getType(), AS);
  }

  if (AtomicRMWInst *RMW = dyn_cast<AtomicRMWInst>(I)) {
    unsigned AS = RMW->getPointerAddressSpace();
    return optimizeMemoryInst(I, RMW->getPointerOperand(), RMW->getType(), AS);
  }

  if (AtomicCmpXchgInst *CmpX = dyn_cast<AtomicCmpXchgInst>(I)) {
    unsigned AS = CmpX->getPointerAddressSpace();
    return optimizeMemoryInst(I, CmpX->getPointerOperand(),
                              CmpX->getCompareOperand()->getType(), AS);
  }

  BinaryOperator *BinOp = dyn_cast<BinaryOperator>(I);

  if (BinOp && BinOp->getOpcode() == Instruction::And && EnableAndCmpSinking &&
      sinkAndCmp0Expression(BinOp, *TLI, InsertedInsts))
    return true;

  // TODO: Move this into the switch on opcode - it handles shifts already.
  if (BinOp && (BinOp->getOpcode() == Instruction::AShr ||
                BinOp->getOpcode() == Instruction::LShr)) {
    ConstantInt *CI = dyn_cast<ConstantInt>(BinOp->getOperand(1));
    if (CI && TLI->hasExtractBitsInsn())
      if (OptimizeExtractBits(BinOp, CI, *TLI, *DL))
        return true;
  }

  if (GetElementPtrInst *GEPI = dyn_cast<GetElementPtrInst>(I)) {
    if (GEPI->hasAllZeroIndices()) {
      /// The GEP operand must be a pointer, so must its result -> BitCast
      Instruction *NC = new BitCastInst(GEPI->getOperand(0), GEPI->getType(),
                                        GEPI->getName(), GEPI->getIterator());
      NC->setDebugLoc(GEPI->getDebugLoc());
      replaceAllUsesWith(GEPI, NC, FreshBBs, IsHugeFunc);
      RecursivelyDeleteTriviallyDeadInstructions(
          GEPI, TLInfo, nullptr,
          [&](Value *V) { removeAllAssertingVHReferences(V); });
      ++NumGEPsElim;
      optimizeInst(NC, ModifiedDT);
      return true;
    }
    if (tryUnmergingGEPsAcrossIndirectBr(GEPI, TTI)) {
      return true;
    }
  }

  if (FreezeInst *FI = dyn_cast<FreezeInst>(I)) {
    // freeze(icmp a, const)) -> icmp (freeze a), const
    // This helps generate efficient conditional jumps.
    Instruction *CmpI = nullptr;
    if (ICmpInst *II = dyn_cast<ICmpInst>(FI->getOperand(0)))
      CmpI = II;
    else if (FCmpInst *F = dyn_cast<FCmpInst>(FI->getOperand(0)))
      CmpI = F->getFastMathFlags().none() ? F : nullptr;

    if (CmpI && CmpI->hasOneUse()) {
      auto Op0 = CmpI->getOperand(0), Op1 = CmpI->getOperand(1);
      bool Const0 = isa<ConstantInt>(Op0) || isa<ConstantFP>(Op0) ||
                    isa<ConstantPointerNull>(Op0);
      bool Const1 = isa<ConstantInt>(Op1) || isa<ConstantFP>(Op1) ||
                    isa<ConstantPointerNull>(Op1);
      if (Const0 || Const1) {
        if (!Const0 || !Const1) {
          auto *F = new FreezeInst(Const0 ? Op1 : Op0, "", CmpI->getIterator());
          F->takeName(FI);
          CmpI->setOperand(Const0 ? 1 : 0, F);
        }
        replaceAllUsesWith(FI, CmpI, FreshBBs, IsHugeFunc);
        FI->eraseFromParent();
        return true;
      }
    }
    return AnyChange;
  }

  if (tryToSinkFreeOperands(I))
    return true;

  switch (I->getOpcode()) {
  case Instruction::Shl:
  case Instruction::LShr:
  case Instruction::AShr:
    return optimizeShiftInst(cast<BinaryOperator>(I));
  case Instruction::Call:
    return optimizeCallInst(cast<CallInst>(I), ModifiedDT);
  case Instruction::Select:
    return optimizeSelectInst(cast<SelectInst>(I));
  case Instruction::ShuffleVector:
    return optimizeShuffleVectorInst(cast<ShuffleVectorInst>(I));
  case Instruction::Switch:
    return optimizeSwitchInst(cast<SwitchInst>(I));
  case Instruction::ExtractElement:
    return optimizeExtractElementInst(cast<ExtractElementInst>(I));
  case Instruction::Br:
    return optimizeBranch(cast<BranchInst>(I), *TLI, FreshBBs, IsHugeFunc);
  }

  return AnyChange;
}

/// Given an OR instruction, check to see if this is a bitreverse
/// idiom. If so, insert the new intrinsic and return true.
bool CodeGenPrepare::makeBitReverse(Instruction &I) {
  if (!I.getType()->isIntegerTy() ||
      !TLI->isOperationLegalOrCustom(ISD::BITREVERSE,
                                     TLI->getValueType(*DL, I.getType(), true)))
    return false;

  SmallVector<Instruction *, 4> Insts;
  if (!recognizeBSwapOrBitReverseIdiom(&I, false, true, Insts))
    return false;
  Instruction *LastInst = Insts.back();
  replaceAllUsesWith(&I, LastInst, FreshBBs, IsHugeFunc);
  RecursivelyDeleteTriviallyDeadInstructions(
      &I, TLInfo, nullptr,
      [&](Value *V) { removeAllAssertingVHReferences(V); });
  return true;
}

// In this pass we look for GEP and cast instructions that are used
// across basic blocks and rewrite them to improve basic-block-at-a-time
// selection.
bool CodeGenPrepare::optimizeBlock(BasicBlock &BB, ModifyDT &ModifiedDT) {
  SunkAddrs.clear();
  bool MadeChange = false;

  do {
    CurInstIterator = BB.begin();
    ModifiedDT = ModifyDT::NotModifyDT;
    while (CurInstIterator != BB.end()) {
      MadeChange |= optimizeInst(&*CurInstIterator++, ModifiedDT);
      if (ModifiedDT != ModifyDT::NotModifyDT) {
        // For huge function we tend to quickly go though the inner optmization
        // opportunities in the BB. So we go back to the BB head to re-optimize
        // each instruction instead of go back to the function head.
        if (IsHugeFunc) {
          DT.reset();
          getDT(*BB.getParent());
          break;
        } else {
          return true;
        }
      }
    }
  } while (ModifiedDT == ModifyDT::ModifyInstDT);

  bool MadeBitReverse = true;
  while (MadeBitReverse) {
    MadeBitReverse = false;
    for (auto &I : reverse(BB)) {
      if (makeBitReverse(I)) {
        MadeBitReverse = MadeChange = true;
        break;
      }
    }
  }
  MadeChange |= dupRetToEnableTailCallOpts(&BB, ModifiedDT);

  return MadeChange;
}

// Some CGP optimizations may move or alter what's computed in a block. Check
// whether a dbg.value intrinsic could be pointed at a more appropriate operand.
bool CodeGenPrepare::fixupDbgValue(Instruction *I) {
  assert(isa<DbgValueInst>(I));
  DbgValueInst &DVI = *cast<DbgValueInst>(I);

  // Does this dbg.value refer to a sunk address calculation?
  bool AnyChange = false;
  SmallDenseSet<Value *> LocationOps(DVI.location_ops().begin(),
                                     DVI.location_ops().end());
  for (Value *Location : LocationOps) {
    WeakTrackingVH SunkAddrVH = SunkAddrs[Location];
    Value *SunkAddr = SunkAddrVH.pointsToAliveValue() ? SunkAddrVH : nullptr;
    if (SunkAddr) {
      // Point dbg.value at locally computed address, which should give the best
      // opportunity to be accurately lowered. This update may change the type
      // of pointer being referred to; however this makes no difference to
      // debugging information, and we can't generate bitcasts that may affect
      // codegen.
      DVI.replaceVariableLocationOp(Location, SunkAddr);
      AnyChange = true;
    }
  }
  return AnyChange;
}

bool CodeGenPrepare::fixupDbgVariableRecordsOnInst(Instruction &I) {
  bool AnyChange = false;
  for (DbgVariableRecord &DVR : filterDbgVars(I.getDbgRecordRange()))
    AnyChange |= fixupDbgVariableRecord(DVR);
  return AnyChange;
}

// FIXME: should updating debug-info really cause the "changed" flag to fire,
// which can cause a function to be reprocessed?
bool CodeGenPrepare::fixupDbgVariableRecord(DbgVariableRecord &DVR) {
  if (DVR.Type != DbgVariableRecord::LocationType::Value &&
      DVR.Type != DbgVariableRecord::LocationType::Assign)
    return false;

  // Does this DbgVariableRecord refer to a sunk address calculation?
  bool AnyChange = false;
  SmallDenseSet<Value *> LocationOps(DVR.location_ops().begin(),
                                     DVR.location_ops().end());
  for (Value *Location : LocationOps) {
    WeakTrackingVH SunkAddrVH = SunkAddrs[Location];
    Value *SunkAddr = SunkAddrVH.pointsToAliveValue() ? SunkAddrVH : nullptr;
    if (SunkAddr) {
      // Point dbg.value at locally computed address, which should give the best
      // opportunity to be accurately lowered. This update may change the type
      // of pointer being referred to; however this makes no difference to
      // debugging information, and we can't generate bitcasts that may affect
      // codegen.
      DVR.replaceVariableLocationOp(Location, SunkAddr);
      AnyChange = true;
    }
  }
  return AnyChange;
}

static void DbgInserterHelper(DbgValueInst *DVI, Instruction *VI) {
  DVI->removeFromParent();
  if (isa<PHINode>(VI))
    DVI->insertBefore(&*VI->getParent()->getFirstInsertionPt());
  else
    DVI->insertAfter(VI);
}

static void DbgInserterHelper(DbgVariableRecord *DVR, Instruction *VI) {
  DVR->removeFromParent();
  BasicBlock *VIBB = VI->getParent();
  if (isa<PHINode>(VI))
    VIBB->insertDbgRecordBefore(DVR, VIBB->getFirstInsertionPt());
  else
    VIBB->insertDbgRecordAfter(DVR, VI);
}

// A llvm.dbg.value may be using a value before its definition, due to
// optimizations in this pass and others. Scan for such dbg.values, and rescue
// them by moving the dbg.value to immediately after the value definition.
// FIXME: Ideally this should never be necessary, and this has the potential
// to re-order dbg.value intrinsics.
bool CodeGenPrepare::placeDbgValues(Function &F) {
  bool MadeChange = false;
  DominatorTree DT(F);

  auto DbgProcessor = [&](auto *DbgItem, Instruction *Position) {
    SmallVector<Instruction *, 4> VIs;
    for (Value *V : DbgItem->location_ops())
      if (Instruction *VI = dyn_cast_or_null<Instruction>(V))
        VIs.push_back(VI);

    // This item may depend on multiple instructions, complicating any
    // potential sink. This block takes the defensive approach, opting to
    // "undef" the item if it has more than one instruction and any of them do
    // not dominate iem.
    for (Instruction *VI : VIs) {
      if (VI->isTerminator())
        continue;

      // If VI is a phi in a block with an EHPad terminator, we can't insert
      // after it.
      if (isa<PHINode>(VI) && VI->getParent()->getTerminator()->isEHPad())
        continue;

      // If the defining instruction dominates the dbg.value, we do not need
      // to move the dbg.value.
      if (DT.dominates(VI, Position))
        continue;

      // If we depend on multiple instructions and any of them doesn't
      // dominate this DVI, we probably can't salvage it: moving it to
      // after any of the instructions could cause us to lose the others.
      if (VIs.size() > 1) {
        LLVM_DEBUG(
            dbgs()
            << "Unable to find valid location for Debug Value, undefing:\n"
            << *DbgItem);
        DbgItem->setKillLocation();
        break;
      }

      LLVM_DEBUG(dbgs() << "Moving Debug Value before :\n"
                        << *DbgItem << ' ' << *VI);
      DbgInserterHelper(DbgItem, VI);
      MadeChange = true;
      ++NumDbgValueMoved;
    }
  };

  for (BasicBlock &BB : F) {
    for (Instruction &Insn : llvm::make_early_inc_range(BB)) {
      // Process dbg.value intrinsics.
      DbgValueInst *DVI = dyn_cast<DbgValueInst>(&Insn);
      if (DVI) {
        DbgProcessor(DVI, DVI);
        continue;
      }

      // If this isn't a dbg.value, process any attached DbgVariableRecord
      // records attached to this instruction.
      for (DbgVariableRecord &DVR : llvm::make_early_inc_range(
               filterDbgVars(Insn.getDbgRecordRange()))) {
        if (DVR.Type != DbgVariableRecord::LocationType::Value)
          continue;
        DbgProcessor(&DVR, &Insn);
      }
    }
  }

  return MadeChange;
}

// Group scattered pseudo probes in a block to favor SelectionDAG. Scattered
// probes can be chained dependencies of other regular DAG nodes and block DAG
// combine optimizations.
bool CodeGenPrepare::placePseudoProbes(Function &F) {
  bool MadeChange = false;
  for (auto &Block : F) {
    // Move the rest probes to the beginning of the block.
    auto FirstInst = Block.getFirstInsertionPt();
    while (FirstInst != Block.end() && FirstInst->isDebugOrPseudoInst())
      ++FirstInst;
    BasicBlock::iterator I(FirstInst);
    I++;
    while (I != Block.end()) {
      if (auto *II = dyn_cast<PseudoProbeInst>(I++)) {
        II->moveBefore(&*FirstInst);
        MadeChange = true;
      }
    }
  }
  return MadeChange;
}

/// Scale down both weights to fit into uint32_t.
static void scaleWeights(uint64_t &NewTrue, uint64_t &NewFalse) {
  uint64_t NewMax = (NewTrue > NewFalse) ? NewTrue : NewFalse;
  uint32_t Scale = (NewMax / std::numeric_limits<uint32_t>::max()) + 1;
  NewTrue = NewTrue / Scale;
  NewFalse = NewFalse / Scale;
}

/// Some targets prefer to split a conditional branch like:
/// \code
///   %0 = icmp ne i32 %a, 0
///   %1 = icmp ne i32 %b, 0
///   %or.cond = or i1 %0, %1
///   br i1 %or.cond, label %TrueBB, label %FalseBB
/// \endcode
/// into multiple branch instructions like:
/// \code
///   bb1:
///     %0 = icmp ne i32 %a, 0
///     br i1 %0, label %TrueBB, label %bb2
///   bb2:
///     %1 = icmp ne i32 %b, 0
///     br i1 %1, label %TrueBB, label %FalseBB
/// \endcode
/// This usually allows instruction selection to do even further optimizations
/// and combine the compare with the branch instruction. Currently this is
/// applied for targets which have "cheap" jump instructions.
///
/// FIXME: Remove the (equivalent?) implementation in SelectionDAG.
///
bool CodeGenPrepare::splitBranchCondition(Function &F, ModifyDT &ModifiedDT) {
  if (!TM->Options.EnableFastISel || TLI->isJumpExpensive())
    return false;

  bool MadeChange = false;
  for (auto &BB : F) {
    // Does this BB end with the following?
    //   %cond1 = icmp|fcmp|binary instruction ...
    //   %cond2 = icmp|fcmp|binary instruction ...
    //   %cond.or = or|and i1 %cond1, cond2
    //   br i1 %cond.or label %dest1, label %dest2"
    Instruction *LogicOp;
    BasicBlock *TBB, *FBB;
    if (!match(BB.getTerminator(),
               m_Br(m_OneUse(m_Instruction(LogicOp)), TBB, FBB)))
      continue;

    auto *Br1 = cast<BranchInst>(BB.getTerminator());
    if (Br1->getMetadata(LLVMContext::MD_unpredictable))
      continue;

    // The merging of mostly empty BB can cause a degenerate branch.
    if (TBB == FBB)
      continue;

    unsigned Opc;
    Value *Cond1, *Cond2;
    if (match(LogicOp,
              m_LogicalAnd(m_OneUse(m_Value(Cond1)), m_OneUse(m_Value(Cond2)))))
      Opc = Instruction::And;
    else if (match(LogicOp, m_LogicalOr(m_OneUse(m_Value(Cond1)),
                                        m_OneUse(m_Value(Cond2)))))
      Opc = Instruction::Or;
    else
      continue;

    auto IsGoodCond = [](Value *Cond) {
      return match(
          Cond,
          m_CombineOr(m_Cmp(), m_CombineOr(m_LogicalAnd(m_Value(), m_Value()),
                                           m_LogicalOr(m_Value(), m_Value()))));
    };
    if (!IsGoodCond(Cond1) || !IsGoodCond(Cond2))
      continue;

    LLVM_DEBUG(dbgs() << "Before branch condition splitting\n"; BB.dump());

    // Create a new BB.
    auto *TmpBB =
        BasicBlock::Create(BB.getContext(), BB.getName() + ".cond.split",
                           BB.getParent(), BB.getNextNode());
    if (IsHugeFunc)
      FreshBBs.insert(TmpBB);

    // Update original basic block by using the first condition directly by the
    // branch instruction and removing the no longer needed and/or instruction.
    Br1->setCondition(Cond1);
    LogicOp->eraseFromParent();

    // Depending on the condition we have to either replace the true or the
    // false successor of the original branch instruction.
    if (Opc == Instruction::And)
      Br1->setSuccessor(0, TmpBB);
    else
      Br1->setSuccessor(1, TmpBB);

    // Fill in the new basic block.
    auto *Br2 = IRBuilder<>(TmpBB).CreateCondBr(Cond2, TBB, FBB);
    if (auto *I = dyn_cast<Instruction>(Cond2)) {
      I->removeFromParent();
      I->insertBefore(Br2);
    }

    // Update PHI nodes in both successors. The original BB needs to be
    // replaced in one successor's PHI nodes, because the branch comes now from
    // the newly generated BB (NewBB). In the other successor we need to add one
    // incoming edge to the PHI nodes, because both branch instructions target
    // now the same successor. Depending on the original branch condition
    // (and/or) we have to swap the successors (TrueDest, FalseDest), so that
    // we perform the correct update for the PHI nodes.
    // This doesn't change the successor order of the just created branch
    // instruction (or any other instruction).
    if (Opc == Instruction::Or)
      std::swap(TBB, FBB);

    // Replace the old BB with the new BB.
    TBB->replacePhiUsesWith(&BB, TmpBB);

    // Add another incoming edge from the new BB.
    for (PHINode &PN : FBB->phis()) {
      auto *Val = PN.getIncomingValueForBlock(&BB);
      PN.addIncoming(Val, TmpBB);
    }

    // Update the branch weights (from SelectionDAGBuilder::
    // FindMergedConditions).
    if (Opc == Instruction::Or) {
      // Codegen X | Y as:
      // BB1:
      //   jmp_if_X TBB
      //   jmp TmpBB
      // TmpBB:
      //   jmp_if_Y TBB
      //   jmp FBB
      //

      // We have flexibility in setting Prob for BB1 and Prob for NewBB.
      // The requirement is that
      //   TrueProb for BB1 + (FalseProb for BB1 * TrueProb for TmpBB)
      //     = TrueProb for original BB.
      // Assuming the original weights are A and B, one choice is to set BB1's
      // weights to A and A+2B, and set TmpBB's weights to A and 2B. This choice
      // assumes that
      //   TrueProb for BB1 == FalseProb for BB1 * TrueProb for TmpBB.
      // Another choice is to assume TrueProb for BB1 equals to TrueProb for
      // TmpBB, but the math is more complicated.
      uint64_t TrueWeight, FalseWeight;
      if (extractBranchWeights(*Br1, TrueWeight, FalseWeight)) {
        uint64_t NewTrueWeight = TrueWeight;
        uint64_t NewFalseWeight = TrueWeight + 2 * FalseWeight;
        scaleWeights(NewTrueWeight, NewFalseWeight);
        Br1->setMetadata(LLVMContext::MD_prof,
                         MDBuilder(Br1->getContext())
                             .createBranchWeights(TrueWeight, FalseWeight,
                                                  hasBranchWeightOrigin(*Br1)));

        NewTrueWeight = TrueWeight;
        NewFalseWeight = 2 * FalseWeight;
        scaleWeights(NewTrueWeight, NewFalseWeight);
        Br2->setMetadata(LLVMContext::MD_prof,
                         MDBuilder(Br2->getContext())
                             .createBranchWeights(TrueWeight, FalseWeight));
      }
    } else {
      // Codegen X & Y as:
      // BB1:
      //   jmp_if_X TmpBB
      //   jmp FBB
      // TmpBB:
      //   jmp_if_Y TBB
      //   jmp FBB
      //
      //  This requires creation of TmpBB after CurBB.

      // We have flexibility in setting Prob for BB1 and Prob for TmpBB.
      // The requirement is that
      //   FalseProb for BB1 + (TrueProb for BB1 * FalseProb for TmpBB)
      //     = FalseProb for original BB.
      // Assuming the original weights are A and B, one choice is to set BB1's
      // weights to 2A+B and B, and set TmpBB's weights to 2A and B. This choice
      // assumes that
      //   FalseProb for BB1 == TrueProb for BB1 * FalseProb for TmpBB.
      uint64_t TrueWeight, FalseWeight;
      if (extractBranchWeights(*Br1, TrueWeight, FalseWeight)) {
        uint64_t NewTrueWeight = 2 * TrueWeight + FalseWeight;
        uint64_t NewFalseWeight = FalseWeight;
        scaleWeights(NewTrueWeight, NewFalseWeight);
        Br1->setMetadata(LLVMContext::MD_prof,
                         MDBuilder(Br1->getContext())
                             .createBranchWeights(TrueWeight, FalseWeight));

        NewTrueWeight = 2 * TrueWeight;
        NewFalseWeight = FalseWeight;
        scaleWeights(NewTrueWeight, NewFalseWeight);
        Br2->setMetadata(LLVMContext::MD_prof,
                         MDBuilder(Br2->getContext())
                             .createBranchWeights(TrueWeight, FalseWeight));
      }
    }

    ModifiedDT = ModifyDT::ModifyBBDT;
    MadeChange = true;

    LLVM_DEBUG(dbgs() << "After branch condition splitting\n"; BB.dump();
               TmpBB->dump());
  }
  return MadeChange;
}<|MERGE_RESOLUTION|>--- conflicted
+++ resolved
@@ -2155,11 +2155,7 @@
 static bool adjustIsPower2Test(CmpInst *Cmp, const TargetLowering &TLI,
                                const TargetTransformInfo &TTI,
                                const DataLayout &DL) {
-<<<<<<< HEAD
-  ICmpInst::Predicate Pred;
-=======
   CmpPredicate Pred;
->>>>>>> ce7c17d5
   if (!match(Cmp, m_ICmp(Pred, m_Intrinsic<Intrinsic::ctpop>(), m_One())))
     return false;
   if (!ICmpInst::isEquality(Pred))
