--- conflicted
+++ resolved
@@ -347,8 +347,6 @@
   return semantics.hasSignedRepr;
 }
 
-<<<<<<< HEAD
-=======
 bool APFloatBase::semanticsHasInf(const fltSemantics &semantics) {
   return semantics.nonFiniteBehavior == fltNonfiniteBehavior::IEEE754;
 }
@@ -357,7 +355,6 @@
   return semantics.nonFiniteBehavior != fltNonfiniteBehavior::FiniteOnly;
 }
 
->>>>>>> ce7c17d5
 bool APFloatBase::isRepresentableAsNormalIn(const fltSemantics &Src,
                                             const fltSemantics &Dst) {
   // Exponent range must be larger.
