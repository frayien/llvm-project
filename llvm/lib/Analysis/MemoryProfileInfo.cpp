//===-- MemoryProfileInfo.cpp - memory profile info ------------------------==//
//
// Part of the LLVM Project, under the Apache License v2.0 with LLVM Exceptions.
// See https://llvm.org/LICENSE.txt for license information.
// SPDX-License-Identifier: Apache-2.0 WITH LLVM-exception
//
//===----------------------------------------------------------------------===//
//
// This file contains utilities to analyze memory profile information.
//
//===----------------------------------------------------------------------===//

#include "llvm/Analysis/MemoryProfileInfo.h"
#include "llvm/IR/Constants.h"
#include "llvm/Support/CommandLine.h"

using namespace llvm;
using namespace llvm::memprof;

#define DEBUG_TYPE "memory-profile-info"

// Upper bound on lifetime access density (accesses per byte per lifetime sec)
// for marking an allocation cold.
cl::opt<float> MemProfLifetimeAccessDensityColdThreshold(
    "memprof-lifetime-access-density-cold-threshold", cl::init(0.05),
    cl::Hidden,
    cl::desc("The threshold the lifetime access density (accesses per byte per "
             "lifetime sec) must be under to consider an allocation cold"));

// Lower bound on lifetime to mark an allocation cold (in addition to accesses
// per byte per sec above). This is to avoid pessimizing short lived objects.
cl::opt<unsigned> MemProfAveLifetimeColdThreshold(
    "memprof-ave-lifetime-cold-threshold", cl::init(200), cl::Hidden,
    cl::desc("The average lifetime (s) for an allocation to be considered "
             "cold"));

// Lower bound on average lifetime accesses density (total life time access
// density / alloc count) for marking an allocation hot.
cl::opt<unsigned> MemProfMinAveLifetimeAccessDensityHotThreshold(
    "memprof-min-ave-lifetime-access-density-hot-threshold", cl::init(1000),
    cl::Hidden,
    cl::desc("The minimum TotalLifetimeAccessDensity / AllocCount for an "
             "allocation to be considered hot"));

cl::opt<bool> MemProfReportHintedSizes(
    "memprof-report-hinted-sizes", cl::init(false), cl::Hidden,
    cl::desc("Report total allocation sizes of hinted allocations"));

AllocationType llvm::memprof::getAllocType(uint64_t TotalLifetimeAccessDensity,
                                           uint64_t AllocCount,
                                           uint64_t TotalLifetime) {
  // The access densities are multiplied by 100 to hold 2 decimal places of
  // precision, so need to divide by 100.
  if (((float)TotalLifetimeAccessDensity) / AllocCount / 100 <
          MemProfLifetimeAccessDensityColdThreshold
      // Lifetime is expected to be in ms, so convert the threshold to ms.
      && ((float)TotalLifetime) / AllocCount >=
             MemProfAveLifetimeColdThreshold * 1000)
    return AllocationType::Cold;

  // The access densities are multiplied by 100 to hold 2 decimal places of
  // precision, so need to divide by 100.
  if (((float)TotalLifetimeAccessDensity) / AllocCount / 100 >
      MemProfMinAveLifetimeAccessDensityHotThreshold)
    return AllocationType::Hot;

  return AllocationType::NotCold;
}

MDNode *llvm::memprof::buildCallstackMetadata(ArrayRef<uint64_t> CallStack,
                                              LLVMContext &Ctx) {
  SmallVector<Metadata *, 8> StackVals;
  StackVals.reserve(CallStack.size());
  for (auto Id : CallStack) {
    auto *StackValMD =
        ValueAsMetadata::get(ConstantInt::get(Type::getInt64Ty(Ctx), Id));
    StackVals.push_back(StackValMD);
  }
  return MDNode::get(Ctx, StackVals);
}

MDNode *llvm::memprof::getMIBStackNode(const MDNode *MIB) {
  assert(MIB->getNumOperands() >= 2);
  // The stack metadata is the first operand of each memprof MIB metadata.
  return cast<MDNode>(MIB->getOperand(0));
}

AllocationType llvm::memprof::getMIBAllocType(const MDNode *MIB) {
  assert(MIB->getNumOperands() >= 2);
  // The allocation type is currently the second operand of each memprof
  // MIB metadata. This will need to change as we add additional allocation
  // types that can be applied based on the allocation profile data.
  auto *MDS = dyn_cast<MDString>(MIB->getOperand(1));
  assert(MDS);
  if (MDS->getString() == "cold") {
    return AllocationType::Cold;
  } else if (MDS->getString() == "hot") {
    return AllocationType::Hot;
  }
  return AllocationType::NotCold;
}

std::string llvm::memprof::getAllocTypeAttributeString(AllocationType Type) {
  switch (Type) {
  case AllocationType::NotCold:
    return "notcold";
    break;
  case AllocationType::Cold:
    return "cold";
    break;
  case AllocationType::Hot:
    return "hot";
    break;
  default:
    assert(false && "Unexpected alloc type");
  }
  llvm_unreachable("invalid alloc type");
}

static void addAllocTypeAttribute(LLVMContext &Ctx, CallBase *CI,
                                  AllocationType AllocType) {
  auto AllocTypeString = getAllocTypeAttributeString(AllocType);
  auto A = llvm::Attribute::get(Ctx, "memprof", AllocTypeString);
  CI->addFnAttr(A);
}

bool llvm::memprof::hasSingleAllocType(uint8_t AllocTypes) {
  const unsigned NumAllocTypes = llvm::popcount(AllocTypes);
  assert(NumAllocTypes != 0);
  return NumAllocTypes == 1;
}

void CallStackTrie::addCallStack(
    AllocationType AllocType, ArrayRef<uint64_t> StackIds,
    std::vector<ContextTotalSize> ContextSizeInfo) {
  bool First = true;
  CallStackTrieNode *Curr = nullptr;
  for (auto StackId : StackIds) {
    //  If this is the first stack frame, add or update alloc node.
    if (First) {
      First = false;
      if (Alloc) {
        assert(AllocStackId == StackId);
        Alloc->AllocTypes |= static_cast<uint8_t>(AllocType);
      } else {
        AllocStackId = StackId;
        Alloc = new CallStackTrieNode(AllocType);
      }
      Curr = Alloc;
      continue;
    }
    // Update existing caller node if it exists.
    auto Next = Curr->Callers.find(StackId);
    if (Next != Curr->Callers.end()) {
      Curr = Next->second;
      Curr->AllocTypes |= static_cast<uint8_t>(AllocType);
      continue;
    }
    // Otherwise add a new caller node.
    auto *New = new CallStackTrieNode(AllocType);
    Curr->Callers[StackId] = New;
    Curr = New;
  }
  assert(Curr);
  Curr->ContextSizeInfo.insert(Curr->ContextSizeInfo.end(),
                               ContextSizeInfo.begin(), ContextSizeInfo.end());
}

void CallStackTrie::addCallStack(MDNode *MIB) {
  MDNode *StackMD = getMIBStackNode(MIB);
  assert(StackMD);
  std::vector<uint64_t> CallStack;
  CallStack.reserve(StackMD->getNumOperands());
  for (const auto &MIBStackIter : StackMD->operands()) {
    auto *StackId = mdconst::dyn_extract<ConstantInt>(MIBStackIter);
    assert(StackId);
    CallStack.push_back(StackId->getZExtValue());
  }
  std::vector<ContextTotalSize> ContextSizeInfo;
  // Collect the context size information if it exists.
  if (MIB->getNumOperands() > 2) {
    for (unsigned I = 2; I < MIB->getNumOperands(); I++) {
      MDNode *ContextSizePair = dyn_cast<MDNode>(MIB->getOperand(I));
      assert(ContextSizePair->getNumOperands() == 2);
      uint64_t FullStackId =
          mdconst::dyn_extract<ConstantInt>(ContextSizePair->getOperand(0))
              ->getZExtValue();
      uint64_t TotalSize =
          mdconst::dyn_extract<ConstantInt>(ContextSizePair->getOperand(1))
              ->getZExtValue();
      ContextSizeInfo.push_back({FullStackId, TotalSize});
    }
  }
  addCallStack(getMIBAllocType(MIB), CallStack, std::move(ContextSizeInfo));
}

static MDNode *createMIBNode(LLVMContext &Ctx, ArrayRef<uint64_t> MIBCallStack,
<<<<<<< HEAD
                             AllocationType AllocType, uint64_t TotalSize) {
=======
                             AllocationType AllocType,
                             ArrayRef<ContextTotalSize> ContextSizeInfo) {
>>>>>>> ce7c17d5
  SmallVector<Metadata *> MIBPayload(
      {buildCallstackMetadata(MIBCallStack, Ctx)});
  MIBPayload.push_back(
      MDString::get(Ctx, getAllocTypeAttributeString(AllocType)));
  if (!ContextSizeInfo.empty()) {
    for (const auto &[FullStackId, TotalSize] : ContextSizeInfo) {
      auto *FullStackIdMD = ValueAsMetadata::get(
          ConstantInt::get(Type::getInt64Ty(Ctx), FullStackId));
      auto *TotalSizeMD = ValueAsMetadata::get(
          ConstantInt::get(Type::getInt64Ty(Ctx), TotalSize));
      auto *ContextSizeMD = MDNode::get(Ctx, {FullStackIdMD, TotalSizeMD});
      MIBPayload.push_back(ContextSizeMD);
    }
  }
  return MDNode::get(Ctx, MIBPayload);
}

void CallStackTrie::collectContextSizeInfo(
    CallStackTrieNode *Node, std::vector<ContextTotalSize> &ContextSizeInfo) {
  ContextSizeInfo.insert(ContextSizeInfo.end(), Node->ContextSizeInfo.begin(),
                         Node->ContextSizeInfo.end());
  for (auto &Caller : Node->Callers)
    collectContextSizeInfo(Caller.second, ContextSizeInfo);
}

// Recursive helper to trim contexts and create metadata nodes.
// Caller should have pushed Node's loc to MIBCallStack. Doing this in the
// caller makes it simpler to handle the many early returns in this method.
bool CallStackTrie::buildMIBNodes(CallStackTrieNode *Node, LLVMContext &Ctx,
                                  std::vector<uint64_t> &MIBCallStack,
                                  std::vector<Metadata *> &MIBNodes,
                                  bool CalleeHasAmbiguousCallerContext) {
  // Trim context below the first node in a prefix with a single alloc type.
  // Add an MIB record for the current call stack prefix.
  if (hasSingleAllocType(Node->AllocTypes)) {
    std::vector<ContextTotalSize> ContextSizeInfo;
    collectContextSizeInfo(Node, ContextSizeInfo);
    MIBNodes.push_back(createMIBNode(
        Ctx, MIBCallStack, (AllocationType)Node->AllocTypes, ContextSizeInfo));
    return true;
  }

  // We don't have a single allocation for all the contexts sharing this prefix,
  // so recursively descend into callers in trie.
  if (!Node->Callers.empty()) {
    bool NodeHasAmbiguousCallerContext = Node->Callers.size() > 1;
    bool AddedMIBNodesForAllCallerContexts = true;
    for (auto &Caller : Node->Callers) {
      MIBCallStack.push_back(Caller.first);
      AddedMIBNodesForAllCallerContexts &=
          buildMIBNodes(Caller.second, Ctx, MIBCallStack, MIBNodes,
                        NodeHasAmbiguousCallerContext);
      // Remove Caller.
      MIBCallStack.pop_back();
    }
    if (AddedMIBNodesForAllCallerContexts)
      return true;
    // We expect that the callers should be forced to add MIBs to disambiguate
    // the context in this case (see below).
    assert(!NodeHasAmbiguousCallerContext);
  }

  // If we reached here, then this node does not have a single allocation type,
  // and we didn't add metadata for a longer call stack prefix including any of
  // Node's callers. That means we never hit a single allocation type along all
  // call stacks with this prefix. This can happen due to recursion collapsing
  // or the stack being deeper than tracked by the profiler runtime, leading to
  // contexts with different allocation types being merged. In that case, we
  // trim the context just below the deepest context split, which is this
  // node if the callee has an ambiguous caller context (multiple callers),
  // since the recursive calls above returned false. Conservatively give it
  // non-cold allocation type.
  if (!CalleeHasAmbiguousCallerContext)
    return false;
  std::vector<ContextTotalSize> ContextSizeInfo;
  collectContextSizeInfo(Node, ContextSizeInfo);
  MIBNodes.push_back(createMIBNode(Ctx, MIBCallStack, AllocationType::NotCold,
                                   ContextSizeInfo));
  return true;
}

void CallStackTrie::addSingleAllocTypeAttribute(CallBase *CI, AllocationType AT,
                                                StringRef Descriptor) {
  addAllocTypeAttribute(CI->getContext(), CI, AT);
  if (MemProfReportHintedSizes) {
    std::vector<ContextTotalSize> ContextSizeInfo;
    collectContextSizeInfo(Alloc, ContextSizeInfo);
    for (const auto &[FullStackId, TotalSize] : ContextSizeInfo) {
      errs() << "MemProf hinting: Total size for full allocation context hash "
             << FullStackId << " and " << Descriptor << " alloc type "
             << getAllocTypeAttributeString(AT) << ": " << TotalSize << "\n";
    }
  }
}

// Build and attach the minimal necessary MIB metadata. If the alloc has a
// single allocation type, add a function attribute instead. Returns true if
// memprof metadata attached, false if not (attribute added).
bool CallStackTrie::buildAndAttachMIBMetadata(CallBase *CI) {
  if (hasSingleAllocType(Alloc->AllocTypes)) {
    addSingleAllocTypeAttribute(CI, (AllocationType)Alloc->AllocTypes,
                                "single");
    return false;
  }
  auto &Ctx = CI->getContext();
  std::vector<uint64_t> MIBCallStack;
  MIBCallStack.push_back(AllocStackId);
  std::vector<Metadata *> MIBNodes;
  assert(!Alloc->Callers.empty() && "addCallStack has not been called yet");
  // The last parameter is meant to say whether the callee of the given node
  // has more than one caller. Here the node being passed in is the alloc
  // and it has no callees. So it's false.
  if (buildMIBNodes(Alloc, Ctx, MIBCallStack, MIBNodes, false)) {
    assert(MIBCallStack.size() == 1 &&
           "Should only be left with Alloc's location in stack");
    CI->setMetadata(LLVMContext::MD_memprof, MDNode::get(Ctx, MIBNodes));
    return true;
  }
  // If there exists corner case that CallStackTrie has one chain to leaf
  // and all node in the chain have multi alloc type, conservatively give
  // it non-cold allocation type.
  // FIXME: Avoid this case before memory profile created. Alternatively, select
  // hint based on fraction cold.
  addSingleAllocTypeAttribute(CI, AllocationType::NotCold, "indistinguishable");
  return false;
}

template <>
CallStack<MDNode, MDNode::op_iterator>::CallStackIterator::CallStackIterator(
    const MDNode *N, bool End)
    : N(N) {
  if (!N)
    return;
  Iter = End ? N->op_end() : N->op_begin();
}

template <>
uint64_t
CallStack<MDNode, MDNode::op_iterator>::CallStackIterator::operator*() {
  assert(Iter != N->op_end());
  ConstantInt *StackIdCInt = mdconst::dyn_extract<ConstantInt>(*Iter);
  assert(StackIdCInt);
  return StackIdCInt->getZExtValue();
}

template <> uint64_t CallStack<MDNode, MDNode::op_iterator>::back() const {
  assert(N);
  return mdconst::dyn_extract<ConstantInt>(N->operands().back())
      ->getZExtValue();
}<|MERGE_RESOLUTION|>--- conflicted
+++ resolved
@@ -195,12 +195,8 @@
 }
 
 static MDNode *createMIBNode(LLVMContext &Ctx, ArrayRef<uint64_t> MIBCallStack,
-<<<<<<< HEAD
-                             AllocationType AllocType, uint64_t TotalSize) {
-=======
                              AllocationType AllocType,
                              ArrayRef<ContextTotalSize> ContextSizeInfo) {
->>>>>>> ce7c17d5
   SmallVector<Metadata *> MIBPayload(
       {buildCallstackMetadata(MIBCallStack, Ctx)});
   MIBPayload.push_back(
