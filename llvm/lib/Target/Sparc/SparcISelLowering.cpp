//===-- SparcISelLowering.cpp - Sparc DAG Lowering Implementation ---------===//
//
// Part of the LLVM Project, under the Apache License v2.0 with LLVM Exceptions.
// See https://llvm.org/LICENSE.txt for license information.
// SPDX-License-Identifier: Apache-2.0 WITH LLVM-exception
//
//===----------------------------------------------------------------------===//
//
// This file implements the interfaces that Sparc uses to lower LLVM code into a
// selection DAG.
//
//===----------------------------------------------------------------------===//

#include "SparcISelLowering.h"
#include "MCTargetDesc/SparcMCExpr.h"
#include "MCTargetDesc/SparcMCTargetDesc.h"
#include "SparcMachineFunctionInfo.h"
#include "SparcRegisterInfo.h"
#include "SparcTargetMachine.h"
#include "SparcTargetObjectFile.h"
#include "llvm/ADT/StringExtras.h"
#include "llvm/ADT/StringSwitch.h"
#include "llvm/CodeGen/CallingConvLower.h"
#include "llvm/CodeGen/MachineFrameInfo.h"
#include "llvm/CodeGen/MachineFunction.h"
#include "llvm/CodeGen/MachineInstrBuilder.h"
#include "llvm/CodeGen/MachineRegisterInfo.h"
#include "llvm/CodeGen/SelectionDAG.h"
#include "llvm/CodeGen/SelectionDAGNodes.h"
#include "llvm/CodeGen/TargetLowering.h"
#include "llvm/CodeGen/TargetLoweringObjectFileImpl.h"
#include "llvm/IR/DerivedTypes.h"
#include "llvm/IR/DiagnosticInfo.h"
#include "llvm/IR/Function.h"
#include "llvm/IR/Module.h"
#include "llvm/Support/ErrorHandling.h"
#include "llvm/Support/KnownBits.h"
using namespace llvm;


//===----------------------------------------------------------------------===//
// Calling Convention Implementation
//===----------------------------------------------------------------------===//

static bool CC_Sparc_Assign_SRet(unsigned &ValNo, MVT &ValVT,
                                 MVT &LocVT, CCValAssign::LocInfo &LocInfo,
                                 ISD::ArgFlagsTy &ArgFlags, CCState &State)
{
  assert (ArgFlags.isSRet());

  // Assign SRet argument.
  State.addLoc(CCValAssign::getCustomMem(ValNo, ValVT,
                                         0,
                                         LocVT, LocInfo));
  return true;
}

static bool CC_Sparc_Assign_Split_64(unsigned &ValNo, MVT &ValVT,
                                     MVT &LocVT, CCValAssign::LocInfo &LocInfo,
                                     ISD::ArgFlagsTy &ArgFlags, CCState &State)
{
  static const MCPhysReg RegList[] = {
    SP::I0, SP::I1, SP::I2, SP::I3, SP::I4, SP::I5
  };
  // Try to get first reg.
  if (Register Reg = State.AllocateReg(RegList)) {
    State.addLoc(CCValAssign::getCustomReg(ValNo, ValVT, Reg, LocVT, LocInfo));
  } else {
    // Assign whole thing in stack.
    State.addLoc(CCValAssign::getCustomMem(
        ValNo, ValVT, State.AllocateStack(8, Align(4)), LocVT, LocInfo));
    return true;
  }

  // Try to get second reg.
  if (Register Reg = State.AllocateReg(RegList))
    State.addLoc(CCValAssign::getCustomReg(ValNo, ValVT, Reg, LocVT, LocInfo));
  else
    State.addLoc(CCValAssign::getCustomMem(
        ValNo, ValVT, State.AllocateStack(4, Align(4)), LocVT, LocInfo));
  return true;
}

static bool CC_Sparc_Assign_Ret_Split_64(unsigned &ValNo, MVT &ValVT,
                                         MVT &LocVT, CCValAssign::LocInfo &LocInfo,
                                         ISD::ArgFlagsTy &ArgFlags, CCState &State)
{
  static const MCPhysReg RegList[] = {
    SP::I0, SP::I1, SP::I2, SP::I3, SP::I4, SP::I5
  };

  // Try to get first reg.
  if (Register Reg = State.AllocateReg(RegList))
    State.addLoc(CCValAssign::getCustomReg(ValNo, ValVT, Reg, LocVT, LocInfo));
  else
    return false;

  // Try to get second reg.
  if (Register Reg = State.AllocateReg(RegList))
    State.addLoc(CCValAssign::getCustomReg(ValNo, ValVT, Reg, LocVT, LocInfo));
  else
    return false;

  return true;
}

// Allocate a full-sized argument for the 64-bit ABI.
static bool Analyze_CC_Sparc64_Full(bool IsReturn, unsigned &ValNo, MVT &ValVT,
                                    MVT &LocVT, CCValAssign::LocInfo &LocInfo,
                                    ISD::ArgFlagsTy &ArgFlags, CCState &State) {
  assert((LocVT == MVT::f32 || LocVT == MVT::f128
          || LocVT.getSizeInBits() == 64) &&
         "Can't handle non-64 bits locations");

  // Stack space is allocated for all arguments starting from [%fp+BIAS+128].
  unsigned size      = (LocVT == MVT::f128) ? 16 : 8;
  Align alignment = (LocVT == MVT::f128) ? Align(16) : Align(8);
  unsigned Offset = State.AllocateStack(size, alignment);
  unsigned Reg = 0;

  if (LocVT == MVT::i64 && Offset < 6*8)
    // Promote integers to %i0-%i5.
    Reg = SP::I0 + Offset/8;
  else if (LocVT == MVT::f64 && Offset < 16*8)
    // Promote doubles to %d0-%d30. (Which LLVM calls D0-D15).
    Reg = SP::D0 + Offset/8;
  else if (LocVT == MVT::f32 && Offset < 16*8)
    // Promote floats to %f1, %f3, ...
    Reg = SP::F1 + Offset/4;
  else if (LocVT == MVT::f128 && Offset < 16*8)
    // Promote long doubles to %q0-%q28. (Which LLVM calls Q0-Q7).
    Reg = SP::Q0 + Offset/16;

  // Promote to register when possible, otherwise use the stack slot.
  if (Reg) {
    State.addLoc(CCValAssign::getReg(ValNo, ValVT, Reg, LocVT, LocInfo));
    return true;
  }

  // Bail out if this is a return CC and we run out of registers to place
  // values into.
  if (IsReturn)
    return false;

  // This argument goes on the stack in an 8-byte slot.
  // When passing floats, LocVT is smaller than 8 bytes. Adjust the offset to
  // the right-aligned float. The first 4 bytes of the stack slot are undefined.
  if (LocVT == MVT::f32)
    Offset += 4;

  State.addLoc(CCValAssign::getMem(ValNo, ValVT, Offset, LocVT, LocInfo));
  return true;
}

// Allocate a half-sized argument for the 64-bit ABI.
//
// This is used when passing { float, int } structs by value in registers.
static bool Analyze_CC_Sparc64_Half(bool IsReturn, unsigned &ValNo, MVT &ValVT,
                                    MVT &LocVT, CCValAssign::LocInfo &LocInfo,
                                    ISD::ArgFlagsTy &ArgFlags, CCState &State) {
  assert(LocVT.getSizeInBits() == 32 && "Can't handle non-32 bits locations");
  unsigned Offset = State.AllocateStack(4, Align(4));

  if (LocVT == MVT::f32 && Offset < 16*8) {
    // Promote floats to %f0-%f31.
    State.addLoc(CCValAssign::getReg(ValNo, ValVT, SP::F0 + Offset/4,
                                     LocVT, LocInfo));
    return true;
  }

  if (LocVT == MVT::i32 && Offset < 6*8) {
    // Promote integers to %i0-%i5, using half the register.
    unsigned Reg = SP::I0 + Offset/8;
    LocVT = MVT::i64;
    LocInfo = CCValAssign::AExt;

    // Set the Custom bit if this i32 goes in the high bits of a register.
    if (Offset % 8 == 0)
      State.addLoc(CCValAssign::getCustomReg(ValNo, ValVT, Reg,
                                             LocVT, LocInfo));
    else
      State.addLoc(CCValAssign::getReg(ValNo, ValVT, Reg, LocVT, LocInfo));
    return true;
  }

  // Bail out if this is a return CC and we run out of registers to place
  // values into.
  if (IsReturn)
    return false;

  State.addLoc(CCValAssign::getMem(ValNo, ValVT, Offset, LocVT, LocInfo));
  return true;
}

static bool CC_Sparc64_Full(unsigned &ValNo, MVT &ValVT, MVT &LocVT,
                            CCValAssign::LocInfo &LocInfo,
                            ISD::ArgFlagsTy &ArgFlags, CCState &State) {
  return Analyze_CC_Sparc64_Full(false, ValNo, ValVT, LocVT, LocInfo, ArgFlags,
                                 State);
}

static bool CC_Sparc64_Half(unsigned &ValNo, MVT &ValVT, MVT &LocVT,
                            CCValAssign::LocInfo &LocInfo,
                            ISD::ArgFlagsTy &ArgFlags, CCState &State) {
  return Analyze_CC_Sparc64_Half(false, ValNo, ValVT, LocVT, LocInfo, ArgFlags,
                                 State);
}

static bool RetCC_Sparc64_Full(unsigned &ValNo, MVT &ValVT, MVT &LocVT,
                               CCValAssign::LocInfo &LocInfo,
                               ISD::ArgFlagsTy &ArgFlags, CCState &State) {
  return Analyze_CC_Sparc64_Full(true, ValNo, ValVT, LocVT, LocInfo, ArgFlags,
                                 State);
}

static bool RetCC_Sparc64_Half(unsigned &ValNo, MVT &ValVT, MVT &LocVT,
                               CCValAssign::LocInfo &LocInfo,
                               ISD::ArgFlagsTy &ArgFlags, CCState &State) {
  return Analyze_CC_Sparc64_Half(true, ValNo, ValVT, LocVT, LocInfo, ArgFlags,
                                 State);
}

#include "SparcGenCallingConv.inc"

// The calling conventions in SparcCallingConv.td are described in terms of the
// callee's register window. This function translates registers to the
// corresponding caller window %o register.
static unsigned toCallerWindow(unsigned Reg) {
  static_assert(SP::I0 + 7 == SP::I7 && SP::O0 + 7 == SP::O7,
                "Unexpected enum");
  if (Reg >= SP::I0 && Reg <= SP::I7)
    return Reg - SP::I0 + SP::O0;
  return Reg;
}

bool SparcTargetLowering::CanLowerReturn(
    CallingConv::ID CallConv, MachineFunction &MF, bool isVarArg,
    const SmallVectorImpl<ISD::OutputArg> &Outs, LLVMContext &Context,
    const Type *RetTy) const {
  SmallVector<CCValAssign, 16> RVLocs;
  CCState CCInfo(CallConv, isVarArg, MF, RVLocs, Context);
  return CCInfo.CheckReturn(Outs, Subtarget->is64Bit() ? RetCC_Sparc64
                                                       : RetCC_Sparc32);
}

SDValue
SparcTargetLowering::LowerReturn(SDValue Chain, CallingConv::ID CallConv,
                                 bool IsVarArg,
                                 const SmallVectorImpl<ISD::OutputArg> &Outs,
                                 const SmallVectorImpl<SDValue> &OutVals,
                                 const SDLoc &DL, SelectionDAG &DAG) const {
  if (Subtarget->is64Bit())
    return LowerReturn_64(Chain, CallConv, IsVarArg, Outs, OutVals, DL, DAG);
  return LowerReturn_32(Chain, CallConv, IsVarArg, Outs, OutVals, DL, DAG);
}

SDValue
SparcTargetLowering::LowerReturn_32(SDValue Chain, CallingConv::ID CallConv,
                                    bool IsVarArg,
                                    const SmallVectorImpl<ISD::OutputArg> &Outs,
                                    const SmallVectorImpl<SDValue> &OutVals,
                                    const SDLoc &DL, SelectionDAG &DAG) const {
  MachineFunction &MF = DAG.getMachineFunction();

  // CCValAssign - represent the assignment of the return value to locations.
  SmallVector<CCValAssign, 16> RVLocs;

  // CCState - Info about the registers and stack slot.
  CCState CCInfo(CallConv, IsVarArg, DAG.getMachineFunction(), RVLocs,
                 *DAG.getContext());

  // Analyze return values.
  CCInfo.AnalyzeReturn(Outs, RetCC_Sparc32);

  SDValue Glue;
  SmallVector<SDValue, 4> RetOps(1, Chain);
  // Make room for the return address offset.
  RetOps.push_back(SDValue());

  // Copy the result values into the output registers.
  for (unsigned i = 0, realRVLocIdx = 0;
       i != RVLocs.size();
       ++i, ++realRVLocIdx) {
    CCValAssign &VA = RVLocs[i];
    assert(VA.isRegLoc() && "Can only return in registers!");

    SDValue Arg = OutVals[realRVLocIdx];

    if (VA.needsCustom()) {
      assert(VA.getLocVT() == MVT::v2i32);
      // Legalize ret v2i32 -> ret 2 x i32 (Basically: do what would
      // happen by default if this wasn't a legal type)

      SDValue Part0 = DAG.getNode(ISD::EXTRACT_VECTOR_ELT, DL, MVT::i32,
                                  Arg,
                                  DAG.getConstant(0, DL, getVectorIdxTy(DAG.getDataLayout())));
      SDValue Part1 = DAG.getNode(ISD::EXTRACT_VECTOR_ELT, DL, MVT::i32,
                                  Arg,
                                  DAG.getConstant(1, DL, getVectorIdxTy(DAG.getDataLayout())));

      Chain = DAG.getCopyToReg(Chain, DL, VA.getLocReg(), Part0, Glue);
      Glue = Chain.getValue(1);
      RetOps.push_back(DAG.getRegister(VA.getLocReg(), VA.getLocVT()));
      VA = RVLocs[++i]; // skip ahead to next loc
      Chain = DAG.getCopyToReg(Chain, DL, VA.getLocReg(), Part1,
                               Glue);
    } else
      Chain = DAG.getCopyToReg(Chain, DL, VA.getLocReg(), Arg, Glue);

    // Guarantee that all emitted copies are stuck together with flags.
    Glue = Chain.getValue(1);
    RetOps.push_back(DAG.getRegister(VA.getLocReg(), VA.getLocVT()));
  }

  unsigned RetAddrOffset = 8; // Call Inst + Delay Slot
  // If the function returns a struct, copy the SRetReturnReg to I0
  if (MF.getFunction().hasStructRetAttr()) {
    SparcMachineFunctionInfo *SFI = MF.getInfo<SparcMachineFunctionInfo>();
    Register Reg = SFI->getSRetReturnReg();
    if (!Reg)
      llvm_unreachable("sret virtual register not created in the entry block");
    auto PtrVT = getPointerTy(DAG.getDataLayout());
    SDValue Val = DAG.getCopyFromReg(Chain, DL, Reg, PtrVT);
    Chain = DAG.getCopyToReg(Chain, DL, SP::I0, Val, Glue);
    Glue = Chain.getValue(1);
    RetOps.push_back(DAG.getRegister(SP::I0, PtrVT));
    RetAddrOffset = 12; // CallInst + Delay Slot + Unimp
  }

  RetOps[0] = Chain;  // Update chain.
  RetOps[1] = DAG.getConstant(RetAddrOffset, DL, MVT::i32);

  // Add the glue if we have it.
  if (Glue.getNode())
    RetOps.push_back(Glue);

  return DAG.getNode(SPISD::RET_GLUE, DL, MVT::Other, RetOps);
}

// Lower return values for the 64-bit ABI.
// Return values are passed the exactly the same way as function arguments.
SDValue
SparcTargetLowering::LowerReturn_64(SDValue Chain, CallingConv::ID CallConv,
                                    bool IsVarArg,
                                    const SmallVectorImpl<ISD::OutputArg> &Outs,
                                    const SmallVectorImpl<SDValue> &OutVals,
                                    const SDLoc &DL, SelectionDAG &DAG) const {
  // CCValAssign - represent the assignment of the return value to locations.
  SmallVector<CCValAssign, 16> RVLocs;

  // CCState - Info about the registers and stack slot.
  CCState CCInfo(CallConv, IsVarArg, DAG.getMachineFunction(), RVLocs,
                 *DAG.getContext());

  // Analyze return values.
  CCInfo.AnalyzeReturn(Outs, RetCC_Sparc64);

  SDValue Glue;
  SmallVector<SDValue, 4> RetOps(1, Chain);

  // The second operand on the return instruction is the return address offset.
  // The return address is always %i7+8 with the 64-bit ABI.
  RetOps.push_back(DAG.getConstant(8, DL, MVT::i32));

  // Copy the result values into the output registers.
  for (unsigned i = 0; i != RVLocs.size(); ++i) {
    CCValAssign &VA = RVLocs[i];
    assert(VA.isRegLoc() && "Can only return in registers!");
    SDValue OutVal = OutVals[i];

    // Integer return values must be sign or zero extended by the callee.
    switch (VA.getLocInfo()) {
    case CCValAssign::Full: break;
    case CCValAssign::SExt:
      OutVal = DAG.getNode(ISD::SIGN_EXTEND, DL, VA.getLocVT(), OutVal);
      break;
    case CCValAssign::ZExt:
      OutVal = DAG.getNode(ISD::ZERO_EXTEND, DL, VA.getLocVT(), OutVal);
      break;
    case CCValAssign::AExt:
      OutVal = DAG.getNode(ISD::ANY_EXTEND, DL, VA.getLocVT(), OutVal);
      break;
    default:
      llvm_unreachable("Unknown loc info!");
    }

    // The custom bit on an i32 return value indicates that it should be passed
    // in the high bits of the register.
    if (VA.getValVT() == MVT::i32 && VA.needsCustom()) {
      OutVal = DAG.getNode(ISD::SHL, DL, MVT::i64, OutVal,
                           DAG.getConstant(32, DL, MVT::i32));

      // The next value may go in the low bits of the same register.
      // Handle both at once.
      if (i+1 < RVLocs.size() && RVLocs[i+1].getLocReg() == VA.getLocReg()) {
        SDValue NV = DAG.getNode(ISD::ZERO_EXTEND, DL, MVT::i64, OutVals[i+1]);
        OutVal = DAG.getNode(ISD::OR, DL, MVT::i64, OutVal, NV);
        // Skip the next value, it's already done.
        ++i;
      }
    }

    Chain = DAG.getCopyToReg(Chain, DL, VA.getLocReg(), OutVal, Glue);

    // Guarantee that all emitted copies are stuck together with flags.
    Glue = Chain.getValue(1);
    RetOps.push_back(DAG.getRegister(VA.getLocReg(), VA.getLocVT()));
  }

  RetOps[0] = Chain;  // Update chain.

  // Add the flag if we have it.
  if (Glue.getNode())
    RetOps.push_back(Glue);

  return DAG.getNode(SPISD::RET_GLUE, DL, MVT::Other, RetOps);
}

SDValue SparcTargetLowering::LowerFormalArguments(
    SDValue Chain, CallingConv::ID CallConv, bool IsVarArg,
    const SmallVectorImpl<ISD::InputArg> &Ins, const SDLoc &DL,
    SelectionDAG &DAG, SmallVectorImpl<SDValue> &InVals) const {
  if (Subtarget->is64Bit())
    return LowerFormalArguments_64(Chain, CallConv, IsVarArg, Ins,
                                   DL, DAG, InVals);
  return LowerFormalArguments_32(Chain, CallConv, IsVarArg, Ins,
                                 DL, DAG, InVals);
}

/// LowerFormalArguments32 - V8 uses a very simple ABI, where all values are
/// passed in either one or two GPRs, including FP values.  TODO: we should
/// pass FP values in FP registers for fastcc functions.
SDValue SparcTargetLowering::LowerFormalArguments_32(
    SDValue Chain, CallingConv::ID CallConv, bool isVarArg,
    const SmallVectorImpl<ISD::InputArg> &Ins, const SDLoc &dl,
    SelectionDAG &DAG, SmallVectorImpl<SDValue> &InVals) const {
  MachineFunction &MF = DAG.getMachineFunction();
  MachineRegisterInfo &RegInfo = MF.getRegInfo();
  SparcMachineFunctionInfo *FuncInfo = MF.getInfo<SparcMachineFunctionInfo>();

  // Assign locations to all of the incoming arguments.
  SmallVector<CCValAssign, 16> ArgLocs;
  CCState CCInfo(CallConv, isVarArg, DAG.getMachineFunction(), ArgLocs,
                 *DAG.getContext());
  CCInfo.AnalyzeFormalArguments(Ins, CC_Sparc32);

  const unsigned StackOffset = 92;
  bool IsLittleEndian = DAG.getDataLayout().isLittleEndian();

  unsigned InIdx = 0;
  for (unsigned i = 0, e = ArgLocs.size(); i != e; ++i, ++InIdx) {
    CCValAssign &VA = ArgLocs[i];

    if (Ins[InIdx].Flags.isSRet()) {
      if (InIdx != 0)
        report_fatal_error("sparc only supports sret on the first parameter");
      // Get SRet from [%fp+64].
      int FrameIdx = MF.getFrameInfo().CreateFixedObject(4, 64, true);
      SDValue FIPtr = DAG.getFrameIndex(FrameIdx, MVT::i32);
      SDValue Arg =
          DAG.getLoad(MVT::i32, dl, Chain, FIPtr, MachinePointerInfo());
      InVals.push_back(Arg);
      continue;
    }

    if (VA.isRegLoc()) {
      if (VA.needsCustom()) {
        assert(VA.getLocVT() == MVT::f64 || VA.getLocVT() == MVT::v2i32);

        Register VRegHi = RegInfo.createVirtualRegister(&SP::IntRegsRegClass);
        MF.getRegInfo().addLiveIn(VA.getLocReg(), VRegHi);
        SDValue HiVal = DAG.getCopyFromReg(Chain, dl, VRegHi, MVT::i32);

        assert(i+1 < e);
        CCValAssign &NextVA = ArgLocs[++i];

        SDValue LoVal;
        if (NextVA.isMemLoc()) {
          int FrameIdx = MF.getFrameInfo().
            CreateFixedObject(4, StackOffset+NextVA.getLocMemOffset(),true);
          SDValue FIPtr = DAG.getFrameIndex(FrameIdx, MVT::i32);
          LoVal = DAG.getLoad(MVT::i32, dl, Chain, FIPtr, MachinePointerInfo());
        } else {
          Register loReg = MF.addLiveIn(NextVA.getLocReg(),
                                        &SP::IntRegsRegClass);
          LoVal = DAG.getCopyFromReg(Chain, dl, loReg, MVT::i32);
        }

        if (IsLittleEndian)
          std::swap(LoVal, HiVal);

        SDValue WholeValue =
          DAG.getNode(ISD::BUILD_PAIR, dl, MVT::i64, LoVal, HiVal);
        WholeValue = DAG.getNode(ISD::BITCAST, dl, VA.getLocVT(), WholeValue);
        InVals.push_back(WholeValue);
        continue;
      }
      Register VReg = RegInfo.createVirtualRegister(&SP::IntRegsRegClass);
      MF.getRegInfo().addLiveIn(VA.getLocReg(), VReg);
      SDValue Arg = DAG.getCopyFromReg(Chain, dl, VReg, MVT::i32);
      if (VA.getLocVT() == MVT::f32)
        Arg = DAG.getNode(ISD::BITCAST, dl, MVT::f32, Arg);
      else if (VA.getLocVT() != MVT::i32) {
        Arg = DAG.getNode(ISD::AssertSext, dl, MVT::i32, Arg,
                          DAG.getValueType(VA.getLocVT()));
        Arg = DAG.getNode(ISD::TRUNCATE, dl, VA.getLocVT(), Arg);
      }
      InVals.push_back(Arg);
      continue;
    }

    assert(VA.isMemLoc());

    unsigned Offset = VA.getLocMemOffset()+StackOffset;
    auto PtrVT = getPointerTy(DAG.getDataLayout());

    if (VA.needsCustom()) {
      assert(VA.getValVT() == MVT::f64 || VA.getValVT() == MVT::v2i32);
      // If it is double-word aligned, just load.
      if (Offset % 8 == 0) {
        int FI = MF.getFrameInfo().CreateFixedObject(8,
                                                     Offset,
                                                     true);
        SDValue FIPtr = DAG.getFrameIndex(FI, PtrVT);
        SDValue Load =
            DAG.getLoad(VA.getValVT(), dl, Chain, FIPtr, MachinePointerInfo());
        InVals.push_back(Load);
        continue;
      }

      int FI = MF.getFrameInfo().CreateFixedObject(4,
                                                   Offset,
                                                   true);
      SDValue FIPtr = DAG.getFrameIndex(FI, PtrVT);
      SDValue HiVal =
          DAG.getLoad(MVT::i32, dl, Chain, FIPtr, MachinePointerInfo());
      int FI2 = MF.getFrameInfo().CreateFixedObject(4,
                                                    Offset+4,
                                                    true);
      SDValue FIPtr2 = DAG.getFrameIndex(FI2, PtrVT);

      SDValue LoVal =
          DAG.getLoad(MVT::i32, dl, Chain, FIPtr2, MachinePointerInfo());

      if (IsLittleEndian)
        std::swap(LoVal, HiVal);

      SDValue WholeValue =
        DAG.getNode(ISD::BUILD_PAIR, dl, MVT::i64, LoVal, HiVal);
      WholeValue = DAG.getNode(ISD::BITCAST, dl, VA.getValVT(), WholeValue);
      InVals.push_back(WholeValue);
      continue;
    }

    int FI = MF.getFrameInfo().CreateFixedObject(4,
                                                 Offset,
                                                 true);
    SDValue FIPtr = DAG.getFrameIndex(FI, PtrVT);
    SDValue Load ;
    if (VA.getValVT() == MVT::i32 || VA.getValVT() == MVT::f32) {
      Load = DAG.getLoad(VA.getValVT(), dl, Chain, FIPtr, MachinePointerInfo());
    } else if (VA.getValVT() == MVT::f128) {
      report_fatal_error("SPARCv8 does not handle f128 in calls; "
                         "pass indirectly");
    } else {
      // We shouldn't see any other value types here.
      llvm_unreachable("Unexpected ValVT encountered in frame lowering.");
    }
    InVals.push_back(Load);
  }

  if (MF.getFunction().hasStructRetAttr()) {
    // Copy the SRet Argument to SRetReturnReg.
    SparcMachineFunctionInfo *SFI = MF.getInfo<SparcMachineFunctionInfo>();
    Register Reg = SFI->getSRetReturnReg();
    if (!Reg) {
      Reg = MF.getRegInfo().createVirtualRegister(&SP::IntRegsRegClass);
      SFI->setSRetReturnReg(Reg);
    }
    SDValue Copy = DAG.getCopyToReg(DAG.getEntryNode(), dl, Reg, InVals[0]);
    Chain = DAG.getNode(ISD::TokenFactor, dl, MVT::Other, Copy, Chain);
  }

  // Store remaining ArgRegs to the stack if this is a varargs function.
  if (isVarArg) {
    static const MCPhysReg ArgRegs[] = {
      SP::I0, SP::I1, SP::I2, SP::I3, SP::I4, SP::I5
    };
    unsigned NumAllocated = CCInfo.getFirstUnallocated(ArgRegs);
    const MCPhysReg *CurArgReg = ArgRegs+NumAllocated, *ArgRegEnd = ArgRegs+6;
    unsigned ArgOffset = CCInfo.getStackSize();
    if (NumAllocated == 6)
      ArgOffset += StackOffset;
    else {
      assert(!ArgOffset);
      ArgOffset = 68+4*NumAllocated;
    }

    // Remember the vararg offset for the va_start implementation.
    FuncInfo->setVarArgsFrameOffset(ArgOffset);

    std::vector<SDValue> OutChains;

    for (; CurArgReg != ArgRegEnd; ++CurArgReg) {
      Register VReg = RegInfo.createVirtualRegister(&SP::IntRegsRegClass);
      MF.getRegInfo().addLiveIn(*CurArgReg, VReg);
      SDValue Arg = DAG.getCopyFromReg(DAG.getRoot(), dl, VReg, MVT::i32);

      int FrameIdx = MF.getFrameInfo().CreateFixedObject(4, ArgOffset,
                                                         true);
      SDValue FIPtr = DAG.getFrameIndex(FrameIdx, MVT::i32);

      OutChains.push_back(
          DAG.getStore(DAG.getRoot(), dl, Arg, FIPtr, MachinePointerInfo()));
      ArgOffset += 4;
    }

    if (!OutChains.empty()) {
      OutChains.push_back(Chain);
      Chain = DAG.getNode(ISD::TokenFactor, dl, MVT::Other, OutChains);
    }
  }

  return Chain;
}

// Lower formal arguments for the 64 bit ABI.
SDValue SparcTargetLowering::LowerFormalArguments_64(
    SDValue Chain, CallingConv::ID CallConv, bool IsVarArg,
    const SmallVectorImpl<ISD::InputArg> &Ins, const SDLoc &DL,
    SelectionDAG &DAG, SmallVectorImpl<SDValue> &InVals) const {
  MachineFunction &MF = DAG.getMachineFunction();

  // Analyze arguments according to CC_Sparc64.
  SmallVector<CCValAssign, 16> ArgLocs;
  CCState CCInfo(CallConv, IsVarArg, DAG.getMachineFunction(), ArgLocs,
                 *DAG.getContext());
  CCInfo.AnalyzeFormalArguments(Ins, CC_Sparc64);

  // The argument array begins at %fp+BIAS+128, after the register save area.
  const unsigned ArgArea = 128;

  for (const CCValAssign &VA : ArgLocs) {
    if (VA.isRegLoc()) {
      // This argument is passed in a register.
      // All integer register arguments are promoted by the caller to i64.

      // Create a virtual register for the promoted live-in value.
      Register VReg = MF.addLiveIn(VA.getLocReg(),
                                   getRegClassFor(VA.getLocVT()));
      SDValue Arg = DAG.getCopyFromReg(Chain, DL, VReg, VA.getLocVT());

      // Get the high bits for i32 struct elements.
      if (VA.getValVT() == MVT::i32 && VA.needsCustom())
        Arg = DAG.getNode(ISD::SRL, DL, VA.getLocVT(), Arg,
                          DAG.getConstant(32, DL, MVT::i32));

      // The caller promoted the argument, so insert an Assert?ext SDNode so we
      // won't promote the value again in this function.
      switch (VA.getLocInfo()) {
      case CCValAssign::SExt:
        Arg = DAG.getNode(ISD::AssertSext, DL, VA.getLocVT(), Arg,
                          DAG.getValueType(VA.getValVT()));
        break;
      case CCValAssign::ZExt:
        Arg = DAG.getNode(ISD::AssertZext, DL, VA.getLocVT(), Arg,
                          DAG.getValueType(VA.getValVT()));
        break;
      default:
        break;
      }

      // Truncate the register down to the argument type.
      if (VA.isExtInLoc())
        Arg = DAG.getNode(ISD::TRUNCATE, DL, VA.getValVT(), Arg);

      InVals.push_back(Arg);
      continue;
    }

    // The registers are exhausted. This argument was passed on the stack.
    assert(VA.isMemLoc());
    // The CC_Sparc64_Full/Half functions compute stack offsets relative to the
    // beginning of the arguments area at %fp+BIAS+128.
    unsigned Offset = VA.getLocMemOffset() + ArgArea;
    unsigned ValSize = VA.getValVT().getSizeInBits() / 8;
    // Adjust offset for extended arguments, SPARC is big-endian.
    // The caller will have written the full slot with extended bytes, but we
    // prefer our own extending loads.
    if (VA.isExtInLoc())
      Offset += 8 - ValSize;
    int FI = MF.getFrameInfo().CreateFixedObject(ValSize, Offset, true);
    InVals.push_back(
        DAG.getLoad(VA.getValVT(), DL, Chain,
                    DAG.getFrameIndex(FI, getPointerTy(MF.getDataLayout())),
                    MachinePointerInfo::getFixedStack(MF, FI)));
  }

  if (!IsVarArg)
    return Chain;

  // This function takes variable arguments, some of which may have been passed
  // in registers %i0-%i5. Variable floating point arguments are never passed
  // in floating point registers. They go on %i0-%i5 or on the stack like
  // integer arguments.
  //
  // The va_start intrinsic needs to know the offset to the first variable
  // argument.
  unsigned ArgOffset = CCInfo.getStackSize();
  SparcMachineFunctionInfo *FuncInfo = MF.getInfo<SparcMachineFunctionInfo>();
  // Skip the 128 bytes of register save area.
  FuncInfo->setVarArgsFrameOffset(ArgOffset + ArgArea +
                                  Subtarget->getStackPointerBias());

  // Save the variable arguments that were passed in registers.
  // The caller is required to reserve stack space for 6 arguments regardless
  // of how many arguments were actually passed.
  SmallVector<SDValue, 8> OutChains;
  for (; ArgOffset < 6*8; ArgOffset += 8) {
    Register VReg = MF.addLiveIn(SP::I0 + ArgOffset/8, &SP::I64RegsRegClass);
    SDValue VArg = DAG.getCopyFromReg(Chain, DL, VReg, MVT::i64);
    int FI = MF.getFrameInfo().CreateFixedObject(8, ArgOffset + ArgArea, true);
    auto PtrVT = getPointerTy(MF.getDataLayout());
    OutChains.push_back(
        DAG.getStore(Chain, DL, VArg, DAG.getFrameIndex(FI, PtrVT),
                     MachinePointerInfo::getFixedStack(MF, FI)));
  }

  if (!OutChains.empty())
    Chain = DAG.getNode(ISD::TokenFactor, DL, MVT::Other, OutChains);

  return Chain;
}

// Check whether any of the argument registers are reserved
static bool isAnyArgRegReserved(const SparcRegisterInfo *TRI,
                                const MachineFunction &MF) {
  // The register window design means that outgoing parameters at O*
  // will appear in the callee as I*.
  // Be conservative and check both sides of the register names.
  bool Outgoing =
      llvm::any_of(SP::GPROutgoingArgRegClass, [TRI, &MF](MCPhysReg r) {
        return TRI->isReservedReg(MF, r);
      });
  bool Incoming =
      llvm::any_of(SP::GPRIncomingArgRegClass, [TRI, &MF](MCPhysReg r) {
        return TRI->isReservedReg(MF, r);
      });
  return Outgoing || Incoming;
}

static void emitReservedArgRegCallError(const MachineFunction &MF) {
  const Function &F = MF.getFunction();
  F.getContext().diagnose(DiagnosticInfoUnsupported{
      F, ("SPARC doesn't support"
          " function calls if any of the argument registers is reserved.")});
}

SDValue
SparcTargetLowering::LowerCall(TargetLowering::CallLoweringInfo &CLI,
                               SmallVectorImpl<SDValue> &InVals) const {
  if (Subtarget->is64Bit())
    return LowerCall_64(CLI, InVals);
  return LowerCall_32(CLI, InVals);
}

static bool hasReturnsTwiceAttr(SelectionDAG &DAG, SDValue Callee,
                                const CallBase *Call) {
  if (Call)
    return Call->hasFnAttr(Attribute::ReturnsTwice);

  const Function *CalleeFn = nullptr;
  if (GlobalAddressSDNode *G = dyn_cast<GlobalAddressSDNode>(Callee)) {
    CalleeFn = dyn_cast<Function>(G->getGlobal());
  } else if (ExternalSymbolSDNode *E =
             dyn_cast<ExternalSymbolSDNode>(Callee)) {
    const Function &Fn = DAG.getMachineFunction().getFunction();
    const Module *M = Fn.getParent();
    const char *CalleeName = E->getSymbol();
    CalleeFn = M->getFunction(CalleeName);
  }

  if (!CalleeFn)
    return false;
  return CalleeFn->hasFnAttribute(Attribute::ReturnsTwice);
}

/// IsEligibleForTailCallOptimization - Check whether the call is eligible
/// for tail call optimization.
bool SparcTargetLowering::IsEligibleForTailCallOptimization(
    CCState &CCInfo, CallLoweringInfo &CLI, MachineFunction &MF) const {

  auto &Outs = CLI.Outs;
  auto &Caller = MF.getFunction();

  // Do not tail call opt functions with "disable-tail-calls" attribute.
  if (Caller.getFnAttribute("disable-tail-calls").getValueAsString() == "true")
    return false;

  // Do not tail call opt if the stack is used to pass parameters.
  // 64-bit targets have a slightly higher limit since the ABI requires
  // to allocate some space even when all the parameters fit inside registers.
  unsigned StackSizeLimit = Subtarget->is64Bit() ? 48 : 0;
  if (CCInfo.getStackSize() > StackSizeLimit)
    return false;

  // Do not tail call opt if either the callee or caller returns
  // a struct and the other does not.
  if (!Outs.empty() && Caller.hasStructRetAttr() != Outs[0].Flags.isSRet())
    return false;

  // Byval parameters hand the function a pointer directly into the stack area
  // we want to reuse during a tail call.
  for (auto &Arg : Outs)
    if (Arg.Flags.isByVal())
      return false;

  return true;
}

// Lower a call for the 32-bit ABI.
SDValue
SparcTargetLowering::LowerCall_32(TargetLowering::CallLoweringInfo &CLI,
                                  SmallVectorImpl<SDValue> &InVals) const {
  SelectionDAG &DAG                     = CLI.DAG;
  SDLoc &dl                             = CLI.DL;
  SmallVectorImpl<ISD::OutputArg> &Outs = CLI.Outs;
  SmallVectorImpl<SDValue> &OutVals     = CLI.OutVals;
  SmallVectorImpl<ISD::InputArg> &Ins   = CLI.Ins;
  SDValue Chain                         = CLI.Chain;
  SDValue Callee                        = CLI.Callee;
  bool &isTailCall                      = CLI.IsTailCall;
  CallingConv::ID CallConv              = CLI.CallConv;
  bool isVarArg                         = CLI.IsVarArg;
  MachineFunction &MF = DAG.getMachineFunction();

  // Analyze operands of the call, assigning locations to each operand.
  SmallVector<CCValAssign, 16> ArgLocs;
  CCState CCInfo(CallConv, isVarArg, DAG.getMachineFunction(), ArgLocs,
                 *DAG.getContext());
  CCInfo.AnalyzeCallOperands(Outs, CC_Sparc32);

  isTailCall = isTailCall && IsEligibleForTailCallOptimization(
                                 CCInfo, CLI, DAG.getMachineFunction());

  // Get the size of the outgoing arguments stack space requirement.
  unsigned ArgsSize = CCInfo.getStackSize();

  // Keep stack frames 8-byte aligned.
  ArgsSize = (ArgsSize+7) & ~7;

  MachineFrameInfo &MFI = DAG.getMachineFunction().getFrameInfo();

  // Create local copies for byval args.
  SmallVector<SDValue, 8> ByValArgs;
  for (unsigned i = 0,  e = Outs.size(); i != e; ++i) {
    ISD::ArgFlagsTy Flags = Outs[i].Flags;
    if (!Flags.isByVal())
      continue;

    SDValue Arg = OutVals[i];
    unsigned Size = Flags.getByValSize();
    Align Alignment = Flags.getNonZeroByValAlign();

    if (Size > 0U) {
      int FI = MFI.CreateStackObject(Size, Alignment, false);
      SDValue FIPtr = DAG.getFrameIndex(FI, getPointerTy(DAG.getDataLayout()));
      SDValue SizeNode = DAG.getConstant(Size, dl, MVT::i32);

      Chain = DAG.getMemcpy(Chain, dl, FIPtr, Arg, SizeNode, Alignment,
                            false,        // isVolatile,
                            (Size <= 32), // AlwaysInline if size <= 32,
                            /*CI=*/nullptr, std::nullopt, MachinePointerInfo(),
                            MachinePointerInfo());
      ByValArgs.push_back(FIPtr);
    }
    else {
      SDValue nullVal;
      ByValArgs.push_back(nullVal);
    }
  }

  assert(!isTailCall || ArgsSize == 0);

  if (!isTailCall)
    Chain = DAG.getCALLSEQ_START(Chain, ArgsSize, 0, dl);

  SmallVector<std::pair<unsigned, SDValue>, 8> RegsToPass;
  SmallVector<SDValue, 8> MemOpChains;

  const unsigned StackOffset = 92;
  bool hasStructRetAttr = false;
  unsigned SRetArgSize = 0;
  // Walk the register/memloc assignments, inserting copies/loads.
  for (unsigned i = 0, realArgIdx = 0, byvalArgIdx = 0, e = ArgLocs.size();
       i != e;
       ++i, ++realArgIdx) {
    CCValAssign &VA = ArgLocs[i];
    SDValue Arg = OutVals[realArgIdx];

    ISD::ArgFlagsTy Flags = Outs[realArgIdx].Flags;

    // Use local copy if it is a byval arg.
    if (Flags.isByVal()) {
      Arg = ByValArgs[byvalArgIdx++];
      if (!Arg) {
        continue;
      }
    }

    // Promote the value if needed.
    switch (VA.getLocInfo()) {
    default: llvm_unreachable("Unknown loc info!");
    case CCValAssign::Full: break;
    case CCValAssign::SExt:
      Arg = DAG.getNode(ISD::SIGN_EXTEND, dl, VA.getLocVT(), Arg);
      break;
    case CCValAssign::ZExt:
      Arg = DAG.getNode(ISD::ZERO_EXTEND, dl, VA.getLocVT(), Arg);
      break;
    case CCValAssign::AExt:
      Arg = DAG.getNode(ISD::ANY_EXTEND, dl, VA.getLocVT(), Arg);
      break;
    case CCValAssign::BCvt:
      Arg = DAG.getNode(ISD::BITCAST, dl, VA.getLocVT(), Arg);
      break;
    }

    if (Flags.isSRet()) {
      assert(VA.needsCustom());

      if (isTailCall)
        continue;

      // store SRet argument in %sp+64
      SDValue StackPtr = DAG.getRegister(SP::O6, MVT::i32);
      SDValue PtrOff = DAG.getIntPtrConstant(64, dl);
      PtrOff = DAG.getNode(ISD::ADD, dl, MVT::i32, StackPtr, PtrOff);
      MemOpChains.push_back(
          DAG.getStore(Chain, dl, Arg, PtrOff, MachinePointerInfo()));
      hasStructRetAttr = true;
      // sret only allowed on first argument
      assert(Outs[realArgIdx].OrigArgIndex == 0);
      SRetArgSize =
          DAG.getDataLayout().getTypeAllocSize(CLI.getArgs()[0].IndirectType);
      continue;
    }

    if (VA.needsCustom()) {
      assert(VA.getLocVT() == MVT::f64 || VA.getLocVT() == MVT::v2i32);

      if (VA.isMemLoc()) {
        unsigned Offset = VA.getLocMemOffset() + StackOffset;
        // if it is double-word aligned, just store.
        if (Offset % 8 == 0) {
          SDValue StackPtr = DAG.getRegister(SP::O6, MVT::i32);
          SDValue PtrOff = DAG.getIntPtrConstant(Offset, dl);
          PtrOff = DAG.getNode(ISD::ADD, dl, MVT::i32, StackPtr, PtrOff);
          MemOpChains.push_back(
              DAG.getStore(Chain, dl, Arg, PtrOff, MachinePointerInfo()));
          continue;
        }
      }

      if (VA.getLocVT() == MVT::f64) {
        // Move from the float value from float registers into the
        // integer registers.
        if (ConstantFPSDNode *C = dyn_cast<ConstantFPSDNode>(Arg))
          Arg = bitcastConstantFPToInt(C, dl, DAG);
        else
          Arg = DAG.getNode(ISD::BITCAST, dl, MVT::v2i32, Arg);
      }

      SDValue Part0 = DAG.getNode(ISD::EXTRACT_VECTOR_ELT, dl, MVT::i32,
                                  Arg,
                                  DAG.getConstant(0, dl, getVectorIdxTy(DAG.getDataLayout())));
      SDValue Part1 = DAG.getNode(ISD::EXTRACT_VECTOR_ELT, dl, MVT::i32,
                                  Arg,
                                  DAG.getConstant(1, dl, getVectorIdxTy(DAG.getDataLayout())));

      if (VA.isRegLoc()) {
        RegsToPass.push_back(std::make_pair(VA.getLocReg(), Part0));
        assert(i+1 != e);
        CCValAssign &NextVA = ArgLocs[++i];
        if (NextVA.isRegLoc()) {
          RegsToPass.push_back(std::make_pair(NextVA.getLocReg(), Part1));
        } else {
          // Store the second part in stack.
          unsigned Offset = NextVA.getLocMemOffset() + StackOffset;
          SDValue StackPtr = DAG.getRegister(SP::O6, MVT::i32);
          SDValue PtrOff = DAG.getIntPtrConstant(Offset, dl);
          PtrOff = DAG.getNode(ISD::ADD, dl, MVT::i32, StackPtr, PtrOff);
          MemOpChains.push_back(
              DAG.getStore(Chain, dl, Part1, PtrOff, MachinePointerInfo()));
        }
      } else {
        unsigned Offset = VA.getLocMemOffset() + StackOffset;
        // Store the first part.
        SDValue StackPtr = DAG.getRegister(SP::O6, MVT::i32);
        SDValue PtrOff = DAG.getIntPtrConstant(Offset, dl);
        PtrOff = DAG.getNode(ISD::ADD, dl, MVT::i32, StackPtr, PtrOff);
        MemOpChains.push_back(
            DAG.getStore(Chain, dl, Part0, PtrOff, MachinePointerInfo()));
        // Store the second part.
        PtrOff = DAG.getIntPtrConstant(Offset + 4, dl);
        PtrOff = DAG.getNode(ISD::ADD, dl, MVT::i32, StackPtr, PtrOff);
        MemOpChains.push_back(
            DAG.getStore(Chain, dl, Part1, PtrOff, MachinePointerInfo()));
      }
      continue;
    }

    // Arguments that can be passed on register must be kept at
    // RegsToPass vector
    if (VA.isRegLoc()) {
      if (VA.getLocVT() != MVT::f32) {
        RegsToPass.push_back(std::make_pair(VA.getLocReg(), Arg));
        continue;
      }
      Arg = DAG.getNode(ISD::BITCAST, dl, MVT::i32, Arg);
      RegsToPass.push_back(std::make_pair(VA.getLocReg(), Arg));
      continue;
    }

    assert(VA.isMemLoc());

    // Create a store off the stack pointer for this argument.
    SDValue StackPtr = DAG.getRegister(SP::O6, MVT::i32);
    SDValue PtrOff = DAG.getIntPtrConstant(VA.getLocMemOffset() + StackOffset,
                                           dl);
    PtrOff = DAG.getNode(ISD::ADD, dl, MVT::i32, StackPtr, PtrOff);
    MemOpChains.push_back(
        DAG.getStore(Chain, dl, Arg, PtrOff, MachinePointerInfo()));
  }


  // Emit all stores, make sure the occur before any copies into physregs.
  if (!MemOpChains.empty())
    Chain = DAG.getNode(ISD::TokenFactor, dl, MVT::Other, MemOpChains);

  // Build a sequence of copy-to-reg nodes chained together with token
  // chain and flag operands which copy the outgoing args into registers.
  // The InGlue in necessary since all emitted instructions must be
  // stuck together.
  SDValue InGlue;
  for (unsigned i = 0, e = RegsToPass.size(); i != e; ++i) {
    Register Reg = RegsToPass[i].first;
    if (!isTailCall)
      Reg = toCallerWindow(Reg);
    Chain = DAG.getCopyToReg(Chain, dl, Reg, RegsToPass[i].second, InGlue);
    InGlue = Chain.getValue(1);
  }

  bool hasReturnsTwice = hasReturnsTwiceAttr(DAG, Callee, CLI.CB);

  // If the callee is a GlobalAddress node (quite common, every direct call is)
  // turn it into a TargetGlobalAddress node so that legalize doesn't hack it.
  // Likewise ExternalSymbol -> TargetExternalSymbol.
  unsigned TF = isPositionIndependent() ? SparcMCExpr::VK_WPLT30
                                        : SparcMCExpr::VK_WDISP30;
  if (GlobalAddressSDNode *G = dyn_cast<GlobalAddressSDNode>(Callee))
    Callee = DAG.getTargetGlobalAddress(G->getGlobal(), dl, MVT::i32, 0, TF);
  else if (ExternalSymbolSDNode *E = dyn_cast<ExternalSymbolSDNode>(Callee))
    Callee = DAG.getTargetExternalSymbol(E->getSymbol(), MVT::i32, TF);

  // Returns a chain & a flag for retval copy to use
  SDVTList NodeTys = DAG.getVTList(MVT::Other, MVT::Glue);
  SmallVector<SDValue, 8> Ops;
  Ops.push_back(Chain);
  Ops.push_back(Callee);
  if (hasStructRetAttr)
    Ops.push_back(DAG.getTargetConstant(SRetArgSize, dl, MVT::i32));
  for (unsigned i = 0, e = RegsToPass.size(); i != e; ++i) {
    Register Reg = RegsToPass[i].first;
    if (!isTailCall)
      Reg = toCallerWindow(Reg);
    Ops.push_back(DAG.getRegister(Reg, RegsToPass[i].second.getValueType()));
  }

  // Add a register mask operand representing the call-preserved registers.
  const SparcRegisterInfo *TRI = Subtarget->getRegisterInfo();
  const uint32_t *Mask =
      ((hasReturnsTwice)
           ? TRI->getRTCallPreservedMask(CallConv)
           : TRI->getCallPreservedMask(DAG.getMachineFunction(), CallConv));

  if (isAnyArgRegReserved(TRI, MF))
    emitReservedArgRegCallError(MF);

  assert(Mask && "Missing call preserved mask for calling convention");
  Ops.push_back(DAG.getRegisterMask(Mask));

  if (InGlue.getNode())
    Ops.push_back(InGlue);

  if (isTailCall) {
    DAG.getMachineFunction().getFrameInfo().setHasTailCall();
    return DAG.getNode(SPISD::TAIL_CALL, dl, MVT::Other, Ops);
  }

  Chain = DAG.getNode(SPISD::CALL, dl, NodeTys, Ops);
  InGlue = Chain.getValue(1);

  Chain = DAG.getCALLSEQ_END(Chain, ArgsSize, 0, InGlue, dl);
  InGlue = Chain.getValue(1);

  // Assign locations to each value returned by this call.
  SmallVector<CCValAssign, 16> RVLocs;
  CCState RVInfo(CallConv, isVarArg, DAG.getMachineFunction(), RVLocs,
                 *DAG.getContext());

  RVInfo.AnalyzeCallResult(Ins, RetCC_Sparc32);

  // Copy all of the result registers out of their specified physreg.
  for (unsigned i = 0; i != RVLocs.size(); ++i) {
    assert(RVLocs[i].isRegLoc() && "Can only return in registers!");
    if (RVLocs[i].getLocVT() == MVT::v2i32) {
      SDValue Vec = DAG.getNode(ISD::UNDEF, dl, MVT::v2i32);
      SDValue Lo = DAG.getCopyFromReg(
          Chain, dl, toCallerWindow(RVLocs[i++].getLocReg()), MVT::i32, InGlue);
      Chain = Lo.getValue(1);
      InGlue = Lo.getValue(2);
      Vec = DAG.getNode(ISD::INSERT_VECTOR_ELT, dl, MVT::v2i32, Vec, Lo,
                        DAG.getConstant(0, dl, MVT::i32));
      SDValue Hi = DAG.getCopyFromReg(
          Chain, dl, toCallerWindow(RVLocs[i].getLocReg()), MVT::i32, InGlue);
      Chain = Hi.getValue(1);
      InGlue = Hi.getValue(2);
      Vec = DAG.getNode(ISD::INSERT_VECTOR_ELT, dl, MVT::v2i32, Vec, Hi,
                        DAG.getConstant(1, dl, MVT::i32));
      InVals.push_back(Vec);
    } else {
      Chain =
          DAG.getCopyFromReg(Chain, dl, toCallerWindow(RVLocs[i].getLocReg()),
                             RVLocs[i].getValVT(), InGlue)
              .getValue(1);
      InGlue = Chain.getValue(2);
      InVals.push_back(Chain.getValue(0));
    }
  }

  return Chain;
}

// FIXME? Maybe this could be a TableGen attribute on some registers and
// this table could be generated automatically from RegInfo.
Register SparcTargetLowering::getRegisterByName(const char* RegName, LLT VT,
                                                const MachineFunction &MF) const {
  Register Reg = StringSwitch<Register>(RegName)
    .Case("i0", SP::I0).Case("i1", SP::I1).Case("i2", SP::I2).Case("i3", SP::I3)
    .Case("i4", SP::I4).Case("i5", SP::I5).Case("i6", SP::I6).Case("i7", SP::I7)
    .Case("o0", SP::O0).Case("o1", SP::O1).Case("o2", SP::O2).Case("o3", SP::O3)
    .Case("o4", SP::O4).Case("o5", SP::O5).Case("o6", SP::O6).Case("o7", SP::O7)
    .Case("l0", SP::L0).Case("l1", SP::L1).Case("l2", SP::L2).Case("l3", SP::L3)
    .Case("l4", SP::L4).Case("l5", SP::L5).Case("l6", SP::L6).Case("l7", SP::L7)
    .Case("g0", SP::G0).Case("g1", SP::G1).Case("g2", SP::G2).Case("g3", SP::G3)
    .Case("g4", SP::G4).Case("g5", SP::G5).Case("g6", SP::G6).Case("g7", SP::G7)
    .Default(0);

  // If we're directly referencing register names
  // (e.g in GCC C extension `register int r asm("g1");`),
  // make sure that said register is in the reserve list.
  const SparcRegisterInfo *TRI = Subtarget->getRegisterInfo();
  if (!TRI->isReservedReg(MF, Reg))
    Reg = 0;

  if (Reg)
    return Reg;

  report_fatal_error("Invalid register name global variable");
}

// Fixup floating point arguments in the ... part of a varargs call.
//
// The SPARC v9 ABI requires that floating point arguments are treated the same
// as integers when calling a varargs function. This does not apply to the
// fixed arguments that are part of the function's prototype.
//
// This function post-processes a CCValAssign array created by
// AnalyzeCallOperands().
static void fixupVariableFloatArgs(SmallVectorImpl<CCValAssign> &ArgLocs,
                                   ArrayRef<ISD::OutputArg> Outs) {
  for (CCValAssign &VA : ArgLocs) {
    MVT ValTy = VA.getLocVT();
    // FIXME: What about f32 arguments? C promotes them to f64 when calling
    // varargs functions.
    if (!VA.isRegLoc() || (ValTy != MVT::f64 && ValTy != MVT::f128))
      continue;
    // The fixed arguments to a varargs function still go in FP registers.
    if (Outs[VA.getValNo()].IsFixed)
      continue;

    // This floating point argument should be reassigned.
    // Determine the offset into the argument array.
    Register firstReg = (ValTy == MVT::f64) ? SP::D0 : SP::Q0;
    unsigned argSize  = (ValTy == MVT::f64) ? 8 : 16;
    unsigned Offset = argSize * (VA.getLocReg() - firstReg);
    assert(Offset < 16*8 && "Offset out of range, bad register enum?");

    if (Offset < 6*8) {
      // This argument should go in %i0-%i5.
      unsigned IReg = SP::I0 + Offset/8;
      if (ValTy == MVT::f64)
        // Full register, just bitconvert into i64.
        VA = CCValAssign::getReg(VA.getValNo(), VA.getValVT(), IReg, MVT::i64,
                                 CCValAssign::BCvt);
      else {
        assert(ValTy == MVT::f128 && "Unexpected type!");
        // Full register, just bitconvert into i128 -- We will lower this into
        // two i64s in LowerCall_64.
        VA = CCValAssign::getCustomReg(VA.getValNo(), VA.getValVT(), IReg,
                                       MVT::i128, CCValAssign::BCvt);
      }
    } else {
      // This needs to go to memory, we're out of integer registers.
      VA = CCValAssign::getMem(VA.getValNo(), VA.getValVT(), Offset,
                               VA.getLocVT(), VA.getLocInfo());
    }
  }
}

// Lower a call for the 64-bit ABI.
SDValue
SparcTargetLowering::LowerCall_64(TargetLowering::CallLoweringInfo &CLI,
                                  SmallVectorImpl<SDValue> &InVals) const {
  SelectionDAG &DAG = CLI.DAG;
  SDLoc DL = CLI.DL;
  SDValue Chain = CLI.Chain;
  auto PtrVT = getPointerTy(DAG.getDataLayout());
  MachineFunction &MF = DAG.getMachineFunction();

  // Analyze operands of the call, assigning locations to each operand.
  SmallVector<CCValAssign, 16> ArgLocs;
  CCState CCInfo(CLI.CallConv, CLI.IsVarArg, DAG.getMachineFunction(), ArgLocs,
                 *DAG.getContext());
  CCInfo.AnalyzeCallOperands(CLI.Outs, CC_Sparc64);

  CLI.IsTailCall = CLI.IsTailCall && IsEligibleForTailCallOptimization(
                                         CCInfo, CLI, DAG.getMachineFunction());

  // Get the size of the outgoing arguments stack space requirement.
  // The stack offset computed by CC_Sparc64 includes all arguments.
  // Called functions expect 6 argument words to exist in the stack frame, used
  // or not.
  unsigned StackReserved = 6 * 8u;
  unsigned ArgsSize = std::max<unsigned>(StackReserved, CCInfo.getStackSize());

  // Keep stack frames 16-byte aligned.
  ArgsSize = alignTo(ArgsSize, 16);

  // Varargs calls require special treatment.
  if (CLI.IsVarArg)
    fixupVariableFloatArgs(ArgLocs, CLI.Outs);

  assert(!CLI.IsTailCall || ArgsSize == StackReserved);

  // Adjust the stack pointer to make room for the arguments.
  // FIXME: Use hasReservedCallFrame to avoid %sp adjustments around all calls
  // with more than 6 arguments.
  if (!CLI.IsTailCall)
    Chain = DAG.getCALLSEQ_START(Chain, ArgsSize, 0, DL);

  // Collect the set of registers to pass to the function and their values.
  // This will be emitted as a sequence of CopyToReg nodes glued to the call
  // instruction.
  SmallVector<std::pair<Register, SDValue>, 8> RegsToPass;

  // Collect chains from all the memory opeations that copy arguments to the
  // stack. They must follow the stack pointer adjustment above and precede the
  // call instruction itself.
  SmallVector<SDValue, 8> MemOpChains;

  for (unsigned i = 0, e = ArgLocs.size(); i != e; ++i) {
    const CCValAssign &VA = ArgLocs[i];
    SDValue Arg = CLI.OutVals[i];

    // Promote the value if needed.
    switch (VA.getLocInfo()) {
    default:
      llvm_unreachable("Unknown location info!");
    case CCValAssign::Full:
      break;
    case CCValAssign::SExt:
      Arg = DAG.getNode(ISD::SIGN_EXTEND, DL, VA.getLocVT(), Arg);
      break;
    case CCValAssign::ZExt:
      Arg = DAG.getNode(ISD::ZERO_EXTEND, DL, VA.getLocVT(), Arg);
      break;
    case CCValAssign::AExt:
      Arg = DAG.getNode(ISD::ANY_EXTEND, DL, VA.getLocVT(), Arg);
      break;
    case CCValAssign::BCvt:
      // fixupVariableFloatArgs() may create bitcasts from f128 to i128. But
      // SPARC does not support i128 natively. Lower it into two i64, see below.
      if (!VA.needsCustom() || VA.getValVT() != MVT::f128
          || VA.getLocVT() != MVT::i128)
        Arg = DAG.getNode(ISD::BITCAST, DL, VA.getLocVT(), Arg);
      break;
    }

    if (VA.isRegLoc()) {
      if (VA.needsCustom() && VA.getValVT() == MVT::f128
          && VA.getLocVT() == MVT::i128) {
        // Store and reload into the integer register reg and reg+1.
        unsigned Offset = 8 * (VA.getLocReg() - SP::I0);
        unsigned StackOffset = Offset + Subtarget->getStackPointerBias() + 128;
        SDValue StackPtr = DAG.getRegister(SP::O6, PtrVT);
        SDValue HiPtrOff = DAG.getIntPtrConstant(StackOffset, DL);
        HiPtrOff = DAG.getNode(ISD::ADD, DL, PtrVT, StackPtr, HiPtrOff);
        SDValue LoPtrOff = DAG.getIntPtrConstant(StackOffset + 8, DL);
        LoPtrOff = DAG.getNode(ISD::ADD, DL, PtrVT, StackPtr, LoPtrOff);

        // Store to %sp+BIAS+128+Offset
        SDValue Store =
            DAG.getStore(Chain, DL, Arg, HiPtrOff, MachinePointerInfo());
        // Load into Reg and Reg+1
        SDValue Hi64 =
            DAG.getLoad(MVT::i64, DL, Store, HiPtrOff, MachinePointerInfo());
        SDValue Lo64 =
            DAG.getLoad(MVT::i64, DL, Store, LoPtrOff, MachinePointerInfo());

        Register HiReg = VA.getLocReg();
        Register LoReg = VA.getLocReg() + 1;
        if (!CLI.IsTailCall) {
          HiReg = toCallerWindow(HiReg);
          LoReg = toCallerWindow(LoReg);
        }

        RegsToPass.push_back(std::make_pair(HiReg, Hi64));
        RegsToPass.push_back(std::make_pair(LoReg, Lo64));
        continue;
      }

      // The custom bit on an i32 return value indicates that it should be
      // passed in the high bits of the register.
      if (VA.getValVT() == MVT::i32 && VA.needsCustom()) {
        Arg = DAG.getNode(ISD::SHL, DL, MVT::i64, Arg,
                          DAG.getConstant(32, DL, MVT::i32));

        // The next value may go in the low bits of the same register.
        // Handle both at once.
        if (i+1 < ArgLocs.size() && ArgLocs[i+1].isRegLoc() &&
            ArgLocs[i+1].getLocReg() == VA.getLocReg()) {
          SDValue NV = DAG.getNode(ISD::ZERO_EXTEND, DL, MVT::i64,
                                   CLI.OutVals[i+1]);
          Arg = DAG.getNode(ISD::OR, DL, MVT::i64, Arg, NV);
          // Skip the next value, it's already done.
          ++i;
        }
      }

      Register Reg = VA.getLocReg();
      if (!CLI.IsTailCall)
        Reg = toCallerWindow(Reg);
      RegsToPass.push_back(std::make_pair(Reg, Arg));
      continue;
    }

    assert(VA.isMemLoc());

    // Create a store off the stack pointer for this argument.
    SDValue StackPtr = DAG.getRegister(SP::O6, PtrVT);
    // The argument area starts at %fp+BIAS+128 in the callee frame,
    // %sp+BIAS+128 in ours.
    SDValue PtrOff = DAG.getIntPtrConstant(VA.getLocMemOffset() +
                                           Subtarget->getStackPointerBias() +
                                           128, DL);
    PtrOff = DAG.getNode(ISD::ADD, DL, PtrVT, StackPtr, PtrOff);
    MemOpChains.push_back(
        DAG.getStore(Chain, DL, Arg, PtrOff, MachinePointerInfo()));
  }

  // Emit all stores, make sure they occur before the call.
  if (!MemOpChains.empty())
    Chain = DAG.getNode(ISD::TokenFactor, DL, MVT::Other, MemOpChains);

  // Build a sequence of CopyToReg nodes glued together with token chain and
  // glue operands which copy the outgoing args into registers. The InGlue is
  // necessary since all emitted instructions must be stuck together in order
  // to pass the live physical registers.
  SDValue InGlue;
  for (unsigned i = 0, e = RegsToPass.size(); i != e; ++i) {
    Chain = DAG.getCopyToReg(Chain, DL,
                             RegsToPass[i].first, RegsToPass[i].second, InGlue);
    InGlue = Chain.getValue(1);
  }

  // If the callee is a GlobalAddress node (quite common, every direct call is)
  // turn it into a TargetGlobalAddress node so that legalize doesn't hack it.
  // Likewise ExternalSymbol -> TargetExternalSymbol.
  SDValue Callee = CLI.Callee;
  bool hasReturnsTwice = hasReturnsTwiceAttr(DAG, Callee, CLI.CB);
  unsigned TF = isPositionIndependent() ? SparcMCExpr::VK_WPLT30
                                        : SparcMCExpr::VK_WDISP30;
  if (GlobalAddressSDNode *G = dyn_cast<GlobalAddressSDNode>(Callee))
    Callee = DAG.getTargetGlobalAddress(G->getGlobal(), DL, PtrVT, 0, TF);
  else if (ExternalSymbolSDNode *E = dyn_cast<ExternalSymbolSDNode>(Callee))
    Callee = DAG.getTargetExternalSymbol(E->getSymbol(), PtrVT, TF);

  // Build the operands for the call instruction itself.
  SmallVector<SDValue, 8> Ops;
  Ops.push_back(Chain);
  Ops.push_back(Callee);
  for (unsigned i = 0, e = RegsToPass.size(); i != e; ++i)
    Ops.push_back(DAG.getRegister(RegsToPass[i].first,
                                  RegsToPass[i].second.getValueType()));

  // Add a register mask operand representing the call-preserved registers.
  const SparcRegisterInfo *TRI = Subtarget->getRegisterInfo();
  const uint32_t *Mask =
      ((hasReturnsTwice) ? TRI->getRTCallPreservedMask(CLI.CallConv)
                         : TRI->getCallPreservedMask(DAG.getMachineFunction(),
                                                     CLI.CallConv));

  if (isAnyArgRegReserved(TRI, MF))
    emitReservedArgRegCallError(MF);

  assert(Mask && "Missing call preserved mask for calling convention");
  Ops.push_back(DAG.getRegisterMask(Mask));

  // Make sure the CopyToReg nodes are glued to the call instruction which
  // consumes the registers.
  if (InGlue.getNode())
    Ops.push_back(InGlue);

  // Now the call itself.
  if (CLI.IsTailCall) {
    DAG.getMachineFunction().getFrameInfo().setHasTailCall();
    return DAG.getNode(SPISD::TAIL_CALL, DL, MVT::Other, Ops);
  }
  SDVTList NodeTys = DAG.getVTList(MVT::Other, MVT::Glue);
  Chain = DAG.getNode(SPISD::CALL, DL, NodeTys, Ops);
  InGlue = Chain.getValue(1);

  // Revert the stack pointer immediately after the call.
  Chain = DAG.getCALLSEQ_END(Chain, ArgsSize, 0, InGlue, DL);
  InGlue = Chain.getValue(1);

  // Now extract the return values. This is more or less the same as
  // LowerFormalArguments_64.

  // Assign locations to each value returned by this call.
  SmallVector<CCValAssign, 16> RVLocs;
  CCState RVInfo(CLI.CallConv, CLI.IsVarArg, DAG.getMachineFunction(), RVLocs,
                 *DAG.getContext());

  // Set inreg flag manually for codegen generated library calls that
  // return float.
  if (CLI.Ins.size() == 1 && CLI.Ins[0].VT == MVT::f32 && !CLI.CB)
    CLI.Ins[0].Flags.setInReg();

  RVInfo.AnalyzeCallResult(CLI.Ins, RetCC_Sparc64);

  // Copy all of the result registers out of their specified physreg.
  for (unsigned i = 0; i != RVLocs.size(); ++i) {
    CCValAssign &VA = RVLocs[i];
    assert(VA.isRegLoc() && "Can only return in registers!");
    unsigned Reg = toCallerWindow(VA.getLocReg());

    // When returning 'inreg {i32, i32 }', two consecutive i32 arguments can
    // reside in the same register in the high and low bits. Reuse the
    // CopyFromReg previous node to avoid duplicate copies.
    SDValue RV;
    if (RegisterSDNode *SrcReg = dyn_cast<RegisterSDNode>(Chain.getOperand(1)))
      if (SrcReg->getReg() == Reg && Chain->getOpcode() == ISD::CopyFromReg)
        RV = Chain.getValue(0);

    // But usually we'll create a new CopyFromReg for a different register.
    if (!RV.getNode()) {
      RV = DAG.getCopyFromReg(Chain, DL, Reg, RVLocs[i].getLocVT(), InGlue);
      Chain = RV.getValue(1);
      InGlue = Chain.getValue(2);
    }

    // Get the high bits for i32 struct elements.
    if (VA.getValVT() == MVT::i32 && VA.needsCustom())
      RV = DAG.getNode(ISD::SRL, DL, VA.getLocVT(), RV,
                       DAG.getConstant(32, DL, MVT::i32));

    // The callee promoted the return value, so insert an Assert?ext SDNode so
    // we won't promote the value again in this function.
    switch (VA.getLocInfo()) {
    case CCValAssign::SExt:
      RV = DAG.getNode(ISD::AssertSext, DL, VA.getLocVT(), RV,
                       DAG.getValueType(VA.getValVT()));
      break;
    case CCValAssign::ZExt:
      RV = DAG.getNode(ISD::AssertZext, DL, VA.getLocVT(), RV,
                       DAG.getValueType(VA.getValVT()));
      break;
    default:
      break;
    }

    // Truncate the register down to the return value type.
    if (VA.isExtInLoc())
      RV = DAG.getNode(ISD::TRUNCATE, DL, VA.getValVT(), RV);

    InVals.push_back(RV);
  }

  return Chain;
}

//===----------------------------------------------------------------------===//
// TargetLowering Implementation
//===----------------------------------------------------------------------===//

TargetLowering::AtomicExpansionKind SparcTargetLowering::shouldExpandAtomicRMWInIR(AtomicRMWInst *AI) const {
  if (AI->getOperation() == AtomicRMWInst::Xchg &&
      AI->getType()->getPrimitiveSizeInBits() == 32)
    return AtomicExpansionKind::None; // Uses xchg instruction

  return AtomicExpansionKind::CmpXChg;
}

/// intCondCCodeToRcond - Convert a DAG integer condition code to a SPARC
/// rcond condition.
static SPCC::CondCodes intCondCCodeToRcond(ISD::CondCode CC) {
  switch (CC) {
  default:
    llvm_unreachable("Unknown/unsigned integer condition code!");
  case ISD::SETEQ:
    return SPCC::REG_Z;
  case ISD::SETNE:
    return SPCC::REG_NZ;
  case ISD::SETLT:
    return SPCC::REG_LZ;
  case ISD::SETGT:
    return SPCC::REG_GZ;
  case ISD::SETLE:
    return SPCC::REG_LEZ;
  case ISD::SETGE:
    return SPCC::REG_GEZ;
  }
}

/// IntCondCCodeToICC - Convert a DAG integer condition code to a SPARC ICC
/// condition.
static SPCC::CondCodes IntCondCCodeToICC(ISD::CondCode CC) {
  switch (CC) {
  default: llvm_unreachable("Unknown integer condition code!");
  case ISD::SETEQ:  return SPCC::ICC_E;
  case ISD::SETNE:  return SPCC::ICC_NE;
  case ISD::SETLT:  return SPCC::ICC_L;
  case ISD::SETGT:  return SPCC::ICC_G;
  case ISD::SETLE:  return SPCC::ICC_LE;
  case ISD::SETGE:  return SPCC::ICC_GE;
  case ISD::SETULT: return SPCC::ICC_CS;
  case ISD::SETULE: return SPCC::ICC_LEU;
  case ISD::SETUGT: return SPCC::ICC_GU;
  case ISD::SETUGE: return SPCC::ICC_CC;
  }
}

/// FPCondCCodeToFCC - Convert a DAG floatingp oint condition code to a SPARC
/// FCC condition.
static SPCC::CondCodes FPCondCCodeToFCC(ISD::CondCode CC) {
  switch (CC) {
  default: llvm_unreachable("Unknown fp condition code!");
  case ISD::SETEQ:
  case ISD::SETOEQ: return SPCC::FCC_E;
  case ISD::SETNE:
  case ISD::SETUNE: return SPCC::FCC_NE;
  case ISD::SETLT:
  case ISD::SETOLT: return SPCC::FCC_L;
  case ISD::SETGT:
  case ISD::SETOGT: return SPCC::FCC_G;
  case ISD::SETLE:
  case ISD::SETOLE: return SPCC::FCC_LE;
  case ISD::SETGE:
  case ISD::SETOGE: return SPCC::FCC_GE;
  case ISD::SETULT: return SPCC::FCC_UL;
  case ISD::SETULE: return SPCC::FCC_ULE;
  case ISD::SETUGT: return SPCC::FCC_UG;
  case ISD::SETUGE: return SPCC::FCC_UGE;
  case ISD::SETUO:  return SPCC::FCC_U;
  case ISD::SETO:   return SPCC::FCC_O;
  case ISD::SETONE: return SPCC::FCC_LG;
  case ISD::SETUEQ: return SPCC::FCC_UE;
  }
}

SparcTargetLowering::SparcTargetLowering(const TargetMachine &TM,
                                         const SparcSubtarget &STI)
    : TargetLowering(TM), Subtarget(&STI) {
  MVT PtrVT = MVT::getIntegerVT(TM.getPointerSizeInBits(0));

  // Instructions which use registers as conditionals examine all the
  // bits (as does the pseudo SELECT_CC expansion). I don't think it
  // matters much whether it's ZeroOrOneBooleanContent, or
  // ZeroOrNegativeOneBooleanContent, so, arbitrarily choose the
  // former.
  setBooleanContents(ZeroOrOneBooleanContent);
  setBooleanVectorContents(ZeroOrOneBooleanContent);

  // Set up the register classes.
  addRegisterClass(MVT::i32, &SP::IntRegsRegClass);
  if (!Subtarget->useSoftFloat()) {
    addRegisterClass(MVT::f32, &SP::FPRegsRegClass);
    addRegisterClass(MVT::f64, &SP::DFPRegsRegClass);
    addRegisterClass(MVT::f128, &SP::QFPRegsRegClass);
  }
  if (Subtarget->is64Bit()) {
    addRegisterClass(MVT::i64, &SP::I64RegsRegClass);
  } else {
    // On 32bit sparc, we define a double-register 32bit register
    // class, as well. This is modeled in LLVM as a 2-vector of i32.
    addRegisterClass(MVT::v2i32, &SP::IntPairRegClass);

    // ...but almost all operations must be expanded, so set that as
    // the default.
    for (unsigned Op = 0; Op < ISD::BUILTIN_OP_END; ++Op) {
      setOperationAction(Op, MVT::v2i32, Expand);
    }
    // Truncating/extending stores/loads are also not supported.
    for (MVT VT : MVT::integer_fixedlen_vector_valuetypes()) {
      setLoadExtAction(ISD::SEXTLOAD, VT, MVT::v2i32, Expand);
      setLoadExtAction(ISD::ZEXTLOAD, VT, MVT::v2i32, Expand);
      setLoadExtAction(ISD::EXTLOAD, VT, MVT::v2i32, Expand);

      setLoadExtAction(ISD::SEXTLOAD, MVT::v2i32, VT, Expand);
      setLoadExtAction(ISD::ZEXTLOAD, MVT::v2i32, VT, Expand);
      setLoadExtAction(ISD::EXTLOAD, MVT::v2i32, VT, Expand);

      setTruncStoreAction(VT, MVT::v2i32, Expand);
      setTruncStoreAction(MVT::v2i32, VT, Expand);
    }
    // However, load and store *are* legal.
    setOperationAction(ISD::LOAD, MVT::v2i32, Legal);
    setOperationAction(ISD::STORE, MVT::v2i32, Legal);
    setOperationAction(ISD::EXTRACT_VECTOR_ELT, MVT::v2i32, Legal);
    setOperationAction(ISD::BUILD_VECTOR, MVT::v2i32, Legal);

    // And we need to promote i64 loads/stores into vector load/store
    setOperationAction(ISD::LOAD, MVT::i64, Custom);
    setOperationAction(ISD::STORE, MVT::i64, Custom);

    // Sadly, this doesn't work:
    //    AddPromotedToType(ISD::LOAD, MVT::i64, MVT::v2i32);
    //    AddPromotedToType(ISD::STORE, MVT::i64, MVT::v2i32);
  }

  // Turn FP extload into load/fpextend
  for (MVT VT : MVT::fp_valuetypes()) {
    setLoadExtAction(ISD::EXTLOAD, VT, MVT::f16, Expand);
    setLoadExtAction(ISD::EXTLOAD, VT, MVT::f32, Expand);
    setLoadExtAction(ISD::EXTLOAD, VT, MVT::f64, Expand);
  }

  // Sparc doesn't have i1 sign extending load
  for (MVT VT : MVT::integer_valuetypes())
    setLoadExtAction(ISD::SEXTLOAD, VT, MVT::i1, Promote);

  // Turn FP truncstore into trunc + store.
  setTruncStoreAction(MVT::f32, MVT::f16, Expand);
  setTruncStoreAction(MVT::f64, MVT::f16, Expand);
  setTruncStoreAction(MVT::f64, MVT::f32, Expand);
  setTruncStoreAction(MVT::f128, MVT::f16, Expand);
  setTruncStoreAction(MVT::f128, MVT::f32, Expand);
  setTruncStoreAction(MVT::f128, MVT::f64, Expand);

  // Custom legalize GlobalAddress nodes into LO/HI parts.
  setOperationAction(ISD::GlobalAddress, PtrVT, Custom);
  setOperationAction(ISD::GlobalTLSAddress, PtrVT, Custom);
  setOperationAction(ISD::ConstantPool, PtrVT, Custom);
  setOperationAction(ISD::BlockAddress, PtrVT, Custom);

  // Sparc doesn't have sext_inreg, replace them with shl/sra
  setOperationAction(ISD::SIGN_EXTEND_INREG, MVT::i16, Expand);
  setOperationAction(ISD::SIGN_EXTEND_INREG, MVT::i8 , Expand);
  setOperationAction(ISD::SIGN_EXTEND_INREG, MVT::i1 , Expand);

  // Sparc has no REM or DIVREM operations.
  setOperationAction(ISD::UREM, MVT::i32, Expand);
  setOperationAction(ISD::SREM, MVT::i32, Expand);
  setOperationAction(ISD::SDIVREM, MVT::i32, Expand);
  setOperationAction(ISD::UDIVREM, MVT::i32, Expand);

  // ... nor does SparcV9.
  if (Subtarget->is64Bit()) {
    setOperationAction(ISD::UREM, MVT::i64, Expand);
    setOperationAction(ISD::SREM, MVT::i64, Expand);
    setOperationAction(ISD::SDIVREM, MVT::i64, Expand);
    setOperationAction(ISD::UDIVREM, MVT::i64, Expand);
  }

  // Custom expand fp<->sint
  setOperationAction(ISD::FP_TO_SINT, MVT::i32, Custom);
  setOperationAction(ISD::SINT_TO_FP, MVT::i32, Custom);
  setOperationAction(ISD::FP_TO_SINT, MVT::i64, Custom);
  setOperationAction(ISD::SINT_TO_FP, MVT::i64, Custom);

  // Custom Expand fp<->uint
  setOperationAction(ISD::FP_TO_UINT, MVT::i32, Custom);
  setOperationAction(ISD::UINT_TO_FP, MVT::i32, Custom);
  setOperationAction(ISD::FP_TO_UINT, MVT::i64, Custom);
  setOperationAction(ISD::UINT_TO_FP, MVT::i64, Custom);

  // Lower f16 conversion operations into library calls
  setOperationAction(ISD::FP16_TO_FP, MVT::f32, Expand);
  setOperationAction(ISD::FP_TO_FP16, MVT::f32, Expand);
  setOperationAction(ISD::FP16_TO_FP, MVT::f64, Expand);
  setOperationAction(ISD::FP_TO_FP16, MVT::f64, Expand);
  setOperationAction(ISD::FP16_TO_FP, MVT::f128, Expand);
  setOperationAction(ISD::FP_TO_FP16, MVT::f128, Expand);

  setOperationAction(ISD::BITCAST, MVT::f32,
                     Subtarget->isVIS3() ? Legal : Expand);
  setOperationAction(ISD::BITCAST, MVT::i32,
                     Subtarget->isVIS3() ? Legal : Expand);

  // Sparc has no select or setcc: expand to SELECT_CC.
  setOperationAction(ISD::SELECT, MVT::i32, Expand);
  setOperationAction(ISD::SELECT, MVT::f32, Expand);
  setOperationAction(ISD::SELECT, MVT::f64, Expand);
  setOperationAction(ISD::SELECT, MVT::f128, Expand);

  setOperationAction(ISD::SETCC, MVT::i32, Expand);
  setOperationAction(ISD::SETCC, MVT::f32, Expand);
  setOperationAction(ISD::SETCC, MVT::f64, Expand);
  setOperationAction(ISD::SETCC, MVT::f128, Expand);

  // Sparc doesn't have BRCOND either, it has BR_CC.
  setOperationAction(ISD::BRCOND, MVT::Other, Expand);
  setOperationAction(ISD::BRIND, MVT::Other, Expand);
  setOperationAction(ISD::BR_JT, MVT::Other, Expand);
  setOperationAction(ISD::BR_CC, MVT::i32, Custom);
  setOperationAction(ISD::BR_CC, MVT::f32, Custom);
  setOperationAction(ISD::BR_CC, MVT::f64, Custom);
  setOperationAction(ISD::BR_CC, MVT::f128, Custom);

  setOperationAction(ISD::SELECT_CC, MVT::i32, Custom);
  setOperationAction(ISD::SELECT_CC, MVT::f32, Custom);
  setOperationAction(ISD::SELECT_CC, MVT::f64, Custom);
  setOperationAction(ISD::SELECT_CC, MVT::f128, Custom);

  setOperationAction(ISD::ADDC, MVT::i32, Legal);
  setOperationAction(ISD::ADDE, MVT::i32, Legal);
  setOperationAction(ISD::SUBC, MVT::i32, Legal);
  setOperationAction(ISD::SUBE, MVT::i32, Legal);

  if (Subtarget->isVIS3()) {
    setOperationAction(ISD::ADDC, MVT::i64, Legal);
    setOperationAction(ISD::ADDE, MVT::i64, Legal);
  }

  if (Subtarget->is64Bit()) {
    setOperationAction(ISD::BITCAST, MVT::f64,
                       Subtarget->isVIS3() ? Legal : Expand);
    setOperationAction(ISD::BITCAST, MVT::i64,
                       Subtarget->isVIS3() ? Legal : Expand);
    setOperationAction(ISD::SELECT, MVT::i64, Expand);
    setOperationAction(ISD::SETCC, MVT::i64, Expand);
    setOperationAction(ISD::BR_CC, MVT::i64, Custom);
    setOperationAction(ISD::SELECT_CC, MVT::i64, Custom);

    setOperationAction(ISD::CTPOP, MVT::i64,
                       Subtarget->usePopc() ? Legal : Expand);
    setOperationAction(ISD::CTTZ , MVT::i64, Expand);
    setOperationAction(ISD::CTLZ, MVT::i64,
                       Subtarget->isVIS3() ? Legal : Expand);
    setOperationAction(ISD::BSWAP, MVT::i64, Expand);
    setOperationAction(ISD::ROTL , MVT::i64, Expand);
    setOperationAction(ISD::ROTR , MVT::i64, Expand);
    setOperationAction(ISD::DYNAMIC_STACKALLOC, MVT::i64, Custom);
  }

  // ATOMICs.
  // Atomics are supported on SparcV9. 32-bit atomics are also
  // supported by some Leon SparcV8 variants. Otherwise, atomics
  // are unsupported.
  if (Subtarget->isV9()) {
    // TODO: we _ought_ to be able to support 64-bit atomics on 32-bit sparcv9,
    // but it hasn't been implemented in the backend yet.
    if (Subtarget->is64Bit())
      setMaxAtomicSizeInBitsSupported(64);
    else
      setMaxAtomicSizeInBitsSupported(32);
  } else if (Subtarget->hasLeonCasa())
    setMaxAtomicSizeInBitsSupported(32);
  else
    setMaxAtomicSizeInBitsSupported(0);

  setMinCmpXchgSizeInBits(32);

  setOperationAction(ISD::ATOMIC_SWAP, MVT::i32, Legal);

  setOperationAction(ISD::ATOMIC_FENCE, MVT::Other, Legal);

  // Custom Lower Atomic LOAD/STORE
  setOperationAction(ISD::ATOMIC_LOAD, MVT::i32, Custom);
  setOperationAction(ISD::ATOMIC_STORE, MVT::i32, Custom);

  if (Subtarget->is64Bit()) {
    setOperationAction(ISD::ATOMIC_CMP_SWAP, MVT::i64, Legal);
    setOperationAction(ISD::ATOMIC_SWAP, MVT::i64, Legal);
    setOperationAction(ISD::ATOMIC_LOAD, MVT::i64, Custom);
    setOperationAction(ISD::ATOMIC_STORE, MVT::i64, Custom);
  }

  if (!Subtarget->isV9()) {
    // SparcV8 does not have FNEGD and FABSD.
    setOperationAction(ISD::FNEG, MVT::f64, Custom);
    setOperationAction(ISD::FABS, MVT::f64, Custom);
  }

  setOperationAction(ISD::FSIN , MVT::f128, Expand);
  setOperationAction(ISD::FCOS , MVT::f128, Expand);
  setOperationAction(ISD::FSINCOS, MVT::f128, Expand);
  setOperationAction(ISD::FREM , MVT::f128, Expand);
  setOperationAction(ISD::FMA  , MVT::f128, Expand);
  setOperationAction(ISD::FSIN , MVT::f64, Expand);
  setOperationAction(ISD::FCOS , MVT::f64, Expand);
  setOperationAction(ISD::FSINCOS, MVT::f64, Expand);
  setOperationAction(ISD::FREM , MVT::f64, Expand);
  setOperationAction(ISD::FMA  , MVT::f64, Expand);
  setOperationAction(ISD::FSIN , MVT::f32, Expand);
  setOperationAction(ISD::FCOS , MVT::f32, Expand);
  setOperationAction(ISD::FSINCOS, MVT::f32, Expand);
  setOperationAction(ISD::FREM , MVT::f32, Expand);
  setOperationAction(ISD::FMA  , MVT::f32, Expand);
  setOperationAction(ISD::CTTZ , MVT::i32, Expand);
  setOperationAction(ISD::CTLZ, MVT::i32,
                     Subtarget->isVIS3() ? Promote : Expand);
  setOperationAction(ISD::ROTL , MVT::i32, Expand);
  setOperationAction(ISD::ROTR , MVT::i32, Expand);
  setOperationAction(ISD::BSWAP, MVT::i32, Expand);
  setOperationAction(ISD::FCOPYSIGN, MVT::f128, Expand);
  setOperationAction(ISD::FCOPYSIGN, MVT::f64, Expand);
  setOperationAction(ISD::FCOPYSIGN, MVT::f32, Expand);
  setOperationAction(ISD::FPOW , MVT::f128, Expand);
  setOperationAction(ISD::FPOW , MVT::f64, Expand);
  setOperationAction(ISD::FPOW , MVT::f32, Expand);

  setOperationAction(ISD::SHL_PARTS, MVT::i32, Expand);
  setOperationAction(ISD::SRA_PARTS, MVT::i32, Expand);
  setOperationAction(ISD::SRL_PARTS, MVT::i32, Expand);

  // Expands to [SU]MUL_LOHI.
  setOperationAction(ISD::MULHU,     MVT::i32, Expand);
  setOperationAction(ISD::MULHS,     MVT::i32, Expand);
  setOperationAction(ISD::MUL,       MVT::i32, Expand);

  if (Subtarget->useSoftMulDiv()) {
    // .umul works for both signed and unsigned
    setOperationAction(ISD::SMUL_LOHI, MVT::i32, Expand);
    setOperationAction(ISD::UMUL_LOHI, MVT::i32, Expand);
    setLibcallName(RTLIB::MUL_I32, ".umul");

    setOperationAction(ISD::SDIV, MVT::i32, Expand);
    setLibcallName(RTLIB::SDIV_I32, ".div");

    setOperationAction(ISD::UDIV, MVT::i32, Expand);
    setLibcallName(RTLIB::UDIV_I32, ".udiv");

    setLibcallName(RTLIB::SREM_I32, ".rem");
    setLibcallName(RTLIB::UREM_I32, ".urem");
  }

  if (Subtarget->is64Bit()) {
    setOperationAction(ISD::UMUL_LOHI, MVT::i64, Expand);
    setOperationAction(ISD::SMUL_LOHI, MVT::i64, Expand);
    setOperationAction(ISD::MULHU, MVT::i64,
                       Subtarget->isVIS3() ? Legal : Expand);
    setOperationAction(ISD::MULHS, MVT::i64,
                       Subtarget->isVIS3() ? Legal : Expand);

    setOperationAction(ISD::SHL_PARTS, MVT::i64, Expand);
    setOperationAction(ISD::SRA_PARTS, MVT::i64, Expand);
    setOperationAction(ISD::SRL_PARTS, MVT::i64, Expand);
  }

  // VASTART needs to be custom lowered to use the VarArgsFrameIndex.
  setOperationAction(ISD::VASTART           , MVT::Other, Custom);
  // VAARG needs to be lowered to not do unaligned accesses for doubles.
  setOperationAction(ISD::VAARG             , MVT::Other, Custom);

  setOperationAction(ISD::TRAP              , MVT::Other, Legal);
  setOperationAction(ISD::DEBUGTRAP         , MVT::Other, Legal);

  // Use the default implementation.
  setOperationAction(ISD::VACOPY            , MVT::Other, Expand);
  setOperationAction(ISD::VAEND             , MVT::Other, Expand);
  setOperationAction(ISD::STACKSAVE         , MVT::Other, Expand);
  setOperationAction(ISD::STACKRESTORE      , MVT::Other, Expand);
  setOperationAction(ISD::DYNAMIC_STACKALLOC, MVT::i32  , Custom);

  setStackPointerRegisterToSaveRestore(SP::O6);

  setOperationAction(ISD::CTPOP, MVT::i32,
                     Subtarget->usePopc() ? Legal : Expand);

  if (Subtarget->isV9() && Subtarget->hasHardQuad()) {
    setOperationAction(ISD::LOAD, MVT::f128, Legal);
    setOperationAction(ISD::STORE, MVT::f128, Legal);
  } else {
    setOperationAction(ISD::LOAD, MVT::f128, Custom);
    setOperationAction(ISD::STORE, MVT::f128, Custom);
  }

  if (Subtarget->hasHardQuad()) {
    setOperationAction(ISD::FADD,  MVT::f128, Legal);
    setOperationAction(ISD::FSUB,  MVT::f128, Legal);
    setOperationAction(ISD::FMUL,  MVT::f128, Legal);
    setOperationAction(ISD::FDIV,  MVT::f128, Legal);
    setOperationAction(ISD::FSQRT, MVT::f128, Legal);
    setOperationAction(ISD::FP_EXTEND, MVT::f128, Legal);
    setOperationAction(ISD::FP_ROUND,  MVT::f64, Legal);
    if (Subtarget->isV9()) {
      setOperationAction(ISD::FNEG, MVT::f128, Legal);
      setOperationAction(ISD::FABS, MVT::f128, Legal);
    } else {
      setOperationAction(ISD::FNEG, MVT::f128, Custom);
      setOperationAction(ISD::FABS, MVT::f128, Custom);
    }

    if (!Subtarget->is64Bit()) {
      setLibcallName(RTLIB::FPTOSINT_F128_I64, "_Q_qtoll");
      setLibcallName(RTLIB::FPTOUINT_F128_I64, "_Q_qtoull");
      setLibcallName(RTLIB::SINTTOFP_I64_F128, "_Q_lltoq");
      setLibcallName(RTLIB::UINTTOFP_I64_F128, "_Q_ulltoq");
    }

  } else {
    // Custom legalize f128 operations.

    setOperationAction(ISD::FADD,  MVT::f128, Custom);
    setOperationAction(ISD::FSUB,  MVT::f128, Custom);
    setOperationAction(ISD::FMUL,  MVT::f128, Custom);
    setOperationAction(ISD::FDIV,  MVT::f128, Custom);
    setOperationAction(ISD::FSQRT, MVT::f128, Custom);
    setOperationAction(ISD::FNEG,  MVT::f128, Custom);
    setOperationAction(ISD::FABS,  MVT::f128, Custom);

    setOperationAction(ISD::FP_EXTEND, MVT::f128, Custom);
    setOperationAction(ISD::FP_ROUND,  MVT::f64, Custom);
    setOperationAction(ISD::FP_ROUND,  MVT::f32, Custom);

    // Setup Runtime library names.
    if (Subtarget->is64Bit() && !Subtarget->useSoftFloat()) {
      setLibcallName(RTLIB::ADD_F128,  "_Qp_add");
      setLibcallName(RTLIB::SUB_F128,  "_Qp_sub");
      setLibcallName(RTLIB::MUL_F128,  "_Qp_mul");
      setLibcallName(RTLIB::DIV_F128,  "_Qp_div");
      setLibcallName(RTLIB::SQRT_F128, "_Qp_sqrt");
      setLibcallName(RTLIB::FPTOSINT_F128_I32, "_Qp_qtoi");
      setLibcallName(RTLIB::FPTOUINT_F128_I32, "_Qp_qtoui");
      setLibcallName(RTLIB::SINTTOFP_I32_F128, "_Qp_itoq");
      setLibcallName(RTLIB::UINTTOFP_I32_F128, "_Qp_uitoq");
      setLibcallName(RTLIB::FPTOSINT_F128_I64, "_Qp_qtox");
      setLibcallName(RTLIB::FPTOUINT_F128_I64, "_Qp_qtoux");
      setLibcallName(RTLIB::SINTTOFP_I64_F128, "_Qp_xtoq");
      setLibcallName(RTLIB::UINTTOFP_I64_F128, "_Qp_uxtoq");
      setLibcallName(RTLIB::FPEXT_F32_F128, "_Qp_stoq");
      setLibcallName(RTLIB::FPEXT_F64_F128, "_Qp_dtoq");
      setLibcallName(RTLIB::FPROUND_F128_F32, "_Qp_qtos");
      setLibcallName(RTLIB::FPROUND_F128_F64, "_Qp_qtod");
    } else if (!Subtarget->useSoftFloat()) {
      setLibcallName(RTLIB::ADD_F128,  "_Q_add");
      setLibcallName(RTLIB::SUB_F128,  "_Q_sub");
      setLibcallName(RTLIB::MUL_F128,  "_Q_mul");
      setLibcallName(RTLIB::DIV_F128,  "_Q_div");
      setLibcallName(RTLIB::SQRT_F128, "_Q_sqrt");
      setLibcallName(RTLIB::FPTOSINT_F128_I32, "_Q_qtoi");
      setLibcallName(RTLIB::FPTOUINT_F128_I32, "_Q_qtou");
      setLibcallName(RTLIB::SINTTOFP_I32_F128, "_Q_itoq");
      setLibcallName(RTLIB::UINTTOFP_I32_F128, "_Q_utoq");
      setLibcallName(RTLIB::FPTOSINT_F128_I64, "_Q_qtoll");
      setLibcallName(RTLIB::FPTOUINT_F128_I64, "_Q_qtoull");
      setLibcallName(RTLIB::SINTTOFP_I64_F128, "_Q_lltoq");
      setLibcallName(RTLIB::UINTTOFP_I64_F128, "_Q_ulltoq");
      setLibcallName(RTLIB::FPEXT_F32_F128, "_Q_stoq");
      setLibcallName(RTLIB::FPEXT_F64_F128, "_Q_dtoq");
      setLibcallName(RTLIB::FPROUND_F128_F32, "_Q_qtos");
      setLibcallName(RTLIB::FPROUND_F128_F64, "_Q_qtod");
    }
  }

  if (Subtarget->fixAllFDIVSQRT()) {
    // Promote FDIVS and FSQRTS to FDIVD and FSQRTD instructions instead as
    // the former instructions generate errata on LEON processors.
    setOperationAction(ISD::FDIV, MVT::f32, Promote);
    setOperationAction(ISD::FSQRT, MVT::f32, Promote);
  }

  if (Subtarget->hasNoFMULS()) {
    setOperationAction(ISD::FMUL, MVT::f32, Promote);
  }

  // Custom combine bitcast between f64 and v2i32
  if (!Subtarget->is64Bit())
    setTargetDAGCombine(ISD::BITCAST);

  if (Subtarget->hasLeonCycleCounter())
    setOperationAction(ISD::READCYCLECOUNTER, MVT::i64, Custom);

  if (Subtarget->isVIS3()) {
    setOperationAction(ISD::CTLZ_ZERO_UNDEF, MVT::i32, Promote);
    setOperationAction(ISD::CTLZ_ZERO_UNDEF, MVT::i64, Legal);
  }

  setOperationAction(ISD::INTRINSIC_WO_CHAIN, MVT::Other, Custom);

  setMinFunctionAlignment(Align(4));

  computeRegisterProperties(Subtarget->getRegisterInfo());
}

bool SparcTargetLowering::useSoftFloat() const {
  return Subtarget->useSoftFloat();
}

const char *SparcTargetLowering::getTargetNodeName(unsigned Opcode) const {
  switch ((SPISD::NodeType)Opcode) {
  case SPISD::FIRST_NUMBER:    break;
  case SPISD::CMPICC:          return "SPISD::CMPICC";
  case SPISD::CMPFCC:          return "SPISD::CMPFCC";
  case SPISD::CMPFCC_V9:
    return "SPISD::CMPFCC_V9";
  case SPISD::BRICC:           return "SPISD::BRICC";
  case SPISD::BPICC:
    return "SPISD::BPICC";
  case SPISD::BPXCC:
    return "SPISD::BPXCC";
  case SPISD::BRFCC:           return "SPISD::BRFCC";
  case SPISD::BRFCC_V9:
    return "SPISD::BRFCC_V9";
  case SPISD::BR_REG:
    return "SPISD::BR_REG";
  case SPISD::SELECT_ICC:      return "SPISD::SELECT_ICC";
  case SPISD::SELECT_XCC:      return "SPISD::SELECT_XCC";
  case SPISD::SELECT_FCC:      return "SPISD::SELECT_FCC";
  case SPISD::SELECT_REG:
    return "SPISD::SELECT_REG";
  case SPISD::Hi:              return "SPISD::Hi";
  case SPISD::Lo:              return "SPISD::Lo";
  case SPISD::FTOI:            return "SPISD::FTOI";
  case SPISD::ITOF:            return "SPISD::ITOF";
  case SPISD::FTOX:            return "SPISD::FTOX";
  case SPISD::XTOF:            return "SPISD::XTOF";
  case SPISD::CALL:            return "SPISD::CALL";
  case SPISD::RET_GLUE:        return "SPISD::RET_GLUE";
  case SPISD::GLOBAL_BASE_REG: return "SPISD::GLOBAL_BASE_REG";
  case SPISD::FLUSHW:          return "SPISD::FLUSHW";
  case SPISD::TLS_ADD:         return "SPISD::TLS_ADD";
  case SPISD::TLS_LD:          return "SPISD::TLS_LD";
  case SPISD::TLS_CALL:        return "SPISD::TLS_CALL";
  case SPISD::TAIL_CALL:       return "SPISD::TAIL_CALL";
  case SPISD::LOAD_GDOP:       return "SPISD::LOAD_GDOP";
  }
  return nullptr;
}

EVT SparcTargetLowering::getSetCCResultType(const DataLayout &, LLVMContext &,
                                            EVT VT) const {
  if (!VT.isVector())
    return MVT::i32;
  return VT.changeVectorElementTypeToInteger();
}

/// isMaskedValueZeroForTargetNode - Return true if 'Op & Mask' is known to
/// be zero. Op is expected to be a target specific node. Used by DAG
/// combiner.
void SparcTargetLowering::computeKnownBitsForTargetNode
                                (const SDValue Op,
                                 KnownBits &Known,
                                 const APInt &DemandedElts,
                                 const SelectionDAG &DAG,
                                 unsigned Depth) const {
  KnownBits Known2;
  Known.resetAll();

  switch (Op.getOpcode()) {
  default: break;
  case SPISD::SELECT_ICC:
  case SPISD::SELECT_XCC:
  case SPISD::SELECT_FCC:
    Known = DAG.computeKnownBits(Op.getOperand(1), Depth + 1);
    Known2 = DAG.computeKnownBits(Op.getOperand(0), Depth + 1);

    // Only known if known in both the LHS and RHS.
    Known = Known.intersectWith(Known2);
    break;
  }
}

// Look at LHS/RHS/CC and see if they are a lowered setcc instruction.  If so
// set LHS/RHS and SPCC to the LHS/RHS of the setcc and SPCC to the condition.
static void LookThroughSetCC(SDValue &LHS, SDValue &RHS,
                             ISD::CondCode CC, unsigned &SPCC) {
  if (isNullConstant(RHS) && CC == ISD::SETNE &&
      (((LHS.getOpcode() == SPISD::SELECT_ICC ||
         LHS.getOpcode() == SPISD::SELECT_XCC) &&
        LHS.getOperand(3).getOpcode() == SPISD::CMPICC) ||
       (LHS.getOpcode() == SPISD::SELECT_FCC &&
        (LHS.getOperand(3).getOpcode() == SPISD::CMPFCC ||
         LHS.getOperand(3).getOpcode() == SPISD::CMPFCC_V9))) &&
      isOneConstant(LHS.getOperand(0)) && isNullConstant(LHS.getOperand(1))) {
    SDValue CMPCC = LHS.getOperand(3);
    SPCC = LHS.getConstantOperandVal(2);
    LHS = CMPCC.getOperand(0);
    RHS = CMPCC.getOperand(1);
  }
}

// Convert to a target node and set target flags.
SDValue SparcTargetLowering::withTargetFlags(SDValue Op, unsigned TF,
                                             SelectionDAG &DAG) const {
  if (const GlobalAddressSDNode *GA = dyn_cast<GlobalAddressSDNode>(Op))
    return DAG.getTargetGlobalAddress(GA->getGlobal(),
                                      SDLoc(GA),
                                      GA->getValueType(0),
                                      GA->getOffset(), TF);

  if (const ConstantPoolSDNode *CP = dyn_cast<ConstantPoolSDNode>(Op))
    return DAG.getTargetConstantPool(CP->getConstVal(), CP->getValueType(0),
                                     CP->getAlign(), CP->getOffset(), TF);

  if (const BlockAddressSDNode *BA = dyn_cast<BlockAddressSDNode>(Op))
    return DAG.getTargetBlockAddress(BA->getBlockAddress(),
                                     Op.getValueType(),
                                     0,
                                     TF);

  if (const ExternalSymbolSDNode *ES = dyn_cast<ExternalSymbolSDNode>(Op))
    return DAG.getTargetExternalSymbol(ES->getSymbol(),
                                       ES->getValueType(0), TF);

  llvm_unreachable("Unhandled address SDNode");
}

// Split Op into high and low parts according to HiTF and LoTF.
// Return an ADD node combining the parts.
SDValue SparcTargetLowering::makeHiLoPair(SDValue Op,
                                          unsigned HiTF, unsigned LoTF,
                                          SelectionDAG &DAG) const {
  SDLoc DL(Op);
  EVT VT = Op.getValueType();
  SDValue Hi = DAG.getNode(SPISD::Hi, DL, VT, withTargetFlags(Op, HiTF, DAG));
  SDValue Lo = DAG.getNode(SPISD::Lo, DL, VT, withTargetFlags(Op, LoTF, DAG));
  return DAG.getNode(ISD::ADD, DL, VT, Hi, Lo);
}

// Build SDNodes for producing an address from a GlobalAddress, ConstantPool,
// or ExternalSymbol SDNode.
SDValue SparcTargetLowering::makeAddress(SDValue Op, SelectionDAG &DAG) const {
  SDLoc DL(Op);
  EVT VT = getPointerTy(DAG.getDataLayout());

  // Handle PIC mode first. SPARC needs a got load for every variable!
  if (isPositionIndependent()) {
    const Module *M = DAG.getMachineFunction().getFunction().getParent();
    PICLevel::Level picLevel = M->getPICLevel();
    SDValue Idx;

    if (picLevel == PICLevel::SmallPIC) {
      // This is the pic13 code model, the GOT is known to be smaller than 8KiB.
      Idx = DAG.getNode(SPISD::Lo, DL, Op.getValueType(),
                        withTargetFlags(Op, SparcMCExpr::VK_GOT13, DAG));
    } else {
      // This is the pic32 code model, the GOT is known to be smaller than 4GB.
      Idx = makeHiLoPair(Op, SparcMCExpr::VK_GOT22, SparcMCExpr::VK_GOT10, DAG);
    }

    SDValue GlobalBase = DAG.getNode(SPISD::GLOBAL_BASE_REG, DL, VT);
    SDValue AbsAddr = DAG.getNode(ISD::ADD, DL, VT, GlobalBase, Idx);
    // GLOBAL_BASE_REG codegen'ed with call. Inform MFI that this
    // function has calls.
    MachineFrameInfo &MFI = DAG.getMachineFunction().getFrameInfo();
    MFI.setHasCalls(true);
    return DAG.getLoad(VT, DL, DAG.getEntryNode(), AbsAddr,
                       MachinePointerInfo::getGOT(DAG.getMachineFunction()));
  }

  // This is one of the absolute code models.
  switch(getTargetMachine().getCodeModel()) {
  default:
    llvm_unreachable("Unsupported absolute code model");
  case CodeModel::Small:
    // abs32.
    return makeHiLoPair(Op, SparcMCExpr::VK_HI, SparcMCExpr::VK_LO, DAG);
  case CodeModel::Medium: {
    // abs44.
    SDValue H44 =
        makeHiLoPair(Op, SparcMCExpr::VK_H44, SparcMCExpr::VK_M44, DAG);
    H44 = DAG.getNode(ISD::SHL, DL, VT, H44, DAG.getConstant(12, DL, MVT::i32));
    SDValue L44 = withTargetFlags(Op, SparcMCExpr::VK_L44, DAG);
    L44 = DAG.getNode(SPISD::Lo, DL, VT, L44);
    return DAG.getNode(ISD::ADD, DL, VT, H44, L44);
  }
  case CodeModel::Large: {
    // abs64.
    SDValue Hi = makeHiLoPair(Op, SparcMCExpr::VK_HH, SparcMCExpr::VK_HM, DAG);
    Hi = DAG.getNode(ISD::SHL, DL, VT, Hi, DAG.getConstant(32, DL, MVT::i32));
    SDValue Lo = makeHiLoPair(Op, SparcMCExpr::VK_HI, SparcMCExpr::VK_LO, DAG);
    return DAG.getNode(ISD::ADD, DL, VT, Hi, Lo);
  }
  }
}

SDValue SparcTargetLowering::LowerGlobalAddress(SDValue Op,
                                                SelectionDAG &DAG) const {
  return makeAddress(Op, DAG);
}

SDValue SparcTargetLowering::LowerConstantPool(SDValue Op,
                                               SelectionDAG &DAG) const {
  return makeAddress(Op, DAG);
}

SDValue SparcTargetLowering::LowerBlockAddress(SDValue Op,
                                               SelectionDAG &DAG) const {
  return makeAddress(Op, DAG);
}

SDValue SparcTargetLowering::LowerGlobalTLSAddress(SDValue Op,
                                                   SelectionDAG &DAG) const {

  GlobalAddressSDNode *GA = cast<GlobalAddressSDNode>(Op);
  if (DAG.getTarget().useEmulatedTLS())
    return LowerToTLSEmulatedModel(GA, DAG);

  SDLoc DL(GA);
  const GlobalValue *GV = GA->getGlobal();
  EVT PtrVT = getPointerTy(DAG.getDataLayout());

  TLSModel::Model model = getTargetMachine().getTLSModel(GV);

  if (model == TLSModel::GeneralDynamic || model == TLSModel::LocalDynamic) {
    unsigned HiTF =
        ((model == TLSModel::GeneralDynamic) ? SparcMCExpr::VK_TLS_GD_HI22
                                             : SparcMCExpr::VK_TLS_LDM_HI22);
    unsigned LoTF =
        ((model == TLSModel::GeneralDynamic) ? SparcMCExpr::VK_TLS_GD_LO10
                                             : SparcMCExpr::VK_TLS_LDM_LO10);
    unsigned addTF =
        ((model == TLSModel::GeneralDynamic) ? SparcMCExpr::VK_TLS_GD_ADD
                                             : SparcMCExpr::VK_TLS_LDM_ADD);
    unsigned callTF =
        ((model == TLSModel::GeneralDynamic) ? SparcMCExpr::VK_TLS_GD_CALL
                                             : SparcMCExpr::VK_TLS_LDM_CALL);

    SDValue HiLo = makeHiLoPair(Op, HiTF, LoTF, DAG);
    SDValue Base = DAG.getNode(SPISD::GLOBAL_BASE_REG, DL, PtrVT);
    SDValue Argument = DAG.getNode(SPISD::TLS_ADD, DL, PtrVT, Base, HiLo,
                               withTargetFlags(Op, addTF, DAG));

    SDValue Chain = DAG.getEntryNode();
    SDValue InGlue;

    Chain = DAG.getCALLSEQ_START(Chain, 1, 0, DL);
    Chain = DAG.getCopyToReg(Chain, DL, SP::O0, Argument, InGlue);
    InGlue = Chain.getValue(1);
    SDValue Callee = DAG.getTargetExternalSymbol("__tls_get_addr", PtrVT);
    SDValue Symbol = withTargetFlags(Op, callTF, DAG);

    SDVTList NodeTys = DAG.getVTList(MVT::Other, MVT::Glue);
    const uint32_t *Mask = Subtarget->getRegisterInfo()->getCallPreservedMask(
        DAG.getMachineFunction(), CallingConv::C);
    assert(Mask && "Missing call preserved mask for calling convention");
    SDValue Ops[] = {Chain,
                     Callee,
                     Symbol,
                     DAG.getRegister(SP::O0, PtrVT),
                     DAG.getRegisterMask(Mask),
                     InGlue};
    Chain = DAG.getNode(SPISD::TLS_CALL, DL, NodeTys, Ops);
    InGlue = Chain.getValue(1);
    Chain = DAG.getCALLSEQ_END(Chain, 1, 0, InGlue, DL);
    InGlue = Chain.getValue(1);
    SDValue Ret = DAG.getCopyFromReg(Chain, DL, SP::O0, PtrVT, InGlue);

    if (model != TLSModel::LocalDynamic)
      return Ret;

    SDValue Hi =
        DAG.getNode(SPISD::Hi, DL, PtrVT,
                    withTargetFlags(Op, SparcMCExpr::VK_TLS_LDO_HIX22, DAG));
    SDValue Lo =
        DAG.getNode(SPISD::Lo, DL, PtrVT,
                    withTargetFlags(Op, SparcMCExpr::VK_TLS_LDO_LOX10, DAG));
    HiLo =  DAG.getNode(ISD::XOR, DL, PtrVT, Hi, Lo);
    return DAG.getNode(SPISD::TLS_ADD, DL, PtrVT, Ret, HiLo,
                       withTargetFlags(Op, SparcMCExpr::VK_TLS_LDO_ADD, DAG));
  }

  if (model == TLSModel::InitialExec) {
    unsigned ldTF = ((PtrVT == MVT::i64) ? SparcMCExpr::VK_TLS_IE_LDX
                                         : SparcMCExpr::VK_TLS_IE_LD);

    SDValue Base = DAG.getNode(SPISD::GLOBAL_BASE_REG, DL, PtrVT);

    // GLOBAL_BASE_REG codegen'ed with call. Inform MFI that this
    // function has calls.
    MachineFrameInfo &MFI = DAG.getMachineFunction().getFrameInfo();
    MFI.setHasCalls(true);

    SDValue TGA = makeHiLoPair(Op, SparcMCExpr::VK_TLS_IE_HI22,
                               SparcMCExpr::VK_TLS_IE_LO10, DAG);
    SDValue Ptr = DAG.getNode(ISD::ADD, DL, PtrVT, Base, TGA);
    SDValue Offset = DAG.getNode(SPISD::TLS_LD,
                                 DL, PtrVT, Ptr,
                                 withTargetFlags(Op, ldTF, DAG));
    return DAG.getNode(SPISD::TLS_ADD, DL, PtrVT,
                       DAG.getRegister(SP::G7, PtrVT), Offset,
                       withTargetFlags(Op, SparcMCExpr::VK_TLS_IE_ADD, DAG));
  }

  assert(model == TLSModel::LocalExec);
  SDValue Hi =
      DAG.getNode(SPISD::Hi, DL, PtrVT,
                  withTargetFlags(Op, SparcMCExpr::VK_TLS_LE_HIX22, DAG));
  SDValue Lo =
      DAG.getNode(SPISD::Lo, DL, PtrVT,
                  withTargetFlags(Op, SparcMCExpr::VK_TLS_LE_LOX10, DAG));
  SDValue Offset =  DAG.getNode(ISD::XOR, DL, PtrVT, Hi, Lo);

  return DAG.getNode(ISD::ADD, DL, PtrVT,
                     DAG.getRegister(SP::G7, PtrVT), Offset);
}

SDValue SparcTargetLowering::LowerF128_LibCallArg(SDValue Chain,
                                                  ArgListTy &Args, SDValue Arg,
                                                  const SDLoc &DL,
                                                  SelectionDAG &DAG) const {
  MachineFrameInfo &MFI = DAG.getMachineFunction().getFrameInfo();
  EVT ArgVT = Arg.getValueType();
  Type *ArgTy = ArgVT.getTypeForEVT(*DAG.getContext());

  ArgListEntry Entry;
  Entry.Node = Arg;
  Entry.Ty   = ArgTy;

  if (ArgTy->isFP128Ty()) {
    // Create a stack object and pass the pointer to the library function.
    int FI = MFI.CreateStackObject(16, Align(8), false);
    SDValue FIPtr = DAG.getFrameIndex(FI, getPointerTy(DAG.getDataLayout()));
    Chain = DAG.getStore(Chain, DL, Entry.Node, FIPtr, MachinePointerInfo(),
                         Align(8));

    Entry.Node = FIPtr;
    Entry.Ty = PointerType::getUnqual(ArgTy->getContext());
  }
  Args.push_back(Entry);
  return Chain;
}

SDValue
SparcTargetLowering::LowerF128Op(SDValue Op, SelectionDAG &DAG,
                                 const char *LibFuncName,
                                 unsigned numArgs) const {

  ArgListTy Args;

  MachineFrameInfo &MFI = DAG.getMachineFunction().getFrameInfo();
  auto PtrVT = getPointerTy(DAG.getDataLayout());

  SDValue Callee = DAG.getExternalSymbol(LibFuncName, PtrVT);
  Type *RetTy = Op.getValueType().getTypeForEVT(*DAG.getContext());
  Type *RetTyABI = RetTy;
  SDValue Chain = DAG.getEntryNode();
  SDValue RetPtr;

  if (RetTy->isFP128Ty()) {
    // Create a Stack Object to receive the return value of type f128.
    ArgListEntry Entry;
    int RetFI = MFI.CreateStackObject(16, Align(8), false);
    RetPtr = DAG.getFrameIndex(RetFI, PtrVT);
    Entry.Node = RetPtr;
    Entry.Ty = PointerType::getUnqual(RetTy->getContext());
    if (!Subtarget->is64Bit()) {
      Entry.IsSRet = true;
      Entry.IndirectType = RetTy;
    }
    Entry.IsReturned = false;
    Args.push_back(Entry);
    RetTyABI = Type::getVoidTy(*DAG.getContext());
  }

  assert(Op->getNumOperands() >= numArgs && "Not enough operands!");
  for (unsigned i = 0, e = numArgs; i != e; ++i) {
    Chain = LowerF128_LibCallArg(Chain, Args, Op.getOperand(i), SDLoc(Op), DAG);
  }
  TargetLowering::CallLoweringInfo CLI(DAG);
  CLI.setDebugLoc(SDLoc(Op)).setChain(Chain)
    .setCallee(CallingConv::C, RetTyABI, Callee, std::move(Args));

  std::pair<SDValue, SDValue> CallInfo = LowerCallTo(CLI);

  // chain is in second result.
  if (RetTyABI == RetTy)
    return CallInfo.first;

  assert (RetTy->isFP128Ty() && "Unexpected return type!");

  Chain = CallInfo.second;

  // Load RetPtr to get the return value.
  return DAG.getLoad(Op.getValueType(), SDLoc(Op), Chain, RetPtr,
                     MachinePointerInfo(), Align(8));
}

SDValue SparcTargetLowering::LowerF128Compare(SDValue LHS, SDValue RHS,
                                              unsigned &SPCC, const SDLoc &DL,
                                              SelectionDAG &DAG) const {

  const char *LibCall = nullptr;
  bool is64Bit = Subtarget->is64Bit();
  switch(SPCC) {
  default: llvm_unreachable("Unhandled conditional code!");
  case SPCC::FCC_E  : LibCall = is64Bit? "_Qp_feq" : "_Q_feq"; break;
  case SPCC::FCC_NE : LibCall = is64Bit? "_Qp_fne" : "_Q_fne"; break;
  case SPCC::FCC_L  : LibCall = is64Bit? "_Qp_flt" : "_Q_flt"; break;
  case SPCC::FCC_G  : LibCall = is64Bit? "_Qp_fgt" : "_Q_fgt"; break;
  case SPCC::FCC_LE : LibCall = is64Bit? "_Qp_fle" : "_Q_fle"; break;
  case SPCC::FCC_GE : LibCall = is64Bit? "_Qp_fge" : "_Q_fge"; break;
  case SPCC::FCC_UL :
  case SPCC::FCC_ULE:
  case SPCC::FCC_UG :
  case SPCC::FCC_UGE:
  case SPCC::FCC_U  :
  case SPCC::FCC_O  :
  case SPCC::FCC_LG :
  case SPCC::FCC_UE : LibCall = is64Bit? "_Qp_cmp" : "_Q_cmp"; break;
  }

  auto PtrVT = getPointerTy(DAG.getDataLayout());
  SDValue Callee = DAG.getExternalSymbol(LibCall, PtrVT);
  Type *RetTy = Type::getInt32Ty(*DAG.getContext());
  ArgListTy Args;
  SDValue Chain = DAG.getEntryNode();
  Chain = LowerF128_LibCallArg(Chain, Args, LHS, DL, DAG);
  Chain = LowerF128_LibCallArg(Chain, Args, RHS, DL, DAG);

  TargetLowering::CallLoweringInfo CLI(DAG);
  CLI.setDebugLoc(DL).setChain(Chain)
    .setCallee(CallingConv::C, RetTy, Callee, std::move(Args));

  std::pair<SDValue, SDValue> CallInfo = LowerCallTo(CLI);

  // result is in first, and chain is in second result.
  SDValue Result =  CallInfo.first;

  switch(SPCC) {
  default: {
    SDValue RHS = DAG.getConstant(0, DL, Result.getValueType());
    SPCC = SPCC::ICC_NE;
    return DAG.getNode(SPISD::CMPICC, DL, MVT::Glue, Result, RHS);
  }
  case SPCC::FCC_UL : {
    SDValue Mask   = DAG.getConstant(1, DL, Result.getValueType());
    Result = DAG.getNode(ISD::AND, DL, Result.getValueType(), Result, Mask);
    SDValue RHS    = DAG.getConstant(0, DL, Result.getValueType());
    SPCC = SPCC::ICC_NE;
    return DAG.getNode(SPISD::CMPICC, DL, MVT::Glue, Result, RHS);
  }
  case SPCC::FCC_ULE: {
    SDValue RHS = DAG.getConstant(2, DL, Result.getValueType());
    SPCC = SPCC::ICC_NE;
    return DAG.getNode(SPISD::CMPICC, DL, MVT::Glue, Result, RHS);
  }
  case SPCC::FCC_UG :  {
    SDValue RHS = DAG.getConstant(1, DL, Result.getValueType());
    SPCC = SPCC::ICC_G;
    return DAG.getNode(SPISD::CMPICC, DL, MVT::Glue, Result, RHS);
  }
  case SPCC::FCC_UGE: {
    SDValue RHS = DAG.getConstant(1, DL, Result.getValueType());
    SPCC = SPCC::ICC_NE;
    return DAG.getNode(SPISD::CMPICC, DL, MVT::Glue, Result, RHS);
  }

  case SPCC::FCC_U  :  {
    SDValue RHS = DAG.getConstant(3, DL, Result.getValueType());
    SPCC = SPCC::ICC_E;
    return DAG.getNode(SPISD::CMPICC, DL, MVT::Glue, Result, RHS);
  }
  case SPCC::FCC_O  :  {
    SDValue RHS = DAG.getConstant(3, DL, Result.getValueType());
    SPCC = SPCC::ICC_NE;
    return DAG.getNode(SPISD::CMPICC, DL, MVT::Glue, Result, RHS);
  }
  case SPCC::FCC_LG :  {
    SDValue Mask   = DAG.getConstant(3, DL, Result.getValueType());
    Result = DAG.getNode(ISD::AND, DL, Result.getValueType(), Result, Mask);
    SDValue RHS    = DAG.getConstant(0, DL, Result.getValueType());
    SPCC = SPCC::ICC_NE;
    return DAG.getNode(SPISD::CMPICC, DL, MVT::Glue, Result, RHS);
  }
  case SPCC::FCC_UE : {
    SDValue Mask   = DAG.getConstant(3, DL, Result.getValueType());
    Result = DAG.getNode(ISD::AND, DL, Result.getValueType(), Result, Mask);
    SDValue RHS    = DAG.getConstant(0, DL, Result.getValueType());
    SPCC = SPCC::ICC_E;
    return DAG.getNode(SPISD::CMPICC, DL, MVT::Glue, Result, RHS);
  }
  }
}

static SDValue
LowerF128_FPEXTEND(SDValue Op, SelectionDAG &DAG,
                   const SparcTargetLowering &TLI) {

  if (Op.getOperand(0).getValueType() == MVT::f64)
    return TLI.LowerF128Op(Op, DAG,
                           TLI.getLibcallName(RTLIB::FPEXT_F64_F128), 1);

  if (Op.getOperand(0).getValueType() == MVT::f32)
    return TLI.LowerF128Op(Op, DAG,
                           TLI.getLibcallName(RTLIB::FPEXT_F32_F128), 1);

  llvm_unreachable("fpextend with non-float operand!");
  return SDValue();
}

static SDValue
LowerF128_FPROUND(SDValue Op, SelectionDAG &DAG,
                  const SparcTargetLowering &TLI) {
  // FP_ROUND on f64 and f32 are legal.
  if (Op.getOperand(0).getValueType() != MVT::f128)
    return Op;

  if (Op.getValueType() == MVT::f64)
    return TLI.LowerF128Op(Op, DAG,
                           TLI.getLibcallName(RTLIB::FPROUND_F128_F64), 1);
  if (Op.getValueType() == MVT::f32)
    return TLI.LowerF128Op(Op, DAG,
                           TLI.getLibcallName(RTLIB::FPROUND_F128_F32), 1);

  llvm_unreachable("fpround to non-float!");
  return SDValue();
}

static SDValue LowerFP_TO_SINT(SDValue Op, SelectionDAG &DAG,
                               const SparcTargetLowering &TLI,
                               bool hasHardQuad) {
  SDLoc dl(Op);
  EVT VT = Op.getValueType();
  assert(VT == MVT::i32 || VT == MVT::i64);

  // Expand f128 operations to fp128 abi calls.
  if (Op.getOperand(0).getValueType() == MVT::f128
      && (!hasHardQuad || !TLI.isTypeLegal(VT))) {
    const char *libName = TLI.getLibcallName(VT == MVT::i32
                                             ? RTLIB::FPTOSINT_F128_I32
                                             : RTLIB::FPTOSINT_F128_I64);
    return TLI.LowerF128Op(Op, DAG, libName, 1);
  }

  // Expand if the resulting type is illegal.
  if (!TLI.isTypeLegal(VT))
    return SDValue();

  // Otherwise, Convert the fp value to integer in an FP register.
  if (VT == MVT::i32)
    Op = DAG.getNode(SPISD::FTOI, dl, MVT::f32, Op.getOperand(0));
  else
    Op = DAG.getNode(SPISD::FTOX, dl, MVT::f64, Op.getOperand(0));

  return DAG.getNode(ISD::BITCAST, dl, VT, Op);
}

static SDValue LowerSINT_TO_FP(SDValue Op, SelectionDAG &DAG,
                               const SparcTargetLowering &TLI,
                               bool hasHardQuad) {
  SDLoc dl(Op);
  EVT OpVT = Op.getOperand(0).getValueType();
  assert(OpVT == MVT::i32 || (OpVT == MVT::i64));

  EVT floatVT = (OpVT == MVT::i32) ? MVT::f32 : MVT::f64;

  // Expand f128 operations to fp128 ABI calls.
  if (Op.getValueType() == MVT::f128
      && (!hasHardQuad || !TLI.isTypeLegal(OpVT))) {
    const char *libName = TLI.getLibcallName(OpVT == MVT::i32
                                             ? RTLIB::SINTTOFP_I32_F128
                                             : RTLIB::SINTTOFP_I64_F128);
    return TLI.LowerF128Op(Op, DAG, libName, 1);
  }

  // Expand if the operand type is illegal.
  if (!TLI.isTypeLegal(OpVT))
    return SDValue();

  // Otherwise, Convert the int value to FP in an FP register.
  SDValue Tmp = DAG.getNode(ISD::BITCAST, dl, floatVT, Op.getOperand(0));
  unsigned opcode = (OpVT == MVT::i32)? SPISD::ITOF : SPISD::XTOF;
  return DAG.getNode(opcode, dl, Op.getValueType(), Tmp);
}

static SDValue LowerFP_TO_UINT(SDValue Op, SelectionDAG &DAG,
                               const SparcTargetLowering &TLI,
                               bool hasHardQuad) {
  SDLoc dl(Op);
  EVT VT = Op.getValueType();

  // Expand if it does not involve f128 or the target has support for
  // quad floating point instructions and the resulting type is legal.
  if (Op.getOperand(0).getValueType() != MVT::f128 ||
      (hasHardQuad && TLI.isTypeLegal(VT)))
    return SDValue();

  assert(VT == MVT::i32 || VT == MVT::i64);

  return TLI.LowerF128Op(Op, DAG,
                         TLI.getLibcallName(VT == MVT::i32
                                            ? RTLIB::FPTOUINT_F128_I32
                                            : RTLIB::FPTOUINT_F128_I64),
                         1);
}

static SDValue LowerUINT_TO_FP(SDValue Op, SelectionDAG &DAG,
                               const SparcTargetLowering &TLI,
                               bool hasHardQuad) {
  SDLoc dl(Op);
  EVT OpVT = Op.getOperand(0).getValueType();
  assert(OpVT == MVT::i32 || OpVT == MVT::i64);

  // Expand if it does not involve f128 or the target has support for
  // quad floating point instructions and the operand type is legal.
  if (Op.getValueType() != MVT::f128 || (hasHardQuad && TLI.isTypeLegal(OpVT)))
    return SDValue();

  return TLI.LowerF128Op(Op, DAG,
                         TLI.getLibcallName(OpVT == MVT::i32
                                            ? RTLIB::UINTTOFP_I32_F128
                                            : RTLIB::UINTTOFP_I64_F128),
                         1);
}

static SDValue LowerBR_CC(SDValue Op, SelectionDAG &DAG,
                          const SparcTargetLowering &TLI, bool hasHardQuad,
                          bool isV9, bool is64Bit) {
  SDValue Chain = Op.getOperand(0);
  ISD::CondCode CC = cast<CondCodeSDNode>(Op.getOperand(1))->get();
  SDValue LHS = Op.getOperand(2);
  SDValue RHS = Op.getOperand(3);
  SDValue Dest = Op.getOperand(4);
  SDLoc dl(Op);
  unsigned Opc, SPCC = ~0U;

  // If this is a br_cc of a "setcc", and if the setcc got lowered into
  // an CMP[IF]CC/SELECT_[IF]CC pair, find the original compared values.
  LookThroughSetCC(LHS, RHS, CC, SPCC);
  assert(LHS.getValueType() == RHS.getValueType());

  // Get the condition flag.
  SDValue CompareFlag;
  if (LHS.getValueType().isInteger()) {
    // On V9 processors running in 64-bit mode, if CC compares two `i64`s
    // and the RHS is zero we might be able to use a specialized branch.
    if (is64Bit && isV9 && LHS.getValueType() == MVT::i64 &&
        isNullConstant(RHS) && !ISD::isUnsignedIntSetCC(CC))
      return DAG.getNode(SPISD::BR_REG, dl, MVT::Other, Chain, Dest,
                         DAG.getConstant(intCondCCodeToRcond(CC), dl, MVT::i32),
                         LHS);

    CompareFlag = DAG.getNode(SPISD::CMPICC, dl, MVT::Glue, LHS, RHS);
    if (SPCC == ~0U) SPCC = IntCondCCodeToICC(CC);
    if (isV9)
      // 32-bit compares use the icc flags, 64-bit uses the xcc flags.
      Opc = LHS.getValueType() == MVT::i32 ? SPISD::BPICC : SPISD::BPXCC;
    else
      // Non-v9 targets don't have xcc.
      Opc = SPISD::BRICC;
  } else {
    if (!hasHardQuad && LHS.getValueType() == MVT::f128) {
      if (SPCC == ~0U) SPCC = FPCondCCodeToFCC(CC);
      CompareFlag = TLI.LowerF128Compare(LHS, RHS, SPCC, dl, DAG);
      Opc = isV9 ? SPISD::BPICC : SPISD::BRICC;
    } else {
      unsigned CmpOpc = isV9 ? SPISD::CMPFCC_V9 : SPISD::CMPFCC;
      CompareFlag = DAG.getNode(CmpOpc, dl, MVT::Glue, LHS, RHS);
      if (SPCC == ~0U) SPCC = FPCondCCodeToFCC(CC);
      Opc = isV9 ? SPISD::BRFCC_V9 : SPISD::BRFCC;
    }
  }
  return DAG.getNode(Opc, dl, MVT::Other, Chain, Dest,
                     DAG.getConstant(SPCC, dl, MVT::i32), CompareFlag);
}

static SDValue LowerSELECT_CC(SDValue Op, SelectionDAG &DAG,
                              const SparcTargetLowering &TLI, bool hasHardQuad,
                              bool isV9, bool is64Bit) {
  SDValue LHS = Op.getOperand(0);
  SDValue RHS = Op.getOperand(1);
  ISD::CondCode CC = cast<CondCodeSDNode>(Op.getOperand(4))->get();
  SDValue TrueVal = Op.getOperand(2);
  SDValue FalseVal = Op.getOperand(3);
  SDLoc dl(Op);
  unsigned Opc, SPCC = ~0U;

  // If this is a select_cc of a "setcc", and if the setcc got lowered into
  // an CMP[IF]CC/SELECT_[IF]CC pair, find the original compared values.
  LookThroughSetCC(LHS, RHS, CC, SPCC);
  assert(LHS.getValueType() == RHS.getValueType());

  SDValue CompareFlag;
  if (LHS.getValueType().isInteger()) {
    // On V9 processors running in 64-bit mode, if CC compares two `i64`s
    // and the RHS is zero we might be able to use a specialized select.
    // All SELECT_CC between any two scalar integer types are eligible for
    // lowering to specialized instructions. Additionally, f32 and f64 types
    // are also eligible, but for f128 we can only use the specialized
    // instruction when we have hardquad.
    EVT ValType = TrueVal.getValueType();
    bool IsEligibleType = ValType.isScalarInteger() || ValType == MVT::f32 ||
                          ValType == MVT::f64 ||
                          (ValType == MVT::f128 && hasHardQuad);
    if (is64Bit && isV9 && LHS.getValueType() == MVT::i64 &&
        isNullConstant(RHS) && !ISD::isUnsignedIntSetCC(CC) && IsEligibleType)
      return DAG.getNode(
          SPISD::SELECT_REG, dl, TrueVal.getValueType(), TrueVal, FalseVal,
          DAG.getConstant(intCondCCodeToRcond(CC), dl, MVT::i32), LHS);

    CompareFlag = DAG.getNode(SPISD::CMPICC, dl, MVT::Glue, LHS, RHS);
    Opc = LHS.getValueType() == MVT::i32 ?
          SPISD::SELECT_ICC : SPISD::SELECT_XCC;
    if (SPCC == ~0U) SPCC = IntCondCCodeToICC(CC);
  } else {
    if (!hasHardQuad && LHS.getValueType() == MVT::f128) {
      if (SPCC == ~0U) SPCC = FPCondCCodeToFCC(CC);
      CompareFlag = TLI.LowerF128Compare(LHS, RHS, SPCC, dl, DAG);
      Opc = SPISD::SELECT_ICC;
    } else {
      unsigned CmpOpc = isV9 ? SPISD::CMPFCC_V9 : SPISD::CMPFCC;
      CompareFlag = DAG.getNode(CmpOpc, dl, MVT::Glue, LHS, RHS);
      Opc = SPISD::SELECT_FCC;
      if (SPCC == ~0U) SPCC = FPCondCCodeToFCC(CC);
    }
  }
  return DAG.getNode(Opc, dl, TrueVal.getValueType(), TrueVal, FalseVal,
                     DAG.getConstant(SPCC, dl, MVT::i32), CompareFlag);
}

static SDValue LowerVASTART(SDValue Op, SelectionDAG &DAG,
                            const SparcTargetLowering &TLI) {
  MachineFunction &MF = DAG.getMachineFunction();
  SparcMachineFunctionInfo *FuncInfo = MF.getInfo<SparcMachineFunctionInfo>();
  auto PtrVT = TLI.getPointerTy(DAG.getDataLayout());

  // Need frame address to find the address of VarArgsFrameIndex.
  MF.getFrameInfo().setFrameAddressIsTaken(true);

  // vastart just stores the address of the VarArgsFrameIndex slot into the
  // memory location argument.
  SDLoc DL(Op);
  SDValue Offset =
      DAG.getNode(ISD::ADD, DL, PtrVT, DAG.getRegister(SP::I6, PtrVT),
                  DAG.getIntPtrConstant(FuncInfo->getVarArgsFrameOffset(), DL));
  const Value *SV = cast<SrcValueSDNode>(Op.getOperand(2))->getValue();
  return DAG.getStore(Op.getOperand(0), DL, Offset, Op.getOperand(1),
                      MachinePointerInfo(SV));
}

static SDValue LowerVAARG(SDValue Op, SelectionDAG &DAG) {
  SDNode *Node = Op.getNode();
  EVT VT = Node->getValueType(0);
  SDValue InChain = Node->getOperand(0);
  SDValue VAListPtr = Node->getOperand(1);
  EVT PtrVT = VAListPtr.getValueType();
  const Value *SV = cast<SrcValueSDNode>(Node->getOperand(2))->getValue();
  SDLoc DL(Node);
  SDValue VAList =
      DAG.getLoad(PtrVT, DL, InChain, VAListPtr, MachinePointerInfo(SV));
  // Increment the pointer, VAList, to the next vaarg.
  SDValue NextPtr = DAG.getNode(ISD::ADD, DL, PtrVT, VAList,
                                DAG.getIntPtrConstant(VT.getSizeInBits()/8,
                                                      DL));
  // Store the incremented VAList to the legalized pointer.
  InChain = DAG.getStore(VAList.getValue(1), DL, NextPtr, VAListPtr,
                         MachinePointerInfo(SV));
  // Load the actual argument out of the pointer VAList.
  // We can't count on greater alignment than the word size.
  return DAG.getLoad(
      VT, DL, InChain, VAList, MachinePointerInfo(),
      Align(std::min(PtrVT.getFixedSizeInBits(), VT.getFixedSizeInBits()) / 8));
}

static SDValue LowerDYNAMIC_STACKALLOC(SDValue Op, SelectionDAG &DAG,
                                       const SparcSubtarget *Subtarget) {
  SDValue Chain = Op.getOperand(0);
  SDValue Size = Op.getOperand(1);
  SDValue Alignment = Op.getOperand(2);
  MaybeAlign MaybeAlignment =
      cast<ConstantSDNode>(Alignment)->getMaybeAlignValue();
  EVT VT = Size->getValueType(0);
  SDLoc dl(Op);

  unsigned SPReg = SP::O6;
  SDValue SP = DAG.getCopyFromReg(Chain, dl, SPReg, VT);

  // The resultant pointer needs to be above the register spill area
  // at the bottom of the stack.
  unsigned regSpillArea;
  if (Subtarget->is64Bit()) {
    regSpillArea = 128;
  } else {
    // On Sparc32, the size of the spill area is 92. Unfortunately,
    // that's only 4-byte aligned, not 8-byte aligned (the stack
    // pointer is 8-byte aligned). So, if the user asked for an 8-byte
    // aligned dynamic allocation, we actually need to add 96 to the
    // bottom of the stack, instead of 92, to ensure 8-byte alignment.

    // That also means adding 4 to the size of the allocation --
    // before applying the 8-byte rounding. Unfortunately, we the
    // value we get here has already had rounding applied. So, we need
    // to add 8, instead, wasting a bit more memory.

    // Further, this only actually needs to be done if the required
    // alignment is > 4, but, we've lost that info by this point, too,
    // so we always apply it.

    // (An alternative approach would be to always reserve 96 bytes
    // instead of the required 92, but then we'd waste 4 extra bytes
    // in every frame, not just those with dynamic stack allocations)

    // TODO: modify code in SelectionDAGBuilder to make this less sad.

    Size = DAG.getNode(ISD::ADD, dl, VT, Size,
                       DAG.getConstant(8, dl, VT));
    regSpillArea = 96;
  }

  int64_t Bias = Subtarget->getStackPointerBias();

  // Debias and increment SP past the reserved spill area.
  // We need the SP to point to the first usable region before calculating
  // anything to prevent any of the pointers from becoming out of alignment when
  // we rebias the SP later on.
  SDValue StartOfUsableStack = DAG.getNode(
      ISD::ADD, dl, VT, SP, DAG.getConstant(regSpillArea + Bias, dl, VT));
  SDValue AllocatedPtr =
      DAG.getNode(ISD::SUB, dl, VT, StartOfUsableStack, Size);

  bool IsOveraligned = MaybeAlignment.has_value();
  SDValue AlignedPtr =
      IsOveraligned
          ? DAG.getNode(ISD::AND, dl, VT, AllocatedPtr,
                        DAG.getSignedConstant(-MaybeAlignment->value(), dl, VT))
          : AllocatedPtr;

  // Now that we are done, restore the bias and reserved spill area.
  SDValue NewSP = DAG.getNode(ISD::SUB, dl, VT, AlignedPtr,
                              DAG.getConstant(regSpillArea + Bias, dl, VT));
  Chain = DAG.getCopyToReg(SP.getValue(1), dl, SPReg, NewSP);
  SDValue Ops[2] = {AlignedPtr, Chain};
  return DAG.getMergeValues(Ops, dl);
}


static SDValue getFLUSHW(SDValue Op, SelectionDAG &DAG) {
  SDLoc dl(Op);
  SDValue Chain = DAG.getNode(SPISD::FLUSHW,
                              dl, MVT::Other, DAG.getEntryNode());
  return Chain;
}

static SDValue getFRAMEADDR(uint64_t depth, SDValue Op, SelectionDAG &DAG,
                            const SparcSubtarget *Subtarget,
                            bool AlwaysFlush = false) {
  MachineFrameInfo &MFI = DAG.getMachineFunction().getFrameInfo();
  MFI.setFrameAddressIsTaken(true);

  EVT VT = Op.getValueType();
  SDLoc dl(Op);
  unsigned FrameReg = SP::I6;
  unsigned stackBias = Subtarget->getStackPointerBias();

  SDValue FrameAddr;
  SDValue Chain;

  // flush first to make sure the windowed registers' values are in stack
  Chain = (depth || AlwaysFlush) ? getFLUSHW(Op, DAG) : DAG.getEntryNode();

  FrameAddr = DAG.getCopyFromReg(Chain, dl, FrameReg, VT);

  unsigned Offset = (Subtarget->is64Bit()) ? (stackBias + 112) : 56;

  while (depth--) {
    SDValue Ptr = DAG.getNode(ISD::ADD, dl, VT, FrameAddr,
                              DAG.getIntPtrConstant(Offset, dl));
    FrameAddr = DAG.getLoad(VT, dl, Chain, Ptr, MachinePointerInfo());
  }
  if (Subtarget->is64Bit())
    FrameAddr = DAG.getNode(ISD::ADD, dl, VT, FrameAddr,
                            DAG.getIntPtrConstant(stackBias, dl));
  return FrameAddr;
}


static SDValue LowerFRAMEADDR(SDValue Op, SelectionDAG &DAG,
                              const SparcSubtarget *Subtarget) {

  uint64_t depth = Op.getConstantOperandVal(0);

  return getFRAMEADDR(depth, Op, DAG, Subtarget);

}

static SDValue LowerRETURNADDR(SDValue Op, SelectionDAG &DAG,
                               const SparcTargetLowering &TLI,
                               const SparcSubtarget *Subtarget) {
  MachineFunction &MF = DAG.getMachineFunction();
  MachineFrameInfo &MFI = MF.getFrameInfo();
  MFI.setReturnAddressIsTaken(true);

  if (TLI.verifyReturnAddressArgumentIsConstant(Op, DAG))
    return SDValue();

  EVT VT = Op.getValueType();
  SDLoc dl(Op);
  uint64_t depth = Op.getConstantOperandVal(0);

  SDValue RetAddr;
  if (depth == 0) {
    auto PtrVT = TLI.getPointerTy(DAG.getDataLayout());
    Register RetReg = MF.addLiveIn(SP::I7, TLI.getRegClassFor(PtrVT));
    RetAddr = DAG.getCopyFromReg(DAG.getEntryNode(), dl, RetReg, VT);
    return RetAddr;
  }

  // Need frame address to find return address of the caller.
  SDValue FrameAddr = getFRAMEADDR(depth - 1, Op, DAG, Subtarget, true);

  unsigned Offset = (Subtarget->is64Bit()) ? 120 : 60;
  SDValue Ptr = DAG.getNode(ISD::ADD,
                            dl, VT,
                            FrameAddr,
                            DAG.getIntPtrConstant(Offset, dl));
  RetAddr = DAG.getLoad(VT, dl, DAG.getEntryNode(), Ptr, MachinePointerInfo());

  return RetAddr;
}

static SDValue LowerF64Op(SDValue SrcReg64, const SDLoc &dl, SelectionDAG &DAG,
                          unsigned opcode) {
  assert(SrcReg64.getValueType() == MVT::f64 && "LowerF64Op called on non-double!");
  assert(opcode == ISD::FNEG || opcode == ISD::FABS);

  // Lower fneg/fabs on f64 to fneg/fabs on f32.
  // fneg f64 => fneg f32:sub_even, fmov f32:sub_odd.
  // fabs f64 => fabs f32:sub_even, fmov f32:sub_odd.

  // Note: in little-endian, the floating-point value is stored in the
  // registers are in the opposite order, so the subreg with the sign
  // bit is the highest-numbered (odd), rather than the
  // lowest-numbered (even).

  SDValue Hi32 = DAG.getTargetExtractSubreg(SP::sub_even, dl, MVT::f32,
                                            SrcReg64);
  SDValue Lo32 = DAG.getTargetExtractSubreg(SP::sub_odd, dl, MVT::f32,
                                            SrcReg64);

  if (DAG.getDataLayout().isLittleEndian())
    Lo32 = DAG.getNode(opcode, dl, MVT::f32, Lo32);
  else
    Hi32 = DAG.getNode(opcode, dl, MVT::f32, Hi32);

  SDValue DstReg64 = SDValue(DAG.getMachineNode(TargetOpcode::IMPLICIT_DEF,
                                                dl, MVT::f64), 0);
  DstReg64 = DAG.getTargetInsertSubreg(SP::sub_even, dl, MVT::f64,
                                       DstReg64, Hi32);
  DstReg64 = DAG.getTargetInsertSubreg(SP::sub_odd, dl, MVT::f64,
                                       DstReg64, Lo32);
  return DstReg64;
}

// Lower a f128 load into two f64 loads.
static SDValue LowerF128Load(SDValue Op, SelectionDAG &DAG)
{
  SDLoc dl(Op);
  LoadSDNode *LdNode = cast<LoadSDNode>(Op.getNode());
  assert(LdNode->getOffset().isUndef() && "Unexpected node type");

  Align Alignment = commonAlignment(LdNode->getOriginalAlign(), 8);

  SDValue Hi64 =
      DAG.getLoad(MVT::f64, dl, LdNode->getChain(), LdNode->getBasePtr(),
                  LdNode->getPointerInfo(), Alignment);
  EVT addrVT = LdNode->getBasePtr().getValueType();
  SDValue LoPtr = DAG.getNode(ISD::ADD, dl, addrVT,
                              LdNode->getBasePtr(),
                              DAG.getConstant(8, dl, addrVT));
  SDValue Lo64 = DAG.getLoad(MVT::f64, dl, LdNode->getChain(), LoPtr,
                             LdNode->getPointerInfo().getWithOffset(8),
                             Alignment);

  SDValue SubRegEven = DAG.getTargetConstant(SP::sub_even64, dl, MVT::i32);
  SDValue SubRegOdd  = DAG.getTargetConstant(SP::sub_odd64, dl, MVT::i32);

  SDNode *InFP128 = DAG.getMachineNode(TargetOpcode::IMPLICIT_DEF,
                                       dl, MVT::f128);
  InFP128 = DAG.getMachineNode(TargetOpcode::INSERT_SUBREG, dl,
                               MVT::f128,
                               SDValue(InFP128, 0),
                               Hi64,
                               SubRegEven);
  InFP128 = DAG.getMachineNode(TargetOpcode::INSERT_SUBREG, dl,
                               MVT::f128,
                               SDValue(InFP128, 0),
                               Lo64,
                               SubRegOdd);
  SDValue OutChains[2] = { SDValue(Hi64.getNode(), 1),
                           SDValue(Lo64.getNode(), 1) };
  SDValue OutChain = DAG.getNode(ISD::TokenFactor, dl, MVT::Other, OutChains);
  SDValue Ops[2] = {SDValue(InFP128,0), OutChain};
  return DAG.getMergeValues(Ops, dl);
}

static SDValue LowerLOAD(SDValue Op, SelectionDAG &DAG)
{
  LoadSDNode *LdNode = cast<LoadSDNode>(Op.getNode());

  EVT MemVT = LdNode->getMemoryVT();
  if (MemVT == MVT::f128)
    return LowerF128Load(Op, DAG);

  return Op;
}

// Lower a f128 store into two f64 stores.
static SDValue LowerF128Store(SDValue Op, SelectionDAG &DAG) {
  SDLoc dl(Op);
  StoreSDNode *StNode = cast<StoreSDNode>(Op.getNode());
  assert(StNode->getOffset().isUndef() && "Unexpected node type");

  SDValue SubRegEven = DAG.getTargetConstant(SP::sub_even64, dl, MVT::i32);
  SDValue SubRegOdd  = DAG.getTargetConstant(SP::sub_odd64, dl, MVT::i32);

  SDNode *Hi64 = DAG.getMachineNode(TargetOpcode::EXTRACT_SUBREG,
                                    dl,
                                    MVT::f64,
                                    StNode->getValue(),
                                    SubRegEven);
  SDNode *Lo64 = DAG.getMachineNode(TargetOpcode::EXTRACT_SUBREG,
                                    dl,
                                    MVT::f64,
                                    StNode->getValue(),
                                    SubRegOdd);

  Align Alignment = commonAlignment(StNode->getOriginalAlign(), 8);

  SDValue OutChains[2];
  OutChains[0] =
      DAG.getStore(StNode->getChain(), dl, SDValue(Hi64, 0),
                   StNode->getBasePtr(), StNode->getPointerInfo(),
                   Alignment);
  EVT addrVT = StNode->getBasePtr().getValueType();
  SDValue LoPtr = DAG.getNode(ISD::ADD, dl, addrVT,
                              StNode->getBasePtr(),
                              DAG.getConstant(8, dl, addrVT));
  OutChains[1] = DAG.getStore(StNode->getChain(), dl, SDValue(Lo64, 0), LoPtr,
                              StNode->getPointerInfo().getWithOffset(8),
                              Alignment);
  return DAG.getNode(ISD::TokenFactor, dl, MVT::Other, OutChains);
}

static SDValue LowerSTORE(SDValue Op, SelectionDAG &DAG)
{
  SDLoc dl(Op);
  StoreSDNode *St = cast<StoreSDNode>(Op.getNode());

  EVT MemVT = St->getMemoryVT();
  if (MemVT == MVT::f128)
    return LowerF128Store(Op, DAG);

  if (MemVT == MVT::i64) {
    // Custom handling for i64 stores: turn it into a bitcast and a
    // v2i32 store.
    SDValue Val = DAG.getNode(ISD::BITCAST, dl, MVT::v2i32, St->getValue());
    SDValue Chain = DAG.getStore(
        St->getChain(), dl, Val, St->getBasePtr(), St->getPointerInfo(),
        St->getOriginalAlign(), St->getMemOperand()->getFlags(),
        St->getAAInfo());
    return Chain;
  }

  return SDValue();
}

static SDValue LowerFNEGorFABS(SDValue Op, SelectionDAG &DAG, bool isV9) {
  assert((Op.getOpcode() == ISD::FNEG || Op.getOpcode() == ISD::FABS)
         && "invalid opcode");

  SDLoc dl(Op);

  if (Op.getValueType() == MVT::f64)
    return LowerF64Op(Op.getOperand(0), dl, DAG, Op.getOpcode());
  if (Op.getValueType() != MVT::f128)
    return Op;

  // Lower fabs/fneg on f128 to fabs/fneg on f64
  // fabs/fneg f128 => fabs/fneg f64:sub_even64, fmov f64:sub_odd64
  // (As with LowerF64Op, on little-endian, we need to negate the odd
  // subreg)

  SDValue SrcReg128 = Op.getOperand(0);
  SDValue Hi64 = DAG.getTargetExtractSubreg(SP::sub_even64, dl, MVT::f64,
                                            SrcReg128);
  SDValue Lo64 = DAG.getTargetExtractSubreg(SP::sub_odd64, dl, MVT::f64,
                                            SrcReg128);

  if (DAG.getDataLayout().isLittleEndian()) {
    if (isV9)
      Lo64 = DAG.getNode(Op.getOpcode(), dl, MVT::f64, Lo64);
    else
      Lo64 = LowerF64Op(Lo64, dl, DAG, Op.getOpcode());
  } else {
    if (isV9)
      Hi64 = DAG.getNode(Op.getOpcode(), dl, MVT::f64, Hi64);
    else
      Hi64 = LowerF64Op(Hi64, dl, DAG, Op.getOpcode());
  }

  SDValue DstReg128 = SDValue(DAG.getMachineNode(TargetOpcode::IMPLICIT_DEF,
                                                 dl, MVT::f128), 0);
  DstReg128 = DAG.getTargetInsertSubreg(SP::sub_even64, dl, MVT::f128,
                                        DstReg128, Hi64);
  DstReg128 = DAG.getTargetInsertSubreg(SP::sub_odd64, dl, MVT::f128,
                                        DstReg128, Lo64);
  return DstReg128;
}

static SDValue LowerATOMIC_LOAD_STORE(SDValue Op, SelectionDAG &DAG) {
  if (isStrongerThanMonotonic(cast<AtomicSDNode>(Op)->getSuccessOrdering())) {
    // Expand with a fence.
    return SDValue();
  }

  // Monotonic load/stores are legal.
  return Op;
}

SDValue SparcTargetLowering::LowerINTRINSIC_WO_CHAIN(SDValue Op,
                                                     SelectionDAG &DAG) const {
  unsigned IntNo = Op.getConstantOperandVal(0);
  SDLoc dl(Op);
  switch (IntNo) {
  default: return SDValue();    // Don't custom lower most intrinsics.
  case Intrinsic::thread_pointer: {
    EVT PtrVT = getPointerTy(DAG.getDataLayout());
    return DAG.getRegister(SP::G7, PtrVT);
  }
  }
}

SDValue SparcTargetLowering::
LowerOperation(SDValue Op, SelectionDAG &DAG) const {

  bool hasHardQuad = Subtarget->hasHardQuad();
  bool isV9        = Subtarget->isV9();
  bool is64Bit = Subtarget->is64Bit();

  switch (Op.getOpcode()) {
  default: llvm_unreachable("Should not custom lower this!");

  case ISD::RETURNADDR:         return LowerRETURNADDR(Op, DAG, *this,
                                                       Subtarget);
  case ISD::FRAMEADDR:          return LowerFRAMEADDR(Op, DAG,
                                                      Subtarget);
  case ISD::GlobalTLSAddress:   return LowerGlobalTLSAddress(Op, DAG);
  case ISD::GlobalAddress:      return LowerGlobalAddress(Op, DAG);
  case ISD::BlockAddress:       return LowerBlockAddress(Op, DAG);
  case ISD::ConstantPool:       return LowerConstantPool(Op, DAG);
  case ISD::FP_TO_SINT:         return LowerFP_TO_SINT(Op, DAG, *this,
                                                       hasHardQuad);
  case ISD::SINT_TO_FP:         return LowerSINT_TO_FP(Op, DAG, *this,
                                                       hasHardQuad);
  case ISD::FP_TO_UINT:         return LowerFP_TO_UINT(Op, DAG, *this,
                                                       hasHardQuad);
  case ISD::UINT_TO_FP:         return LowerUINT_TO_FP(Op, DAG, *this,
                                                       hasHardQuad);
  case ISD::BR_CC:
    return LowerBR_CC(Op, DAG, *this, hasHardQuad, isV9, is64Bit);
  case ISD::SELECT_CC:
    return LowerSELECT_CC(Op, DAG, *this, hasHardQuad, isV9, is64Bit);
  case ISD::VASTART:            return LowerVASTART(Op, DAG, *this);
  case ISD::VAARG:              return LowerVAARG(Op, DAG);
  case ISD::DYNAMIC_STACKALLOC: return LowerDYNAMIC_STACKALLOC(Op, DAG,
                                                               Subtarget);

  case ISD::LOAD:               return LowerLOAD(Op, DAG);
  case ISD::STORE:              return LowerSTORE(Op, DAG);
  case ISD::FADD:               return LowerF128Op(Op, DAG,
                                       getLibcallName(RTLIB::ADD_F128), 2);
  case ISD::FSUB:               return LowerF128Op(Op, DAG,
                                       getLibcallName(RTLIB::SUB_F128), 2);
  case ISD::FMUL:               return LowerF128Op(Op, DAG,
                                       getLibcallName(RTLIB::MUL_F128), 2);
  case ISD::FDIV:               return LowerF128Op(Op, DAG,
                                       getLibcallName(RTLIB::DIV_F128), 2);
  case ISD::FSQRT:              return LowerF128Op(Op, DAG,
                                       getLibcallName(RTLIB::SQRT_F128),1);
  case ISD::FABS:
  case ISD::FNEG:               return LowerFNEGorFABS(Op, DAG, isV9);
  case ISD::FP_EXTEND:          return LowerF128_FPEXTEND(Op, DAG, *this);
  case ISD::FP_ROUND:           return LowerF128_FPROUND(Op, DAG, *this);
  case ISD::ATOMIC_LOAD:
  case ISD::ATOMIC_STORE:       return LowerATOMIC_LOAD_STORE(Op, DAG);
  case ISD::INTRINSIC_WO_CHAIN: return LowerINTRINSIC_WO_CHAIN(Op, DAG);
  }
}

SDValue SparcTargetLowering::bitcastConstantFPToInt(ConstantFPSDNode *C,
                                                    const SDLoc &DL,
                                                    SelectionDAG &DAG) const {
  APInt V = C->getValueAPF().bitcastToAPInt();
  SDValue Lo = DAG.getConstant(V.zextOrTrunc(32), DL, MVT::i32);
  SDValue Hi = DAG.getConstant(V.lshr(32).zextOrTrunc(32), DL, MVT::i32);
  if (DAG.getDataLayout().isLittleEndian())
    std::swap(Lo, Hi);
  return DAG.getBuildVector(MVT::v2i32, DL, {Hi, Lo});
}

SDValue SparcTargetLowering::PerformBITCASTCombine(SDNode *N,
                                                   DAGCombinerInfo &DCI) const {
  SDLoc dl(N);
  SDValue Src = N->getOperand(0);

  if (isa<ConstantFPSDNode>(Src) && N->getSimpleValueType(0) == MVT::v2i32 &&
      Src.getSimpleValueType() == MVT::f64)
    return bitcastConstantFPToInt(cast<ConstantFPSDNode>(Src), dl, DCI.DAG);

  return SDValue();
}

SDValue SparcTargetLowering::PerformDAGCombine(SDNode *N,
                                               DAGCombinerInfo &DCI) const {
  switch (N->getOpcode()) {
  default:
    break;
  case ISD::BITCAST:
    return PerformBITCASTCombine(N, DCI);
  }
  return SDValue();
}

MachineBasicBlock *
SparcTargetLowering::EmitInstrWithCustomInserter(MachineInstr &MI,
                                                 MachineBasicBlock *BB) const {
  switch (MI.getOpcode()) {
  default: llvm_unreachable("Unknown SELECT_CC!");
  case SP::SELECT_CC_Int_ICC:
  case SP::SELECT_CC_FP_ICC:
  case SP::SELECT_CC_DFP_ICC:
  case SP::SELECT_CC_QFP_ICC:
    if (Subtarget->isV9())
      return expandSelectCC(MI, BB, SP::BPICC);
    return expandSelectCC(MI, BB, SP::BCOND);
  case SP::SELECT_CC_Int_XCC:
  case SP::SELECT_CC_FP_XCC:
  case SP::SELECT_CC_DFP_XCC:
  case SP::SELECT_CC_QFP_XCC:
    return expandSelectCC(MI, BB, SP::BPXCC);
  case SP::SELECT_CC_Int_FCC:
  case SP::SELECT_CC_FP_FCC:
  case SP::SELECT_CC_DFP_FCC:
  case SP::SELECT_CC_QFP_FCC:
    if (Subtarget->isV9())
      return expandSelectCC(MI, BB, SP::FBCOND_V9);
    return expandSelectCC(MI, BB, SP::FBCOND);
  }
}

MachineBasicBlock *
SparcTargetLowering::expandSelectCC(MachineInstr &MI, MachineBasicBlock *BB,
                                    unsigned BROpcode) const {
  const TargetInstrInfo &TII = *Subtarget->getInstrInfo();
  DebugLoc dl = MI.getDebugLoc();
  unsigned CC = (SPCC::CondCodes)MI.getOperand(3).getImm();

  // To "insert" a SELECT_CC instruction, we actually have to insert the
  // triangle control-flow pattern. The incoming instruction knows the
  // destination vreg to set, the condition code register to branch on, the
  // true/false values to select between, and the condition code for the branch.
  //
  // We produce the following control flow:
  //     ThisMBB
  //     |  \
  //     |  IfFalseMBB
  //     | /
  //    SinkMBB
  const BasicBlock *LLVM_BB = BB->getBasicBlock();
  MachineFunction::iterator It = ++BB->getIterator();

  MachineBasicBlock *ThisMBB = BB;
  MachineFunction *F = BB->getParent();
  MachineBasicBlock *IfFalseMBB = F->CreateMachineBasicBlock(LLVM_BB);
  MachineBasicBlock *SinkMBB = F->CreateMachineBasicBlock(LLVM_BB);
  F->insert(It, IfFalseMBB);
  F->insert(It, SinkMBB);

  // Transfer the remainder of ThisMBB and its successor edges to SinkMBB.
  SinkMBB->splice(SinkMBB->begin(), ThisMBB,
                  std::next(MachineBasicBlock::iterator(MI)), ThisMBB->end());
  SinkMBB->transferSuccessorsAndUpdatePHIs(ThisMBB);

  // Set the new successors for ThisMBB.
  ThisMBB->addSuccessor(IfFalseMBB);
  ThisMBB->addSuccessor(SinkMBB);

  BuildMI(ThisMBB, dl, TII.get(BROpcode))
    .addMBB(SinkMBB)
    .addImm(CC);

  // IfFalseMBB just falls through to SinkMBB.
  IfFalseMBB->addSuccessor(SinkMBB);

  // %Result = phi [ %TrueValue, ThisMBB ], [ %FalseValue, IfFalseMBB ]
  BuildMI(*SinkMBB, SinkMBB->begin(), dl, TII.get(SP::PHI),
          MI.getOperand(0).getReg())
      .addReg(MI.getOperand(1).getReg())
      .addMBB(ThisMBB)
      .addReg(MI.getOperand(2).getReg())
      .addMBB(IfFalseMBB);

  MI.eraseFromParent(); // The pseudo instruction is gone now.
  return SinkMBB;
}

//===----------------------------------------------------------------------===//
//                         Sparc Inline Assembly Support
//===----------------------------------------------------------------------===//

/// getConstraintType - Given a constraint letter, return the type of
/// constraint it is for this target.
SparcTargetLowering::ConstraintType
SparcTargetLowering::getConstraintType(StringRef Constraint) const {
  if (Constraint.size() == 1) {
    switch (Constraint[0]) {
    default:  break;
    case 'r':
    case 'f':
    case 'e':
      return C_RegisterClass;
    case 'I': // SIMM13
      return C_Immediate;
    }
  }

  return TargetLowering::getConstraintType(Constraint);
}

TargetLowering::ConstraintWeight SparcTargetLowering::
getSingleConstraintMatchWeight(AsmOperandInfo &info,
                               const char *constraint) const {
  ConstraintWeight weight = CW_Invalid;
  Value *CallOperandVal = info.CallOperandVal;
  // If we don't have a value, we can't do a match,
  // but allow it at the lowest weight.
  if (!CallOperandVal)
    return CW_Default;

  // Look at the constraint type.
  switch (*constraint) {
  default:
    weight = TargetLowering::getSingleConstraintMatchWeight(info, constraint);
    break;
  case 'I': // SIMM13
    if (ConstantInt *C = dyn_cast<ConstantInt>(info.CallOperandVal)) {
      if (isInt<13>(C->getSExtValue()))
        weight = CW_Constant;
    }
    break;
  }
  return weight;
}

/// LowerAsmOperandForConstraint - Lower the specified operand into the Ops
/// vector.  If it is invalid, don't add anything to Ops.
void SparcTargetLowering::LowerAsmOperandForConstraint(
    SDValue Op, StringRef Constraint, std::vector<SDValue> &Ops,
    SelectionDAG &DAG) const {
  SDValue Result;

  // Only support length 1 constraints for now.
  if (Constraint.size() > 1)
    return;

  char ConstraintLetter = Constraint[0];
  switch (ConstraintLetter) {
  default: break;
  case 'I':
    if (ConstantSDNode *C = dyn_cast<ConstantSDNode>(Op)) {
      if (isInt<13>(C->getSExtValue())) {
        Result = DAG.getSignedTargetConstant(C->getSExtValue(), SDLoc(Op),
                                             Op.getValueType());
        break;
      }
      return;
    }
  }

  if (Result.getNode()) {
    Ops.push_back(Result);
    return;
  }
  TargetLowering::LowerAsmOperandForConstraint(Op, Constraint, Ops, DAG);
}

std::pair<unsigned, const TargetRegisterClass *>
SparcTargetLowering::getRegForInlineAsmConstraint(const TargetRegisterInfo *TRI,
                                                  StringRef Constraint,
                                                  MVT VT) const {
  if (Constraint.empty())
    return std::make_pair(0U, nullptr);

  if (Constraint.size() == 1) {
    switch (Constraint[0]) {
    case 'r':
      if (VT == MVT::v2i32)
        return std::make_pair(0U, &SP::IntPairRegClass);
      else if (Subtarget->is64Bit())
        return std::make_pair(0U, &SP::I64RegsRegClass);
      else
        return std::make_pair(0U, &SP::IntRegsRegClass);
    case 'f':
      if (VT == MVT::f32 || VT == MVT::i32)
        return std::make_pair(0U, &SP::FPRegsRegClass);
      else if (VT == MVT::f64 || VT == MVT::i64)
        return std::make_pair(0U, &SP::LowDFPRegsRegClass);
      else if (VT == MVT::f128)
        return std::make_pair(0U, &SP::LowQFPRegsRegClass);
      // This will generate an error message
      return std::make_pair(0U, nullptr);
    case 'e':
      if (VT == MVT::f32 || VT == MVT::i32)
        return std::make_pair(0U, &SP::FPRegsRegClass);
      else if (VT == MVT::f64 || VT == MVT::i64 )
        return std::make_pair(0U, &SP::DFPRegsRegClass);
      else if (VT == MVT::f128)
        return std::make_pair(0U, &SP::QFPRegsRegClass);
      // This will generate an error message
      return std::make_pair(0U, nullptr);
    }
  }

  if (Constraint.front() != '{')
    return std::make_pair(0U, nullptr);

  assert(Constraint.back() == '}' && "Not a brace enclosed constraint?");
  StringRef RegName(Constraint.data() + 1, Constraint.size() - 2);
  if (RegName.empty())
    return std::make_pair(0U, nullptr);

  unsigned long long RegNo;
  // Handle numbered register aliases.
  if (RegName[0] == 'r' &&
      getAsUnsignedInteger(RegName.begin() + 1, 10, RegNo)) {
    // r0-r7   -> g0-g7
    // r8-r15  -> o0-o7
    // r16-r23 -> l0-l7
    // r24-r31 -> i0-i7
    if (RegNo > 31)
      return std::make_pair(0U, nullptr);
    const char RegTypes[] = {'g', 'o', 'l', 'i'};
    char RegType = RegTypes[RegNo / 8];
    char RegIndex = '0' + (RegNo % 8);
    char Tmp[] = {'{', RegType, RegIndex, '}', 0};
    return getRegForInlineAsmConstraint(TRI, Tmp, VT);
  }

  // Rewrite the fN constraint according to the value type if needed.
  if (VT != MVT::f32 && VT != MVT::Other && RegName[0] == 'f' &&
      getAsUnsignedInteger(RegName.begin() + 1, 10, RegNo)) {
    if (VT == MVT::f64 && (RegNo % 2 == 0)) {
      return getRegForInlineAsmConstraint(
          TRI, StringRef("{d" + utostr(RegNo / 2) + "}"), VT);
    } else if (VT == MVT::f128 && (RegNo % 4 == 0)) {
      return getRegForInlineAsmConstraint(
          TRI, StringRef("{q" + utostr(RegNo / 4) + "}"), VT);
    } else {
      return std::make_pair(0U, nullptr);
    }
  }

  auto ResultPair =
      TargetLowering::getRegForInlineAsmConstraint(TRI, Constraint, VT);
  if (!ResultPair.second)
    return std::make_pair(0U, nullptr);

  // Force the use of I64Regs over IntRegs for 64-bit values.
  if (Subtarget->is64Bit() && VT == MVT::i64) {
    assert(ResultPair.second == &SP::IntRegsRegClass &&
           "Unexpected register class");
    return std::make_pair(ResultPair.first, &SP::I64RegsRegClass);
  }

  return ResultPair;
}

bool
SparcTargetLowering::isOffsetFoldingLegal(const GlobalAddressSDNode *GA) const {
  // The Sparc target isn't yet aware of offsets.
  return false;
}

void SparcTargetLowering::ReplaceNodeResults(SDNode *N,
                                             SmallVectorImpl<SDValue>& Results,
                                             SelectionDAG &DAG) const {

  SDLoc dl(N);

  RTLIB::Libcall libCall = RTLIB::UNKNOWN_LIBCALL;

  switch (N->getOpcode()) {
  default:
    llvm_unreachable("Do not know how to custom type legalize this operation!");

  case ISD::FP_TO_SINT:
  case ISD::FP_TO_UINT:
    // Custom lower only if it involves f128 or i64.
    if (N->getOperand(0).getValueType() != MVT::f128
        || N->getValueType(0) != MVT::i64)
      return;
    libCall = ((N->getOpcode() == ISD::FP_TO_SINT)
               ? RTLIB::FPTOSINT_F128_I64
               : RTLIB::FPTOUINT_F128_I64);

    Results.push_back(LowerF128Op(SDValue(N, 0),
                                  DAG,
                                  getLibcallName(libCall),
                                  1));
    return;
  case ISD::READCYCLECOUNTER: {
    assert(Subtarget->hasLeonCycleCounter());
    SDValue Lo = DAG.getCopyFromReg(N->getOperand(0), dl, SP::ASR23, MVT::i32);
    SDValue Hi = DAG.getCopyFromReg(Lo, dl, SP::G0, MVT::i32);
    SDValue Ops[] = { Lo, Hi };
    SDValue Pair = DAG.getNode(ISD::BUILD_PAIR, dl, MVT::i64, Ops);
    Results.push_back(Pair);
    Results.push_back(N->getOperand(0));
    return;
  }
  case ISD::SINT_TO_FP:
  case ISD::UINT_TO_FP:
    // Custom lower only if it involves f128 or i64.
    if (N->getValueType(0) != MVT::f128
        || N->getOperand(0).getValueType() != MVT::i64)
      return;

    libCall = ((N->getOpcode() == ISD::SINT_TO_FP)
               ? RTLIB::SINTTOFP_I64_F128
               : RTLIB::UINTTOFP_I64_F128);

    Results.push_back(LowerF128Op(SDValue(N, 0),
                                  DAG,
                                  getLibcallName(libCall),
                                  1));
    return;
  case ISD::LOAD: {
    LoadSDNode *Ld = cast<LoadSDNode>(N);
    // Custom handling only for i64: turn i64 load into a v2i32 load,
    // and a bitcast.
    if (Ld->getValueType(0) != MVT::i64 || Ld->getMemoryVT() != MVT::i64)
      return;

    SDLoc dl(N);
    SDValue LoadRes = DAG.getExtLoad(
        Ld->getExtensionType(), dl, MVT::v2i32, Ld->getChain(),
        Ld->getBasePtr(), Ld->getPointerInfo(), MVT::v2i32,
        Ld->getOriginalAlign(), Ld->getMemOperand()->getFlags(),
        Ld->getAAInfo());

    SDValue Res = DAG.getNode(ISD::BITCAST, dl, MVT::i64, LoadRes);
    Results.push_back(Res);
    Results.push_back(LoadRes.getValue(1));
    return;
  }
  }
}

// Override to enable LOAD_STACK_GUARD lowering on Linux.
bool SparcTargetLowering::useLoadStackGuardNode(const Module &M) const {
  if (!Subtarget->isTargetLinux())
    return TargetLowering::useLoadStackGuardNode(M);
  return true;
}

bool SparcTargetLowering::isFPImmLegal(const APFloat &Imm, EVT VT,
                                       bool ForCodeSize) const {
<<<<<<< HEAD
  if (VT != MVT::f32 && VT != MVT::f64)
    return false;
  if (Imm.isZero())
    return Subtarget->isVIS();
  if (Imm.isExactlyValue(+0.5) || Imm.isExactlyValue(-0.5))
    return Subtarget->isVIS3();
  return false;
=======
  return Subtarget->isVIS() && (VT == MVT::f32 || VT == MVT::f64) &&
         Imm.isZero();
>>>>>>> ef1abbe3
}

// Override to disable global variable loading on Linux.
void SparcTargetLowering::insertSSPDeclarations(Module &M) const {
  if (!Subtarget->isTargetLinux())
    return TargetLowering::insertSSPDeclarations(M);
}

void SparcTargetLowering::AdjustInstrPostInstrSelection(MachineInstr &MI,
                                                        SDNode *Node) const {
  assert(MI.getOpcode() == SP::SUBCCrr || MI.getOpcode() == SP::SUBCCri);
  // If the result is dead, replace it with %g0.
  if (!Node->hasAnyUseOfValue(0))
    MI.getOperand(0).setReg(SP::G0);
}<|MERGE_RESOLUTION|>--- conflicted
+++ resolved
@@ -1759,7 +1759,7 @@
                        Subtarget->usePopc() ? Legal : Expand);
     setOperationAction(ISD::CTTZ , MVT::i64, Expand);
     setOperationAction(ISD::CTLZ, MVT::i64,
-                       Subtarget->isVIS3() ? Legal : Expand);
+                       Subtarget->isVIS3() ? Legal : LibCall);
     setOperationAction(ISD::BSWAP, MVT::i64, Expand);
     setOperationAction(ISD::ROTL , MVT::i64, Expand);
     setOperationAction(ISD::ROTR , MVT::i64, Expand);
@@ -1822,7 +1822,7 @@
   setOperationAction(ISD::FMA  , MVT::f32, Expand);
   setOperationAction(ISD::CTTZ , MVT::i32, Expand);
   setOperationAction(ISD::CTLZ, MVT::i32,
-                     Subtarget->isVIS3() ? Promote : Expand);
+                     Subtarget->isVIS3() ? Promote : LibCall);
   setOperationAction(ISD::ROTL , MVT::i32, Expand);
   setOperationAction(ISD::ROTR , MVT::i32, Expand);
   setOperationAction(ISD::BSWAP, MVT::i32, Expand);
@@ -1861,10 +1861,8 @@
   if (Subtarget->is64Bit()) {
     setOperationAction(ISD::UMUL_LOHI, MVT::i64, Expand);
     setOperationAction(ISD::SMUL_LOHI, MVT::i64, Expand);
-    setOperationAction(ISD::MULHU, MVT::i64,
-                       Subtarget->isVIS3() ? Legal : Expand);
-    setOperationAction(ISD::MULHS, MVT::i64,
-                       Subtarget->isVIS3() ? Legal : Expand);
+    setOperationAction(ISD::MULHU,     MVT::i64, Expand);
+    setOperationAction(ISD::MULHS,     MVT::i64, Expand);
 
     setOperationAction(ISD::SHL_PARTS, MVT::i64, Expand);
     setOperationAction(ISD::SRA_PARTS, MVT::i64, Expand);
@@ -3581,7 +3579,6 @@
 
 bool SparcTargetLowering::isFPImmLegal(const APFloat &Imm, EVT VT,
                                        bool ForCodeSize) const {
-<<<<<<< HEAD
   if (VT != MVT::f32 && VT != MVT::f64)
     return false;
   if (Imm.isZero())
@@ -3589,10 +3586,6 @@
   if (Imm.isExactlyValue(+0.5) || Imm.isExactlyValue(-0.5))
     return Subtarget->isVIS3();
   return false;
-=======
-  return Subtarget->isVIS() && (VT == MVT::f32 || VT == MVT::f64) &&
-         Imm.isZero();
->>>>>>> ef1abbe3
 }
 
 // Override to disable global variable loading on Linux.
