//===---- SparcInstrVIS.td - Visual Instruction Set extensions (VIS) -----===//
//
// Part of the LLVM Project, under the Apache License v2.0 with LLVM Exceptions.
// See https://llvm.org/LICENSE.txt for license information.
// SPDX-License-Identifier: Apache-2.0 WITH LLVM-exception
//
//===----------------------------------------------------------------------===//
//
// This file contains instruction formats, definitions and patterns needed for
// VIS, VIS II, VIS III instructions on SPARC.
//===----------------------------------------------------------------------===//

// VIS Instruction Format.
class VISInstFormat<bits<9> opfval, dag outs, dag ins, string asmstr>
      : F3_3<0b10, 0b110110, opfval, outs, ins, asmstr, []>;

class VISInst<bits<9> opfval, string OpcStr, RegisterClass RC = DFPRegs>
       : VISInstFormat<opfval,
        (outs RC:$rd), (ins RC:$rs1, RC:$rs2),
        !strconcat(OpcStr, " $rs1, $rs2, $rd")>;

// VIS Instruction with integer destination register.
class VISInstID<bits<9> opfval, string OpcStr>
       : VISInstFormat<opfval,
        (outs I64Regs:$rd), (ins DFPRegs:$rs1, DFPRegs:$rs2),
        !strconcat(OpcStr, " $rs1, $rs2, $rd")>;

// For VIS Instructions with no operand.
let rd = 0, rs1 = 0, rs2 = 0 in
class VISInst0<bits<9> opfval, string asmstr>
       : VISInstFormat<opfval, (outs), (ins), asmstr>;

// For VIS Instructions with only rs1, rd operands.
let rs2 = 0 in
class VISInst1<bits<9> opfval, string OpcStr, RegisterClass RC = DFPRegs>
       : VISInstFormat<opfval,
        (outs RC:$rd), (ins RC:$rs1),
        !strconcat(OpcStr, " $rs1, $rd")>;

// For VIS Instructions with only rs2, rd operands.
let rs1 = 0 in
class VISInst2<bits<9> opfval, string OpcStr, RegisterClass RC = DFPRegs>
       : VISInstFormat<opfval,
        (outs RC:$rd), (ins RC:$rs2),
        !strconcat(OpcStr, " $rs2, $rd")>;

// For VIS Instructions with only rd operand.
let rs1 = 0, rs2 = 0 in
class VISInstD<bits<9> opfval, string OpcStr, RegisterClass RC = DFPRegs>
       : VISInstFormat<opfval,
        (outs RC:$rd), (ins),
        !strconcat(OpcStr, " $rd")>;

// VIS 1 Instructions
let Predicates = [HasVIS] in {

def FPADD16     : VISInst<0b001010000, "fpadd16">;
def FPADD16S    : VISInst<0b001010001, "fpadd16s", FPRegs>;
def FPADD32     : VISInst<0b001010010, "fpadd32">;
def FPADD32S    : VISInst<0b001010011, "fpadd32s", FPRegs>;
def FPSUB16     : VISInst<0b001010100, "fpsub16">;
def FPSUB16S    : VISInst<0b001010101, "fpsub16s", FPRegs>;
def FPSUB32     : VISInst<0b001010110, "fpsub32">;
def FPSUB32S    : VISInst<0b001010111, "fpsub32s", FPRegs>;

def FPACK16     : VISInst2<0b000111011, "fpack16">;
def FPACK32     : VISInst <0b000111010, "fpack32">;
let rs1 = 0 in
def FPACKFIX    : VISInstFormat<0b000111101,
                  (outs FPRegs:$rd), (ins DFPRegs:$rs2), "fpackfix $rs2, $rd">;
let rs1 = 0 in
def FEXPAND     : VISInstFormat<0b001001101,
                  (outs DFPRegs:$rd), (ins FPRegs:$rs2), "fexpand $rs2, $rd">;
def FPMERGE     : VISInstFormat<0b001001011,
                  (outs DFPRegs:$rd), (ins FPRegs:$rs1, FPRegs:$rs2),
                  "fpmerge $rs1, $rs2, $rd">;

def FMUL8X16    : VISInstFormat<0b000110001,
                  (outs DFPRegs:$rd), (ins FPRegs:$rs1, DFPRegs:$rs2),
                  "fmul8x16 $rs1, $rs2, $rd">;
def FMUL8X16AU  : VISInstFormat<0b000110011,
                  (outs DFPRegs:$rd), (ins FPRegs:$rs1, FPRegs:$rs2),
                  "fmul8x16au $rs1, $rs2, $rd">;
def FMUL8X16AL  : VISInstFormat<0b000110101,
                  (outs DFPRegs:$rd), (ins FPRegs:$rs1, FPRegs:$rs2),
                  "fmul8x16al $rs1, $rs2, $rd">;
def FMUL8SUX16  : VISInst<0b000110110, "fmul8sux16">;
def FMUL8ULX16  : VISInst<0b000110111, "fmul8ulx16">;
def FMULD8SUX16 : VISInstFormat<0b000111000,
                  (outs DFPRegs:$rd), (ins FPRegs:$rs1, FPRegs:$rs2),
                  "fmuld8sux16 $rs1, $rs2, $rd">;
def FMULD8ULX16 : VISInstFormat<0b000111001,
                  (outs DFPRegs:$rd), (ins FPRegs:$rs1, FPRegs:$rs2),
                  "fmuld8ulx16 $rs1, $rs2, $rd">;

def ALIGNADDR   : VISInst<0b000011000, "alignaddr", I64Regs>;
def ALIGNADDRL  : VISInst<0b000011010, "alignaddrl", I64Regs>;
def FALIGNADATA : VISInst<0b001001000, "faligndata">;

def FZERO       : VISInstD<0b001100000, "fzero">;
def FZEROS      : VISInstD<0b001100001, "fzeros", FPRegs>;
def FONE        : VISInstD<0b001111110, "fone">;
def FONES       : VISInstD<0b001111111, "fones", FPRegs>;
def FSRC1       : VISInst1<0b001110100, "fsrc1">;
def FSRC1S      : VISInst1<0b001110101, "fsrc1s", FPRegs>;
def FSRC2       : VISInst2<0b001111000, "fsrc2">;
def FSRC2S      : VISInst2<0b001111001, "fsrc2s", FPRegs>;
def FNOT1       : VISInst1<0b001101010, "fnot1">;
def FNOT1S      : VISInst1<0b001101011, "fnot1s", FPRegs>;
def FNOT2       : VISInst2<0b001100110, "fnot2">;
def FNOT2S      : VISInst2<0b001100111, "fnot2s", FPRegs>;
def FOR         : VISInst<0b001111100,  "for">;
def FORS        : VISInst<0b001111101,  "fors",  FPRegs>;
def FNOR        : VISInst<0b001100010,  "fnor">;
def FNORS       : VISInst<0b001100011,  "fnors", FPRegs>;
def FAND        : VISInst<0b001110000,  "fand">;
def FANDS       : VISInst<0b001110001,  "fands", FPRegs>;
def FNAND       : VISInst<0b001101110,  "fnand">;
def FNANDS      : VISInst<0b001101111,  "fnands", FPRegs>;
def FXOR        : VISInst<0b001101100,  "fxor">;
def FXORS       : VISInst<0b001101101,  "fxors", FPRegs>;
def FXNOR       : VISInst<0b001110010,  "fxnor">;
def FXNORS      : VISInst<0b001110011,  "fxnors", FPRegs>;

def FORNOT1     : VISInst<0b001111010,  "fornot1">;
def FORNOT1S    : VISInst<0b001111011,  "fornot1s",  FPRegs>;
def FORNOT2     : VISInst<0b001110110,  "fornot2">;
def FORNOT2S    : VISInst<0b001110111,  "fornot2s",  FPRegs>;
def FANDNOT1    : VISInst<0b001101000,  "fandnot1">;
def FANDNOT1S   : VISInst<0b001101001,  "fandnot1s", FPRegs>;
def FANDNOT2    : VISInst<0b001100100,  "fandnot2">;
def FANDNOT2S   : VISInst<0b001100101,  "fandnot2s", FPRegs>;

def FCMPGT16    : VISInstID<0b000101000,  "fcmpgt16">;
def FCMPGT32    : VISInstID<0b000101100,  "fcmpgt32">;
def FCMPLE16    : VISInstID<0b000100000,  "fcmple16">;
def FCMPLE32    : VISInstID<0b000100100,  "fcmple32">;
def FCMPNE16    : VISInstID<0b000100010,  "fcmpne16">;
def FCMPNE32    : VISInstID<0b000100110,  "fcmpne32">;
def FCMPEQ16    : VISInstID<0b000101010,  "fcmpeq16">;
def FCMPEQ32    : VISInstID<0b000101110,  "fcmpeq32">;


def EDGE8       : VISInst<0b000000000,  "edge8",   I64Regs>;
def EDGE8L      : VISInst<0b000000010,  "edge8l",  I64Regs>;
def EDGE16      : VISInst<0b000000100,  "edge16",  I64Regs>;
def EDGE16L     : VISInst<0b000000110,  "edge16l", I64Regs>;
def EDGE32      : VISInst<0b000001000,  "edge32",  I64Regs>;
def EDGE32L     : VISInst<0b000001010,  "edge32l", I64Regs>;

def PDIST       : VISInst<0b000111110, "pdist">;

def ARRAY8      : VISInst<0b000010000, "array8",  I64Regs>;
def ARRAY16     : VISInst<0b000010010, "array16", I64Regs>;
def ARRAY32     : VISInst<0b000010100, "array32", I64Regs>;

def SHUTDOWN    : VISInst0<0b010000000, "shutdown">;

} // Predicates = [HasVIS]


// VIS 2 Instructions.
let Predicates = [HasVIS2] in {

def BMASK     : VISInst<0b000011001, "bmask", I64Regs>;
def BSHUFFLE  : VISInst<0b001001100, "bshuffle">;

let rd = 0, rs1 = 0 in
def SIAM      : F3_3_siam<0b10, 0b110110, 0b010000001, (outs),
                (ins i32imm:$mode), "siam $mode", []>;

def EDGE8N    : VISInst<0b000000001,  "edge8n",   I64Regs>;
def EDGE8LN   : VISInst<0b000000011,  "edge8ln",  I64Regs>;
def EDGE16N   : VISInst<0b000000101,  "edge16n",  I64Regs>;
def EDGE16LN  : VISInst<0b000000111,  "edge16ln", I64Regs>;
def EDGE32N   : VISInst<0b000001001,  "edge32n",  I64Regs>;
def EDGE32LN  : VISInst<0b000001011,  "edge32ln", I64Regs>;
} // Predicates = [HasVIS2]


// VIS 3 Instructions.
let Predicates = [HasVIS3] in {

let Uses = [ICC] in
def ADDXC : VISInst<0b000010001, "addxc", I64Regs>;

let Defs = [ICC], Uses = [ICC] in
def ADDXCCC : VISInst<0b000010011, "addxccc", I64Regs>;

let rd = 0, rs1 = 0 in {
def CMASK8  : VISInstFormat<0b000011011, (outs), (ins I64Regs:$rs2),
              "cmask8 $rs2">;
def CMASK16  : VISInstFormat<0b000011101, (outs), (ins I64Regs:$rs2),
              "cmask16 $rs2">;
def CMASK32  : VISInstFormat<0b000011111, (outs), (ins I64Regs:$rs2),
              "cmask32 $rs2">;

}

def FCHKSM16 : VISInst<0b001000100, "fchksm16">;

def FHADDS   : F3_3<0b10, 0b110100, 0b001100001,
                    (outs FPRegs:$rd), (ins FPRegs:$rs1, FPRegs:$rs2),
                    "fhadds $rs1, $rs2, $rd", []>;
def FHADDD   : F3_3<0b10, 0b110100, 0b001100010,
                    (outs DFPRegs:$rd), (ins DFPRegs:$rs1, DFPRegs:$rs2),
                    "fhaddd $rs1, $rs2, $rd", []>;
def FHSUBS   : F3_3<0b10, 0b110100, 0b001100101,
                    (outs FPRegs:$rd), (ins FPRegs:$rs1, FPRegs:$rs2),
                    "fhsubs $rs1, $rs2, $rd", []>;
def FHSUBD   : F3_3<0b10, 0b110100, 0b001100110,
                    (outs DFPRegs:$rd), (ins DFPRegs:$rs1, DFPRegs:$rs2),
                    "fhsubd $rs1, $rs2, $rd", []>;
def FLCMPS   : VISInstFormat<0b101010001, (outs FCCRegs:$rd),
                     (ins FPRegs:$rs1, FPRegs:$rs2),
                     "flcmps $rd, $rs1, $rs2">;
def FLCMPD   : VISInstFormat<0b101010010, (outs FCCRegs:$rd),
                     (ins DFPRegs:$rs1, DFPRegs:$rs2),
                     "flcmpd $rd, $rs1, $rs2">;

def FMEAN16  : VISInst<0b001000000, "fmean16">;

def FNADDS   : F3_3<0b10, 0b110100, 0b001010001,
                    (outs FPRegs:$rd), (ins FPRegs:$rs1, FPRegs:$rs2),
                    "fnadds $rs1, $rs2, $rd", []>;
def FNADDD   : F3_3<0b10, 0b110100, 0b001010010,
                    (outs DFPRegs:$rd), (ins DFPRegs:$rs1, DFPRegs:$rs2),
                    "fnaddd $rs1, $rs2, $rd", []>;
def FNHADDS  : F3_3<0b10, 0b110100, 0b001110001,
                    (outs FPRegs:$rd), (ins FPRegs:$rs1, FPRegs:$rs2),
                    "fnhadds $rs1, $rs2, $rd", []>;
def FNHADDD  : F3_3<0b10, 0b110100, 0b001110010,
                    (outs DFPRegs:$rd), (ins DFPRegs:$rs1, DFPRegs:$rs2),
                    "fnhaddd $rs1, $rs2, $rd", []>;

def FNMULS   : F3_3<0b10, 0b110100, 0b001011001,
                    (outs FPRegs:$rd), (ins FPRegs:$rs1, FPRegs:$rs2),
                    "fnmuls $rs1, $rs2, $rd", []>;
def FNMULD   : F3_3<0b10, 0b110100, 0b001011010,
                    (outs DFPRegs:$rd), (ins DFPRegs:$rs1, DFPRegs:$rs2),
                    "fnmuld $rs1, $rs2, $rd", []>;
def FNSMULD  : F3_3<0b10, 0b110100, 0b001111001,
                    (outs DFPRegs:$rd), (ins FPRegs:$rs1, FPRegs:$rs2),
                    "fnsmuld $rs1, $rs2, $rd", []>;

def FPADD64   : VISInst<0b001000010, "fpadd64">;

def FSLL16    : VISInst<0b000100001, "fsll16">;
def FSRL16    : VISInst<0b000100011, "fsrl16">;
def FSLL32    : VISInst<0b000100101, "fsll32">;
def FSRL32    : VISInst<0b000100111, "fsrl32">;
def FSLAS16   : VISInst<0b000101001, "fslas16">;
def FSRA16    : VISInst<0b000101011, "fsra16">;
def FSLAS32   : VISInst<0b000101101, "fslas32">;
def FSRA32    : VISInst<0b000101111, "fsra32">;

let rs1 = 0 in
def LZCNT     : VISInstFormat<0b000010111, (outs I64Regs:$rd),
                   (ins I64Regs:$rs2), "lzcnt $rs2, $rd">;

let rs1 = 0 in {
def MOVSTOSW : VISInstFormat<0b100010011, (outs IntRegs:$rd),
                   (ins FPRegs:$rs2), "movstosw $rs2, $rd">;
def MOVSTOUW : VISInstFormat<0b100010001, (outs IntRegs:$rd),
                   (ins FPRegs:$rs2), "movstouw $rs2, $rd">;
def MOVDTOX  : VISInstFormat<0b100010000, (outs I64Regs:$rd),
                   (ins DFPRegs:$rs2), "movdtox $rs2, $rd">;
def MOVWTOS  :  VISInstFormat<0b100011001, (outs FPRegs:$rd),
                   (ins IntRegs:$rs2), "movwtos $rs2, $rd">;
def MOVXTOD  :  VISInstFormat<0b100011000, (outs DFPRegs:$rd),
                   (ins I64Regs:$rs2), "movxtod $rs2, $rd">;
}

def PDISTN   : VISInstID<0b000111111, "pdistn">;

def UMULXHI  : VISInst<0b000010110, "umulxhi", I64Regs>;
def XMULX    : VISInst<0b100010101, "xmulx",   I64Regs>;
def XMULXHI  : VISInst<0b100010110, "xmulxhi", I64Regs>;
} // Predicates = [IsVIS3]

// FP immediate patterns.
<<<<<<< HEAD
def fpimm0 : PatLeaf<(fpimm), [{return N->isExactlyValue(+0.0);}]>;
def fpnegimm0 : PatLeaf<(fpimm), [{return N->isExactlyValue(-0.0);}]>;
def fpimmhalf : PatLeaf<(fpimm), [{return N->isExactlyValue(+0.5);}]>;
def fpnegimmhalf : PatLeaf<(fpimm), [{return N->isExactlyValue(-0.5);}]>;
=======
def fpimm0 : FPImmLeaf<fAny, [{return Imm.isExactlyValue(+0.0);}]>;
def fpnegimm0 : FPImmLeaf<fAny, [{return Imm.isExactlyValue(-0.0);}]>;
>>>>>>> e0f99c4f

// VIS instruction patterns.
let Predicates = [HasVIS] in {
// Zero immediate.
def : Pat<(f64 fpimm0), (FZERO)>;
def : Pat<(f32 fpimm0), (FZEROS)>;
def : Pat<(f64 fpnegimm0), (FNEGD (FZERO))>;
def : Pat<(f32 fpnegimm0), (FNEGS (FZEROS))>;
} // Predicates = [HasVIS]

// VIS3 instruction patterns.
let Predicates = [HasVIS3] in {
// +/-0.5 immediate.
// This is needed to enable halving instructions.
// FIXME generalize this to arbitrary immediates.
// SET/MOVWTOS or SETX/MOVXTOD pair should let us materialize FP constants
// faster than constant pool loading.
def : Pat<(f32 fpimmhalf), (MOVWTOS (SETHIi 0x0FC000))>;
def : Pat<(f32 fpnegimmhalf), (MOVWTOS (SETHIi 0x2FC000))>;
def : Pat<(f64 fpimmhalf), (MOVXTOD (SLLXri (SETHIi 0x0FF800), 32))>;
def : Pat<(f64 fpnegimmhalf), (MOVXTOD (SLLXri (SETHIi 0x2FF800), 32))>;

def : Pat<(i64 (adde i64:$lhs, i64:$rhs)), (ADDXCCC $lhs, $rhs)>;

def : Pat<(i64 (mulhu i64:$lhs, i64:$rhs)), (UMULXHI $lhs, $rhs)>;
// Signed "MULXHI".
// Based on the formula presented in OSA2011 §7.140, but with bitops to select
// the values to be added.
def : Pat<(i64 (mulhs i64:$lhs, i64:$rhs)),
      (SUBrr (UMULXHI $lhs, $rhs),
             (ADDrr (ANDrr (SRAXri $lhs, 63), $rhs),
                    (ANDrr (SRAXri $rhs, 63), $lhs)))>;

def : Pat<(i64 (ctlz i64:$src)), (LZCNT $src)>;
// 32-bit LZCNT.
// The zero extension will leave us with 32 extra leading zeros,
// so we need to compensate for it.
def : Pat<(i32 (ctlz i32:$src)), (ADDri (LZCNT (SRLri $src, 0)), (i32 -32))>;

def : Pat<(i32 (bitconvert f32:$src)), (MOVSTOUW $src)>;
def : Pat<(i64 (zanyext (i32 (bitconvert f32:$src)))), (MOVSTOUW $src)>;
def : Pat<(i64 (sext (i32 (bitconvert f32:$src)))), (MOVSTOSW $src)>;
def : Pat<(f32 (bitconvert i32:$src)), (MOVWTOS $src)>;
def : Pat<(i64 (bitconvert f64:$src)), (MOVDTOX $src)>;
def : Pat<(f64 (bitconvert i64:$src)), (MOVXTOD $src)>;

// OP-then-neg FP operations.
def : Pat<(f32 (fneg (fadd f32:$rs1, f32:$rs2))), (FNADDS $rs1, $rs2)>;
def : Pat<(f64 (fneg (fadd f64:$rs1, f64:$rs2))), (FNADDD $rs1, $rs2)>;
def : Pat<(f32 (fneg (fmul f32:$rs1, f32:$rs2))), (FNMULS $rs1, $rs2)>;
def : Pat<(f32 (fmul (fneg f32:$rs1), f32:$rs2)), (FNMULS $rs1, $rs2)>;
def : Pat<(f32 (fmul f32:$rs1, (fneg f32:$rs2))), (FNMULS $rs1, $rs2)>;
def : Pat<(f64 (fneg (fmul f64:$rs1, f64:$rs2))), (FNMULD $rs1, $rs2)>;
def : Pat<(f64 (fmul (fneg f64:$rs1), f64:$rs2)), (FNMULD $rs1, $rs2)>;
def : Pat<(f64 (fmul f64:$rs1, (fneg f64:$rs2))), (FNMULD $rs1, $rs2)>;
def : Pat<(f64 (fneg (fmul (fpextend f32:$rs1), (fpextend f32:$rs2)))), (FNSMULD $rs1, $rs2)>;
def : Pat<(f64 (fmul (fneg (fpextend f32:$rs1)), (fpextend f32:$rs2))), (FNSMULD $rs1, $rs2)>;
def : Pat<(f64 (fmul (fpextend f32:$rs1), (fneg (fpextend f32:$rs2)))), (FNSMULD $rs1, $rs2)>;

// Op-then-halve FP operations.
def : Pat<(f32 (fmul (fadd f32:$rs1, f32:$rs2), fpimmhalf)), (FHADDS $rs1, $rs2)>;
def : Pat<(f64 (fmul (fadd f64:$rs1, f64:$rs2), fpimmhalf)), (FHADDD $rs1, $rs2)>;
def : Pat<(f32 (fmul (fsub f32:$rs1, f32:$rs2), fpimmhalf)), (FHSUBS $rs1, $rs2)>;
def : Pat<(f64 (fmul (fsub f64:$rs1, f64:$rs2), fpimmhalf)), (FHSUBD $rs1, $rs2)>;
def : Pat<(f32 (fmul (fadd f32:$rs1, f32:$rs2), fpnegimmhalf)), (FNHADDS $rs1, $rs2)>;
def : Pat<(f64 (fmul (fadd f64:$rs1, f64:$rs2), fpnegimmhalf)), (FNHADDD $rs1, $rs2)>;
} // Predicates = [HasVIS3]<|MERGE_RESOLUTION|>--- conflicted
+++ resolved
@@ -279,15 +279,10 @@
 } // Predicates = [IsVIS3]
 
 // FP immediate patterns.
-<<<<<<< HEAD
-def fpimm0 : PatLeaf<(fpimm), [{return N->isExactlyValue(+0.0);}]>;
-def fpnegimm0 : PatLeaf<(fpimm), [{return N->isExactlyValue(-0.0);}]>;
-def fpimmhalf : PatLeaf<(fpimm), [{return N->isExactlyValue(+0.5);}]>;
-def fpnegimmhalf : PatLeaf<(fpimm), [{return N->isExactlyValue(-0.5);}]>;
-=======
 def fpimm0 : FPImmLeaf<fAny, [{return Imm.isExactlyValue(+0.0);}]>;
 def fpnegimm0 : FPImmLeaf<fAny, [{return Imm.isExactlyValue(-0.0);}]>;
->>>>>>> e0f99c4f
+def fpimmhalf : FPImmLeaf<fAny, [{return Imm.isExactlyValue(+0.5);}]>;
+def fpnegimmhalf : FPImmLeaf<fAny, [{return Imm.isExactlyValue(-0.5);}]>;
 
 // VIS instruction patterns.
 let Predicates = [HasVIS] in {
