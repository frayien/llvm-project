--- conflicted
+++ resolved
@@ -462,8 +462,6 @@
   // Does not go inside function calls.
   unsigned getNumUsedPhysRegs(const MachineRegisterInfo &MRI,
                               const TargetRegisterClass &RC) const;
-<<<<<<< HEAD
-=======
 
   std::optional<uint8_t> getVRegFlagValue(StringRef Name) const override {
     return Name == "WWM_REG" ? AMDGPU::VirtRegFlag::WWM_REG
@@ -472,7 +470,6 @@
 
   SmallVector<StringLiteral>
   getVRegFlagsOfReg(Register Reg, const MachineFunction &MF) const override;
->>>>>>> ce7c17d5
 };
 
 namespace AMDGPU {
