--- conflicted
+++ resolved
@@ -756,13 +756,8 @@
 
   bool CheckDataSection() {
     if (CurrentState != DataSection) {
-<<<<<<< HEAD
-      auto WS = cast<MCSectionWasm>(getStreamer().getCurrentSection().first);
-      if (WS && WS->getKind().isText())
-=======
       auto WS = cast<MCSectionWasm>(getStreamer().getCurrentSectionOnly());
       if (WS && WS->isText())
->>>>>>> 4ae23bcc
         return error("data directive must occur in a data segment: ",
                      Lexer.getTok());
     }
@@ -1078,13 +1073,8 @@
 
   void doBeforeLabelEmit(MCSymbol *Symbol, SMLoc IDLoc) override {
     // Code below only applies to labels in text sections.
-<<<<<<< HEAD
-    auto CWS = cast<MCSectionWasm>(getStreamer().getCurrentSection().first);
-    if (!CWS || !CWS->getKind().isText())
-=======
     auto CWS = cast<MCSectionWasm>(getStreamer().getCurrentSectionOnly());
     if (!CWS->isText())
->>>>>>> 4ae23bcc
       return;
 
     auto WasmSym = cast<MCSymbolWasm>(Symbol);
@@ -1116,9 +1106,8 @@
     // assembly currently.
     if (Group)
       WasmSym->setComdat(true);
-    auto *WS =
-        getContext().getWasmSection(SecName, SectionKind::getText(), 0, Group,
-                                    MCContext::GenericSectionID, nullptr);
+    auto *WS = getContext().getWasmSection(SecName, SectionKind::getText(), 0,
+                                           Group, MCContext::GenericSectionID);
     getStreamer().switchSection(WS);
     // Also generate DWARF for this section if requested.
     if (getContext().getGenDwarfForAssembly())
