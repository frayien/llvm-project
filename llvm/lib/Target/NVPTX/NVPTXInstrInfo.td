--- conflicted
+++ resolved
@@ -3055,11 +3055,7 @@
 // and then cvt to floating-point.
 
 // sint -> f16
-<<<<<<< HEAD
-def : Pat<(f16 (sint_to_fp Int1Regs:$a)),
-=======
 def : Pat<(f16 (sint_to_fp i1:$a)),
->>>>>>> ce7c17d5
           (CVT_f16_s32 (SELP_s32ii -1, 0, Int1Regs:$a), CvtRN)>;
 def : Pat<(f16 (sint_to_fp Int16Regs:$a)),
           (CVT_f16_s16 i16:$a, CvtRN)>;
@@ -3099,16 +3095,6 @@
           (CVT_bf16_u64 i64:$a, CvtRN)>, Requires<[hasPTX<78>, hasSM<90>]>;
 
 // sint -> f32
-<<<<<<< HEAD
-def : Pat<(f32 (sint_to_fp Int1Regs:$a)),
-          (CVT_f32_s32 (SELP_s32ii -1, 0, Int1Regs:$a), CvtRN)>;
-def : Pat<(f32 (sint_to_fp Int16Regs:$a)),
-          (CVT_f32_s16 Int16Regs:$a, CvtRN)>;
-def : Pat<(f32 (sint_to_fp Int32Regs:$a)),
-          (CVT_f32_s32 Int32Regs:$a, CvtRN)>;
-def : Pat<(f32 (sint_to_fp Int64Regs:$a)),
-          (CVT_f32_s64 Int64Regs:$a, CvtRN)>;
-=======
 def : Pat<(f32 (sint_to_fp i1:$a)),
           (CVT_f32_s32 (SELP_s32ii -1, 0, Int1Regs:$a), CvtRN)>;
 def : Pat<(f32 (sint_to_fp i16:$a)),
@@ -3117,7 +3103,6 @@
           (CVT_f32_s32 i32:$a, CvtRN)>;
 def : Pat<(f32 (sint_to_fp i64:$a)),
           (CVT_f32_s64 i64:$a, CvtRN)>;
->>>>>>> ce7c17d5
 
 // uint -> f32
 def : Pat<(f32 (uint_to_fp i1:$a)),
@@ -3130,15 +3115,9 @@
           (CVT_f32_u64 i64:$a, CvtRN)>;
 
 // sint -> f64
-<<<<<<< HEAD
-def : Pat<(f64 (sint_to_fp Int1Regs:$a)),
-          (CVT_f64_s32 (SELP_s32ii -1, 0, Int1Regs:$a), CvtRN)>;
-def : Pat<(f64 (sint_to_fp Int16Regs:$a)),
-=======
 def : Pat<(f64 (sint_to_fp i1:$a)),
           (CVT_f64_s32 (SELP_s32ii -1, 0, Int1Regs:$a), CvtRN)>;
 def : Pat<(f64 (sint_to_fp i16:$a)),
->>>>>>> ce7c17d5
           (CVT_f64_s16 Int16Regs:$a, CvtRN)>;
 def : Pat<(f64 (sint_to_fp i32:$a)),
           (CVT_f64_s32 i32:$a, CvtRN)>;
