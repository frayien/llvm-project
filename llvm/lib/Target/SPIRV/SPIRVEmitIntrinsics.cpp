//===-- SPIRVEmitIntrinsics.cpp - emit SPIRV intrinsics ---------*- C++ -*-===//
//
// Part of the LLVM Project, under the Apache License v2.0 with LLVM Exceptions.
// See https://llvm.org/LICENSE.txt for license information.
// SPDX-License-Identifier: Apache-2.0 WITH LLVM-exception
//
//===----------------------------------------------------------------------===//
//
// The pass emits SPIRV intrinsics keeping essential high-level information for
// the translation of LLVM IR to SPIR-V.
//
//===----------------------------------------------------------------------===//

#include "SPIRV.h"
#include "SPIRVBuiltins.h"
#include "SPIRVMetadata.h"
#include "SPIRVSubtarget.h"
#include "SPIRVTargetMachine.h"
#include "SPIRVUtils.h"
#include "llvm/IR/IRBuilder.h"
#include "llvm/IR/InstIterator.h"
#include "llvm/IR/InstVisitor.h"
#include "llvm/IR/IntrinsicsSPIRV.h"
#include "llvm/IR/TypedPointerType.h"

#include <queue>

// This pass performs the following transformation on LLVM IR level required
// for the following translation to SPIR-V:
// - replaces direct usages of aggregate constants with target-specific
//   intrinsics;
// - replaces aggregates-related instructions (extract/insert, ld/st, etc)
//   with a target-specific intrinsics;
// - emits intrinsics for the global variable initializers since IRTranslator
//   doesn't handle them and it's not very convenient to translate them
//   ourselves;
// - emits intrinsics to keep track of the string names assigned to the values;
// - emits intrinsics to keep track of constants (this is necessary to have an
//   LLVM IR constant after the IRTranslation is completed) for their further
//   deduplication;
// - emits intrinsics to keep track of original LLVM types of the values
//   to be able to emit proper SPIR-V types eventually.
//
// TODO: consider removing spv.track.constant in favor of spv.assign.type.

using namespace llvm;

namespace llvm {
void initializeSPIRVEmitIntrinsicsPass(PassRegistry &);
} // namespace llvm

namespace {

inline MetadataAsValue *buildMD(Value *Arg) {
  LLVMContext &Ctx = Arg->getContext();
  return MetadataAsValue::get(
      Ctx, MDNode::get(Ctx, ValueAsMetadata::getConstant(Arg)));
}

class SPIRVEmitIntrinsics
    : public ModulePass,
      public InstVisitor<SPIRVEmitIntrinsics, Instruction *> {
  SPIRVTargetMachine *TM = nullptr;
  SPIRVGlobalRegistry *GR = nullptr;
  Function *F = nullptr;
  bool TrackConstants = true;
  DenseMap<Instruction *, Constant *> AggrConsts;
  DenseMap<Instruction *, Type *> AggrConstTypes;
  DenseSet<Instruction *> AggrStores;

  // deduce element type of untyped pointers
  Type *deduceElementType(Value *I);
  Type *deduceElementTypeHelper(Value *I);
  Type *deduceElementTypeHelper(Value *I, std::unordered_set<Value *> &Visited);
  Type *deduceElementTypeByValueDeep(Type *ValueTy, Value *Operand,
                                     std::unordered_set<Value *> &Visited);
  Type *deduceElementTypeByUsersDeep(Value *Op,
                                     std::unordered_set<Value *> &Visited);

  // deduce nested types of composites
  Type *deduceNestedTypeHelper(User *U);
  Type *deduceNestedTypeHelper(User *U, Type *Ty,
                               std::unordered_set<Value *> &Visited);

  // deduce Types of operands of the Instruction if possible
  void deduceOperandElementType(Instruction *I);

  void preprocessCompositeConstants(IRBuilder<> &B);
  void preprocessUndefs(IRBuilder<> &B);

  CallInst *buildIntrWithMD(Intrinsic::ID IntrID, ArrayRef<Type *> Types,
                            Value *Arg, Value *Arg2, ArrayRef<Constant *> Imms,
                            IRBuilder<> &B) {
    SmallVector<Value *, 4> Args;
    Args.push_back(Arg2);
    Args.push_back(buildMD(Arg));
    for (auto *Imm : Imms)
      Args.push_back(Imm);
    return B.CreateIntrinsic(IntrID, {Types}, Args);
  }

  void buildAssignType(IRBuilder<> &B, Type *ElemTy, Value *Arg);
  void buildAssignPtr(IRBuilder<> &B, Type *ElemTy, Value *Arg);
  void updateAssignType(CallInst *AssignCI, Value *Arg, Value *OfType);

  void replaceMemInstrUses(Instruction *Old, Instruction *New, IRBuilder<> &B);
  void processInstrAfterVisit(Instruction *I, IRBuilder<> &B);
  void insertAssignPtrTypeIntrs(Instruction *I, IRBuilder<> &B);
  void insertAssignTypeIntrs(Instruction *I, IRBuilder<> &B);
  void insertAssignPtrTypeTargetExt(TargetExtType *AssignedType, Value *V,
                                    IRBuilder<> &B);
  void replacePointerOperandWithPtrCast(Instruction *I, Value *Pointer,
                                        Type *ExpectedElementType,
                                        unsigned OperandToReplace,
                                        IRBuilder<> &B);
  void insertPtrCastOrAssignTypeInstr(Instruction *I, IRBuilder<> &B);
  void insertSpirvDecorations(Instruction *I, IRBuilder<> &B);
  void processGlobalValue(GlobalVariable &GV, IRBuilder<> &B);
  void processParamTypes(Function *F, IRBuilder<> &B);
  void processParamTypesByFunHeader(Function *F, IRBuilder<> &B);
  Type *deduceFunParamElementType(Function *F, unsigned OpIdx);
  Type *deduceFunParamElementType(Function *F, unsigned OpIdx,
                                  std::unordered_set<Function *> &FVisited);

public:
  static char ID;
  SPIRVEmitIntrinsics() : ModulePass(ID) {
    initializeSPIRVEmitIntrinsicsPass(*PassRegistry::getPassRegistry());
  }
  SPIRVEmitIntrinsics(SPIRVTargetMachine *_TM) : ModulePass(ID), TM(_TM) {
    initializeSPIRVEmitIntrinsicsPass(*PassRegistry::getPassRegistry());
  }
  Instruction *visitInstruction(Instruction &I) { return &I; }
  Instruction *visitSwitchInst(SwitchInst &I);
  Instruction *visitGetElementPtrInst(GetElementPtrInst &I);
  Instruction *visitBitCastInst(BitCastInst &I);
  Instruction *visitInsertElementInst(InsertElementInst &I);
  Instruction *visitExtractElementInst(ExtractElementInst &I);
  Instruction *visitInsertValueInst(InsertValueInst &I);
  Instruction *visitExtractValueInst(ExtractValueInst &I);
  Instruction *visitLoadInst(LoadInst &I);
  Instruction *visitStoreInst(StoreInst &I);
  Instruction *visitAllocaInst(AllocaInst &I);
  Instruction *visitAtomicCmpXchgInst(AtomicCmpXchgInst &I);
  Instruction *visitUnreachableInst(UnreachableInst &I);
  Instruction *visitCallInst(CallInst &I);

  StringRef getPassName() const override { return "SPIRV emit intrinsics"; }

  bool runOnModule(Module &M) override;
  bool runOnFunction(Function &F);

  void getAnalysisUsage(AnalysisUsage &AU) const override {
    ModulePass::getAnalysisUsage(AU);
  }
};

bool isConvergenceIntrinsic(const Instruction *I) {
  const auto *II = dyn_cast<IntrinsicInst>(I);
  if (!II)
    return false;

  return II->getIntrinsicID() == Intrinsic::experimental_convergence_entry ||
         II->getIntrinsicID() == Intrinsic::experimental_convergence_loop ||
         II->getIntrinsicID() == Intrinsic::experimental_convergence_anchor;
}
} // namespace

char SPIRVEmitIntrinsics::ID = 0;

INITIALIZE_PASS(SPIRVEmitIntrinsics, "emit-intrinsics", "SPIRV emit intrinsics",
                false, false)

static inline bool isAssignTypeInstr(const Instruction *I) {
  return isa<IntrinsicInst>(I) &&
         cast<IntrinsicInst>(I)->getIntrinsicID() == Intrinsic::spv_assign_type;
}

static bool isMemInstrToReplace(Instruction *I) {
  return isa<StoreInst>(I) || isa<LoadInst>(I) || isa<InsertValueInst>(I) ||
         isa<ExtractValueInst>(I) || isa<AtomicCmpXchgInst>(I);
}

static bool isAggrConstForceInt32(const Value *V) {
  return isa<ConstantArray>(V) || isa<ConstantStruct>(V) ||
         isa<ConstantDataArray>(V) ||
         (isa<ConstantAggregateZero>(V) && !V->getType()->isVectorTy());
}

static void setInsertPointSkippingPhis(IRBuilder<> &B, Instruction *I) {
  if (isa<PHINode>(I))
    B.SetInsertPoint(I->getParent()->getFirstNonPHIOrDbgOrAlloca());
  else
    B.SetInsertPoint(I);
}

static void setInsertPointAfterDef(IRBuilder<> &B, Instruction *I) {
  B.SetCurrentDebugLocation(I->getDebugLoc());
  if (I->getType()->isVoidTy())
    B.SetInsertPoint(I->getNextNode());
  else
    B.SetInsertPoint(*I->getInsertionPointAfterDef());
}

static bool requireAssignType(Instruction *I) {
  IntrinsicInst *Intr = dyn_cast<IntrinsicInst>(I);
  if (Intr) {
    switch (Intr->getIntrinsicID()) {
    case Intrinsic::invariant_start:
    case Intrinsic::invariant_end:
      return false;
    }
  }
  return true;
}

static inline void reportFatalOnTokenType(const Instruction *I) {
  if (I->getType()->isTokenTy())
    report_fatal_error("A token is encountered but SPIR-V without extensions "
                       "does not support token type",
                       false);
}

void SPIRVEmitIntrinsics::buildAssignType(IRBuilder<> &B, Type *Ty,
                                          Value *Arg) {
  Value *OfType = PoisonValue::get(Ty);
  CallInst *AssignCI = buildIntrWithMD(Intrinsic::spv_assign_type,
                                       {Arg->getType()}, OfType, Arg, {}, B);
  GR->addAssignPtrTypeInstr(Arg, AssignCI);
}

void SPIRVEmitIntrinsics::buildAssignPtr(IRBuilder<> &B, Type *ElemTy,
                                         Value *Arg) {
  Value *OfType = PoisonValue::get(ElemTy);
  CallInst *AssignPtrTyCI = GR->findAssignPtrTypeInstr(Arg);
  if (AssignPtrTyCI == nullptr ||
      AssignPtrTyCI->getParent()->getParent() != F) {
    AssignPtrTyCI = buildIntrWithMD(
        Intrinsic::spv_assign_ptr_type, {Arg->getType()}, OfType, Arg,
        {B.getInt32(getPointerAddressSpace(Arg->getType()))}, B);
    GR->addDeducedElementType(AssignPtrTyCI, ElemTy);
    GR->addDeducedElementType(Arg, ElemTy);
    GR->addAssignPtrTypeInstr(Arg, AssignPtrTyCI);
  } else {
    updateAssignType(AssignPtrTyCI, Arg, OfType);
  }
}

void SPIRVEmitIntrinsics::updateAssignType(CallInst *AssignCI, Value *Arg,
                                           Value *OfType) {
  AssignCI->setArgOperand(1, buildMD(OfType));
  if (cast<IntrinsicInst>(AssignCI)->getIntrinsicID() !=
      Intrinsic::spv_assign_ptr_type)
    return;

  // update association with the pointee type
  Type *ElemTy = OfType->getType();
  GR->addDeducedElementType(AssignCI, ElemTy);
  GR->addDeducedElementType(Arg, ElemTy);
}

// Set element pointer type to the given value of ValueTy and tries to
// specify this type further (recursively) by Operand value, if needed.
Type *SPIRVEmitIntrinsics::deduceElementTypeByValueDeep(
    Type *ValueTy, Value *Operand, std::unordered_set<Value *> &Visited) {
  Type *Ty = ValueTy;
  if (Operand) {
    if (auto *PtrTy = dyn_cast<PointerType>(Ty)) {
      if (Type *NestedTy = deduceElementTypeHelper(Operand, Visited))
        Ty = TypedPointerType::get(NestedTy, PtrTy->getAddressSpace());
    } else {
      Ty = deduceNestedTypeHelper(dyn_cast<User>(Operand), Ty, Visited);
    }
  }
  return Ty;
}

// Traverse User instructions to deduce an element pointer type of the operand.
Type *SPIRVEmitIntrinsics::deduceElementTypeByUsersDeep(
    Value *Op, std::unordered_set<Value *> &Visited) {
  if (!Op || !isPointerTy(Op->getType()))
    return nullptr;

  if (auto PType = dyn_cast<TypedPointerType>(Op->getType()))
    return PType->getElementType();

  // maybe we already know operand's element type
  if (Type *KnownTy = GR->findDeducedElementType(Op))
    return KnownTy;

  for (User *OpU : Op->users()) {
    if (Instruction *Inst = dyn_cast<Instruction>(OpU)) {
      if (Type *Ty = deduceElementTypeHelper(Inst, Visited))
        return Ty;
    }
  }
  return nullptr;
}

// Implements what we know in advance about intrinsics and builtin calls
// TODO: consider feasibility of this particular case to be generalized by
// encoding knowledge about intrinsics and builtin calls by corresponding
// specification rules
static Type *getPointeeTypeByCallInst(StringRef DemangledName,
                                      Function *CalledF, unsigned OpIdx) {
  if ((DemangledName.starts_with("__spirv_ocl_printf(") ||
       DemangledName.starts_with("printf(")) &&
      OpIdx == 0)
    return IntegerType::getInt8Ty(CalledF->getContext());
  return nullptr;
}

// Deduce and return a successfully deduced Type of the Instruction,
// or nullptr otherwise.
Type *SPIRVEmitIntrinsics::deduceElementTypeHelper(Value *I) {
  std::unordered_set<Value *> Visited;
  return deduceElementTypeHelper(I, Visited);
}

Type *SPIRVEmitIntrinsics::deduceElementTypeHelper(
    Value *I, std::unordered_set<Value *> &Visited) {
  // allow to pass nullptr as an argument
  if (!I)
    return nullptr;

  // maybe already known
  if (Type *KnownTy = GR->findDeducedElementType(I))
    return KnownTy;

  // maybe a cycle
  if (Visited.find(I) != Visited.end())
    return nullptr;
  Visited.insert(I);

  // fallback value in case when we fail to deduce a type
  Type *Ty = nullptr;
  // look for known basic patterns of type inference
  if (auto *Ref = dyn_cast<AllocaInst>(I)) {
    Ty = Ref->getAllocatedType();
  } else if (auto *Ref = dyn_cast<GetElementPtrInst>(I)) {
    Ty = Ref->getResultElementType();
  } else if (auto *Ref = dyn_cast<GlobalValue>(I)) {
    Ty = deduceElementTypeByValueDeep(
        Ref->getValueType(),
        Ref->getNumOperands() > 0 ? Ref->getOperand(0) : nullptr, Visited);
  } else if (auto *Ref = dyn_cast<AddrSpaceCastInst>(I)) {
    Ty = deduceElementTypeHelper(Ref->getPointerOperand(), Visited);
  } else if (auto *Ref = dyn_cast<BitCastInst>(I)) {
    if (Type *Src = Ref->getSrcTy(), *Dest = Ref->getDestTy();
        isPointerTy(Src) && isPointerTy(Dest))
      Ty = deduceElementTypeHelper(Ref->getOperand(0), Visited);
  } else if (auto *Ref = dyn_cast<AtomicCmpXchgInst>(I)) {
    Value *Op = Ref->getNewValOperand();
    Ty = deduceElementTypeByValueDeep(Op->getType(), Op, Visited);
  } else if (auto *Ref = dyn_cast<AtomicRMWInst>(I)) {
    Value *Op = Ref->getValOperand();
    Ty = deduceElementTypeByValueDeep(Op->getType(), Op, Visited);
  } else if (auto *Ref = dyn_cast<PHINode>(I)) {
    for (unsigned i = 0; i < Ref->getNumIncomingValues(); i++) {
      Ty = deduceElementTypeByUsersDeep(Ref->getIncomingValue(i), Visited);
      if (Ty)
        break;
    }
  } else if (auto *Ref = dyn_cast<SelectInst>(I)) {
    for (Value *Op : {Ref->getTrueValue(), Ref->getFalseValue()}) {
      Ty = deduceElementTypeByUsersDeep(Op, Visited);
      if (Ty)
        break;
    }
<<<<<<< HEAD
=======
  } else if (auto *CI = dyn_cast<CallInst>(I)) {
    static StringMap<unsigned> ResTypeByArg = {
        {"to_global", 0},
        {"to_local", 0},
        {"to_private", 0},
        {"__spirv_GenericCastToPtr_ToGlobal", 0},
        {"__spirv_GenericCastToPtr_ToLocal", 0},
        {"__spirv_GenericCastToPtr_ToPrivate", 0},
        {"__spirv_GenericCastToPtrExplicit_ToGlobal", 0},
        {"__spirv_GenericCastToPtrExplicit_ToLocal", 0},
        {"__spirv_GenericCastToPtrExplicit_ToPrivate", 0}};
    // TODO: maybe improve performance by caching demangled names
    if (Function *CalledF = CI->getCalledFunction()) {
      std::string DemangledName =
          getOclOrSpirvBuiltinDemangledName(CalledF->getName());
      auto AsArgIt = ResTypeByArg.find(DemangledName);
      if (AsArgIt != ResTypeByArg.end())
        Ty = deduceElementTypeHelper(CI->getArgOperand(AsArgIt->second),
                                     Visited);
    }
>>>>>>> 4ae23bcc
  }

  // remember the found relationship
  if (Ty) {
    // specify nested types if needed, otherwise return unchanged
    GR->addDeducedElementType(I, Ty);
  }

  return Ty;
}

// Re-create a type of the value if it has untyped pointer fields, also nested.
// Return the original value type if no corrections of untyped pointer
// information is found or needed.
Type *SPIRVEmitIntrinsics::deduceNestedTypeHelper(User *U) {
  std::unordered_set<Value *> Visited;
  return deduceNestedTypeHelper(U, U->getType(), Visited);
}

Type *SPIRVEmitIntrinsics::deduceNestedTypeHelper(
    User *U, Type *OrigTy, std::unordered_set<Value *> &Visited) {
  if (!U)
    return OrigTy;

  // maybe already known
  if (Type *KnownTy = GR->findDeducedCompositeType(U))
    return KnownTy;

  // maybe a cycle
  if (Visited.find(U) != Visited.end())
    return OrigTy;
  Visited.insert(U);

  if (dyn_cast<StructType>(OrigTy)) {
    SmallVector<Type *> Tys;
    bool Change = false;
    for (unsigned i = 0; i < U->getNumOperands(); ++i) {
      Value *Op = U->getOperand(i);
      Type *OpTy = Op->getType();
      Type *Ty = OpTy;
      if (Op) {
        if (auto *PtrTy = dyn_cast<PointerType>(OpTy)) {
          if (Type *NestedTy = deduceElementTypeHelper(Op, Visited))
            Ty = TypedPointerType::get(NestedTy, PtrTy->getAddressSpace());
        } else {
          Ty = deduceNestedTypeHelper(dyn_cast<User>(Op), OpTy, Visited);
        }
      }
      Tys.push_back(Ty);
      Change |= Ty != OpTy;
    }
    if (Change) {
      Type *NewTy = StructType::create(Tys);
      GR->addDeducedCompositeType(U, NewTy);
      return NewTy;
    }
  } else if (auto *ArrTy = dyn_cast<ArrayType>(OrigTy)) {
    if (Value *Op = U->getNumOperands() > 0 ? U->getOperand(0) : nullptr) {
      Type *OpTy = ArrTy->getElementType();
      Type *Ty = OpTy;
      if (auto *PtrTy = dyn_cast<PointerType>(OpTy)) {
        if (Type *NestedTy = deduceElementTypeHelper(Op, Visited))
          Ty = TypedPointerType::get(NestedTy, PtrTy->getAddressSpace());
      } else {
        Ty = deduceNestedTypeHelper(dyn_cast<User>(Op), OpTy, Visited);
      }
      if (Ty != OpTy) {
        Type *NewTy = ArrayType::get(Ty, ArrTy->getNumElements());
        GR->addDeducedCompositeType(U, NewTy);
        return NewTy;
      }
    }
  } else if (auto *VecTy = dyn_cast<VectorType>(OrigTy)) {
    if (Value *Op = U->getNumOperands() > 0 ? U->getOperand(0) : nullptr) {
      Type *OpTy = VecTy->getElementType();
      Type *Ty = OpTy;
      if (auto *PtrTy = dyn_cast<PointerType>(OpTy)) {
        if (Type *NestedTy = deduceElementTypeHelper(Op, Visited))
          Ty = TypedPointerType::get(NestedTy, PtrTy->getAddressSpace());
      } else {
        Ty = deduceNestedTypeHelper(dyn_cast<User>(Op), OpTy, Visited);
      }
      if (Ty != OpTy) {
        Type *NewTy = VectorType::get(Ty, VecTy->getElementCount());
        GR->addDeducedCompositeType(U, NewTy);
        return NewTy;
      }
    }
  }

  return OrigTy;
}

Type *SPIRVEmitIntrinsics::deduceElementType(Value *I) {
  if (Type *Ty = deduceElementTypeHelper(I))
    return Ty;
  return IntegerType::getInt8Ty(I->getContext());
}

// If the Instruction has Pointer operands with unresolved types, this function
// tries to deduce them. If the Instruction has Pointer operands with known
// types which differ from expected, this function tries to insert a bitcast to
// resolve the issue.
void SPIRVEmitIntrinsics::deduceOperandElementType(Instruction *I) {
  SmallVector<std::pair<Value *, unsigned>> Ops;
  Type *KnownElemTy = nullptr;
  // look for known basic patterns of type inference
  if (auto *Ref = dyn_cast<PHINode>(I)) {
    if (!isPointerTy(I->getType()) ||
        !(KnownElemTy = GR->findDeducedElementType(I)))
      return;
    for (unsigned i = 0; i < Ref->getNumIncomingValues(); i++) {
      Value *Op = Ref->getIncomingValue(i);
      if (isPointerTy(Op->getType()))
        Ops.push_back(std::make_pair(Op, i));
    }
  } else if (auto *Ref = dyn_cast<SelectInst>(I)) {
    if (!isPointerTy(I->getType()) ||
        !(KnownElemTy = GR->findDeducedElementType(I)))
      return;
    for (unsigned i = 0; i < Ref->getNumOperands(); i++) {
      Value *Op = Ref->getOperand(i);
      if (isPointerTy(Op->getType()))
        Ops.push_back(std::make_pair(Op, i));
    }
  } else if (auto *Ref = dyn_cast<ReturnInst>(I)) {
    Type *RetTy = F->getReturnType();
    if (!isPointerTy(RetTy))
      return;
    Value *Op = Ref->getReturnValue();
    if (!Op)
      return;
    if (!(KnownElemTy = GR->findDeducedElementType(F))) {
      if (Type *OpElemTy = GR->findDeducedElementType(Op)) {
        GR->addDeducedElementType(F, OpElemTy);
        TypedPointerType *DerivedTy =
            TypedPointerType::get(OpElemTy, getPointerAddressSpace(RetTy));
        GR->addReturnType(F, DerivedTy);
      }
      return;
    }
    Ops.push_back(std::make_pair(Op, 0));
  } else if (auto *Ref = dyn_cast<ICmpInst>(I)) {
    if (!isPointerTy(Ref->getOperand(0)->getType()))
      return;
    Value *Op0 = Ref->getOperand(0);
    Value *Op1 = Ref->getOperand(1);
    Type *ElemTy0 = GR->findDeducedElementType(Op0);
    Type *ElemTy1 = GR->findDeducedElementType(Op1);
    if (ElemTy0) {
      KnownElemTy = ElemTy0;
      Ops.push_back(std::make_pair(Op1, 1));
    } else if (ElemTy1) {
      KnownElemTy = ElemTy1;
      Ops.push_back(std::make_pair(Op0, 0));
    }
  }

  // There is no enough info to deduce types or all is valid.
  if (!KnownElemTy || Ops.size() == 0)
    return;

  LLVMContext &Ctx = F->getContext();
  IRBuilder<> B(Ctx);
  for (auto &OpIt : Ops) {
    Value *Op = OpIt.first;
    if (Op->use_empty())
      continue;
    Type *Ty = GR->findDeducedElementType(Op);
    if (Ty == KnownElemTy)
      continue;
    Value *OpTyVal = Constant::getNullValue(KnownElemTy);
    Type *OpTy = Op->getType();
    if (!Ty) {
      GR->addDeducedElementType(Op, KnownElemTy);
      // check if there is existing Intrinsic::spv_assign_ptr_type instruction
      CallInst *AssignCI = GR->findAssignPtrTypeInstr(Op);
      if (AssignCI == nullptr) {
        Instruction *User = dyn_cast<Instruction>(Op->use_begin()->get());
        setInsertPointSkippingPhis(B, User ? User->getNextNode() : I);
        CallInst *CI =
            buildIntrWithMD(Intrinsic::spv_assign_ptr_type, {OpTy}, OpTyVal, Op,
                            {B.getInt32(getPointerAddressSpace(OpTy))}, B);
        GR->addAssignPtrTypeInstr(Op, CI);
      } else {
        updateAssignType(AssignCI, Op, OpTyVal);
      }
    } else {
      if (auto *OpI = dyn_cast<Instruction>(Op)) {
        // spv_ptrcast's argument Op denotes an instruction that generates
        // a value, and we may use getInsertionPointAfterDef()
        B.SetInsertPoint(*OpI->getInsertionPointAfterDef());
        B.SetCurrentDebugLocation(OpI->getDebugLoc());
      } else if (auto *OpA = dyn_cast<Argument>(Op)) {
        B.SetInsertPointPastAllocas(OpA->getParent());
        B.SetCurrentDebugLocation(DebugLoc());
      } else {
        B.SetInsertPoint(F->getEntryBlock().getFirstNonPHIOrDbgOrAlloca());
      }
      SmallVector<Type *, 2> Types = {OpTy, OpTy};
      SmallVector<Value *, 2> Args = {Op, buildMD(OpTyVal),
                                      B.getInt32(getPointerAddressSpace(OpTy))};
      CallInst *PtrCastI =
          B.CreateIntrinsic(Intrinsic::spv_ptrcast, {Types}, Args);
      I->setOperand(OpIt.second, PtrCastI);
    }
  }
}

void SPIRVEmitIntrinsics::replaceMemInstrUses(Instruction *Old,
                                              Instruction *New,
                                              IRBuilder<> &B) {
  while (!Old->user_empty()) {
    auto *U = Old->user_back();
    if (isAssignTypeInstr(U)) {
      B.SetInsertPoint(U);
      SmallVector<Value *, 2> Args = {New, U->getOperand(1)};
      CallInst *AssignCI =
          B.CreateIntrinsic(Intrinsic::spv_assign_type, {New->getType()}, Args);
      GR->addAssignPtrTypeInstr(New, AssignCI);
      U->eraseFromParent();
    } else if (isMemInstrToReplace(U) || isa<ReturnInst>(U) ||
               isa<CallInst>(U)) {
      U->replaceUsesOfWith(Old, New);
    } else {
      llvm_unreachable("illegal aggregate intrinsic user");
    }
  }
  Old->eraseFromParent();
}

void SPIRVEmitIntrinsics::preprocessUndefs(IRBuilder<> &B) {
  std::queue<Instruction *> Worklist;
  for (auto &I : instructions(F))
    Worklist.push(&I);

  while (!Worklist.empty()) {
    Instruction *I = Worklist.front();
    bool BPrepared = false;
    Worklist.pop();

    for (auto &Op : I->operands()) {
      auto *AggrUndef = dyn_cast<UndefValue>(Op);
      if (!AggrUndef || !Op->getType()->isAggregateType())
        continue;

      if (!BPrepared) {
        setInsertPointSkippingPhis(B, I);
        BPrepared = true;
      }
      auto *IntrUndef = B.CreateIntrinsic(Intrinsic::spv_undef, {}, {});
      Worklist.push(IntrUndef);
      I->replaceUsesOfWith(Op, IntrUndef);
      AggrConsts[IntrUndef] = AggrUndef;
      AggrConstTypes[IntrUndef] = AggrUndef->getType();
    }
  }
}

void SPIRVEmitIntrinsics::preprocessCompositeConstants(IRBuilder<> &B) {
  std::queue<Instruction *> Worklist;
  for (auto &I : instructions(F))
    Worklist.push(&I);

  while (!Worklist.empty()) {
    auto *I = Worklist.front();
    bool IsPhi = isa<PHINode>(I), BPrepared = false;
    assert(I);
    bool KeepInst = false;
    for (const auto &Op : I->operands()) {
      Constant *AggrConst = nullptr;
      Type *ResTy = nullptr;
      if (auto *COp = dyn_cast<ConstantVector>(Op)) {
        AggrConst = cast<Constant>(COp);
        ResTy = COp->getType();
      } else if (auto *COp = dyn_cast<ConstantArray>(Op)) {
        AggrConst = cast<Constant>(COp);
        ResTy = B.getInt32Ty();
      } else if (auto *COp = dyn_cast<ConstantStruct>(Op)) {
        AggrConst = cast<Constant>(COp);
        ResTy = B.getInt32Ty();
      } else if (auto *COp = dyn_cast<ConstantDataArray>(Op)) {
        AggrConst = cast<Constant>(COp);
        ResTy = B.getInt32Ty();
      } else if (auto *COp = dyn_cast<ConstantAggregateZero>(Op)) {
        AggrConst = cast<Constant>(COp);
        ResTy = Op->getType()->isVectorTy() ? COp->getType() : B.getInt32Ty();
      }
      if (AggrConst) {
        SmallVector<Value *> Args;
        if (auto *COp = dyn_cast<ConstantDataSequential>(Op))
          for (unsigned i = 0; i < COp->getNumElements(); ++i)
            Args.push_back(COp->getElementAsConstant(i));
        else
          for (auto &COp : AggrConst->operands())
            Args.push_back(COp);
        if (!BPrepared) {
          IsPhi ? B.SetInsertPointPastAllocas(I->getParent()->getParent())
                : B.SetInsertPoint(I);
          BPrepared = true;
        }
        auto *CI =
            B.CreateIntrinsic(Intrinsic::spv_const_composite, {ResTy}, {Args});
        Worklist.push(CI);
        I->replaceUsesOfWith(Op, CI);
        KeepInst = true;
        AggrConsts[CI] = AggrConst;
        AggrConstTypes[CI] = deduceNestedTypeHelper(AggrConst);
      }
    }
    if (!KeepInst)
      Worklist.pop();
  }
}

Instruction *SPIRVEmitIntrinsics::visitCallInst(CallInst &Call) {
  if (!Call.isInlineAsm())
    return &Call;

  const InlineAsm *IA = cast<InlineAsm>(Call.getCalledOperand());
  LLVMContext &Ctx = F->getContext();

  Constant *TyC = UndefValue::get(IA->getFunctionType());
  MDString *ConstraintString = MDString::get(Ctx, IA->getConstraintString());
  SmallVector<Value *> Args = {
      buildMD(TyC),
      MetadataAsValue::get(Ctx, MDNode::get(Ctx, ConstraintString))};
  for (unsigned OpIdx = 0; OpIdx < Call.arg_size(); OpIdx++)
    Args.push_back(Call.getArgOperand(OpIdx));

  IRBuilder<> B(Call.getParent());
  B.SetInsertPoint(&Call);
  B.CreateIntrinsic(Intrinsic::spv_inline_asm, {}, {Args});
  return &Call;
}

Instruction *SPIRVEmitIntrinsics::visitSwitchInst(SwitchInst &I) {
  BasicBlock *ParentBB = I.getParent();
  IRBuilder<> B(ParentBB);
  B.SetInsertPoint(&I);
  SmallVector<Value *, 4> Args;
  SmallVector<BasicBlock *> BBCases;
  for (auto &Op : I.operands()) {
    if (Op.get()->getType()->isSized()) {
      Args.push_back(Op);
    } else if (BasicBlock *BB = dyn_cast<BasicBlock>(Op.get())) {
      BBCases.push_back(BB);
      Args.push_back(BlockAddress::get(BB->getParent(), BB));
    } else {
      report_fatal_error("Unexpected switch operand");
    }
  }
  CallInst *NewI = B.CreateIntrinsic(Intrinsic::spv_switch,
                                     {I.getOperand(0)->getType()}, {Args});
  // remove switch to avoid its unneeded and undesirable unwrap into branches
  // and conditions
  I.replaceAllUsesWith(NewI);
  I.eraseFromParent();
  // insert artificial and temporary instruction to preserve valid CFG,
  // it will be removed after IR translation pass
  B.SetInsertPoint(ParentBB);
  IndirectBrInst *BrI = B.CreateIndirectBr(
      Constant::getNullValue(PointerType::getUnqual(ParentBB->getContext())),
      BBCases.size());
  for (BasicBlock *BBCase : BBCases)
    BrI->addDestination(BBCase);
  return BrI;
}

Instruction *SPIRVEmitIntrinsics::visitGetElementPtrInst(GetElementPtrInst &I) {
  IRBuilder<> B(I.getParent());
  B.SetInsertPoint(&I);
  SmallVector<Type *, 2> Types = {I.getType(), I.getOperand(0)->getType()};
  SmallVector<Value *, 4> Args;
  Args.push_back(B.getInt1(I.isInBounds()));
  for (auto &Op : I.operands())
    Args.push_back(Op);
  auto *NewI = B.CreateIntrinsic(Intrinsic::spv_gep, {Types}, {Args});
  I.replaceAllUsesWith(NewI);
  I.eraseFromParent();
  return NewI;
}

Instruction *SPIRVEmitIntrinsics::visitBitCastInst(BitCastInst &I) {
  IRBuilder<> B(I.getParent());
  B.SetInsertPoint(&I);
  Value *Source = I.getOperand(0);

  // SPIR-V, contrary to LLVM 17+ IR, supports bitcasts between pointers of
  // varying element types. In case of IR coming from older versions of LLVM
  // such bitcasts do not provide sufficient information, should be just skipped
  // here, and handled in insertPtrCastOrAssignTypeInstr.
  if (isPointerTy(I.getType())) {
    I.replaceAllUsesWith(Source);
    I.eraseFromParent();
    return nullptr;
  }

  SmallVector<Type *, 2> Types = {I.getType(), Source->getType()};
  SmallVector<Value *> Args(I.op_begin(), I.op_end());
  auto *NewI = B.CreateIntrinsic(Intrinsic::spv_bitcast, {Types}, {Args});
  std::string InstName = I.hasName() ? I.getName().str() : "";
  I.replaceAllUsesWith(NewI);
  I.eraseFromParent();
  NewI->setName(InstName);
  return NewI;
}

void SPIRVEmitIntrinsics::insertAssignPtrTypeTargetExt(
    TargetExtType *AssignedType, Value *V, IRBuilder<> &B) {
  Type *VTy = V->getType();

  // A couple of sanity checks.
  assert(isPointerTy(VTy) && "Expect a pointer type!");
  if (auto PType = dyn_cast<TypedPointerType>(VTy))
    if (PType->getElementType() != AssignedType)
      report_fatal_error("Unexpected pointer element type!");

  CallInst *AssignCI = GR->findAssignPtrTypeInstr(V);
  if (!AssignCI) {
    buildAssignType(B, AssignedType, V);
    return;
  }

  Type *CurrentType =
      dyn_cast<ConstantAsMetadata>(
          cast<MetadataAsValue>(AssignCI->getOperand(1))->getMetadata())
          ->getType();
  if (CurrentType == AssignedType)
    return;

  // Builtin types cannot be redeclared or casted.
  if (CurrentType->isTargetExtTy())
    report_fatal_error("Type mismatch " + CurrentType->getTargetExtName() +
                           "/" + AssignedType->getTargetExtName() +
                           " for value " + V->getName(),
                       false);

  // Our previous guess about the type seems to be wrong, let's update
  // inferred type according to a new, more precise type information.
  updateAssignType(AssignCI, V, PoisonValue::get(AssignedType));
}

void SPIRVEmitIntrinsics::replacePointerOperandWithPtrCast(
    Instruction *I, Value *Pointer, Type *ExpectedElementType,
    unsigned OperandToReplace, IRBuilder<> &B) {
  // If Pointer is the result of nop BitCastInst (ptr -> ptr), use the source
  // pointer instead. The BitCastInst should be later removed when visited.
  while (BitCastInst *BC = dyn_cast<BitCastInst>(Pointer))
    Pointer = BC->getOperand(0);

  // Do not emit spv_ptrcast if Pointer's element type is ExpectedElementType
  Type *PointerElemTy = deduceElementTypeHelper(Pointer);
  if (PointerElemTy == ExpectedElementType)
    return;

  setInsertPointSkippingPhis(B, I);
  MetadataAsValue *VMD = buildMD(PoisonValue::get(ExpectedElementType));
  unsigned AddressSpace = getPointerAddressSpace(Pointer->getType());
  bool FirstPtrCastOrAssignPtrType = true;

  // Do not emit new spv_ptrcast if equivalent one already exists or when
  // spv_assign_ptr_type already targets this pointer with the same element
  // type.
  for (auto User : Pointer->users()) {
    auto *II = dyn_cast<IntrinsicInst>(User);
    if (!II ||
        (II->getIntrinsicID() != Intrinsic::spv_assign_ptr_type &&
         II->getIntrinsicID() != Intrinsic::spv_ptrcast) ||
        II->getOperand(0) != Pointer)
      continue;

    // There is some spv_ptrcast/spv_assign_ptr_type already targeting this
    // pointer.
    FirstPtrCastOrAssignPtrType = false;
    if (II->getOperand(1) != VMD ||
        dyn_cast<ConstantInt>(II->getOperand(2))->getSExtValue() !=
            AddressSpace)
      continue;

    // The spv_ptrcast/spv_assign_ptr_type targeting this pointer is of the same
    // element type and address space.
    if (II->getIntrinsicID() != Intrinsic::spv_ptrcast)
      return;

    // This must be a spv_ptrcast, do not emit new if this one has the same BB
    // as I. Otherwise, search for other spv_ptrcast/spv_assign_ptr_type.
    if (II->getParent() != I->getParent())
      continue;

    I->setOperand(OperandToReplace, II);
    return;
  }

  // // Do not emit spv_ptrcast if it would cast to the default pointer element
  // // type (i8) of the same address space.
  // if (ExpectedElementType->isIntegerTy(8))
  //   return;

  // If this would be the first spv_ptrcast, do not emit spv_ptrcast and emit
  // spv_assign_ptr_type instead.
  if (FirstPtrCastOrAssignPtrType &&
      (isa<Instruction>(Pointer) || isa<Argument>(Pointer))) {
    buildAssignPtr(B, ExpectedElementType, Pointer);
    return;
  }

  // Emit spv_ptrcast
  SmallVector<Type *, 2> Types = {Pointer->getType(), Pointer->getType()};
  SmallVector<Value *, 2> Args = {Pointer, VMD, B.getInt32(AddressSpace)};
  auto *PtrCastI = B.CreateIntrinsic(Intrinsic::spv_ptrcast, {Types}, Args);
  I->setOperand(OperandToReplace, PtrCastI);
}

void SPIRVEmitIntrinsics::insertPtrCastOrAssignTypeInstr(Instruction *I,
                                                         IRBuilder<> &B) {
  // Handle basic instructions:
  StoreInst *SI = dyn_cast<StoreInst>(I);
  if (SI && F->getCallingConv() == CallingConv::SPIR_KERNEL &&
      isPointerTy(SI->getValueOperand()->getType()) &&
      isa<Argument>(SI->getValueOperand())) {
    return replacePointerOperandWithPtrCast(
        I, SI->getValueOperand(), IntegerType::getInt8Ty(F->getContext()), 0,
        B);
  } else if (SI) {
    return replacePointerOperandWithPtrCast(
        I, SI->getPointerOperand(), SI->getValueOperand()->getType(), 1, B);
  } else if (LoadInst *LI = dyn_cast<LoadInst>(I)) {
    return replacePointerOperandWithPtrCast(I, LI->getPointerOperand(),
                                            LI->getType(), 0, B);
  } else if (GetElementPtrInst *GEPI = dyn_cast<GetElementPtrInst>(I)) {
    return replacePointerOperandWithPtrCast(I, GEPI->getPointerOperand(),
                                            GEPI->getSourceElementType(), 0, B);
  }

  // Handle calls to builtins (non-intrinsics):
  CallInst *CI = dyn_cast<CallInst>(I);
  if (!CI || CI->isIndirectCall() || CI->isInlineAsm() ||
      !CI->getCalledFunction() || CI->getCalledFunction()->isIntrinsic())
    return;

  // collect information about formal parameter types
  std::string DemangledName =
      getOclOrSpirvBuiltinDemangledName(CI->getCalledFunction()->getName());
  Function *CalledF = CI->getCalledFunction();
  SmallVector<Type *, 4> CalledArgTys;
  bool HaveTypes = false;
  for (unsigned OpIdx = 0; OpIdx < CalledF->arg_size(); ++OpIdx) {
    Argument *CalledArg = CalledF->getArg(OpIdx);
    Type *ArgType = CalledArg->getType();
    if (!isPointerTy(ArgType)) {
      CalledArgTys.push_back(nullptr);
    } else if (isTypedPointerTy(ArgType)) {
      CalledArgTys.push_back(cast<TypedPointerType>(ArgType)->getElementType());
      HaveTypes = true;
    } else {
      Type *ElemTy = GR->findDeducedElementType(CalledArg);
      if (!ElemTy && hasPointeeTypeAttr(CalledArg))
        ElemTy = getPointeeTypeByAttr(CalledArg);
      if (!ElemTy) {
        ElemTy = getPointeeTypeByCallInst(DemangledName, CalledF, OpIdx);
        if (ElemTy) {
          GR->addDeducedElementType(CalledArg, ElemTy);
        } else {
          for (User *U : CalledArg->users()) {
            if (Instruction *Inst = dyn_cast<Instruction>(U)) {
              if ((ElemTy = deduceElementTypeHelper(Inst)) != nullptr)
                break;
            }
          }
        }
      }
      HaveTypes |= ElemTy != nullptr;
      CalledArgTys.push_back(ElemTy);
    }
  }

  if (DemangledName.empty() && !HaveTypes)
    return;

  for (unsigned OpIdx = 0; OpIdx < CI->arg_size(); OpIdx++) {
    Value *ArgOperand = CI->getArgOperand(OpIdx);
    if (!isPointerTy(ArgOperand->getType()))
      continue;

    // Constants (nulls/undefs) are handled in insertAssignPtrTypeIntrs()
    if (!isa<Instruction>(ArgOperand) && !isa<Argument>(ArgOperand)) {
      // However, we may have assumptions about the formal argument's type and
      // may have a need to insert a ptr cast for the actual parameter of this
      // call.
      Argument *CalledArg = CalledF->getArg(OpIdx);
      if (!GR->findDeducedElementType(CalledArg))
        continue;
    }

    Type *ExpectedType =
        OpIdx < CalledArgTys.size() ? CalledArgTys[OpIdx] : nullptr;
    if (!ExpectedType && !DemangledName.empty())
      ExpectedType = SPIRV::parseBuiltinCallArgumentBaseType(
          DemangledName, OpIdx, I->getContext());
    if (!ExpectedType)
      continue;

    if (ExpectedType->isTargetExtTy())
      insertAssignPtrTypeTargetExt(cast<TargetExtType>(ExpectedType),
                                   ArgOperand, B);
    else
      replacePointerOperandWithPtrCast(CI, ArgOperand, ExpectedType, OpIdx, B);
  }
}

Instruction *SPIRVEmitIntrinsics::visitInsertElementInst(InsertElementInst &I) {
  SmallVector<Type *, 4> Types = {I.getType(), I.getOperand(0)->getType(),
                                  I.getOperand(1)->getType(),
                                  I.getOperand(2)->getType()};
  IRBuilder<> B(I.getParent());
  B.SetInsertPoint(&I);
  SmallVector<Value *> Args(I.op_begin(), I.op_end());
  auto *NewI = B.CreateIntrinsic(Intrinsic::spv_insertelt, {Types}, {Args});
  std::string InstName = I.hasName() ? I.getName().str() : "";
  I.replaceAllUsesWith(NewI);
  I.eraseFromParent();
  NewI->setName(InstName);
  return NewI;
}

Instruction *
SPIRVEmitIntrinsics::visitExtractElementInst(ExtractElementInst &I) {
  IRBuilder<> B(I.getParent());
  B.SetInsertPoint(&I);
  SmallVector<Type *, 3> Types = {I.getType(), I.getVectorOperandType(),
                                  I.getIndexOperand()->getType()};
  SmallVector<Value *, 2> Args = {I.getVectorOperand(), I.getIndexOperand()};
  auto *NewI = B.CreateIntrinsic(Intrinsic::spv_extractelt, {Types}, {Args});
  std::string InstName = I.hasName() ? I.getName().str() : "";
  I.replaceAllUsesWith(NewI);
  I.eraseFromParent();
  NewI->setName(InstName);
  return NewI;
}

Instruction *SPIRVEmitIntrinsics::visitInsertValueInst(InsertValueInst &I) {
  IRBuilder<> B(I.getParent());
  B.SetInsertPoint(&I);
  SmallVector<Type *, 1> Types = {I.getInsertedValueOperand()->getType()};
  SmallVector<Value *> Args;
  for (auto &Op : I.operands())
    if (isa<UndefValue>(Op))
      Args.push_back(UndefValue::get(B.getInt32Ty()));
    else
      Args.push_back(Op);
  for (auto &Op : I.indices())
    Args.push_back(B.getInt32(Op));
  Instruction *NewI =
      B.CreateIntrinsic(Intrinsic::spv_insertv, {Types}, {Args});
  replaceMemInstrUses(&I, NewI, B);
  return NewI;
}

Instruction *SPIRVEmitIntrinsics::visitExtractValueInst(ExtractValueInst &I) {
  IRBuilder<> B(I.getParent());
  B.SetInsertPoint(&I);
  SmallVector<Value *> Args;
  for (auto &Op : I.operands())
    Args.push_back(Op);
  for (auto &Op : I.indices())
    Args.push_back(B.getInt32(Op));
  auto *NewI =
      B.CreateIntrinsic(Intrinsic::spv_extractv, {I.getType()}, {Args});
  I.replaceAllUsesWith(NewI);
  I.eraseFromParent();
  return NewI;
}

Instruction *SPIRVEmitIntrinsics::visitLoadInst(LoadInst &I) {
  if (!I.getType()->isAggregateType())
    return &I;
  IRBuilder<> B(I.getParent());
  B.SetInsertPoint(&I);
  TrackConstants = false;
  const auto *TLI = TM->getSubtargetImpl()->getTargetLowering();
  MachineMemOperand::Flags Flags =
      TLI->getLoadMemOperandFlags(I, F->getDataLayout());
  auto *NewI =
      B.CreateIntrinsic(Intrinsic::spv_load, {I.getOperand(0)->getType()},
                        {I.getPointerOperand(), B.getInt16(Flags),
                         B.getInt8(I.getAlign().value())});
  replaceMemInstrUses(&I, NewI, B);
  return NewI;
}

Instruction *SPIRVEmitIntrinsics::visitStoreInst(StoreInst &I) {
  if (!AggrStores.contains(&I))
    return &I;
  IRBuilder<> B(I.getParent());
  B.SetInsertPoint(&I);
  TrackConstants = false;
  const auto *TLI = TM->getSubtargetImpl()->getTargetLowering();
  MachineMemOperand::Flags Flags =
      TLI->getStoreMemOperandFlags(I, F->getDataLayout());
  auto *PtrOp = I.getPointerOperand();
  auto *NewI = B.CreateIntrinsic(
      Intrinsic::spv_store, {I.getValueOperand()->getType(), PtrOp->getType()},
      {I.getValueOperand(), PtrOp, B.getInt16(Flags),
       B.getInt8(I.getAlign().value())});
  I.eraseFromParent();
  return NewI;
}

Instruction *SPIRVEmitIntrinsics::visitAllocaInst(AllocaInst &I) {
  Value *ArraySize = nullptr;
  if (I.isArrayAllocation()) {
    const SPIRVSubtarget *STI = TM->getSubtargetImpl(*I.getFunction());
    if (!STI->canUseExtension(
            SPIRV::Extension::SPV_INTEL_variable_length_array))
      report_fatal_error(
          "array allocation: this instruction requires the following "
          "SPIR-V extension: SPV_INTEL_variable_length_array",
          false);
    ArraySize = I.getArraySize();
  }
  IRBuilder<> B(I.getParent());
  B.SetInsertPoint(&I);
  TrackConstants = false;
  Type *PtrTy = I.getType();
  auto *NewI =
      ArraySize ? B.CreateIntrinsic(Intrinsic::spv_alloca_array,
                                    {PtrTy, ArraySize->getType()}, {ArraySize})
                : B.CreateIntrinsic(Intrinsic::spv_alloca, {PtrTy}, {});
  std::string InstName = I.hasName() ? I.getName().str() : "";
  I.replaceAllUsesWith(NewI);
  I.eraseFromParent();
  NewI->setName(InstName);
  return NewI;
}

Instruction *SPIRVEmitIntrinsics::visitAtomicCmpXchgInst(AtomicCmpXchgInst &I) {
  assert(I.getType()->isAggregateType() && "Aggregate result is expected");
  IRBuilder<> B(I.getParent());
  B.SetInsertPoint(&I);
  SmallVector<Value *> Args;
  for (auto &Op : I.operands())
    Args.push_back(Op);
  Args.push_back(B.getInt32(I.getSyncScopeID()));
  Args.push_back(B.getInt32(
      static_cast<uint32_t>(getMemSemantics(I.getSuccessOrdering()))));
  Args.push_back(B.getInt32(
      static_cast<uint32_t>(getMemSemantics(I.getFailureOrdering()))));
  auto *NewI = B.CreateIntrinsic(Intrinsic::spv_cmpxchg,
                                 {I.getPointerOperand()->getType()}, {Args});
  replaceMemInstrUses(&I, NewI, B);
  return NewI;
}

Instruction *SPIRVEmitIntrinsics::visitUnreachableInst(UnreachableInst &I) {
  IRBuilder<> B(I.getParent());
  B.SetInsertPoint(&I);
  B.CreateIntrinsic(Intrinsic::spv_unreachable, {}, {});
  return &I;
}

void SPIRVEmitIntrinsics::processGlobalValue(GlobalVariable &GV,
                                             IRBuilder<> &B) {
  // Skip special artifical variable llvm.global.annotations.
  if (GV.getName() == "llvm.global.annotations")
    return;
  if (GV.hasInitializer() && !isa<UndefValue>(GV.getInitializer())) {
    // Deduce element type and store results in Global Registry.
    // Result is ignored, because TypedPointerType is not supported
    // by llvm IR general logic.
    deduceElementTypeHelper(&GV);
    Constant *Init = GV.getInitializer();
    Type *Ty = isAggrConstForceInt32(Init) ? B.getInt32Ty() : Init->getType();
    Constant *Const = isAggrConstForceInt32(Init) ? B.getInt32(1) : Init;
    auto *InitInst = B.CreateIntrinsic(Intrinsic::spv_init_global,
                                       {GV.getType(), Ty}, {&GV, Const});
    InitInst->setArgOperand(1, Init);
  }
  if ((!GV.hasInitializer() || isa<UndefValue>(GV.getInitializer())) &&
      GV.getNumUses() == 0)
    B.CreateIntrinsic(Intrinsic::spv_unref_global, GV.getType(), &GV);
}

void SPIRVEmitIntrinsics::insertAssignPtrTypeIntrs(Instruction *I,
                                                   IRBuilder<> &B) {
  reportFatalOnTokenType(I);
  if (!isPointerTy(I->getType()) || !requireAssignType(I) ||
      isa<BitCastInst>(I))
    return;

  setInsertPointAfterDef(B, I);
  Type *ElemTy = deduceElementType(I);
  buildAssignPtr(B, ElemTy, I);
}

void SPIRVEmitIntrinsics::insertAssignTypeIntrs(Instruction *I,
                                                IRBuilder<> &B) {
  reportFatalOnTokenType(I);
  Type *Ty = I->getType();
  if (!Ty->isVoidTy() && !isPointerTy(Ty) && requireAssignType(I)) {
    setInsertPointAfterDef(B, I);
    Type *TypeToAssign = Ty;
    if (auto *II = dyn_cast<IntrinsicInst>(I)) {
      if (II->getIntrinsicID() == Intrinsic::spv_const_composite ||
          II->getIntrinsicID() == Intrinsic::spv_undef) {
        auto It = AggrConstTypes.find(II);
        if (It == AggrConstTypes.end())
          report_fatal_error("Unknown composite intrinsic type");
        TypeToAssign = It->second;
      }
    }
    buildAssignType(B, TypeToAssign, I);
  }
  for (const auto &Op : I->operands()) {
    if (isa<ConstantPointerNull>(Op) || isa<UndefValue>(Op) ||
        // Check GetElementPtrConstantExpr case.
        (isa<ConstantExpr>(Op) && isa<GEPOperator>(Op))) {
      setInsertPointSkippingPhis(B, I);
      Type *OpTy = Op->getType();
      if (isa<UndefValue>(Op) && OpTy->isAggregateType()) {
        CallInst *AssignCI =
            buildIntrWithMD(Intrinsic::spv_assign_type, {B.getInt32Ty()}, Op,
                            UndefValue::get(B.getInt32Ty()), {}, B);
        GR->addAssignPtrTypeInstr(Op, AssignCI);
      } else if (!isa<Instruction>(Op)) {
        Type *OpTy = Op->getType();
        if (auto PType = dyn_cast<TypedPointerType>(OpTy)) {
          buildAssignPtr(B, PType->getElementType(), Op);
        } else if (isPointerTy(OpTy)) {
          Type *ElemTy = GR->findDeducedElementType(Op);
          buildAssignPtr(B, ElemTy ? ElemTy : deduceElementType(Op), Op);
        } else {
          CallInst *AssignCI = buildIntrWithMD(Intrinsic::spv_assign_type,
                                               {OpTy}, Op, Op, {}, B);
          GR->addAssignPtrTypeInstr(Op, AssignCI);
        }
      }
    }
  }
}

void SPIRVEmitIntrinsics::insertSpirvDecorations(Instruction *I,
                                                 IRBuilder<> &B) {
  if (MDNode *MD = I->getMetadata("spirv.Decorations")) {
    setInsertPointAfterDef(B, I);
    B.CreateIntrinsic(Intrinsic::spv_assign_decoration, {I->getType()},
                      {I, MetadataAsValue::get(I->getContext(), MD)});
  }
}

void SPIRVEmitIntrinsics::processInstrAfterVisit(Instruction *I,
                                                 IRBuilder<> &B) {
  auto *II = dyn_cast<IntrinsicInst>(I);
  if (II && II->getIntrinsicID() == Intrinsic::spv_const_composite &&
      TrackConstants) {
    setInsertPointAfterDef(B, I);
    auto t = AggrConsts.find(I);
    assert(t != AggrConsts.end());
    auto *NewOp =
        buildIntrWithMD(Intrinsic::spv_track_constant,
                        {II->getType(), II->getType()}, t->second, I, {}, B);
    I->replaceAllUsesWith(NewOp);
    NewOp->setArgOperand(0, I);
  }
  bool IsPhi = isa<PHINode>(I), BPrepared = false;
  for (const auto &Op : I->operands()) {
    if (isa<PHINode>(I) || isa<SwitchInst>(I))
      TrackConstants = false;
    if ((isa<ConstantData>(Op) || isa<ConstantExpr>(Op)) && TrackConstants) {
      unsigned OpNo = Op.getOperandNo();
      if (II && ((II->getIntrinsicID() == Intrinsic::spv_gep && OpNo == 0) ||
                 (II->paramHasAttr(OpNo, Attribute::ImmArg))))
        continue;
      if (!BPrepared) {
        IsPhi ? B.SetInsertPointPastAllocas(I->getParent()->getParent())
              : B.SetInsertPoint(I);
        BPrepared = true;
      }
      Value *OpTyVal = Op;
      if (Op->getType()->isTargetExtTy())
        OpTyVal = PoisonValue::get(Op->getType());
      auto *NewOp = buildIntrWithMD(Intrinsic::spv_track_constant,
                                    {Op->getType(), OpTyVal->getType()}, Op,
                                    OpTyVal, {}, B);
      I->setOperand(OpNo, NewOp);
    }
  }
  if (I->hasName()) {
    reportFatalOnTokenType(I);
    setInsertPointAfterDef(B, I);
    std::vector<Value *> Args = {I};
    addStringImm(I->getName(), B, Args);
    B.CreateIntrinsic(Intrinsic::spv_assign_name, {I->getType()}, Args);
  }
}

Type *SPIRVEmitIntrinsics::deduceFunParamElementType(Function *F,
                                                     unsigned OpIdx) {
  std::unordered_set<Function *> FVisited;
  return deduceFunParamElementType(F, OpIdx, FVisited);
}

Type *SPIRVEmitIntrinsics::deduceFunParamElementType(
    Function *F, unsigned OpIdx, std::unordered_set<Function *> &FVisited) {
  // maybe a cycle
  if (FVisited.find(F) != FVisited.end())
    return nullptr;
  FVisited.insert(F);

  std::unordered_set<Value *> Visited;
  SmallVector<std::pair<Function *, unsigned>> Lookup;
  // search in function's call sites
  for (User *U : F->users()) {
    CallInst *CI = dyn_cast<CallInst>(U);
    if (!CI || OpIdx >= CI->arg_size())
      continue;
    Value *OpArg = CI->getArgOperand(OpIdx);
    if (!isPointerTy(OpArg->getType()))
      continue;
    // maybe we already know operand's element type
    if (Type *KnownTy = GR->findDeducedElementType(OpArg))
      return KnownTy;
    // try to deduce from the operand itself
    Visited.clear();
    if (Type *Ty = deduceElementTypeHelper(OpArg, Visited))
      return Ty;
    // search in actual parameter's users
    for (User *OpU : OpArg->users()) {
      Instruction *Inst = dyn_cast<Instruction>(OpU);
      if (!Inst || Inst == CI)
        continue;
      Visited.clear();
      if (Type *Ty = deduceElementTypeHelper(Inst, Visited))
        return Ty;
    }
    // check if it's a formal parameter of the outer function
    if (!CI->getParent() || !CI->getParent()->getParent())
      continue;
    Function *OuterF = CI->getParent()->getParent();
    if (FVisited.find(OuterF) != FVisited.end())
      continue;
    for (unsigned i = 0; i < OuterF->arg_size(); ++i) {
      if (OuterF->getArg(i) == OpArg) {
        Lookup.push_back(std::make_pair(OuterF, i));
        break;
      }
    }
  }

  // search in function parameters
  for (auto &Pair : Lookup) {
    if (Type *Ty = deduceFunParamElementType(Pair.first, Pair.second, FVisited))
      return Ty;
  }

  return nullptr;
}

void SPIRVEmitIntrinsics::processParamTypesByFunHeader(Function *F,
                                                       IRBuilder<> &B) {
  B.SetInsertPointPastAllocas(F);
  for (unsigned OpIdx = 0; OpIdx < F->arg_size(); ++OpIdx) {
    Argument *Arg = F->getArg(OpIdx);
    if (!isUntypedPointerTy(Arg->getType()))
      continue;
    Type *ElemTy = GR->findDeducedElementType(Arg);
    if (!ElemTy && hasPointeeTypeAttr(Arg) &&
        (ElemTy = getPointeeTypeByAttr(Arg)) != nullptr)
      buildAssignPtr(B, ElemTy, Arg);
  }
}

void SPIRVEmitIntrinsics::processParamTypes(Function *F, IRBuilder<> &B) {
  B.SetInsertPointPastAllocas(F);
  for (unsigned OpIdx = 0; OpIdx < F->arg_size(); ++OpIdx) {
    Argument *Arg = F->getArg(OpIdx);
    if (!isUntypedPointerTy(Arg->getType()))
      continue;
    Type *ElemTy = GR->findDeducedElementType(Arg);
    if (!ElemTy && (ElemTy = deduceFunParamElementType(F, OpIdx)) != nullptr)
      buildAssignPtr(B, ElemTy, Arg);
  }
}

bool SPIRVEmitIntrinsics::runOnFunction(Function &Func) {
  if (Func.isDeclaration())
    return false;

  const SPIRVSubtarget &ST = TM->getSubtarget<SPIRVSubtarget>(Func);
  GR = ST.getSPIRVGlobalRegistry();

  F = &Func;
  IRBuilder<> B(Func.getContext());
  AggrConsts.clear();
  AggrConstTypes.clear();
  AggrStores.clear();

  processParamTypesByFunHeader(F, B);

  // StoreInst's operand type can be changed during the next transformations,
  // so we need to store it in the set. Also store already transformed types.
  for (auto &I : instructions(Func)) {
    StoreInst *SI = dyn_cast<StoreInst>(&I);
    if (!SI)
      continue;
    Type *ElTy = SI->getValueOperand()->getType();
    if (ElTy->isAggregateType() || ElTy->isVectorTy())
      AggrStores.insert(&I);
  }

  B.SetInsertPoint(&Func.getEntryBlock(), Func.getEntryBlock().begin());
  for (auto &GV : Func.getParent()->globals())
    processGlobalValue(GV, B);

  preprocessUndefs(B);
  preprocessCompositeConstants(B);
  SmallVector<Instruction *> Worklist;
  for (auto &I : instructions(Func))
    Worklist.push_back(&I);

  for (auto &I : Worklist) {
    // Don't emit intrinsincs for convergence intrinsics.
    if (isConvergenceIntrinsic(I))
      continue;

    insertAssignPtrTypeIntrs(I, B);
    insertAssignTypeIntrs(I, B);
    insertPtrCastOrAssignTypeInstr(I, B);
    insertSpirvDecorations(I, B);
  }

  for (auto &I : instructions(Func))
    deduceOperandElementType(&I);

  for (auto *I : Worklist) {
    TrackConstants = true;
    if (!I->getType()->isVoidTy() || isa<StoreInst>(I))
      setInsertPointAfterDef(B, I);
    // Visitors return either the original/newly created instruction for further
    // processing, nullptr otherwise.
    I = visit(*I);
    if (!I)
      continue;

    // Don't emit intrinsics for convergence operations.
    if (isConvergenceIntrinsic(I))
      continue;

    processInstrAfterVisit(I, B);
  }

  return true;
}

bool SPIRVEmitIntrinsics::runOnModule(Module &M) {
  bool Changed = false;

  for (auto &F : M) {
    Changed |= runOnFunction(F);
  }

  for (auto &F : M) {
    // check if function parameter types are set
    if (!F.isDeclaration() && !F.isIntrinsic()) {
      const SPIRVSubtarget &ST = TM->getSubtarget<SPIRVSubtarget>(F);
      GR = ST.getSPIRVGlobalRegistry();
      IRBuilder<> B(F.getContext());
      processParamTypes(&F, B);
    }
  }

  return Changed;
}

ModulePass *llvm::createSPIRVEmitIntrinsicsPass(SPIRVTargetMachine *TM) {
  return new SPIRVEmitIntrinsics(TM);
}<|MERGE_RESOLUTION|>--- conflicted
+++ resolved
@@ -69,7 +69,7 @@
   DenseSet<Instruction *> AggrStores;
 
   // deduce element type of untyped pointers
-  Type *deduceElementType(Value *I);
+  Type *deduceElementType(Value *I, bool UnknownElemTypeI8);
   Type *deduceElementTypeHelper(Value *I);
   Type *deduceElementTypeHelper(Value *I, std::unordered_set<Value *> &Visited);
   Type *deduceElementTypeByValueDeep(Type *ValueTy, Value *Operand,
@@ -105,7 +105,8 @@
 
   void replaceMemInstrUses(Instruction *Old, Instruction *New, IRBuilder<> &B);
   void processInstrAfterVisit(Instruction *I, IRBuilder<> &B);
-  void insertAssignPtrTypeIntrs(Instruction *I, IRBuilder<> &B);
+  bool insertAssignPtrTypeIntrs(Instruction *I, IRBuilder<> &B,
+                                bool UnknownElemTypeI8);
   void insertAssignTypeIntrs(Instruction *I, IRBuilder<> &B);
   void insertAssignPtrTypeTargetExt(TargetExtType *AssignedType, Value *V,
                                     IRBuilder<> &B);
@@ -367,8 +368,6 @@
       if (Ty)
         break;
     }
-<<<<<<< HEAD
-=======
   } else if (auto *CI = dyn_cast<CallInst>(I)) {
     static StringMap<unsigned> ResTypeByArg = {
         {"to_global", 0},
@@ -389,7 +388,6 @@
         Ty = deduceElementTypeHelper(CI->getArgOperand(AsArgIt->second),
                                      Visited);
     }
->>>>>>> 4ae23bcc
   }
 
   // remember the found relationship
@@ -483,10 +481,10 @@
   return OrigTy;
 }
 
-Type *SPIRVEmitIntrinsics::deduceElementType(Value *I) {
+Type *SPIRVEmitIntrinsics::deduceElementType(Value *I, bool UnknownElemTypeI8) {
   if (Type *Ty = deduceElementTypeHelper(I))
     return Ty;
-  return IntegerType::getInt8Ty(I->getContext());
+  return UnknownElemTypeI8 ? IntegerType::getInt8Ty(I->getContext()) : nullptr;
 }
 
 // If the Instruction has Pointer operands with unresolved types, this function
@@ -1173,16 +1171,23 @@
     B.CreateIntrinsic(Intrinsic::spv_unref_global, GV.getType(), &GV);
 }
 
-void SPIRVEmitIntrinsics::insertAssignPtrTypeIntrs(Instruction *I,
-                                                   IRBuilder<> &B) {
+// Return true, if we can't decide what is the pointee type now and will get
+// back to the question later. Return false is spv_assign_ptr_type is not needed
+// or can be inserted immediately.
+bool SPIRVEmitIntrinsics::insertAssignPtrTypeIntrs(Instruction *I,
+                                                   IRBuilder<> &B,
+                                                   bool UnknownElemTypeI8) {
   reportFatalOnTokenType(I);
   if (!isPointerTy(I->getType()) || !requireAssignType(I) ||
       isa<BitCastInst>(I))
-    return;
+    return false;
 
   setInsertPointAfterDef(B, I);
-  Type *ElemTy = deduceElementType(I);
-  buildAssignPtr(B, ElemTy, I);
+  if (Type *ElemTy = deduceElementType(I, UnknownElemTypeI8)) {
+    buildAssignPtr(B, ElemTy, I);
+    return false;
+  }
+  return true;
 }
 
 void SPIRVEmitIntrinsics::insertAssignTypeIntrs(Instruction *I,
@@ -1220,7 +1225,7 @@
           buildAssignPtr(B, PType->getElementType(), Op);
         } else if (isPointerTy(OpTy)) {
           Type *ElemTy = GR->findDeducedElementType(Op);
-          buildAssignPtr(B, ElemTy ? ElemTy : deduceElementType(Op), Op);
+          buildAssignPtr(B, ElemTy ? ElemTy : deduceElementType(Op, true), Op);
         } else {
           CallInst *AssignCI = buildIntrWithMD(Intrinsic::spv_assign_type,
                                                {OpTy}, Op, Op, {}, B);
@@ -1415,10 +1420,15 @@
     if (isConvergenceIntrinsic(I))
       continue;
 
-    insertAssignPtrTypeIntrs(I, B);
+    bool Postpone = insertAssignPtrTypeIntrs(I, B, false);
+    // if Postpone is true, we can't decide on pointee type yet
     insertAssignTypeIntrs(I, B);
     insertPtrCastOrAssignTypeInstr(I, B);
     insertSpirvDecorations(I, B);
+    // if instruction requires a pointee type set, let's check if we know it
+    // already, and force it to be i8 if not
+    if (Postpone && !GR->findAssignPtrTypeInstr(I))
+      insertAssignPtrTypeIntrs(I, B, true);
   }
 
   for (auto &I : instructions(Func))
