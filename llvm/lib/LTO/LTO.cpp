--- conflicted
+++ resolved
@@ -1387,75 +1387,6 @@
   return LibcallSymbols;
 }
 
-<<<<<<< HEAD
-/// This class defines the interface to the ThinLTO backend.
-class lto::ThinBackendProc {
-protected:
-  const Config &Conf;
-  ModuleSummaryIndex &CombinedIndex;
-  const DenseMap<StringRef, GVSummaryMapTy> &ModuleToDefinedGVSummaries;
-  lto::IndexWriteCallback OnWrite;
-  bool ShouldEmitImportsFiles;
-  DefaultThreadPool BackendThreadPool;
-  std::optional<Error> Err;
-  std::mutex ErrMu;
-
-public:
-  ThinBackendProc(
-      const Config &Conf, ModuleSummaryIndex &CombinedIndex,
-      const DenseMap<StringRef, GVSummaryMapTy> &ModuleToDefinedGVSummaries,
-      lto::IndexWriteCallback OnWrite, bool ShouldEmitImportsFiles,
-      ThreadPoolStrategy ThinLTOParallelism)
-      : Conf(Conf), CombinedIndex(CombinedIndex),
-        ModuleToDefinedGVSummaries(ModuleToDefinedGVSummaries),
-        OnWrite(OnWrite), ShouldEmitImportsFiles(ShouldEmitImportsFiles),
-        BackendThreadPool(ThinLTOParallelism) {}
-
-  virtual ~ThinBackendProc() = default;
-  virtual Error start(
-      unsigned Task, BitcodeModule BM,
-      const FunctionImporter::ImportMapTy &ImportList,
-      const FunctionImporter::ExportSetTy &ExportList,
-      const std::map<GlobalValue::GUID, GlobalValue::LinkageTypes> &ResolvedODR,
-      MapVector<StringRef, BitcodeModule> &ModuleMap) = 0;
-  Error wait() {
-    BackendThreadPool.wait();
-    if (Err)
-      return std::move(*Err);
-    return Error::success();
-  }
-  unsigned getThreadCount() { return BackendThreadPool.getMaxConcurrency(); }
-  virtual bool isSensitiveToInputOrder() { return false; }
-
-  // Write sharded indices and (optionally) imports to disk
-  Error emitFiles(const FunctionImporter::ImportMapTy &ImportList,
-                  llvm::StringRef ModulePath,
-                  const std::string &NewModulePath) const {
-    ModuleToSummariesForIndexTy ModuleToSummariesForIndex;
-    GVSummaryPtrSet DeclarationSummaries;
-
-    std::error_code EC;
-    gatherImportedSummariesForModule(ModulePath, ModuleToDefinedGVSummaries,
-                                     ImportList, ModuleToSummariesForIndex,
-                                     DeclarationSummaries);
-
-    raw_fd_ostream OS(NewModulePath + ".thinlto.bc", EC,
-                      sys::fs::OpenFlags::OF_None);
-    if (EC)
-      return createFileError("cannot open " + NewModulePath + ".thinlto.bc",
-                             EC);
-
-    writeIndexToFile(CombinedIndex, OS, &ModuleToSummariesForIndex,
-                     &DeclarationSummaries);
-
-    if (ShouldEmitImportsFiles) {
-      Error ImportFilesError = EmitImportsFiles(
-          ModulePath, NewModulePath + ".imports", ModuleToSummariesForIndex);
-      if (ImportFilesError)
-        return ImportFilesError;
-    }
-    return Error::success();
-=======
 Error ThinBackendProc::emitFiles(
     const FunctionImporter::ImportMapTy &ImportList, llvm::StringRef ModulePath,
     const std::string &NewModulePath) const {
@@ -1480,17 +1411,13 @@
         ModulePath, NewModulePath + ".imports", ModuleToSummariesForIndex);
     if (ImportFilesError)
       return ImportFilesError;
->>>>>>> dd326b12
   }
   return Error::success();
 }
 
 namespace {
 class InProcessThinBackend : public ThinBackendProc {
-<<<<<<< HEAD
-=======
 protected:
->>>>>>> dd326b12
   AddStreamFn AddStream;
   FileCache Cache;
   DenseSet<GlobalValue::GUID> CfiFunctionDefs;
@@ -1605,8 +1532,6 @@
       OnWrite(std::string(ModulePath));
     return Error::success();
   }
-<<<<<<< HEAD
-=======
 };
 
 /// This backend is utilized in the first round of a two-codegen round process.
@@ -1774,7 +1699,6 @@
 
     return Error::success();
   }
->>>>>>> dd326b12
 };
 } // end anonymous namespace
 
@@ -1903,11 +1827,7 @@
     std::string NewPrefix, std::string NativeObjectPrefix,
     bool ShouldEmitImportsFiles, raw_fd_ostream *LinkedObjectsFile,
     IndexWriteCallback OnWrite) {
-<<<<<<< HEAD
-  return
-=======
   auto Func =
->>>>>>> dd326b12
       [=](const Config &Conf, ModuleSummaryIndex &CombinedIndex,
           const DenseMap<StringRef, GVSummaryMapTy> &ModuleToDefinedGVSummaries,
           AddStreamFn AddStream, FileCache Cache) {
@@ -2122,12 +2042,6 @@
     return BackendProcess->wait();
   };
 
-<<<<<<< HEAD
-  std::unique_ptr<ThinBackendProc> BackendProc =
-      ThinLTO.Backend(Conf, ThinLTO.CombinedIndex, ModuleToDefinedGVSummaries,
-                      AddStream, Cache);
-  return RunBackends(BackendProc.get());
-=======
   if (!CodeGenDataThinLTOTwoRounds) {
     std::unique_ptr<ThinBackendProc> BackendProc =
         ThinLTO.Backend(Conf, ThinLTO.CombinedIndex, ModuleToDefinedGVSummaries,
@@ -2172,7 +2086,6 @@
       Conf, ThinLTO.CombinedIndex, Parallelism, ModuleToDefinedGVSummaries,
       AddStream, Cache, IR.getResult(), CombinedHash);
   return RunBackends(SecondRoundLTO.get());
->>>>>>> dd326b12
 }
 
 Expected<std::unique_ptr<ToolOutputFile>> lto::setupLLVMOptimizationRemarks(
