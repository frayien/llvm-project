--- conflicted
+++ resolved
@@ -245,15 +245,9 @@
   {
     VPlan &Plan = getPlan();
     VPBasicBlock *VPBB1 = Plan.getEntry();
-<<<<<<< HEAD
-    VPBasicBlock *VPBB2 = new VPBasicBlock();
-    VPBasicBlock *VPBB3 = new VPBasicBlock();
-    VPBasicBlock *VPBB4 = new VPBasicBlock();
-=======
     VPBasicBlock *VPBB2 = Plan.createVPBasicBlock("");
     VPBasicBlock *VPBB3 = Plan.createVPBasicBlock("");
     VPBasicBlock *VPBB4 = Plan.createVPBasicBlock("");
->>>>>>> fea7da1b
 
     //     VPBB1
     //     /   \
@@ -293,15 +287,9 @@
 
   {
     VPlan &Plan = getPlan();
-<<<<<<< HEAD
-    VPBasicBlock *R1BB1 = new VPBasicBlock();
-    VPBasicBlock *R1BB2 = new VPBasicBlock();
-    VPRegionBlock *R1 = new VPRegionBlock(R1BB1, R1BB2, "R1");
-=======
     VPBasicBlock *R1BB1 = Plan.createVPBasicBlock("");
     VPBasicBlock *R1BB2 = Plan.createVPBasicBlock("");
     VPRegionBlock *R1 = Plan.createVPRegionBlock(R1BB1, R1BB2, "R1");
->>>>>>> fea7da1b
     VPBlockUtils::connectBlocks(R1BB1, R1BB2);
 
     VPBasicBlock *R2BB1 = Plan.createVPBasicBlock("");
@@ -341,15 +329,9 @@
     //
     VPlan &Plan = getPlan();
     VPBasicBlock *VPBB1 = Plan.getEntry();
-<<<<<<< HEAD
-    VPBasicBlock *VPBB2 = new VPBasicBlock();
-    VPBasicBlock *VPBB3 = new VPBasicBlock();
-    VPBasicBlock *VPBB4 = new VPBasicBlock();
-=======
     VPBasicBlock *VPBB2 = Plan.createVPBasicBlock("");
     VPBasicBlock *VPBB3 = Plan.createVPBasicBlock("");
     VPBasicBlock *VPBB4 = Plan.createVPBasicBlock("");
->>>>>>> fea7da1b
 
     VPBlockUtils::connectBlocks(VPBB1, VPBB2);
     VPBlockUtils::connectBlocks(VPBB1, VPBB3);
@@ -386,19 +368,11 @@
     //
     VPlan &Plan = getPlan();
     VPBasicBlock *VPBB0 = Plan.getEntry();
-<<<<<<< HEAD
-    VPBasicBlock *R1BB1 = new VPBasicBlock();
-    VPBasicBlock *R1BB2 = new VPBasicBlock();
-    VPBasicBlock *R1BB3 = new VPBasicBlock();
-    VPBasicBlock *R1BB4 = new VPBasicBlock();
-    VPRegionBlock *R1 = new VPRegionBlock(R1BB1, R1BB4, "R1");
-=======
     VPBasicBlock *R1BB1 = Plan.createVPBasicBlock("");
     VPBasicBlock *R1BB2 = Plan.createVPBasicBlock("");
     VPBasicBlock *R1BB3 = Plan.createVPBasicBlock("");
     VPBasicBlock *R1BB4 = Plan.createVPBasicBlock("");
     VPRegionBlock *R1 = Plan.createVPRegionBlock(R1BB1, R1BB4, "R1");
->>>>>>> fea7da1b
     R1BB2->setParent(R1);
     R1BB3->setParent(R1);
     VPBlockUtils::connectBlocks(VPBB0, R1);
@@ -493,17 +467,6 @@
     //  VPBB2
     //
     VPlan &Plan = getPlan();
-<<<<<<< HEAD
-    VPBasicBlock *R1BB1 = new VPBasicBlock("R1BB1");
-    VPBasicBlock *R1BB2 = new VPBasicBlock("R1BB2");
-    VPBasicBlock *R1BB3 = new VPBasicBlock("R1BB3");
-    VPRegionBlock *R1 = new VPRegionBlock(R1BB1, R1BB3, "R1");
-
-    VPBasicBlock *R2BB1 = new VPBasicBlock("R2BB1");
-    VPBasicBlock *R2BB2 = new VPBasicBlock("R2BB2");
-    VPBasicBlock *R2BB3 = new VPBasicBlock("R2BB3");
-    VPRegionBlock *R2 = new VPRegionBlock(R2BB1, R2BB3, "R2");
-=======
     VPBasicBlock *R1BB1 = Plan.createVPBasicBlock("R1BB1");
     VPBasicBlock *R1BB2 = Plan.createVPBasicBlock("R1BB2");
     VPBasicBlock *R1BB3 = Plan.createVPBasicBlock("R1BB3");
@@ -513,7 +476,6 @@
     VPBasicBlock *R2BB2 = Plan.createVPBasicBlock("R2BB2");
     VPBasicBlock *R2BB3 = Plan.createVPBasicBlock("R2BB3");
     VPRegionBlock *R2 = Plan.createVPRegionBlock(R2BB1, R2BB3, "R2");
->>>>>>> fea7da1b
     R2BB2->setParent(R2);
     VPBlockUtils::connectBlocks(R2BB1, R2BB2);
     VPBlockUtils::connectBlocks(R2BB2, R2BB1);
@@ -576,15 +538,9 @@
     //   }
     //
     VPlan &Plan = getPlan();
-<<<<<<< HEAD
-    VPBasicBlock *R2BB1 = new VPBasicBlock("R2BB1");
-    VPBasicBlock *R2BB2 = new VPBasicBlock("R2BB2");
-    VPRegionBlock *R2 = new VPRegionBlock(R2BB1, R2BB2, "R2");
-=======
     VPBasicBlock *R2BB1 = Plan.createVPBasicBlock("R2BB1");
     VPBasicBlock *R2BB2 = Plan.createVPBasicBlock("R2BB2");
     VPRegionBlock *R2 = Plan.createVPRegionBlock(R2BB1, R2BB2, "R2");
->>>>>>> fea7da1b
     VPBlockUtils::connectBlocks(R2BB1, R2BB2);
 
     VPRegionBlock *R1 = Plan.createVPRegionBlock(R2, R2, "R1");
@@ -636,13 +592,8 @@
     //  VPBB2
     //
     VPlan &Plan = getPlan();
-<<<<<<< HEAD
-    VPBasicBlock *R3BB1 = new VPBasicBlock("R3BB1");
-    VPRegionBlock *R3 = new VPRegionBlock(R3BB1, R3BB1, "R3");
-=======
     VPBasicBlock *R3BB1 = Plan.createVPBasicBlock("R3BB1");
     VPRegionBlock *R3 = Plan.createVPRegionBlock(R3BB1, R3BB1, "R3");
->>>>>>> fea7da1b
 
     VPBasicBlock *R2BB1 = Plan.createVPBasicBlock("R2BB1");
     VPRegionBlock *R2 = Plan.createVPRegionBlock(R2BB1, R3, "R2");
@@ -653,11 +604,7 @@
     R2->setParent(R1);
 
     VPBasicBlock *VPBB1 = Plan.getEntry();
-<<<<<<< HEAD
-    VPBasicBlock *VPBB2 = new VPBasicBlock("VPBB2");
-=======
     VPBasicBlock *VPBB2 = Plan.createVPBasicBlock("VPBB2");
->>>>>>> fea7da1b
     VPBlockUtils::connectBlocks(VPBB1, R1);
     VPBlockUtils::connectBlocks(R1, VPBB2);
 
@@ -1291,11 +1238,7 @@
 TEST_F(VPRecipeTest, dumpRecipeInPlan) {
   VPlan &Plan = getPlan();
   VPBasicBlock *VPBB0 = Plan.getEntry();
-<<<<<<< HEAD
-  VPBasicBlock *VPBB1 = new VPBasicBlock();
-=======
   VPBasicBlock *VPBB1 = Plan.createVPBasicBlock("");
->>>>>>> fea7da1b
   VPBlockUtils::connectBlocks(VPBB1, Plan.getScalarHeader());
   VPBlockUtils::connectBlocks(VPBB0, VPBB1);
 
@@ -1364,11 +1307,7 @@
 TEST_F(VPRecipeTest, dumpRecipeUnnamedVPValuesInPlan) {
   VPlan &Plan = getPlan();
   VPBasicBlock *VPBB0 = Plan.getEntry();
-<<<<<<< HEAD
-  VPBasicBlock *VPBB1 = new VPBasicBlock();
-=======
   VPBasicBlock *VPBB1 = Plan.createVPBasicBlock("");
->>>>>>> fea7da1b
   VPBlockUtils::connectBlocks(VPBB1, Plan.getScalarHeader());
   VPBlockUtils::connectBlocks(VPBB0, VPBB1);
 
