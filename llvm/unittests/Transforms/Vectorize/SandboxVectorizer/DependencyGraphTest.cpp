--- conflicted
+++ resolved
@@ -254,8 +254,6 @@
   EXPECT_EQ(N0->getNumUnscheduledSuccs(), 1u); // N1
   EXPECT_EQ(N1->getNumUnscheduledSuccs(), 0u);
   EXPECT_EQ(N2->getNumUnscheduledSuccs(), 0u);
-<<<<<<< HEAD
-=======
 
   // Check decrUnscheduledSuccs.
   N0->decrUnscheduledSuccs();
@@ -268,7 +266,6 @@
   EXPECT_FALSE(N0->scheduled());
   N0->setScheduled(true);
   EXPECT_TRUE(N0->scheduled());
->>>>>>> f791cfc8
 }
 
 TEST_F(DependencyGraphTest, Preds) {
@@ -787,8 +784,6 @@
     EXPECT_EQ(S3N->getNumUnscheduledSuccs(), 2u); // S4N, S5N
     EXPECT_EQ(S4N->getNumUnscheduledSuccs(), 1u); // S5N
     EXPECT_EQ(S5N->getNumUnscheduledSuccs(), 0u);
-<<<<<<< HEAD
-=======
   }
 
   {
@@ -801,6 +796,5 @@
     DAG.extend({S1, S1});
     auto *S1N = cast<sandboxir::MemDGNode>(DAG.getNode(S1));
     EXPECT_EQ(S1N->getNumUnscheduledSuccs(), 0u); // S1 is scheduled
->>>>>>> f791cfc8
   }
 }