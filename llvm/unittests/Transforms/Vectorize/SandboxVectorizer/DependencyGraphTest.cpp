--- conflicted
+++ resolved
@@ -12,11 +12,8 @@
 #include "llvm/Analysis/BasicAliasAnalysis.h"
 #include "llvm/Analysis/TargetLibraryInfo.h"
 #include "llvm/AsmParser/Parser.h"
-<<<<<<< HEAD
-=======
 #include "llvm/IR/DataLayout.h"
 #include "llvm/IR/Dominators.h"
->>>>>>> dd326b12
 #include "llvm/SandboxIR/Context.h"
 #include "llvm/SandboxIR/Function.h"
 #include "llvm/SandboxIR/Instruction.h"
@@ -251,9 +248,6 @@
   // Check memPreds().
   EXPECT_TRUE(N0->memPreds().empty());
   EXPECT_THAT(N1->memPreds(), testing::ElementsAre(N0));
-<<<<<<< HEAD
-  EXPECT_THAT(N2->memPreds(), testing::ElementsAre(N1));
-=======
   EXPECT_TRUE(N2->preds(DAG).empty());
 }
 
@@ -292,7 +286,6 @@
   EXPECT_THAT(StN->preds(DAG),
               testing::UnorderedElementsAre(CallN, CallN, AddN2));
   EXPECT_THAT(RetN->preds(DAG), testing::ElementsAre(AddN2));
->>>>>>> dd326b12
 }
 
 TEST_F(DependencyGraphTest, MemDGNode_getPrevNode_getNextNode) {
@@ -314,11 +307,7 @@
   auto *S1 = cast<sandboxir::StoreInst>(&*It++);
   [[maybe_unused]] auto *Ret = cast<sandboxir::ReturnInst>(&*It++);
 
-<<<<<<< HEAD
-  sandboxir::DependencyGraph DAG;
-=======
-  sandboxir::DependencyGraph DAG(getAA(*LLVMF));
->>>>>>> dd326b12
+  sandboxir::DependencyGraph DAG(getAA(*LLVMF));
   DAG.extend({&*BB->begin(), BB->getTerminator()});
 
   auto *S0N = cast<sandboxir::MemDGNode>(DAG.getNode(S0));
@@ -352,18 +341,12 @@
   auto *S1 = cast<sandboxir::StoreInst>(&*It++);
   auto *Ret = cast<sandboxir::ReturnInst>(&*It++);
 
-<<<<<<< HEAD
-  sandboxir::DependencyGraph DAG;
-=======
-  sandboxir::DependencyGraph DAG(getAA(*LLVMF));
->>>>>>> dd326b12
+  sandboxir::DependencyGraph DAG(getAA(*LLVMF));
   DAG.extend({&*BB->begin(), BB->getTerminator()});
 
   auto *S0N = cast<sandboxir::MemDGNode>(DAG.getNode(S0));
   auto *S1N = cast<sandboxir::MemDGNode>(DAG.getNode(S1));
 
-<<<<<<< HEAD
-=======
   // Check getTopMemDGNode().
   using B = sandboxir::MemDGNodeIntervalBuilder;
   using InstrInterval = sandboxir::Interval<sandboxir::Instruction>;
@@ -378,7 +361,6 @@
   EXPECT_EQ(B::getBotMemDGNode(InstrInterval(Add0, Ret), DAG), S1N);
   EXPECT_EQ(B::getBotMemDGNode(InstrInterval(Ret, Ret), DAG), nullptr);
 
->>>>>>> dd326b12
   // Check empty range.
   EXPECT_THAT(sandboxir::MemDGNodeIntervalBuilder::makeEmpty(),
               testing::ElementsAre());
@@ -415,8 +397,6 @@
   EXPECT_THAT(
       getPtrVec(sandboxir::MemDGNodeIntervalBuilder::make({Add0, Add0}, DAG)),
       testing::ElementsAre());
-<<<<<<< HEAD
-=======
 }
 
 TEST_F(DependencyGraphTest, AliasingStores) {
@@ -767,5 +747,4 @@
     EXPECT_TRUE(S5N->hasMemPred(S2N));
     EXPECT_TRUE(S5N->hasMemPred(S1N));
   }
->>>>>>> dd326b12
 }