--- conflicted
+++ resolved
@@ -37,22 +37,6 @@
 ; CHECK-NEXT:    [[TMP11:%.*]] = insertelement <16 x float> [[TMP10]], float [[I69]], i32 15
 ; CHECK-NEXT:    br i1 poison, label %[[BB167:.*]], label %[[BB77:.*]]
 ; CHECK:       [[BB77]]:
-<<<<<<< HEAD
-; CHECK-NEXT:    [[TMP12:%.*]] = shufflevector <16 x float> [[TMP11]], <16 x float> poison, <8 x i32> <i32 poison, i32 5, i32 6, i32 7, i32 14, i32 14, i32 14, i32 15>
-; CHECK-NEXT:    [[TMP13:%.*]] = shufflevector <2 x float> [[TMP0]], <2 x float> poison, <16 x i32> <i32 poison, i32 poison, i32 1, i32 0, i32 0, i32 poison, i32 poison, i32 poison, i32 poison, i32 poison, i32 poison, i32 poison, i32 poison, i32 1, i32 poison, i32 poison>
-; CHECK-NEXT:    [[TMP14:%.*]] = shufflevector <2 x float> [[TMP0]], <2 x float> poison, <16 x i32> <i32 poison, i32 poison, i32 poison, i32 poison, i32 1, i32 poison, i32 poison, i32 poison, i32 poison, i32 poison, i32 poison, i32 poison, i32 poison, i32 0, i32 poison, i32 poison>
-; CHECK-NEXT:    br label %[[BB78:.*]]
-; CHECK:       [[BB78]]:
-; CHECK-NEXT:    [[TMP15:%.*]] = phi <8 x float> [ [[TMP12]], %[[BB77]] ], [ [[TMP30:%.*]], %[[BB78]] ]
-; CHECK-NEXT:    [[TMP16:%.*]] = phi <2 x float> [ poison, %[[BB77]] ], [ [[TMP31:%.*]], %[[BB78]] ]
-; CHECK-NEXT:    [[TMP17:%.*]] = shufflevector <8 x float> [[TMP15]], <8 x float> poison, <16 x i32> <i32 0, i32 3, i32 1, i32 2, i32 3, i32 0, i32 2, i32 3, i32 2, i32 6, i32 2, i32 3, i32 0, i32 7, i32 6, i32 6>
-; CHECK-NEXT:    [[TMP18:%.*]] = fmul fast <16 x float> [[TMP17]], [[TMP13]]
-; CHECK-NEXT:    [[TMP19:%.*]] = shufflevector <8 x float> [[TMP15]], <8 x float> poison, <16 x i32> <i32 1, i32 poison, i32 0, i32 poison, i32 poison, i32 poison, i32 poison, i32 poison, i32 poison, i32 poison, i32 poison, i32 poison, i32 1, i32 6, i32 7, i32 7>
-; CHECK-NEXT:    [[TMP20:%.*]] = shufflevector <2 x float> [[TMP16]], <2 x float> poison, <16 x i32> <i32 0, i32 1, i32 poison, i32 poison, i32 poison, i32 poison, i32 poison, i32 poison, i32 poison, i32 poison, i32 poison, i32 poison, i32 poison, i32 poison, i32 poison, i32 poison>
-; CHECK-NEXT:    [[TMP21:%.*]] = shufflevector <16 x float> [[TMP19]], <16 x float> [[TMP20]], <16 x i32> <i32 0, i32 17, i32 2, i32 16, i32 poison, i32 poison, i32 poison, i32 poison, i32 poison, i32 poison, i32 poison, i32 poison, i32 12, i32 13, i32 14, i32 15>
-; CHECK-NEXT:    [[TMP22:%.*]] = shufflevector <8 x float> [[TMP15]], <8 x float> poison, <16 x i32> <i32 0, i32 1, i32 2, i32 3, i32 4, i32 5, i32 6, i32 7, i32 poison, i32 poison, i32 poison, i32 poison, i32 poison, i32 poison, i32 poison, i32 poison>
-; CHECK-NEXT:    [[TMP23:%.*]] = shufflevector <16 x float> [[TMP21]], <16 x float> [[TMP22]], <16 x i32> <i32 0, i32 1, i32 2, i32 3, i32 4, i32 17, i32 6, i32 7, i32 8, i32 23, i32 10, i32 11, i32 12, i32 13, i32 14, i32 15>
-=======
 ; CHECK-NEXT:    [[TMP12:%.*]] = shufflevector <16 x float> [[TMP11]], <16 x float> poison, <8 x i32> <i32 poison, i32 poison, i32 poison, i32 poison, i32 14, i32 15, i32 poison, i32 poison>
 ; CHECK-NEXT:    [[TMP17:%.*]] = insertelement <8 x float> [[TMP12]], float [[I70]], i32 0
 ; CHECK-NEXT:    [[TMP30:%.*]] = insertelement <2 x float> poison, float [[I68]], i32 0
@@ -69,20 +53,14 @@
 ; CHECK-NEXT:    [[TMP21:%.*]] = shufflevector <16 x float> [[TMP19]], <16 x float> [[TMP20]], <16 x i32> <i32 0, i32 17, i32 2, i32 16, i32 poison, i32 poison, i32 poison, i32 poison, i32 poison, i32 poison, i32 poison, i32 poison, i32 12, i32 13, i32 14, i32 15>
 ; CHECK-NEXT:    [[TMP22:%.*]] = shufflevector <8 x float> [[TMP15]], <8 x float> poison, <16 x i32> <i32 0, i32 1, i32 2, i32 3, i32 4, i32 5, i32 6, i32 7, i32 poison, i32 poison, i32 poison, i32 poison, i32 poison, i32 poison, i32 poison, i32 poison>
 ; CHECK-NEXT:    [[TMP23:%.*]] = shufflevector <16 x float> [[TMP21]], <16 x float> [[TMP22]], <16 x i32> <i32 0, i32 1, i32 2, i32 3, i32 4, i32 18, i32 6, i32 7, i32 8, i32 20, i32 10, i32 11, i32 12, i32 13, i32 14, i32 15>
->>>>>>> ce7c17d5
 ; CHECK-NEXT:    [[TMP24:%.*]] = shufflevector <16 x float> [[TMP23]], <16 x float> poison, <16 x i32> <i32 0, i32 1, i32 2, i32 3, i32 1, i32 5, i32 3, i32 1, i32 3, i32 9, i32 3, i32 1, i32 12, i32 13, i32 14, i32 15>
 ; CHECK-NEXT:    [[TMP18:%.*]] = fmul fast <16 x float> [[TMP24]], [[TMP13]]
 ; CHECK-NEXT:    [[TMP26:%.*]] = fmul fast <16 x float> [[TMP38]], [[TMP25]]
 ; CHECK-NEXT:    [[TMP27:%.*]] = fadd fast <16 x float> [[TMP26]], [[TMP18]]
 ; CHECK-NEXT:    [[TMP28:%.*]] = fadd fast <16 x float> [[TMP27]], poison
 ; CHECK-NEXT:    [[TMP29:%.*]] = fadd fast <16 x float> [[TMP28]], poison
-<<<<<<< HEAD
-; CHECK-NEXT:    [[TMP30]] = shufflevector <16 x float> [[TMP29]], <16 x float> poison, <8 x i32> <i32 12, i32 5, i32 6, i32 7, i32 14, i32 14, i32 14, i32 15>
-; CHECK-NEXT:    [[TMP31]] = shufflevector <16 x float> [[TMP29]], <16 x float> poison, <2 x i32> <i32 10, i32 11>
-=======
 ; CHECK-NEXT:    [[TMP36]] = shufflevector <16 x float> [[TMP29]], <16 x float> poison, <8 x i32> <i32 5, i32 11, i32 12, i32 10, i32 14, i32 15, i32 poison, i32 poison>
 ; CHECK-NEXT:    [[TMP37]] = shufflevector <16 x float> [[TMP29]], <16 x float> poison, <2 x i32> <i32 6, i32 7>
->>>>>>> ce7c17d5
 ; CHECK-NEXT:    br i1 poison, label %[[BB78]], label %[[BB167]]
 ; CHECK:       [[BB167]]:
 ; CHECK-NEXT:    [[TMP32:%.*]] = phi <16 x float> [ [[TMP11]], %[[BB64]] ], [ [[TMP29]], %[[BB78]] ]
