; NOTE: Assertions have been autogenerated by utils/update_test_checks.py
; RUN: opt -passes=instcombine -S < %s | FileCheck %s

declare void @use(i1)

define i1 @logic_and_logic_or_1(i1 %c, i1 %a, i1 %b) {
; CHECK-LABEL: @logic_and_logic_or_1(
; CHECK-NEXT:    [[TMP1:%.*]] = select i1 [[A:%.*]], i1 true, i1 [[B:%.*]]
; CHECK-NEXT:    [[OR:%.*]] = select i1 [[C:%.*]], i1 [[TMP1]], i1 false
; CHECK-NEXT:    ret i1 [[OR]]
;
  %ac = select i1 %c, i1 %a, i1 false
  %bc = select i1 %c, i1 %b, i1 false
  %or = select i1 %ac, i1 true, i1 %bc
  ret i1 %or
}

define i1 @logic_and_logic_or_2(i1 %c, i1 %a, i1 %b) {
; CHECK-LABEL: @logic_and_logic_or_2(
; CHECK-NEXT:    [[TMP1:%.*]] = select i1 [[A:%.*]], i1 true, i1 [[B:%.*]]
; CHECK-NEXT:    [[OR:%.*]] = select i1 [[C:%.*]], i1 [[TMP1]], i1 false
; CHECK-NEXT:    ret i1 [[OR]]
;
  %ac = select i1 %a, i1 %c, i1 false
  %bc = select i1 %c, i1 %b, i1 false
  %or = select i1 %ac, i1 true, i1 %bc
  ret i1 %or
}

define i1 @logic_and_logic_or_3(i1 %c, i1 %a, i1 %b) {
; CHECK-LABEL: @logic_and_logic_or_3(
; CHECK-NEXT:    [[TMP1:%.*]] = select i1 [[A:%.*]], i1 true, i1 [[B:%.*]]
; CHECK-NEXT:    [[OR:%.*]] = select i1 [[TMP1]], i1 [[C:%.*]], i1 false
; CHECK-NEXT:    ret i1 [[OR]]
;
  %ac = select i1 %a, i1 %c, i1 false
  %bc = select i1 %b, i1 %c, i1 false
  %or = select i1 %ac, i1 true, i1 %bc
  ret i1 %or
}

define i1 @logic_and_logic_or_4(i1 %c, i1 %a, i1 %b) {
; CHECK-LABEL: @logic_and_logic_or_4(
; CHECK-NEXT:    [[TMP1:%.*]] = select i1 [[A:%.*]], i1 true, i1 [[B:%.*]]
; CHECK-NEXT:    [[OR:%.*]] = select i1 [[C:%.*]], i1 [[TMP1]], i1 false
; CHECK-NEXT:    ret i1 [[OR]]
;
  %ac = select i1 %c, i1 %a, i1 false
  %bc = select i1 %b, i1 %c, i1 false
  %or = select i1 %ac, i1 true, i1 %bc
  ret i1 %or
}

define i1 @logic_and_logic_or_5(i1 %c, i1 %a, i1 %b) {
; CHECK-LABEL: @logic_and_logic_or_5(
; CHECK-NEXT:    [[TMP1:%.*]] = select i1 [[B:%.*]], i1 true, i1 [[A:%.*]]
; CHECK-NEXT:    [[OR:%.*]] = select i1 [[C:%.*]], i1 [[TMP1]], i1 false
; CHECK-NEXT:    ret i1 [[OR]]
;
  %ac = select i1 %c, i1 %a, i1 false
  %bc = select i1 %c, i1 %b, i1 false
  %or = select i1 %bc, i1 true, i1 %ac
  ret i1 %or
}

define i1 @logic_and_logic_or_6(i1 %c, i1 %a, i1 %b) {
; CHECK-LABEL: @logic_and_logic_or_6(
; CHECK-NEXT:    [[TMP1:%.*]] = select i1 [[B:%.*]], i1 true, i1 [[A:%.*]]
; CHECK-NEXT:    [[OR:%.*]] = select i1 [[C:%.*]], i1 [[TMP1]], i1 false
; CHECK-NEXT:    ret i1 [[OR]]
;
  %ac = select i1 %a, i1 %c, i1 false
  %bc = select i1 %c, i1 %b, i1 false
  %or = select i1 %bc, i1 true, i1 %ac
  ret i1 %or
}

define i1 @logic_and_logic_or_7(i1 %c, i1 %a, i1 %b) {
; CHECK-LABEL: @logic_and_logic_or_7(
; CHECK-NEXT:    [[TMP1:%.*]] = select i1 [[B:%.*]], i1 true, i1 [[A:%.*]]
; CHECK-NEXT:    [[OR:%.*]] = select i1 [[TMP1]], i1 [[C:%.*]], i1 false
; CHECK-NEXT:    ret i1 [[OR]]
;
  %ac = select i1 %a, i1 %c, i1 false
  %bc = select i1 %b, i1 %c, i1 false
  %or = select i1 %bc, i1 true, i1 %ac
  ret i1 %or
}

define i1 @logic_and_logic_or_8(i1 %c, i1 %a, i1 %b) {
; CHECK-LABEL: @logic_and_logic_or_8(
; CHECK-NEXT:    [[TMP1:%.*]] = select i1 [[B:%.*]], i1 true, i1 [[A:%.*]]
; CHECK-NEXT:    [[OR:%.*]] = select i1 [[C:%.*]], i1 [[TMP1]], i1 false
; CHECK-NEXT:    ret i1 [[OR]]
;
  %ac = select i1 %c, i1 %a, i1 false
  %bc = select i1 %b, i1 %c, i1 false
  %or = select i1 %bc, i1 true, i1 %ac
  ret i1 %or
}

define <3 x i1> @logic_and_logic_or_vector(<3 x i1> %c, <3 x i1> %a, <3 x i1> %b) {
; CHECK-LABEL: @logic_and_logic_or_vector(
; CHECK-NEXT:    [[TMP1:%.*]] = select <3 x i1> [[A:%.*]], <3 x i1> <i1 true, i1 true, i1 true>, <3 x i1> [[B:%.*]]
; CHECK-NEXT:    [[OR:%.*]] = select <3 x i1> [[C:%.*]], <3 x i1> [[TMP1]], <3 x i1> zeroinitializer
; CHECK-NEXT:    ret <3 x i1> [[OR]]
;
  %ac = select <3 x i1> %c, <3 x i1> %a, <3 x i1> <i1 false, i1 false, i1 false>
  %bc = select <3 x i1> %c, <3 x i1> %b, <3 x i1> <i1 false, i1 false, i1 false>
  %or = select <3 x i1> %ac, <3 x i1> <i1 true, i1 true, i1 true>, <3 x i1> %bc
  ret <3 x i1> %or
}

define <3 x i1> @logic_and_logic_or_vector_poison1(<3 x i1> %c, <3 x i1> %a, <3 x i1> %b) {
; CHECK-LABEL: @logic_and_logic_or_vector_poison1(
; CHECK-NEXT:    [[TMP1:%.*]] = select <3 x i1> [[A:%.*]], <3 x i1> <i1 true, i1 true, i1 true>, <3 x i1> [[B:%.*]]
; CHECK-NEXT:    [[OR:%.*]] = select <3 x i1> [[C:%.*]], <3 x i1> [[TMP1]], <3 x i1> zeroinitializer
; CHECK-NEXT:    ret <3 x i1> [[OR]]
;
  %ac = select <3 x i1> %c, <3 x i1> %a, <3 x i1> <i1 false, i1 false, i1 false>
  %bc = select <3 x i1> %c, <3 x i1> %b, <3 x i1> <i1 false, i1 false, i1 false>
  %or = select <3 x i1> %ac, <3 x i1> <i1 true, i1 true, i1 poison>, <3 x i1> %bc
  ret <3 x i1> %or
}

define <3 x i1> @logic_and_logic_or_vector_poison2(<3 x i1> %c, <3 x i1> %a, <3 x i1> %b) {
; CHECK-LABEL: @logic_and_logic_or_vector_poison2(
; CHECK-NEXT:    [[AC:%.*]] = select <3 x i1> [[C:%.*]], <3 x i1> [[A:%.*]], <3 x i1> <i1 false, i1 poison, i1 false>
; CHECK-NEXT:    [[BC:%.*]] = select <3 x i1> [[C]], <3 x i1> [[B:%.*]], <3 x i1> zeroinitializer
; CHECK-NEXT:    [[OR:%.*]] = select <3 x i1> [[AC]], <3 x i1> <i1 true, i1 true, i1 true>, <3 x i1> [[BC]]
; CHECK-NEXT:    ret <3 x i1> [[OR]]
;
  %ac = select <3 x i1> %c, <3 x i1> %a, <3 x i1> <i1 false, i1 poison, i1 false>
  %bc = select <3 x i1> %c, <3 x i1> %b, <3 x i1> <i1 false, i1 false, i1 false>
  %or = select <3 x i1> %ac, <3 x i1> <i1 true, i1 true, i1 true>, <3 x i1> %bc
  ret <3 x i1> %or
}

define <3 x i1> @logic_and_logic_or_vector_poison3(<3 x i1> %c, <3 x i1> %a, <3 x i1> %b) {
; CHECK-LABEL: @logic_and_logic_or_vector_poison3(
; CHECK-NEXT:    [[AC:%.*]] = select <3 x i1> [[C:%.*]], <3 x i1> [[A:%.*]], <3 x i1> zeroinitializer
; CHECK-NEXT:    [[BC:%.*]] = select <3 x i1> [[C]], <3 x i1> [[B:%.*]], <3 x i1> <i1 poison, i1 false, i1 false>
; CHECK-NEXT:    [[OR:%.*]] = select <3 x i1> [[AC]], <3 x i1> <i1 true, i1 true, i1 true>, <3 x i1> [[BC]]
; CHECK-NEXT:    ret <3 x i1> [[OR]]
;
  %ac = select <3 x i1> %c, <3 x i1> %a, <3 x i1> <i1 false, i1 false, i1 false>
  %bc = select <3 x i1> %c, <3 x i1> %b, <3 x i1> <i1 poison, i1 false, i1 false>
  %or = select <3 x i1> %ac, <3 x i1> <i1 true, i1 true, i1 true>, <3 x i1> %bc
  ret <3 x i1> %or
}

; negative test: not one use for both op

define i1 @logic_and_logic_or_not_one_use(i1 %c, i1 %a, i1 %b) {
; CHECK-LABEL: @logic_and_logic_or_not_one_use(
; CHECK-NEXT:    [[AC:%.*]] = select i1 [[C:%.*]], i1 [[A:%.*]], i1 false
; CHECK-NEXT:    [[BC:%.*]] = select i1 [[C]], i1 [[B:%.*]], i1 false
; CHECK-NEXT:    [[OR:%.*]] = select i1 [[AC]], i1 true, i1 [[BC]]
; CHECK-NEXT:    call void @use(i1 [[AC]])
; CHECK-NEXT:    call void @use(i1 [[BC]])
; CHECK-NEXT:    ret i1 [[OR]]
;
  %ac = select i1 %c, i1 %a, i1 false
  %bc = select i1 %c, i1 %b, i1 false
  %or = select i1 %ac, i1 true, i1 %bc
  call void @use(i1 %ac)
  call void @use(i1 %bc)
  ret i1 %or
}

define i1 @and_logic_and_logic_or_1(i1 %c, i1 %a, i1 %b) {
; CHECK-LABEL: @and_logic_and_logic_or_1(
<<<<<<< HEAD
; CHECK-NEXT:    [[AC:%.*]] = and i1 [[C:%.*]], [[A:%.*]]
; CHECK-NEXT:    [[BC:%.*]] = select i1 [[C]], i1 [[B:%.*]], i1 false
; CHECK-NEXT:    [[OR:%.*]] = select i1 [[AC]], i1 true, i1 [[BC]]
=======
; CHECK-NEXT:    [[TMP1:%.*]] = select i1 [[A:%.*]], i1 true, i1 [[B:%.*]]
; CHECK-NEXT:    [[OR:%.*]] = select i1 [[C:%.*]], i1 [[TMP1]], i1 false
>>>>>>> e1acf65b
; CHECK-NEXT:    ret i1 [[OR]]
;
  %ac = and i1 %c, %a
  %bc = select i1 %c, i1 %b, i1 false
  %or = select i1 %ac, i1 true, i1 %bc
  ret i1 %or
}

define i1 @and_logic_and_logic_or_2(i1 %c, i1 %a, i1 %b) {
; CHECK-LABEL: @and_logic_and_logic_or_2(
; CHECK-NEXT:    [[TMP1:%.*]] = select i1 [[A:%.*]], i1 true, i1 [[B:%.*]]
; CHECK-NEXT:    [[OR:%.*]] = select i1 [[C:%.*]], i1 [[TMP1]], i1 false
; CHECK-NEXT:    ret i1 [[OR]]
;
  %ac = and i1 %c, %a
  %bc = select i1 %b, i1 %c, i1 false
  %or = select i1 %ac, i1 true, i1 %bc
  ret i1 %or
}

define i1 @and_logic_and_logic_or_3(i1 %c, i1 %a, i1 %b) {
; CHECK-LABEL: @and_logic_and_logic_or_3(
<<<<<<< HEAD
; CHECK-NEXT:    [[AC:%.*]] = and i1 [[A:%.*]], [[C:%.*]]
; CHECK-NEXT:    [[BC:%.*]] = select i1 [[C]], i1 [[B:%.*]], i1 false
; CHECK-NEXT:    [[OR:%.*]] = select i1 [[AC]], i1 true, i1 [[BC]]
=======
; CHECK-NEXT:    [[TMP1:%.*]] = select i1 [[A:%.*]], i1 true, i1 [[B:%.*]]
; CHECK-NEXT:    [[OR:%.*]] = select i1 [[C:%.*]], i1 [[TMP1]], i1 false
>>>>>>> e1acf65b
; CHECK-NEXT:    ret i1 [[OR]]
;
  %ac = and i1 %a, %c
  %bc = select i1 %c, i1 %b, i1 false
  %or = select i1 %ac, i1 true, i1 %bc
  ret i1 %or
}

define i1 @and_logic_and_logic_or_4(i1 %c, i1 %a, i1 %b) {
; CHECK-LABEL: @and_logic_and_logic_or_4(
; CHECK-NEXT:    [[TMP1:%.*]] = select i1 [[A:%.*]], i1 true, i1 [[B:%.*]]
; CHECK-NEXT:    [[OR:%.*]] = select i1 [[C:%.*]], i1 [[TMP1]], i1 false
; CHECK-NEXT:    ret i1 [[OR]]
;
  %ac = and i1 %a, %c
  %bc = select i1 %b, i1 %c, i1 false
  %or = select i1 %ac, i1 true, i1 %bc
  ret i1 %or
}

define i1 @and_logic_and_logic_or_5(i1 %c, i1 %a, i1 %b) {
; CHECK-LABEL: @and_logic_and_logic_or_5(
; CHECK-NEXT:    [[TMP1:%.*]] = select i1 [[B:%.*]], i1 true, i1 [[A:%.*]]
; CHECK-NEXT:    [[OR:%.*]] = select i1 [[C:%.*]], i1 [[TMP1]], i1 false
; CHECK-NEXT:    ret i1 [[OR]]
;
  %ac = and i1 %c, %a
  %bc = select i1 %c, i1 %b, i1 false
  %or = select i1 %bc, i1 true, i1 %ac
  ret i1 %or
}

define i1 @and_logic_and_logic_or_6(i1 %c, i1 %a, i1 %b) {
; CHECK-LABEL: @and_logic_and_logic_or_6(
; CHECK-NEXT:    [[TMP1:%.*]] = select i1 [[B:%.*]], i1 true, i1 [[A:%.*]]
; CHECK-NEXT:    [[OR:%.*]] = and i1 [[TMP1]], [[C:%.*]]
; CHECK-NEXT:    ret i1 [[OR]]
;
  %ac = and i1 %c, %a
  %bc = select i1 %b, i1 %c, i1 false
  %or = select i1 %bc, i1 true, i1 %ac
  ret i1 %or
}

define i1 @and_logic_and_logic_or_7(i1 %c, i1 %a, i1 %b) {
; CHECK-LABEL: @and_logic_and_logic_or_7(
; CHECK-NEXT:    [[TMP1:%.*]] = select i1 [[B:%.*]], i1 true, i1 [[A:%.*]]
; CHECK-NEXT:    [[OR:%.*]] = select i1 [[C:%.*]], i1 [[TMP1]], i1 false
; CHECK-NEXT:    ret i1 [[OR]]
;
  %ac = and i1 %a, %c
  %bc = select i1 %c, i1 %b, i1 false
  %or = select i1 %bc, i1 true, i1 %ac
  ret i1 %or
}

define i1 @and_logic_and_logic_or_8(i1 %c, i1 %a, i1 %b) {
; CHECK-LABEL: @and_logic_and_logic_or_8(
; CHECK-NEXT:    [[TMP1:%.*]] = select i1 [[B:%.*]], i1 true, i1 [[A:%.*]]
; CHECK-NEXT:    [[OR:%.*]] = and i1 [[TMP1]], [[C:%.*]]
; CHECK-NEXT:    ret i1 [[OR]]
;
  %ac = and i1 %a, %c
  %bc = select i1 %b, i1 %c, i1 false
  %or = select i1 %bc, i1 true, i1 %ac
  ret i1 %or
}

define <3 x i1> @and_logic_and_logic_or_vector(<3 x i1> %c, <3 x i1> %a, <3 x i1> %b) {
; CHECK-LABEL: @and_logic_and_logic_or_vector(
<<<<<<< HEAD
; CHECK-NEXT:    [[AC:%.*]] = and <3 x i1> [[C:%.*]], [[A:%.*]]
; CHECK-NEXT:    [[BC:%.*]] = select <3 x i1> [[C]], <3 x i1> [[B:%.*]], <3 x i1> zeroinitializer
; CHECK-NEXT:    [[OR:%.*]] = select <3 x i1> [[AC]], <3 x i1> <i1 true, i1 true, i1 true>, <3 x i1> [[BC]]
=======
; CHECK-NEXT:    [[TMP1:%.*]] = select <3 x i1> [[A:%.*]], <3 x i1> <i1 true, i1 true, i1 true>, <3 x i1> [[B:%.*]]
; CHECK-NEXT:    [[OR:%.*]] = select <3 x i1> [[C:%.*]], <3 x i1> [[TMP1]], <3 x i1> zeroinitializer
>>>>>>> e1acf65b
; CHECK-NEXT:    ret <3 x i1> [[OR]]
;
  %ac = and <3 x i1> %c, %a
  %bc = select <3 x i1> %c, <3 x i1> %b, <3 x i1> <i1 false, i1 false, i1 false>
  %or = select <3 x i1> %ac, <3 x i1> <i1 true, i1 true, i1 true>, <3 x i1> %bc
  ret <3 x i1> %or
}

define <3 x i1> @and_logic_and_logic_or_vector_poison1(<3 x i1> %c, <3 x i1> %a, <3 x i1> %b) {
; CHECK-LABEL: @and_logic_and_logic_or_vector_poison1(
; CHECK-NEXT:    [[AC:%.*]] = and <3 x i1> [[C:%.*]], [[A:%.*]]
; CHECK-NEXT:    [[BC:%.*]] = select <3 x i1> [[C]], <3 x i1> [[B:%.*]], <3 x i1> <i1 false, i1 poison, i1 false>
; CHECK-NEXT:    [[OR:%.*]] = select <3 x i1> [[AC]], <3 x i1> <i1 true, i1 true, i1 true>, <3 x i1> [[BC]]
; CHECK-NEXT:    ret <3 x i1> [[OR]]
;
  %ac = and <3 x i1> %c, %a
  %bc = select <3 x i1> %c, <3 x i1> %b, <3 x i1> <i1 false, i1 poison, i1 false>
  %or = select <3 x i1> %ac, <3 x i1> <i1 true, i1 true, i1 true>, <3 x i1> %bc
  ret <3 x i1> %or
}

define <3 x i1> @and_logic_and_logic_or_vector_poison2(<3 x i1> %c, <3 x i1> %a, <3 x i1> %b) {
; CHECK-LABEL: @and_logic_and_logic_or_vector_poison2(
<<<<<<< HEAD
; CHECK-NEXT:    [[AC:%.*]] = and <3 x i1> [[C:%.*]], [[A:%.*]]
; CHECK-NEXT:    [[BC:%.*]] = select <3 x i1> [[C]], <3 x i1> [[B:%.*]], <3 x i1> zeroinitializer
; CHECK-NEXT:    [[OR:%.*]] = select <3 x i1> [[AC]], <3 x i1> <i1 poison, i1 true, i1 true>, <3 x i1> [[BC]]
=======
; CHECK-NEXT:    [[TMP1:%.*]] = select <3 x i1> [[A:%.*]], <3 x i1> <i1 true, i1 true, i1 true>, <3 x i1> [[B:%.*]]
; CHECK-NEXT:    [[OR:%.*]] = select <3 x i1> [[C:%.*]], <3 x i1> [[TMP1]], <3 x i1> zeroinitializer
>>>>>>> e1acf65b
; CHECK-NEXT:    ret <3 x i1> [[OR]]
;
  %ac = and <3 x i1> %c, %a
  %bc = select <3 x i1> %c, <3 x i1> %b, <3 x i1> <i1 false, i1 false, i1 false>
  %or = select <3 x i1> %ac, <3 x i1> <i1 poison, i1 true, i1 true>, <3 x i1> %bc
  ret <3 x i1> %or
}

define i1 @and_logic_and_logic_or_not_one_use(i1 %c, i1 %a, i1 %b) {
; CHECK-LABEL: @and_logic_and_logic_or_not_one_use(
; CHECK-NEXT:    [[AC:%.*]] = and i1 [[A:%.*]], [[C:%.*]]
; CHECK-NEXT:    [[BC:%.*]] = select i1 [[B:%.*]], i1 [[C]], i1 false
; CHECK-NEXT:    [[OR:%.*]] = select i1 [[BC]], i1 true, i1 [[AC]]
; CHECK-NEXT:    call void @use(i1 [[AC]])
; CHECK-NEXT:    call void @use(i1 [[BC]])
; CHECK-NEXT:    ret i1 [[OR]]
;
  %ac = and i1 %a, %c
  %bc = select i1 %b, i1 %c, i1 false
  %or = select i1 %bc, i1 true, i1 %ac
  call void @use(i1 %ac)
  call void @use(i1 %bc)
  ret i1 %or
}

define i1 @and_and_logic_or_1(i1 %c, i1 %a, i1 %b) {
; CHECK-LABEL: @and_and_logic_or_1(
; CHECK-NEXT:    [[TMP1:%.*]] = select i1 [[A:%.*]], i1 true, i1 [[B:%.*]]
; CHECK-NEXT:    [[OR:%.*]] = and i1 [[TMP1]], [[C:%.*]]
; CHECK-NEXT:    ret i1 [[OR]]
;
  %ac = and i1 %c, %a
  %bc = and i1 %c, %b
  %or = select i1 %ac, i1 true, i1 %bc
  ret i1 %or
}

define i1 @and_and_logic_or_2(i1 %c, i1 %a, i1 %b) {
; CHECK-LABEL: @and_and_logic_or_2(
; CHECK-NEXT:    [[TMP1:%.*]] = select i1 [[B:%.*]], i1 true, i1 [[A:%.*]]
; CHECK-NEXT:    [[OR:%.*]] = and i1 [[TMP1]], [[C:%.*]]
; CHECK-NEXT:    ret i1 [[OR]]
;
  %ac = and i1 %a, %c
  %bc = and i1 %c, %b
  %or = select i1 %bc, i1 true, i1 %ac
  ret i1 %or
}

define <3 x i1>  @and_and_logic_or_vector(<3 x i1> %c, <3 x i1> %a, <3 x i1> %b) {
; CHECK-LABEL: @and_and_logic_or_vector(
; CHECK-NEXT:    [[TMP1:%.*]] = select <3 x i1> [[A:%.*]], <3 x i1> <i1 true, i1 true, i1 true>, <3 x i1> [[B:%.*]]
; CHECK-NEXT:    [[OR:%.*]] = and <3 x i1> [[TMP1]], [[C:%.*]]
; CHECK-NEXT:    ret <3 x i1> [[OR]]
;
  %ac = and <3 x i1> %c, %a
  %bc = and <3 x i1> %c, %b
  %or = select <3 x i1> %ac, <3 x i1> <i1 true, i1 true, i1 true>, <3 x i1>  %bc
  ret <3 x i1> %or
}

define <3 x i1>  @and_and_logic_or_vector_poison(<3 x i1> %c, <3 x i1> %a, <3 x i1> %b) {
; CHECK-LABEL: @and_and_logic_or_vector_poison(
; CHECK-NEXT:    [[TMP1:%.*]] = select <3 x i1> [[A:%.*]], <3 x i1> <i1 true, i1 true, i1 true>, <3 x i1> [[B:%.*]]
; CHECK-NEXT:    [[OR:%.*]] = and <3 x i1> [[TMP1]], [[C:%.*]]
; CHECK-NEXT:    ret <3 x i1> [[OR]]
;
  %ac = and <3 x i1> %c, %a
  %bc = and <3 x i1> %c, %b
  %or = select <3 x i1> %ac, <3 x i1> <i1 true, i1 poison, i1 true>, <3 x i1> %bc
  ret <3 x i1> %or
}

define i1 @and_and_logic_or_not_one_use(i1 %c, i1 %a, i1 %b) {
; CHECK-LABEL: @and_and_logic_or_not_one_use(
; CHECK-NEXT:    [[AC:%.*]] = and i1 [[A:%.*]], [[C:%.*]]
; CHECK-NEXT:    [[BC:%.*]] = and i1 [[C]], [[B:%.*]]
; CHECK-NEXT:    [[OR:%.*]] = select i1 [[BC]], i1 true, i1 [[AC]]
; CHECK-NEXT:    call void @use(i1 [[AC]])
; CHECK-NEXT:    call void @use(i1 [[BC]])
; CHECK-NEXT:    ret i1 [[OR]]
;
  %ac = and i1 %a, %c
  %bc = and i1 %c, %b
  %or = select i1 %bc, i1 true, i1 %ac
  call void @use(i1 %ac)
  call void @use(i1 %bc)
  ret i1 %or
}

define i1 @logic_or_logic_and_1(i1 %c, i1 %a, i1 %b) {
; CHECK-LABEL: @logic_or_logic_and_1(
; CHECK-NEXT:    [[TMP1:%.*]] = select i1 [[A:%.*]], i1 [[B:%.*]], i1 false
; CHECK-NEXT:    [[OR:%.*]] = select i1 [[C:%.*]], i1 true, i1 [[TMP1]]
; CHECK-NEXT:    ret i1 [[OR]]
;
  %ac = select i1 %c, i1 true, i1 %a
  %bc = select i1 %c, i1 true, i1 %b
  %or = select i1 %ac, i1 %bc, i1 false
  ret i1 %or
}

define i1 @logic_or_logic_and_2(i1 %c, i1 %a, i1 %b) {
; CHECK-LABEL: @logic_or_logic_and_2(
; CHECK-NEXT:    [[TMP1:%.*]] = select i1 [[A:%.*]], i1 [[B:%.*]], i1 false
; CHECK-NEXT:    [[OR:%.*]] = select i1 [[C:%.*]], i1 true, i1 [[TMP1]]
; CHECK-NEXT:    ret i1 [[OR]]
;
  %ac = select i1 %a, i1 true, i1 %c
  %bc = select i1 %c, i1 true, i1 %b
  %or = select i1 %ac, i1 %bc, i1 false
  ret i1 %or
}

define i1 @logic_or_logic_and_3(i1 %c, i1 %a, i1 %b) {
; CHECK-LABEL: @logic_or_logic_and_3(
; CHECK-NEXT:    [[TMP1:%.*]] = select i1 [[A:%.*]], i1 [[B:%.*]], i1 false
; CHECK-NEXT:    [[OR:%.*]] = select i1 [[TMP1]], i1 true, i1 [[C:%.*]]
; CHECK-NEXT:    ret i1 [[OR]]
;
  %ac = select i1 %a, i1 true, i1 %c
  %bc = select i1 %b, i1 true, i1 %c
  %or = select i1 %ac, i1 %bc, i1 false
  ret i1 %or
}

define i1 @logic_or_logic_and_4(i1 %c, i1 %a, i1 %b) {
; CHECK-LABEL: @logic_or_logic_and_4(
; CHECK-NEXT:    [[TMP1:%.*]] = select i1 [[A:%.*]], i1 [[B:%.*]], i1 false
; CHECK-NEXT:    [[OR:%.*]] = select i1 [[C:%.*]], i1 true, i1 [[TMP1]]
; CHECK-NEXT:    ret i1 [[OR]]
;
  %ac = select i1 %c, i1 true, i1 %a
  %bc = select i1 %b, i1 true, i1 %c
  %or = select i1 %ac, i1 %bc, i1 false
  ret i1 %or
}

define i1 @logic_or_logic_and_5(i1 %c, i1 %a, i1 %b) {
; CHECK-LABEL: @logic_or_logic_and_5(
; CHECK-NEXT:    [[TMP1:%.*]] = select i1 [[B:%.*]], i1 [[A:%.*]], i1 false
; CHECK-NEXT:    [[OR:%.*]] = select i1 [[C:%.*]], i1 true, i1 [[TMP1]]
; CHECK-NEXT:    ret i1 [[OR]]
;
  %ac = select i1 %c, i1 true, i1 %a
  %bc = select i1 %c, i1 true, i1 %b
  %or = select i1 %bc, i1 %ac, i1 false
  ret i1 %or
}

define i1 @logic_or_logic_and_6(i1 %c, i1 %a, i1 %b) {
; CHECK-LABEL: @logic_or_logic_and_6(
; CHECK-NEXT:    [[TMP1:%.*]] = select i1 [[B:%.*]], i1 [[A:%.*]], i1 false
; CHECK-NEXT:    [[OR:%.*]] = select i1 [[C:%.*]], i1 true, i1 [[TMP1]]
; CHECK-NEXT:    ret i1 [[OR]]
;
  %ac = select i1 %a, i1 true, i1 %c
  %bc = select i1 %c, i1 true, i1 %b
  %or = select i1 %bc, i1 %ac, i1 false
  ret i1 %or
}

define i1 @logic_or_logic_and_7(i1 %c, i1 %a, i1 %b) {
; CHECK-LABEL: @logic_or_logic_and_7(
; CHECK-NEXT:    [[TMP1:%.*]] = select i1 [[B:%.*]], i1 [[A:%.*]], i1 false
; CHECK-NEXT:    [[OR:%.*]] = select i1 [[TMP1]], i1 true, i1 [[C:%.*]]
; CHECK-NEXT:    ret i1 [[OR]]
;
  %ac = select i1 %a, i1 true, i1 %c
  %bc = select i1 %b, i1 true, i1 %c
  %or = select i1 %bc, i1 %ac, i1 false
  ret i1 %or
}

define i1 @logic_or_logic_and_8(i1 %c, i1 %a, i1 %b) {
; CHECK-LABEL: @logic_or_logic_and_8(
; CHECK-NEXT:    [[TMP1:%.*]] = select i1 [[B:%.*]], i1 [[A:%.*]], i1 false
; CHECK-NEXT:    [[OR:%.*]] = select i1 [[C:%.*]], i1 true, i1 [[TMP1]]
; CHECK-NEXT:    ret i1 [[OR]]
;
  %ac = select i1 %c, i1 true, i1 %a
  %bc = select i1 %b, i1 true, i1 %c
  %or = select i1 %bc, i1 %ac, i1 false
  ret i1 %or
}

define <3 x i1> @logic_or_logic_and_vector(<3 x i1> %c, <3 x i1> %a, <3 x i1> %b) {
; CHECK-LABEL: @logic_or_logic_and_vector(
; CHECK-NEXT:    [[TMP1:%.*]] = select <3 x i1> [[A:%.*]], <3 x i1> [[B:%.*]], <3 x i1> zeroinitializer
; CHECK-NEXT:    [[OR:%.*]] = select <3 x i1> [[C:%.*]], <3 x i1> <i1 true, i1 true, i1 true>, <3 x i1> [[TMP1]]
; CHECK-NEXT:    ret <3 x i1> [[OR]]
;
  %ac = select <3 x i1> %c, <3 x i1> <i1 true, i1 true, i1 true>, <3 x i1> %a
  %bc = select <3 x i1> %c, <3 x i1> <i1 true, i1 true, i1 true>, <3 x i1> %b
  %or = select <3 x i1> %ac, <3 x i1> %bc, <3 x i1> <i1 false, i1 false, i1 false>
  ret <3 x i1> %or
}

define <3 x i1> @logic_or_logic_and_vector_poison1(<3 x i1> %c, <3 x i1> %a, <3 x i1> %b) {
; CHECK-LABEL: @logic_or_logic_and_vector_poison1(
; CHECK-NEXT:    [[AC:%.*]] = select <3 x i1> [[C:%.*]], <3 x i1> <i1 poison, i1 true, i1 true>, <3 x i1> [[A:%.*]]
; CHECK-NEXT:    [[BC:%.*]] = select <3 x i1> [[C]], <3 x i1> <i1 true, i1 true, i1 true>, <3 x i1> [[B:%.*]]
; CHECK-NEXT:    [[OR:%.*]] = select <3 x i1> [[AC]], <3 x i1> [[BC]], <3 x i1> zeroinitializer
; CHECK-NEXT:    ret <3 x i1> [[OR]]
;
  %ac = select <3 x i1> %c, <3 x i1> <i1 poison, i1 true, i1 true>, <3 x i1> %a
  %bc = select <3 x i1> %c, <3 x i1> <i1 true, i1 true, i1 true>, <3 x i1> %b
  %or = select <3 x i1> %ac, <3 x i1> %bc, <3 x i1> <i1 false, i1 false, i1 false>
  ret <3 x i1> %or
}

define <3 x i1> @logic_or_logic_and_vector_poison2(<3 x i1> %c, <3 x i1> %a, <3 x i1> %b) {
; CHECK-LABEL: @logic_or_logic_and_vector_poison2(
; CHECK-NEXT:    [[AC:%.*]] = select <3 x i1> [[C:%.*]], <3 x i1> <i1 true, i1 true, i1 true>, <3 x i1> [[A:%.*]]
; CHECK-NEXT:    [[BC:%.*]] = select <3 x i1> [[C]], <3 x i1> <i1 true, i1 poison, i1 true>, <3 x i1> [[B:%.*]]
; CHECK-NEXT:    [[OR:%.*]] = select <3 x i1> [[AC]], <3 x i1> [[BC]], <3 x i1> zeroinitializer
; CHECK-NEXT:    ret <3 x i1> [[OR]]
;
  %ac = select <3 x i1> %c, <3 x i1> <i1 true, i1 true, i1 true>, <3 x i1> %a
  %bc = select <3 x i1> %c, <3 x i1> <i1 true, i1 poison, i1 true>, <3 x i1> %b
  %or = select <3 x i1> %ac, <3 x i1> %bc, <3 x i1> <i1 false, i1 false, i1 false>
  ret <3 x i1> %or
}

define <3 x i1> @logic_or_logic_and_vector_poison3(<3 x i1> %c, <3 x i1> %a, <3 x i1> %b) {
; CHECK-LABEL: @logic_or_logic_and_vector_poison3(
; CHECK-NEXT:    [[TMP1:%.*]] = select <3 x i1> [[A:%.*]], <3 x i1> [[B:%.*]], <3 x i1> zeroinitializer
; CHECK-NEXT:    [[OR:%.*]] = select <3 x i1> [[C:%.*]], <3 x i1> <i1 true, i1 true, i1 true>, <3 x i1> [[TMP1]]
; CHECK-NEXT:    ret <3 x i1> [[OR]]
;
  %ac = select <3 x i1> %c, <3 x i1> <i1 true, i1 true, i1 true>, <3 x i1> %a
  %bc = select <3 x i1> %c, <3 x i1> <i1 true, i1 true, i1 true>, <3 x i1> %b
  %or = select <3 x i1> %ac, <3 x i1> %bc, <3 x i1> <i1 false, i1 false, i1 poison>
  ret <3 x i1> %or
}

; negative test: not one use for both op

define i1 @logic_or_logic_and_not_one_use(i1 %c, i1 %a, i1 %b) {
; CHECK-LABEL: @logic_or_logic_and_not_one_use(
; CHECK-NEXT:    [[AC:%.*]] = select i1 [[C:%.*]], i1 true, i1 [[A:%.*]]
; CHECK-NEXT:    [[BC:%.*]] = select i1 [[B:%.*]], i1 true, i1 [[C]]
; CHECK-NEXT:    [[OR:%.*]] = select i1 [[BC]], i1 [[AC]], i1 false
; CHECK-NEXT:    call void @use(i1 [[AC]])
; CHECK-NEXT:    call void @use(i1 [[BC]])
; CHECK-NEXT:    ret i1 [[OR]]
;
  %ac = select i1 %c, i1 true, i1 %a
  %bc = select i1 %b, i1 true, i1 %c
  %or = select i1 %bc, i1 %ac, i1 false
  call void @use(i1 %ac)
  call void @use(i1 %bc)
  ret i1 %or
}

define i1 @or_logic_or_logic_and_1(i1 %c, i1 %a, i1 %b) {
; CHECK-LABEL: @or_logic_or_logic_and_1(
<<<<<<< HEAD
; CHECK-NEXT:    [[AC:%.*]] = or i1 [[C:%.*]], [[A:%.*]]
; CHECK-NEXT:    [[BC:%.*]] = select i1 [[C]], i1 true, i1 [[B:%.*]]
; CHECK-NEXT:    [[OR:%.*]] = select i1 [[AC]], i1 [[BC]], i1 false
=======
; CHECK-NEXT:    [[TMP1:%.*]] = select i1 [[A:%.*]], i1 [[B:%.*]], i1 false
; CHECK-NEXT:    [[OR:%.*]] = select i1 [[C:%.*]], i1 true, i1 [[TMP1]]
>>>>>>> e1acf65b
; CHECK-NEXT:    ret i1 [[OR]]
;
  %ac = or i1 %c, %a
  %bc = select i1 %c, i1 true, i1 %b
  %or = select i1 %ac, i1 %bc, i1 false
  ret i1 %or
}

define i1 @or_logic_or_logic_and_2(i1 %c, i1 %a, i1 %b) {
; CHECK-LABEL: @or_logic_or_logic_and_2(
; CHECK-NEXT:    [[TMP1:%.*]] = select i1 [[A:%.*]], i1 [[B:%.*]], i1 false
; CHECK-NEXT:    [[OR:%.*]] = select i1 [[C:%.*]], i1 true, i1 [[TMP1]]
; CHECK-NEXT:    ret i1 [[OR]]
;
  %ac = or i1 %c, %a
  %bc = select i1 %b, i1 true, i1 %c
  %or = select i1 %ac, i1 %bc, i1 false
  ret i1 %or
}

define i1 @or_logic_or_logic_and_3(i1 %c, i1 %a, i1 %b) {
; CHECK-LABEL: @or_logic_or_logic_and_3(
; CHECK-NEXT:    [[TMP1:%.*]] = select i1 [[B:%.*]], i1 [[A:%.*]], i1 false
; CHECK-NEXT:    [[OR:%.*]] = select i1 [[C:%.*]], i1 true, i1 [[TMP1]]
; CHECK-NEXT:    ret i1 [[OR]]
;
  %ac = or i1 %c, %a
  %bc = select i1 %c, i1 true, i1 %b
  %or = select i1 %bc, i1 %ac, i1 false
  ret i1 %or
}

define i1 @or_logic_or_logic_and_4(i1 %c, i1 %a, i1 %b) {
; CHECK-LABEL: @or_logic_or_logic_and_4(
; CHECK-NEXT:    [[TMP1:%.*]] = select i1 [[B:%.*]], i1 [[A:%.*]], i1 false
; CHECK-NEXT:    [[OR:%.*]] = or i1 [[TMP1]], [[C:%.*]]
; CHECK-NEXT:    ret i1 [[OR]]
;
  %ac = or i1 %c, %a
  %bc = select i1 %b, i1 true, i1 %c
  %or = select i1 %bc, i1 %ac, i1 false
  ret i1 %or
}

define i1 @or_logic_or_logic_and_5(i1 %c, i1 %a, i1 %b) {
; CHECK-LABEL: @or_logic_or_logic_and_5(
; CHECK-NEXT:    [[TMP1:%.*]] = select i1 [[A:%.*]], i1 [[B:%.*]], i1 false
; CHECK-NEXT:    [[OR:%.*]] = select i1 [[C:%.*]], i1 true, i1 [[TMP1]]
; CHECK-NEXT:    ret i1 [[OR]]
;
  %ac = or i1 %a, %c
  %bc = select i1 %c, i1 true, i1 %b
  %or = select i1 %ac, i1 %bc, i1 false
  ret i1 %or
}

define i1 @or_logic_or_logic_and_6(i1 %c, i1 %a, i1 %b) {
; CHECK-LABEL: @or_logic_or_logic_and_6(
; CHECK-NEXT:    [[TMP1:%.*]] = select i1 [[A:%.*]], i1 [[B:%.*]], i1 false
; CHECK-NEXT:    [[OR:%.*]] = select i1 [[C:%.*]], i1 true, i1 [[TMP1]]
; CHECK-NEXT:    ret i1 [[OR]]
;
  %ac = or i1 %a, %c
  %bc = select i1 %b, i1 true, i1 %c
  %or = select i1 %ac, i1 %bc, i1 false
  ret i1 %or
}

define i1 @or_logic_or_logic_and_7(i1 %c, i1 %a, i1 %b) {
; CHECK-LABEL: @or_logic_or_logic_and_7(
; CHECK-NEXT:    [[TMP1:%.*]] = select i1 [[B:%.*]], i1 [[A:%.*]], i1 false
; CHECK-NEXT:    [[OR:%.*]] = select i1 [[C:%.*]], i1 true, i1 [[TMP1]]
; CHECK-NEXT:    ret i1 [[OR]]
;
  %ac = or i1 %a, %c
  %bc = select i1 %c, i1 true, i1 %b
  %or = select i1 %bc, i1 %ac, i1 false
  ret i1 %or
}

define i1 @or_logic_or_logic_and_8(i1 %c, i1 %a, i1 %b) {
; CHECK-LABEL: @or_logic_or_logic_and_8(
; CHECK-NEXT:    [[TMP1:%.*]] = select i1 [[B:%.*]], i1 [[A:%.*]], i1 false
; CHECK-NEXT:    [[OR:%.*]] = or i1 [[TMP1]], [[C:%.*]]
; CHECK-NEXT:    ret i1 [[OR]]
;
  %ac = or i1 %a, %c
  %bc = select i1 %b, i1 true, i1 %c
  %or = select i1 %bc, i1 %ac, i1 false
  ret i1 %or
}

define <3 x i1> @or_logic_or_logic_and_vector(<3 x i1> %c, <3 x i1> %a, <3 x i1> %b) {
; CHECK-LABEL: @or_logic_or_logic_and_vector(
<<<<<<< HEAD
; CHECK-NEXT:    [[AC:%.*]] = or <3 x i1> [[C:%.*]], [[A:%.*]]
; CHECK-NEXT:    [[BC:%.*]] = select <3 x i1> [[C]], <3 x i1> <i1 true, i1 true, i1 true>, <3 x i1> [[B:%.*]]
; CHECK-NEXT:    [[OR:%.*]] = select <3 x i1> [[AC]], <3 x i1> [[BC]], <3 x i1> zeroinitializer
=======
; CHECK-NEXT:    [[TMP1:%.*]] = select <3 x i1> [[A:%.*]], <3 x i1> [[B:%.*]], <3 x i1> zeroinitializer
; CHECK-NEXT:    [[OR:%.*]] = select <3 x i1> [[C:%.*]], <3 x i1> <i1 true, i1 true, i1 true>, <3 x i1> [[TMP1]]
>>>>>>> e1acf65b
; CHECK-NEXT:    ret <3 x i1> [[OR]]
;
  %ac = or <3 x i1> %c, %a
  %bc = select <3 x i1> %c, <3 x i1> <i1 true, i1 true, i1 true>, <3 x i1> %b
  %or = select <3 x i1> %ac, <3 x i1> %bc, <3 x i1> <i1 false, i1 false, i1 false>
  ret <3 x i1> %or
}

define <3 x i1> @or_logic_or_logic_and_vector_poison1(<3 x i1> %c, <3 x i1> %a, <3 x i1> %b) {
; CHECK-LABEL: @or_logic_or_logic_and_vector_poison1(
; CHECK-NEXT:    [[AC:%.*]] = or <3 x i1> [[C:%.*]], [[A:%.*]]
; CHECK-NEXT:    [[BC:%.*]] = select <3 x i1> [[C]], <3 x i1> <i1 true, i1 poison, i1 true>, <3 x i1> [[B:%.*]]
; CHECK-NEXT:    [[OR:%.*]] = select <3 x i1> [[AC]], <3 x i1> [[BC]], <3 x i1> zeroinitializer
; CHECK-NEXT:    ret <3 x i1> [[OR]]
;
  %ac = or <3 x i1> %c, %a
  %bc = select <3 x i1> %c, <3 x i1> <i1 true, i1 poison, i1 true>, <3 x i1> %b
  %or = select <3 x i1> %ac, <3 x i1> %bc, <3 x i1> <i1 false, i1 false, i1 false>
  ret <3 x i1> %or
}

define <3 x i1> @or_logic_or_logic_and_vector_poison2(<3 x i1> %c, <3 x i1> %a, <3 x i1> %b) {
; CHECK-LABEL: @or_logic_or_logic_and_vector_poison2(
<<<<<<< HEAD
; CHECK-NEXT:    [[AC:%.*]] = or <3 x i1> [[C:%.*]], [[A:%.*]]
; CHECK-NEXT:    [[BC:%.*]] = select <3 x i1> [[C]], <3 x i1> <i1 true, i1 true, i1 true>, <3 x i1> [[B:%.*]]
; CHECK-NEXT:    [[OR:%.*]] = select <3 x i1> [[AC]], <3 x i1> [[BC]], <3 x i1> <i1 false, i1 false, i1 poison>
=======
; CHECK-NEXT:    [[TMP1:%.*]] = select <3 x i1> [[A:%.*]], <3 x i1> [[B:%.*]], <3 x i1> zeroinitializer
; CHECK-NEXT:    [[OR:%.*]] = select <3 x i1> [[C:%.*]], <3 x i1> <i1 true, i1 true, i1 true>, <3 x i1> [[TMP1]]
>>>>>>> e1acf65b
; CHECK-NEXT:    ret <3 x i1> [[OR]]
;
  %ac = or <3 x i1> %c, %a
  %bc = select <3 x i1> %c, <3 x i1> <i1 true, i1 true, i1 true>, <3 x i1> %b
  %or = select <3 x i1> %ac, <3 x i1> %bc, <3 x i1> <i1 false, i1 false, i1 poison>
  ret <3 x i1> %or
}

define i1 @or_logic_or_logic_and_not_one_use(i1 %c, i1 %a, i1 %b) {
; CHECK-LABEL: @or_logic_or_logic_and_not_one_use(
; CHECK-NEXT:    [[AC:%.*]] = or i1 [[C:%.*]], [[A:%.*]]
; CHECK-NEXT:    [[BC:%.*]] = select i1 [[B:%.*]], i1 true, i1 [[C]]
; CHECK-NEXT:    [[OR:%.*]] = select i1 [[BC]], i1 [[AC]], i1 false
; CHECK-NEXT:    call void @use(i1 [[AC]])
; CHECK-NEXT:    call void @use(i1 [[BC]])
; CHECK-NEXT:    ret i1 [[OR]]
;
  %ac = or i1 %c, %a
  %bc = select i1 %b, i1 true, i1 %c
  %or = select i1 %bc, i1 %ac, i1 false
  call void @use(i1 %ac)
  call void @use(i1 %bc)
  ret i1 %or
}

define i1 @or_or_logic_and_1(i1 %c, i1 %a, i1 %b) {
; CHECK-LABEL: @or_or_logic_and_1(
; CHECK-NEXT:    [[TMP1:%.*]] = select i1 [[A:%.*]], i1 [[B:%.*]], i1 false
; CHECK-NEXT:    [[OR:%.*]] = or i1 [[TMP1]], [[C:%.*]]
; CHECK-NEXT:    ret i1 [[OR]]
;
  %ac = or i1 %c, %a
  %bc = or i1 %b, %c
  %or = select i1 %ac, i1 %bc, i1 false
  ret i1 %or
}

define i1 @or_or_logic_and_2(i1 %c, i1 %a, i1 %b) {
; CHECK-LABEL: @or_or_logic_and_2(
; CHECK-NEXT:    [[TMP1:%.*]] = select i1 [[B:%.*]], i1 [[A:%.*]], i1 false
; CHECK-NEXT:    [[OR:%.*]] = or i1 [[TMP1]], [[C:%.*]]
; CHECK-NEXT:    ret i1 [[OR]]
;
  %ac = or i1 %c, %a
  %bc = or i1 %b, %c
  %or = select i1 %bc, i1 %ac, i1 false
  ret i1 %or
}

define <3 x i1> @or_or_logic_and_vector(<3 x i1> %c, <3 x i1> %a, <3 x i1> %b) {
; CHECK-LABEL: @or_or_logic_and_vector(
; CHECK-NEXT:    [[TMP1:%.*]] = select <3 x i1> [[A:%.*]], <3 x i1> [[B:%.*]], <3 x i1> zeroinitializer
; CHECK-NEXT:    [[OR:%.*]] = or <3 x i1> [[TMP1]], [[C:%.*]]
; CHECK-NEXT:    ret <3 x i1> [[OR]]
;
  %ac = or <3 x i1> %c, %a
  %bc = or <3 x i1> %b, %c
  %or = select <3 x i1> %ac, <3 x i1> %bc, <3 x i1> <i1 false, i1 false, i1 false>
  ret <3 x i1> %or
}

define <3 x i1> @or_or_logic_and_vector_poison(<3 x i1> %c, <3 x i1> %a, <3 x i1> %b) {
; CHECK-LABEL: @or_or_logic_and_vector_poison(
; CHECK-NEXT:    [[TMP1:%.*]] = select <3 x i1> [[A:%.*]], <3 x i1> [[B:%.*]], <3 x i1> zeroinitializer
; CHECK-NEXT:    [[OR:%.*]] = or <3 x i1> [[TMP1]], [[C:%.*]]
; CHECK-NEXT:    ret <3 x i1> [[OR]]
;
  %ac = or <3 x i1> %c, %a
  %bc = or <3 x i1> %b, %c
  %or = select <3 x i1> %ac, <3 x i1> %bc, <3 x i1> <i1 poison, i1 false, i1 false>
  ret <3 x i1> %or
}

define i1 @or_or_logic_and_not_one_use(i1 %c, i1 %a, i1 %b) {
; CHECK-LABEL: @or_or_logic_and_not_one_use(
; CHECK-NEXT:    [[AC:%.*]] = or i1 [[C:%.*]], [[A:%.*]]
; CHECK-NEXT:    [[BC:%.*]] = or i1 [[B:%.*]], [[C]]
; CHECK-NEXT:    [[OR:%.*]] = select i1 [[BC]], i1 [[AC]], i1 false
; CHECK-NEXT:    call void @use(i1 [[AC]])
; CHECK-NEXT:    call void @use(i1 [[BC]])
; CHECK-NEXT:    ret i1 [[OR]]
;
  %ac = or i1 %c, %a
  %bc = or i1 %b, %c
  %or = select i1 %bc, i1 %ac, i1 false
  call void @use(i1 %ac)
  call void @use(i1 %bc)
  ret i1 %or
}<|MERGE_RESOLUTION|>--- conflicted
+++ resolved
@@ -138,9 +138,8 @@
 
 define <3 x i1> @logic_and_logic_or_vector_poison3(<3 x i1> %c, <3 x i1> %a, <3 x i1> %b) {
 ; CHECK-LABEL: @logic_and_logic_or_vector_poison3(
-; CHECK-NEXT:    [[AC:%.*]] = select <3 x i1> [[C:%.*]], <3 x i1> [[A:%.*]], <3 x i1> zeroinitializer
-; CHECK-NEXT:    [[BC:%.*]] = select <3 x i1> [[C]], <3 x i1> [[B:%.*]], <3 x i1> <i1 poison, i1 false, i1 false>
-; CHECK-NEXT:    [[OR:%.*]] = select <3 x i1> [[AC]], <3 x i1> <i1 true, i1 true, i1 true>, <3 x i1> [[BC]]
+; CHECK-NEXT:    [[BC:%.*]] = select <3 x i1> [[A:%.*]], <3 x i1> <i1 true, i1 true, i1 true>, <3 x i1> [[B:%.*]]
+; CHECK-NEXT:    [[OR:%.*]] = select <3 x i1> [[C:%.*]], <3 x i1> [[BC]], <3 x i1> <i1 poison, i1 false, i1 false>
 ; CHECK-NEXT:    ret <3 x i1> [[OR]]
 ;
   %ac = select <3 x i1> %c, <3 x i1> %a, <3 x i1> <i1 false, i1 false, i1 false>
@@ -170,14 +169,8 @@
 
 define i1 @and_logic_and_logic_or_1(i1 %c, i1 %a, i1 %b) {
 ; CHECK-LABEL: @and_logic_and_logic_or_1(
-<<<<<<< HEAD
-; CHECK-NEXT:    [[AC:%.*]] = and i1 [[C:%.*]], [[A:%.*]]
-; CHECK-NEXT:    [[BC:%.*]] = select i1 [[C]], i1 [[B:%.*]], i1 false
-; CHECK-NEXT:    [[OR:%.*]] = select i1 [[AC]], i1 true, i1 [[BC]]
-=======
-; CHECK-NEXT:    [[TMP1:%.*]] = select i1 [[A:%.*]], i1 true, i1 [[B:%.*]]
-; CHECK-NEXT:    [[OR:%.*]] = select i1 [[C:%.*]], i1 [[TMP1]], i1 false
->>>>>>> e1acf65b
+; CHECK-NEXT:    [[TMP1:%.*]] = select i1 [[A:%.*]], i1 true, i1 [[B:%.*]]
+; CHECK-NEXT:    [[OR:%.*]] = select i1 [[C:%.*]], i1 [[TMP1]], i1 false
 ; CHECK-NEXT:    ret i1 [[OR]]
 ;
   %ac = and i1 %c, %a
@@ -200,14 +193,8 @@
 
 define i1 @and_logic_and_logic_or_3(i1 %c, i1 %a, i1 %b) {
 ; CHECK-LABEL: @and_logic_and_logic_or_3(
-<<<<<<< HEAD
-; CHECK-NEXT:    [[AC:%.*]] = and i1 [[A:%.*]], [[C:%.*]]
-; CHECK-NEXT:    [[BC:%.*]] = select i1 [[C]], i1 [[B:%.*]], i1 false
-; CHECK-NEXT:    [[OR:%.*]] = select i1 [[AC]], i1 true, i1 [[BC]]
-=======
-; CHECK-NEXT:    [[TMP1:%.*]] = select i1 [[A:%.*]], i1 true, i1 [[B:%.*]]
-; CHECK-NEXT:    [[OR:%.*]] = select i1 [[C:%.*]], i1 [[TMP1]], i1 false
->>>>>>> e1acf65b
+; CHECK-NEXT:    [[TMP1:%.*]] = select i1 [[A:%.*]], i1 true, i1 [[B:%.*]]
+; CHECK-NEXT:    [[OR:%.*]] = select i1 [[C:%.*]], i1 [[TMP1]], i1 false
 ; CHECK-NEXT:    ret i1 [[OR]]
 ;
   %ac = and i1 %a, %c
@@ -278,14 +265,8 @@
 
 define <3 x i1> @and_logic_and_logic_or_vector(<3 x i1> %c, <3 x i1> %a, <3 x i1> %b) {
 ; CHECK-LABEL: @and_logic_and_logic_or_vector(
-<<<<<<< HEAD
-; CHECK-NEXT:    [[AC:%.*]] = and <3 x i1> [[C:%.*]], [[A:%.*]]
-; CHECK-NEXT:    [[BC:%.*]] = select <3 x i1> [[C]], <3 x i1> [[B:%.*]], <3 x i1> zeroinitializer
-; CHECK-NEXT:    [[OR:%.*]] = select <3 x i1> [[AC]], <3 x i1> <i1 true, i1 true, i1 true>, <3 x i1> [[BC]]
-=======
 ; CHECK-NEXT:    [[TMP1:%.*]] = select <3 x i1> [[A:%.*]], <3 x i1> <i1 true, i1 true, i1 true>, <3 x i1> [[B:%.*]]
 ; CHECK-NEXT:    [[OR:%.*]] = select <3 x i1> [[C:%.*]], <3 x i1> [[TMP1]], <3 x i1> zeroinitializer
->>>>>>> e1acf65b
 ; CHECK-NEXT:    ret <3 x i1> [[OR]]
 ;
   %ac = and <3 x i1> %c, %a
@@ -296,9 +277,8 @@
 
 define <3 x i1> @and_logic_and_logic_or_vector_poison1(<3 x i1> %c, <3 x i1> %a, <3 x i1> %b) {
 ; CHECK-LABEL: @and_logic_and_logic_or_vector_poison1(
-; CHECK-NEXT:    [[AC:%.*]] = and <3 x i1> [[C:%.*]], [[A:%.*]]
-; CHECK-NEXT:    [[BC:%.*]] = select <3 x i1> [[C]], <3 x i1> [[B:%.*]], <3 x i1> <i1 false, i1 poison, i1 false>
-; CHECK-NEXT:    [[OR:%.*]] = select <3 x i1> [[AC]], <3 x i1> <i1 true, i1 true, i1 true>, <3 x i1> [[BC]]
+; CHECK-NEXT:    [[BC:%.*]] = select <3 x i1> [[A:%.*]], <3 x i1> <i1 true, i1 true, i1 true>, <3 x i1> [[B:%.*]]
+; CHECK-NEXT:    [[OR:%.*]] = select <3 x i1> [[C:%.*]], <3 x i1> [[BC]], <3 x i1> <i1 false, i1 poison, i1 false>
 ; CHECK-NEXT:    ret <3 x i1> [[OR]]
 ;
   %ac = and <3 x i1> %c, %a
@@ -309,14 +289,8 @@
 
 define <3 x i1> @and_logic_and_logic_or_vector_poison2(<3 x i1> %c, <3 x i1> %a, <3 x i1> %b) {
 ; CHECK-LABEL: @and_logic_and_logic_or_vector_poison2(
-<<<<<<< HEAD
-; CHECK-NEXT:    [[AC:%.*]] = and <3 x i1> [[C:%.*]], [[A:%.*]]
-; CHECK-NEXT:    [[BC:%.*]] = select <3 x i1> [[C]], <3 x i1> [[B:%.*]], <3 x i1> zeroinitializer
-; CHECK-NEXT:    [[OR:%.*]] = select <3 x i1> [[AC]], <3 x i1> <i1 poison, i1 true, i1 true>, <3 x i1> [[BC]]
-=======
 ; CHECK-NEXT:    [[TMP1:%.*]] = select <3 x i1> [[A:%.*]], <3 x i1> <i1 true, i1 true, i1 true>, <3 x i1> [[B:%.*]]
 ; CHECK-NEXT:    [[OR:%.*]] = select <3 x i1> [[C:%.*]], <3 x i1> [[TMP1]], <3 x i1> zeroinitializer
->>>>>>> e1acf65b
 ; CHECK-NEXT:    ret <3 x i1> [[OR]]
 ;
   %ac = and <3 x i1> %c, %a
@@ -530,9 +504,8 @@
 
 define <3 x i1> @logic_or_logic_and_vector_poison2(<3 x i1> %c, <3 x i1> %a, <3 x i1> %b) {
 ; CHECK-LABEL: @logic_or_logic_and_vector_poison2(
-; CHECK-NEXT:    [[AC:%.*]] = select <3 x i1> [[C:%.*]], <3 x i1> <i1 true, i1 true, i1 true>, <3 x i1> [[A:%.*]]
-; CHECK-NEXT:    [[BC:%.*]] = select <3 x i1> [[C]], <3 x i1> <i1 true, i1 poison, i1 true>, <3 x i1> [[B:%.*]]
-; CHECK-NEXT:    [[OR:%.*]] = select <3 x i1> [[AC]], <3 x i1> [[BC]], <3 x i1> zeroinitializer
+; CHECK-NEXT:    [[BC:%.*]] = select <3 x i1> [[A:%.*]], <3 x i1> [[B:%.*]], <3 x i1> zeroinitializer
+; CHECK-NEXT:    [[OR:%.*]] = select <3 x i1> [[C:%.*]], <3 x i1> <i1 true, i1 poison, i1 true>, <3 x i1> [[BC]]
 ; CHECK-NEXT:    ret <3 x i1> [[OR]]
 ;
   %ac = select <3 x i1> %c, <3 x i1> <i1 true, i1 true, i1 true>, <3 x i1> %a
@@ -574,14 +547,8 @@
 
 define i1 @or_logic_or_logic_and_1(i1 %c, i1 %a, i1 %b) {
 ; CHECK-LABEL: @or_logic_or_logic_and_1(
-<<<<<<< HEAD
-; CHECK-NEXT:    [[AC:%.*]] = or i1 [[C:%.*]], [[A:%.*]]
-; CHECK-NEXT:    [[BC:%.*]] = select i1 [[C]], i1 true, i1 [[B:%.*]]
-; CHECK-NEXT:    [[OR:%.*]] = select i1 [[AC]], i1 [[BC]], i1 false
-=======
-; CHECK-NEXT:    [[TMP1:%.*]] = select i1 [[A:%.*]], i1 [[B:%.*]], i1 false
-; CHECK-NEXT:    [[OR:%.*]] = select i1 [[C:%.*]], i1 true, i1 [[TMP1]]
->>>>>>> e1acf65b
+; CHECK-NEXT:    [[TMP1:%.*]] = select i1 [[A:%.*]], i1 [[B:%.*]], i1 false
+; CHECK-NEXT:    [[OR:%.*]] = select i1 [[C:%.*]], i1 true, i1 [[TMP1]]
 ; CHECK-NEXT:    ret i1 [[OR]]
 ;
   %ac = or i1 %c, %a
@@ -676,14 +643,8 @@
 
 define <3 x i1> @or_logic_or_logic_and_vector(<3 x i1> %c, <3 x i1> %a, <3 x i1> %b) {
 ; CHECK-LABEL: @or_logic_or_logic_and_vector(
-<<<<<<< HEAD
-; CHECK-NEXT:    [[AC:%.*]] = or <3 x i1> [[C:%.*]], [[A:%.*]]
-; CHECK-NEXT:    [[BC:%.*]] = select <3 x i1> [[C]], <3 x i1> <i1 true, i1 true, i1 true>, <3 x i1> [[B:%.*]]
-; CHECK-NEXT:    [[OR:%.*]] = select <3 x i1> [[AC]], <3 x i1> [[BC]], <3 x i1> zeroinitializer
-=======
 ; CHECK-NEXT:    [[TMP1:%.*]] = select <3 x i1> [[A:%.*]], <3 x i1> [[B:%.*]], <3 x i1> zeroinitializer
 ; CHECK-NEXT:    [[OR:%.*]] = select <3 x i1> [[C:%.*]], <3 x i1> <i1 true, i1 true, i1 true>, <3 x i1> [[TMP1]]
->>>>>>> e1acf65b
 ; CHECK-NEXT:    ret <3 x i1> [[OR]]
 ;
   %ac = or <3 x i1> %c, %a
@@ -694,9 +655,8 @@
 
 define <3 x i1> @or_logic_or_logic_and_vector_poison1(<3 x i1> %c, <3 x i1> %a, <3 x i1> %b) {
 ; CHECK-LABEL: @or_logic_or_logic_and_vector_poison1(
-; CHECK-NEXT:    [[AC:%.*]] = or <3 x i1> [[C:%.*]], [[A:%.*]]
-; CHECK-NEXT:    [[BC:%.*]] = select <3 x i1> [[C]], <3 x i1> <i1 true, i1 poison, i1 true>, <3 x i1> [[B:%.*]]
-; CHECK-NEXT:    [[OR:%.*]] = select <3 x i1> [[AC]], <3 x i1> [[BC]], <3 x i1> zeroinitializer
+; CHECK-NEXT:    [[BC:%.*]] = select <3 x i1> [[A:%.*]], <3 x i1> [[B:%.*]], <3 x i1> zeroinitializer
+; CHECK-NEXT:    [[OR:%.*]] = select <3 x i1> [[C:%.*]], <3 x i1> <i1 true, i1 poison, i1 true>, <3 x i1> [[BC]]
 ; CHECK-NEXT:    ret <3 x i1> [[OR]]
 ;
   %ac = or <3 x i1> %c, %a
@@ -707,14 +667,8 @@
 
 define <3 x i1> @or_logic_or_logic_and_vector_poison2(<3 x i1> %c, <3 x i1> %a, <3 x i1> %b) {
 ; CHECK-LABEL: @or_logic_or_logic_and_vector_poison2(
-<<<<<<< HEAD
-; CHECK-NEXT:    [[AC:%.*]] = or <3 x i1> [[C:%.*]], [[A:%.*]]
-; CHECK-NEXT:    [[BC:%.*]] = select <3 x i1> [[C]], <3 x i1> <i1 true, i1 true, i1 true>, <3 x i1> [[B:%.*]]
-; CHECK-NEXT:    [[OR:%.*]] = select <3 x i1> [[AC]], <3 x i1> [[BC]], <3 x i1> <i1 false, i1 false, i1 poison>
-=======
 ; CHECK-NEXT:    [[TMP1:%.*]] = select <3 x i1> [[A:%.*]], <3 x i1> [[B:%.*]], <3 x i1> zeroinitializer
 ; CHECK-NEXT:    [[OR:%.*]] = select <3 x i1> [[C:%.*]], <3 x i1> <i1 true, i1 true, i1 true>, <3 x i1> [[TMP1]]
->>>>>>> e1acf65b
 ; CHECK-NEXT:    ret <3 x i1> [[OR]]
 ;
   %ac = or <3 x i1> %c, %a
