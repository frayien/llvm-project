; NOTE: Assertions have been autogenerated by utils/update_test_checks.py
; RUN: opt < %s -passes=vector-combine -S -mtriple=x86_64-- -mattr=sse2 | FileCheck %s --check-prefixes=CHECK,SSE
; RUN: opt < %s -passes=vector-combine -S -mtriple=x86_64-- -mattr=avx2 | FileCheck %s --check-prefixes=CHECK,AVX

define i1 @fcmp_and_v2f64(<2 x double> %a) {
; SSE-LABEL: @fcmp_and_v2f64(
; SSE-NEXT:    [[E1:%.*]] = extractelement <2 x double> [[A:%.*]], i32 0
; SSE-NEXT:    [[E2:%.*]] = extractelement <2 x double> [[A]], i32 1
; SSE-NEXT:    [[CMP1:%.*]] = fcmp olt double [[E1]], 4.200000e+01
; SSE-NEXT:    [[CMP2:%.*]] = fcmp olt double [[E2]], -8.000000e+00
; SSE-NEXT:    [[R:%.*]] = and i1 [[CMP1]], [[CMP2]]
; SSE-NEXT:    ret i1 [[R]]
;
; AVX-LABEL: @fcmp_and_v2f64(
; AVX-NEXT:    [[TMP1:%.*]] = fcmp olt <2 x double> [[A:%.*]], <double 4.200000e+01, double -8.000000e+00>
; AVX-NEXT:    [[SHIFT:%.*]] = shufflevector <2 x i1> [[TMP1]], <2 x i1> poison, <2 x i32> <i32 1, i32 poison>
; AVX-NEXT:    [[TMP2:%.*]] = and <2 x i1> [[TMP1]], [[SHIFT]]
; AVX-NEXT:    [[R:%.*]] = extractelement <2 x i1> [[TMP2]], i64 0
; AVX-NEXT:    ret i1 [[R]]
;
  %e1 = extractelement <2 x double> %a, i32 0
  %e2 = extractelement <2 x double> %a, i32 1
  %cmp1 = fcmp olt double %e1, 42.0
  %cmp2 = fcmp olt double %e2, -8.0
  %r = and i1 %cmp1, %cmp2
  ret i1 %r
}

define i1 @fcmp_or_v4f64(<4 x double> %a) {
; SSE-LABEL: @fcmp_or_v4f64(
; SSE-NEXT:    [[E1:%.*]] = extractelement <4 x double> [[A:%.*]], i32 0
; SSE-NEXT:    [[E2:%.*]] = extractelement <4 x double> [[A]], i64 2
; SSE-NEXT:    [[CMP1:%.*]] = fcmp olt double [[E1]], 4.200000e+01
; SSE-NEXT:    [[CMP2:%.*]] = fcmp olt double [[E2]], -8.000000e+00
; SSE-NEXT:    [[R:%.*]] = or i1 [[CMP1]], [[CMP2]]
; SSE-NEXT:    ret i1 [[R]]
;
; AVX-LABEL: @fcmp_or_v4f64(
; AVX-NEXT:    [[TMP1:%.*]] = fcmp olt <4 x double> [[A:%.*]], <double 4.200000e+01, double poison, double -8.000000e+00, double poison>
; AVX-NEXT:    [[SHIFT:%.*]] = shufflevector <4 x i1> [[TMP1]], <4 x i1> poison, <4 x i32> <i32 2, i32 poison, i32 poison, i32 poison>
; AVX-NEXT:    [[TMP2:%.*]] = or <4 x i1> [[TMP1]], [[SHIFT]]
; AVX-NEXT:    [[R:%.*]] = extractelement <4 x i1> [[TMP2]], i64 0
; AVX-NEXT:    ret i1 [[R]]
;
  %e1 = extractelement <4 x double> %a, i32 0
  %e2 = extractelement <4 x double> %a, i64 2
  %cmp1 = fcmp olt double %e1, 42.0
  %cmp2 = fcmp olt double %e2, -8.0
  %r = or i1 %cmp1, %cmp2
  ret i1 %r
}

define i1 @icmp_xor_v4i32(<4 x i32> %a) {
; CHECK-LABEL: @icmp_xor_v4i32(
; CHECK-NEXT:    [[TMP1:%.*]] = icmp sgt <4 x i32> [[A:%.*]], <i32 poison, i32 -8, i32 poison, i32 42>
; CHECK-NEXT:    [[SHIFT:%.*]] = shufflevector <4 x i1> [[TMP1]], <4 x i1> poison, <4 x i32> <i32 poison, i32 3, i32 poison, i32 poison>
; CHECK-NEXT:    [[TMP2:%.*]] = xor <4 x i1> [[SHIFT]], [[TMP1]]
; CHECK-NEXT:    [[R:%.*]] = extractelement <4 x i1> [[TMP2]], i64 1
; CHECK-NEXT:    ret i1 [[R]]
;
  %e1 = extractelement <4 x i32> %a, i32 3
  %e2 = extractelement <4 x i32> %a, i32 1
  %cmp1 = icmp sgt i32 %e1, 42
  %cmp2 = icmp sgt i32 %e2, -8
  %r = xor i1 %cmp1, %cmp2
  ret i1 %r
}

; add is not canonical (should be xor), but that is ok.

define i1 @icmp_add_v8i32(<8 x i32> %a) {
; SSE-LABEL: @icmp_add_v8i32(
; SSE-NEXT:    [[E1:%.*]] = extractelement <8 x i32> [[A:%.*]], i32 7
; SSE-NEXT:    [[E2:%.*]] = extractelement <8 x i32> [[A]], i32 2
; SSE-NEXT:    [[CMP1:%.*]] = icmp eq i32 [[E1]], 42
; SSE-NEXT:    [[CMP2:%.*]] = icmp eq i32 [[E2]], -8
; SSE-NEXT:    [[R:%.*]] = add i1 [[CMP1]], [[CMP2]]
; SSE-NEXT:    ret i1 [[R]]
;
; AVX-LABEL: @icmp_add_v8i32(
; AVX-NEXT:    [[TMP1:%.*]] = icmp eq <8 x i32> [[A:%.*]], <i32 poison, i32 poison, i32 -8, i32 poison, i32 poison, i32 poison, i32 poison, i32 42>
; AVX-NEXT:    [[SHIFT:%.*]] = shufflevector <8 x i1> [[TMP1]], <8 x i1> poison, <8 x i32> <i32 poison, i32 poison, i32 7, i32 poison, i32 poison, i32 poison, i32 poison, i32 poison>
; AVX-NEXT:    [[TMP2:%.*]] = add <8 x i1> [[SHIFT]], [[TMP1]]
; AVX-NEXT:    [[R:%.*]] = extractelement <8 x i1> [[TMP2]], i64 2
; AVX-NEXT:    ret i1 [[R]]
;
  %e1 = extractelement <8 x i32> %a, i32 7
  %e2 = extractelement <8 x i32> %a, i32 2
  %cmp1 = icmp eq i32 %e1, 42
  %cmp2 = icmp eq i32 %e2, -8
  %r = add i1 %cmp1, %cmp2
  ret i1 %r
}

declare void @use()

define i1 @fcmp_and_v2f64_multiuse(<2 x double> %a) {
; SSE-LABEL: @fcmp_and_v2f64_multiuse(
; SSE-NEXT:    [[E1:%.*]] = extractelement <2 x double> [[A:%.*]], i32 0
; SSE-NEXT:    call void @use(double [[E1]])
; SSE-NEXT:    [[E2:%.*]] = extractelement <2 x double> [[A]], i32 1
; SSE-NEXT:    [[CMP1:%.*]] = fcmp olt double [[E1]], 4.200000e+01
; SSE-NEXT:    [[CMP2:%.*]] = fcmp olt double [[E2]], -8.000000e+00
; SSE-NEXT:    [[R:%.*]] = and i1 [[CMP1]], [[CMP2]]
; SSE-NEXT:    call void @use(i1 [[R]])
; SSE-NEXT:    ret i1 [[R]]
;
; AVX-LABEL: @fcmp_and_v2f64_multiuse(
; AVX-NEXT:    [[E1:%.*]] = extractelement <2 x double> [[A:%.*]], i32 0
; AVX-NEXT:    call void @use(double [[E1]])
; AVX-NEXT:    [[TMP1:%.*]] = fcmp olt <2 x double> [[A]], <double 4.200000e+01, double -8.000000e+00>
; AVX-NEXT:    [[SHIFT:%.*]] = shufflevector <2 x i1> [[TMP1]], <2 x i1> poison, <2 x i32> <i32 1, i32 poison>
; AVX-NEXT:    [[TMP2:%.*]] = and <2 x i1> [[TMP1]], [[SHIFT]]
; AVX-NEXT:    [[R:%.*]] = extractelement <2 x i1> [[TMP2]], i64 0
; AVX-NEXT:    call void @use(i1 [[R]])
; AVX-NEXT:    ret i1 [[R]]
;
  %e1 = extractelement <2 x double> %a, i32 0
  call void @use(double %e1)
  %e2 = extractelement <2 x double> %a, i32 1
  %cmp1 = fcmp olt double %e1, 42.0
  %cmp2 = fcmp olt double %e2, -8.0
  %r = and i1 %cmp1, %cmp2
  call void @use(i1 %r)
  ret i1 %r
}

define i1 @icmp_xor_v4i32_multiuse(<4 x i32> %a) {
; CHECK-LABEL: @icmp_xor_v4i32_multiuse(
; CHECK-NEXT:    [[E2:%.*]] = extractelement <4 x i32> [[A:%.*]], i32 1
; CHECK-NEXT:    call void @use(i32 [[E2]])
; CHECK-NEXT:    [[TMP1:%.*]] = icmp sgt <4 x i32> [[A]], <i32 poison, i32 -8, i32 poison, i32 42>
; CHECK-NEXT:    [[SHIFT:%.*]] = shufflevector <4 x i1> [[TMP1]], <4 x i1> poison, <4 x i32> <i32 poison, i32 3, i32 poison, i32 poison>
<<<<<<< HEAD
; CHECK-NEXT:    [[TMP2:%.*]] = xor <4 x i1> [[TMP1]], [[SHIFT]]
=======
; CHECK-NEXT:    [[TMP2:%.*]] = xor <4 x i1> [[SHIFT]], [[TMP1]]
>>>>>>> ce7c17d5
; CHECK-NEXT:    [[R:%.*]] = extractelement <4 x i1> [[TMP2]], i64 1
; CHECK-NEXT:    call void @use(i1 [[R]])
; CHECK-NEXT:    ret i1 [[R]]
;
  %e1 = extractelement <4 x i32> %a, i32 3
  %e2 = extractelement <4 x i32> %a, i32 1
  call void @use(i32 %e2)
  %cmp1 = icmp sgt i32 %e1, 42
  %cmp2 = icmp sgt i32 %e2, -8
  %r = xor i1 %cmp1, %cmp2
  call void @use(i1 %r)
  ret i1 %r
}

; Negative test - this could CSE/simplify.

define i1 @same_extract_index(<4 x i32> %a) {
; CHECK-LABEL: @same_extract_index(
; CHECK-NEXT:    [[E1:%.*]] = extractelement <4 x i32> [[A:%.*]], i32 2
; CHECK-NEXT:    [[E2:%.*]] = extractelement <4 x i32> [[A]], i32 2
; CHECK-NEXT:    [[CMP1:%.*]] = icmp ugt i32 [[E1]], 42
; CHECK-NEXT:    [[CMP2:%.*]] = icmp ugt i32 [[E2]], -8
; CHECK-NEXT:    [[R:%.*]] = and i1 [[CMP1]], [[CMP2]]
; CHECK-NEXT:    ret i1 [[R]]
;
  %e1 = extractelement <4 x i32> %a, i32 2
  %e2 = extractelement <4 x i32> %a, i32 2
  %cmp1 = icmp ugt i32 %e1, 42
  %cmp2 = icmp ugt i32 %e2, -8
  %r = and i1 %cmp1, %cmp2
  ret i1 %r
}

; Negative test - need identical predicates.

define i1 @different_preds(<4 x i32> %a) {
; CHECK-LABEL: @different_preds(
; CHECK-NEXT:    [[E1:%.*]] = extractelement <4 x i32> [[A:%.*]], i32 1
; CHECK-NEXT:    [[E2:%.*]] = extractelement <4 x i32> [[A]], i32 2
; CHECK-NEXT:    [[CMP1:%.*]] = icmp sgt i32 [[E1]], 42
; CHECK-NEXT:    [[CMP2:%.*]] = icmp ugt i32 [[E2]], -8
; CHECK-NEXT:    [[R:%.*]] = and i1 [[CMP1]], [[CMP2]]
; CHECK-NEXT:    ret i1 [[R]]
;
  %e1 = extractelement <4 x i32> %a, i32 1
  %e2 = extractelement <4 x i32> %a, i32 2
  %cmp1 = icmp sgt i32 %e1, 42
  %cmp2 = icmp ugt i32 %e2, -8
  %r = and i1 %cmp1, %cmp2
  ret i1 %r
}

; Negative test - need 1 source vector.

define i1 @different_source_vec(<4 x i32> %a, <4 x i32> %b) {
; CHECK-LABEL: @different_source_vec(
; CHECK-NEXT:    [[E1:%.*]] = extractelement <4 x i32> [[A:%.*]], i32 1
; CHECK-NEXT:    [[E2:%.*]] = extractelement <4 x i32> [[B:%.*]], i32 2
; CHECK-NEXT:    [[CMP1:%.*]] = icmp sgt i32 [[E1]], 42
; CHECK-NEXT:    [[CMP2:%.*]] = icmp sgt i32 [[E2]], -8
; CHECK-NEXT:    [[R:%.*]] = and i1 [[CMP1]], [[CMP2]]
; CHECK-NEXT:    ret i1 [[R]]
;
  %e1 = extractelement <4 x i32> %a, i32 1
  %e2 = extractelement <4 x i32> %b, i32 2
  %cmp1 = icmp sgt i32 %e1, 42
  %cmp2 = icmp sgt i32 %e2, -8
  %r = and i1 %cmp1, %cmp2
  ret i1 %r
}<|MERGE_RESOLUTION|>--- conflicted
+++ resolved
@@ -131,11 +131,7 @@
 ; CHECK-NEXT:    call void @use(i32 [[E2]])
 ; CHECK-NEXT:    [[TMP1:%.*]] = icmp sgt <4 x i32> [[A]], <i32 poison, i32 -8, i32 poison, i32 42>
 ; CHECK-NEXT:    [[SHIFT:%.*]] = shufflevector <4 x i1> [[TMP1]], <4 x i1> poison, <4 x i32> <i32 poison, i32 3, i32 poison, i32 poison>
-<<<<<<< HEAD
-; CHECK-NEXT:    [[TMP2:%.*]] = xor <4 x i1> [[TMP1]], [[SHIFT]]
-=======
 ; CHECK-NEXT:    [[TMP2:%.*]] = xor <4 x i1> [[SHIFT]], [[TMP1]]
->>>>>>> ce7c17d5
 ; CHECK-NEXT:    [[R:%.*]] = extractelement <4 x i1> [[TMP2]], i64 1
 ; CHECK-NEXT:    call void @use(i1 [[R]])
 ; CHECK-NEXT:    ret i1 [[R]]
