; NOTE: Assertions have been autogenerated by utils/update_test_checks.py UTC_ARGS: --version 5
; RUN: opt -passes=gvn -S < %s | FileCheck %s

define i32 @f1(i32 %x) {
; CHECK-LABEL: define i32 @f1(
; CHECK-SAME: i32 [[X:%.*]]) {
; CHECK-NEXT:  [[BB0:.*:]]
; CHECK-NEXT:    [[CMP:%.*]] = icmp eq i32 [[X]], 0
; CHECK-NEXT:    br i1 [[CMP]], label %[[BB2:.*]], label %[[BB1:.*]]
; CHECK:       [[BB1]]:
; CHECK-NEXT:    br label %[[BB2]]
; CHECK:       [[BB2]]:
; CHECK-NEXT:    ret i32 [[X]]
;
bb0:
  %cmp = icmp eq i32 %x, 0
  br i1 %cmp, label %bb2, label %bb1
bb1:
  br label %bb2
bb2:
  %cond = phi i32 [ %x, %bb0 ], [ 0, %bb1 ]
  %foo = add i32 %cond, %x
  ret i32 %foo
}

define i32 @f2(i32 %x) {
; CHECK-LABEL: define i32 @f2(
; CHECK-SAME: i32 [[X:%.*]]) {
; CHECK-NEXT:  [[BB0:.*:]]
; CHECK-NEXT:    [[CMP:%.*]] = icmp ne i32 [[X]], 0
; CHECK-NEXT:    br i1 [[CMP]], label %[[BB1:.*]], label %[[BB2:.*]]
; CHECK:       [[BB1]]:
; CHECK-NEXT:    br label %[[BB2]]
; CHECK:       [[BB2]]:
; CHECK-NEXT:    ret i32 [[X]]
;
bb0:
  %cmp = icmp ne i32 %x, 0
  br i1 %cmp, label %bb1, label %bb2
bb1:
  br label %bb2
bb2:
  %cond = phi i32 [ %x, %bb0 ], [ 0, %bb1 ]
  %foo = add i32 %cond, %x
  ret i32 %foo
}

define i32 @f3(i32 %x) {
; CHECK-LABEL: define i32 @f3(
; CHECK-SAME: i32 [[X:%.*]]) {
; CHECK-NEXT:  [[BB0:.*:]]
; CHECK-NEXT:    switch i32 [[X]], label %[[BB1:.*]] [
; CHECK-NEXT:      i32 0, label %[[BB2:.*]]
; CHECK-NEXT:    ]
; CHECK:       [[BB1]]:
; CHECK-NEXT:    br label %[[BB2]]
; CHECK:       [[BB2]]:
; CHECK-NEXT:    ret i32 [[X]]
;
bb0:
  switch i32 %x, label %bb1 [ i32 0, label %bb2]
bb1:
  br label %bb2
bb2:
  %cond = phi i32 [ %x, %bb0 ], [ 0, %bb1 ]
  %foo = add i32 %cond, %x
  ret i32 %foo
}

declare void @g(i1)
define void @f4(ptr %x)  {
; CHECK-LABEL: define void @f4(
; CHECK-SAME: ptr [[X:%.*]]) {
; CHECK-NEXT:  [[BB0:.*:]]
; CHECK-NEXT:    [[Y:%.*]] = icmp eq ptr null, [[X]]
; CHECK-NEXT:    br i1 [[Y]], label %[[BB2:.*]], label %[[BB1:.*]]
; CHECK:       [[BB1]]:
; CHECK-NEXT:    br label %[[BB2]]
; CHECK:       [[BB2]]:
; CHECK-NEXT:    call void @g(i1 [[Y]])
; CHECK-NEXT:    ret void
;
bb0:
  %y = icmp eq ptr null, %x
  br i1 %y, label %bb2, label %bb1
bb1:
  br label %bb2
bb2:
  %zed = icmp eq ptr null, %x
  call void @g(i1 %zed)
  ret void
}

define double @fcmp_oeq_not_zero(double %x, double %y) {
; CHECK-LABEL: define double @fcmp_oeq_not_zero(
; CHECK-SAME: double [[X:%.*]], double [[Y:%.*]]) {
; CHECK-NEXT:  [[ENTRY:.*]]:
; CHECK-NEXT:    [[CMP:%.*]] = fcmp oeq double [[Y]], 2.000000e+00
; CHECK-NEXT:    br i1 [[CMP]], label %[[IF:.*]], label %[[RETURN:.*]]
; CHECK:       [[IF]]:
; CHECK-NEXT:    [[DIV:%.*]] = fdiv double [[X]], 2.000000e+00
; CHECK-NEXT:    br label %[[RETURN]]
; CHECK:       [[RETURN]]:
; CHECK-NEXT:    [[RETVAL:%.*]] = phi double [ [[DIV]], %[[IF]] ], [ [[X]], %[[ENTRY]] ]
; CHECK-NEXT:    ret double [[RETVAL]]
;
entry:
  %cmp = fcmp oeq double %y, 2.0
  br i1 %cmp, label %if, label %return

if:
  %div = fdiv double %x, %y
  br label %return

return:
  %retval = phi double [ %div, %if ], [ %x, %entry ]
  ret double %retval
}

define double @fcmp_une_not_zero(double %x, double %y) {
; CHECK-LABEL: define double @fcmp_une_not_zero(
; CHECK-SAME: double [[X:%.*]], double [[Y:%.*]]) {
; CHECK-NEXT:  [[ENTRY:.*]]:
; CHECK-NEXT:    [[CMP:%.*]] = fcmp une double [[Y]], 2.000000e+00
; CHECK-NEXT:    br i1 [[CMP]], label %[[RETURN:.*]], label %[[ELSE:.*]]
; CHECK:       [[ELSE]]:
; CHECK-NEXT:    [[DIV:%.*]] = fdiv double [[X]], 2.000000e+00
; CHECK-NEXT:    br label %[[RETURN]]
; CHECK:       [[RETURN]]:
; CHECK-NEXT:    [[RETVAL:%.*]] = phi double [ [[DIV]], %[[ELSE]] ], [ [[X]], %[[ENTRY]] ]
; CHECK-NEXT:    ret double [[RETVAL]]
;
entry:
  %cmp = fcmp une double %y, 2.0
  br i1 %cmp, label %return, label %else

else:
  %div = fdiv double %x, %y
  br label %return

return:
  %retval = phi double [ %div, %else ], [ %x, %entry ]
  ret double %retval
}

define double @fcmp_one_possibly_nan(double %x, double %y) {
; CHECK-LABEL: define double @fcmp_one_possibly_nan(
; CHECK-SAME: double [[X:%.*]], double [[Y:%.*]]) {
; CHECK-NEXT:  [[ENTRY:.*]]:
; CHECK-NEXT:    [[CMP:%.*]] = fcmp one double [[Y]], 2.000000e+00
; CHECK-NEXT:    br i1 [[CMP]], label %[[RETURN:.*]], label %[[ELSE:.*]]
; CHECK:       [[ELSE]]:
; CHECK-NEXT:    [[DIV:%.*]] = fdiv double [[X]], [[Y]]
; CHECK-NEXT:    br label %[[RETURN]]
; CHECK:       [[RETURN]]:
; CHECK-NEXT:    [[RETVAL:%.*]] = phi double [ [[DIV]], %[[ELSE]] ], [ [[X]], %[[ENTRY]] ]
; CHECK-NEXT:    ret double [[RETVAL]]
;
entry:
  %cmp = fcmp one double %y, 2.0
  br i1 %cmp, label %return, label %else

else:
  %div = fdiv double %x, %y
  br label %return

return:
  %retval = phi double [ %div, %else ], [ %x, %entry ]
  ret double %retval
}

define double @fcmp_one_not_zero_or_nan(double %x, double %y) {
; CHECK-LABEL: define double @fcmp_one_not_zero_or_nan(
; CHECK-SAME: double [[X:%.*]], double [[Y:%.*]]) {
; CHECK-NEXT:  [[ENTRY:.*]]:
; CHECK-NEXT:    [[CMP:%.*]] = fcmp nnan one double [[Y]], 2.000000e+00
; CHECK-NEXT:    br i1 [[CMP]], label %[[RETURN:.*]], label %[[ELSE:.*]]
; CHECK:       [[ELSE]]:
; CHECK-NEXT:    [[DIV:%.*]] = fdiv double [[X]], 2.000000e+00
; CHECK-NEXT:    br label %[[RETURN]]
; CHECK:       [[RETURN]]:
; CHECK-NEXT:    [[RETVAL:%.*]] = phi double [ [[DIV]], %[[ELSE]] ], [ [[X]], %[[ENTRY]] ]
; CHECK-NEXT:    ret double [[RETVAL]]
;
entry:
  %cmp = fcmp nnan one double %y, 2.0
  br i1 %cmp, label %return, label %else

else:
  %div = fdiv double %x, %y
  br label %return

return:
  %retval = phi double [ %div, %else ], [ %x, %entry ]
  ret double %retval
}

; PR22376 - We can't propagate zero constants because -0.0
; compares equal to 0.0. If %y is -0.0 in this test case,
; we would produce the wrong sign on the infinity return value.
define double @fcmp_oeq_zero(double %x, double %y) {
; CHECK-LABEL: define double @fcmp_oeq_zero(
; CHECK-SAME: double [[X:%.*]], double [[Y:%.*]]) {
; CHECK-NEXT:  [[ENTRY:.*]]:
; CHECK-NEXT:    [[CMP:%.*]] = fcmp oeq double [[Y]], 0.000000e+00
; CHECK-NEXT:    br i1 [[CMP]], label %[[IF:.*]], label %[[RETURN:.*]]
; CHECK:       [[IF]]:
; CHECK-NEXT:    [[DIV:%.*]] = fdiv double [[X]], [[Y]]
; CHECK-NEXT:    br label %[[RETURN]]
; CHECK:       [[RETURN]]:
; CHECK-NEXT:    [[RETVAL:%.*]] = phi double [ [[DIV]], %[[IF]] ], [ [[X]], %[[ENTRY]] ]
; CHECK-NEXT:    ret double [[RETVAL]]
;
entry:
  %cmp = fcmp oeq double %y, 0.0
  br i1 %cmp, label %if, label %return

if:
  %div = fdiv double %x, %y
  br label %return

return:
  %retval = phi double [ %div, %if ], [ %x, %entry ]
  ret double %retval
<<<<<<< HEAD
=======
}

; Denormals may be flushed to zero in some cases by the backend.
; Hence, treat denormals as 0.
define float @fcmp_oeq_denormal(float %x, float %y) {
; CHECK-LABEL: define float @fcmp_oeq_denormal(
; CHECK-SAME: float [[X:%.*]], float [[Y:%.*]]) {
; CHECK-NEXT:  [[ENTRY:.*]]:
; CHECK-NEXT:    [[CMP:%.*]] = fcmp oeq float [[Y]], 0x3800000000000000
; CHECK-NEXT:    br i1 [[CMP]], label %[[IF:.*]], label %[[RETURN:.*]]
; CHECK:       [[IF]]:
; CHECK-NEXT:    [[DIV:%.*]] = fdiv float [[X]], [[Y]]
; CHECK-NEXT:    br label %[[RETURN]]
; CHECK:       [[RETURN]]:
; CHECK-NEXT:    [[RETVAL:%.*]] = phi float [ [[DIV]], %[[IF]] ], [ [[X]], %[[ENTRY]] ]
; CHECK-NEXT:    ret float [[RETVAL]]
;
entry:
  %cmp = fcmp oeq float %y, 0x3800000000000000
  br i1 %cmp, label %if, label %return

if:
  %div = fdiv float %x, %y
  br label %return

return:
  %retval = phi float [ %div, %if ], [ %x, %entry ]
  ret float %retval
>>>>>>> ce7c17d5
}

define double @fcmp_une_zero(double %x, double %y) {
; CHECK-LABEL: define double @fcmp_une_zero(
; CHECK-SAME: double [[X:%.*]], double [[Y:%.*]]) {
; CHECK-NEXT:  [[ENTRY:.*]]:
; CHECK-NEXT:    [[CMP:%.*]] = fcmp une double [[Y]], -0.000000e+00
; CHECK-NEXT:    br i1 [[CMP]], label %[[RETURN:.*]], label %[[ELSE:.*]]
; CHECK:       [[ELSE]]:
; CHECK-NEXT:    [[DIV:%.*]] = fdiv double [[X]], [[Y]]
; CHECK-NEXT:    br label %[[RETURN]]
; CHECK:       [[RETURN]]:
; CHECK-NEXT:    [[RETVAL:%.*]] = phi double [ [[DIV]], %[[ELSE]] ], [ [[X]], %[[ENTRY]] ]
; CHECK-NEXT:    ret double [[RETVAL]]
;
entry:
  %cmp = fcmp une double %y, -0.0
  br i1 %cmp, label %return, label %else

else:
  %div = fdiv double %x, %y
  br label %return

return:
  %retval = phi double [ %div, %else ], [ %x, %entry ]
  ret double %retval
}

; We also cannot propagate a value if it's not a constant.
; This is because the value could be 0.0, -0.0, or a denormal.

define double @fcmp_oeq_maybe_zero(double %x, double %y, double %z1, double %z2) {
; CHECK-LABEL: define double @fcmp_oeq_maybe_zero(
; CHECK-SAME: double [[X:%.*]], double [[Y:%.*]], double [[Z1:%.*]], double [[Z2:%.*]]) {
; CHECK-NEXT:  [[ENTRY:.*]]:
; CHECK-NEXT:    [[Z:%.*]] = fadd double [[Z1]], [[Z2]]
; CHECK-NEXT:    [[CMP:%.*]] = fcmp oeq double [[Y]], [[Z]]
; CHECK-NEXT:    br i1 [[CMP]], label %[[IF:.*]], label %[[RETURN:.*]]
; CHECK:       [[IF]]:
; CHECK-NEXT:    [[DIV:%.*]] = fdiv double [[X]], [[Z]]
; CHECK-NEXT:    br label %[[RETURN]]
; CHECK:       [[RETURN]]:
; CHECK-NEXT:    [[RETVAL:%.*]] = phi double [ [[DIV]], %[[IF]] ], [ [[X]], %[[ENTRY]] ]
; CHECK-NEXT:    ret double [[RETVAL]]
;
entry:
  %z = fadd double %z1, %z2
  %cmp = fcmp oeq double %y, %z
  br i1 %cmp, label %if, label %return

if:
  %div = fdiv double %x, %z
  br label %return

return:
  %retval = phi double [ %div, %if ], [ %x, %entry ]
  ret double %retval
}

define double @fcmp_une_maybe_zero(double %x, double %y, double %z1, double %z2) {
; CHECK-LABEL: define double @fcmp_une_maybe_zero(
; CHECK-SAME: double [[X:%.*]], double [[Y:%.*]], double [[Z1:%.*]], double [[Z2:%.*]]) {
; CHECK-NEXT:  [[ENTRY:.*]]:
; CHECK-NEXT:    [[Z:%.*]] = fadd double [[Z1]], [[Z2]]
; CHECK-NEXT:    [[CMP:%.*]] = fcmp une double [[Y]], [[Z]]
; CHECK-NEXT:    br i1 [[CMP]], label %[[RETURN:.*]], label %[[ELSE:.*]]
; CHECK:       [[ELSE]]:
; CHECK-NEXT:    [[DIV:%.*]] = fdiv double [[X]], [[Z]]
; CHECK-NEXT:    br label %[[RETURN]]
; CHECK:       [[RETURN]]:
; CHECK-NEXT:    [[RETVAL:%.*]] = phi double [ [[DIV]], %[[ELSE]] ], [ [[X]], %[[ENTRY]] ]
; CHECK-NEXT:    ret double [[RETVAL]]
;
entry:
  %z = fadd double %z1, %z2
  %cmp = fcmp une double %y, %z
  br i1 %cmp, label %return, label %else

else:
  %div = fdiv double %x, %z
  br label %return

return:
  %retval = phi double [ %div, %else ], [ %x, %entry ]
  ret double %retval
}


define double @fcmp_ueq_possibly_nan(double %x, double %y) {
; CHECK-LABEL: define double @fcmp_ueq_possibly_nan(
; CHECK-SAME: double [[X:%.*]], double [[Y:%.*]]) {
; CHECK-NEXT:  [[ENTRY:.*]]:
; CHECK-NEXT:    [[CMP:%.*]] = fcmp ueq double [[Y]], 2.000000e+00
; CHECK-NEXT:    br i1 [[CMP]], label %[[DO_DIV:.*]], label %[[RETURN:.*]]
; CHECK:       [[DO_DIV]]:
; CHECK-NEXT:    [[DIV:%.*]] = fdiv double [[X]], [[Y]]
; CHECK-NEXT:    br label %[[RETURN]]
; CHECK:       [[RETURN]]:
; CHECK-NEXT:    [[RETVAL:%.*]] = phi double [ [[DIV]], %[[DO_DIV]] ], [ [[X]], %[[ENTRY]] ]
; CHECK-NEXT:    ret double [[RETVAL]]
;
entry:
  %cmp = fcmp ueq double %y, 2.0
  br i1 %cmp, label %do_div, label %return

do_div:
  %div = fdiv double %x, %y
  br label %return

return:
  %retval = phi double [ %div, %do_div ], [ %x, %entry ]
  ret double %retval
}

define double @fcmp_ueq_not_zero_or_nan(double %x, double %y) {
; CHECK-LABEL: define double @fcmp_ueq_not_zero_or_nan(
; CHECK-SAME: double [[X:%.*]], double [[Y:%.*]]) {
; CHECK-NEXT:  [[ENTRY:.*]]:
; CHECK-NEXT:    [[CMP:%.*]] = fcmp nnan ueq double [[Y]], 2.000000e+00
; CHECK-NEXT:    br i1 [[CMP]], label %[[DO_DIV:.*]], label %[[RETURN:.*]]
; CHECK:       [[DO_DIV]]:
; CHECK-NEXT:    [[DIV:%.*]] = fdiv double [[X]], 2.000000e+00
; CHECK-NEXT:    br label %[[RETURN]]
; CHECK:       [[RETURN]]:
; CHECK-NEXT:    [[RETVAL:%.*]] = phi double [ [[DIV]], %[[DO_DIV]] ], [ [[X]], %[[ENTRY]] ]
; CHECK-NEXT:    ret double [[RETVAL]]
;
entry:
  %cmp = fcmp nnan ueq double %y, 2.0
  br i1 %cmp, label %do_div, label %return

do_div:
  %div = fdiv double %x, %y
  br label %return

return:
  %retval = phi double [ %div, %do_div ], [ %x, %entry ]
  ret double %retval
}<|MERGE_RESOLUTION|>--- conflicted
+++ resolved
@@ -222,8 +222,6 @@
 return:
   %retval = phi double [ %div, %if ], [ %x, %entry ]
   ret double %retval
-<<<<<<< HEAD
-=======
 }
 
 ; Denormals may be flushed to zero in some cases by the backend.
@@ -252,7 +250,6 @@
 return:
   %retval = phi float [ %div, %if ], [ %x, %entry ]
   ret float %retval
->>>>>>> ce7c17d5
 }
 
 define double @fcmp_une_zero(double %x, double %y) {
