; NOTE: Assertions have been autogenerated by utils/update_llc_test_checks.py
; RUN: llc -mtriple=riscv32 -target-abi=ilp32d -mattr=+v,+zfh,+zvfh,+f,+d -verify-machineinstrs < %s | FileCheck %s --check-prefixes=CHECK,RV32
; RUN: llc -mtriple=riscv64 -target-abi=lp64d -mattr=+v,+zfh,+zvfh,+f,+d -verify-machineinstrs < %s | FileCheck %s --check-prefixes=CHECK,RV64

define void @fp2si_v2f32_v2i32(ptr %x, ptr %y) {
; CHECK-LABEL: fp2si_v2f32_v2i32:
; CHECK:       # %bb.0:
; CHECK-NEXT:    vsetivli zero, 2, e32, mf2, ta, ma
; CHECK-NEXT:    vle32.v v8, (a0)
; CHECK-NEXT:    vmfne.vv v0, v8, v8
; CHECK-NEXT:    vfcvt.rtz.x.f.v v8, v8
; CHECK-NEXT:    vmerge.vim v8, v8, 0, v0
; CHECK-NEXT:    vse32.v v8, (a1)
; CHECK-NEXT:    ret
  %a = load <2 x float>, ptr %x
  %d = call <2 x i32> @llvm.fptosi.sat.v2i32.v2f32(<2 x float> %a)
  store <2 x i32> %d, ptr %y
  ret void
}
declare <2 x i32> @llvm.fptosi.sat.v2i32.v2f32(<2 x float>)

define void @fp2ui_v2f32_v2i32(ptr %x, ptr %y) {
; CHECK-LABEL: fp2ui_v2f32_v2i32:
; CHECK:       # %bb.0:
; CHECK-NEXT:    vsetivli zero, 2, e32, mf2, ta, ma
; CHECK-NEXT:    vle32.v v8, (a0)
; CHECK-NEXT:    vmfne.vv v0, v8, v8
; CHECK-NEXT:    vfcvt.rtz.xu.f.v v8, v8
; CHECK-NEXT:    vmerge.vim v8, v8, 0, v0
; CHECK-NEXT:    vse32.v v8, (a1)
; CHECK-NEXT:    ret
  %a = load <2 x float>, ptr %x
  %d = call <2 x i32> @llvm.fptoui.sat.v2i32.v2f32(<2 x float> %a)
  store <2 x i32> %d, ptr %y
  ret void
}
declare <2 x i32> @llvm.fptoui.sat.v2i32.v2f32(<2 x float>)

define void @fp2si_v8f32_v8i32(ptr %x, ptr %y) {
;
; CHECK-LABEL: fp2si_v8f32_v8i32:
; CHECK:       # %bb.0:
; CHECK-NEXT:    vsetivli zero, 8, e32, m2, ta, ma
; CHECK-NEXT:    vle32.v v8, (a0)
; CHECK-NEXT:    vmfne.vv v0, v8, v8
; CHECK-NEXT:    vfcvt.rtz.x.f.v v8, v8
; CHECK-NEXT:    vmerge.vim v8, v8, 0, v0
; CHECK-NEXT:    vse32.v v8, (a1)
; CHECK-NEXT:    ret
  %a = load <8 x float>, ptr %x
  %d = call <8 x i32> @llvm.fptosi.sat.v8i32.v8f32(<8 x float> %a)
  store <8 x i32> %d, ptr %y
  ret void
}
declare <8 x i32> @llvm.fptosi.sat.v8i32.v8f32(<8 x float>)

define void @fp2ui_v8f32_v8i32(ptr %x, ptr %y) {
;
; CHECK-LABEL: fp2ui_v8f32_v8i32:
; CHECK:       # %bb.0:
; CHECK-NEXT:    vsetivli zero, 8, e32, m2, ta, ma
; CHECK-NEXT:    vle32.v v8, (a0)
; CHECK-NEXT:    vmfne.vv v0, v8, v8
; CHECK-NEXT:    vfcvt.rtz.x.f.v v8, v8
; CHECK-NEXT:    vmerge.vim v8, v8, 0, v0
; CHECK-NEXT:    vse32.v v8, (a1)
; CHECK-NEXT:    ret
  %a = load <8 x float>, ptr %x
  %d = call <8 x i32> @llvm.fptosi.sat.v8i32.v8f32(<8 x float> %a)
  store <8 x i32> %d, ptr %y
  ret void
}
declare <8 x i32> @llvm.fptoui.sat.v8i32.v8f32(<8 x float>)

define void @fp2si_v2f32_v2i64(ptr %x, ptr %y) {
; CHECK-LABEL: fp2si_v2f32_v2i64:
; CHECK:       # %bb.0:
; CHECK-NEXT:    vsetivli zero, 2, e32, mf2, ta, ma
; CHECK-NEXT:    vle32.v v8, (a0)
; CHECK-NEXT:    vmfne.vv v0, v8, v8
; CHECK-NEXT:    vfwcvt.rtz.x.f.v v9, v8
; CHECK-NEXT:    vsetvli zero, zero, e64, m1, ta, ma
; CHECK-NEXT:    vmerge.vim v8, v9, 0, v0
; CHECK-NEXT:    vse64.v v8, (a1)
; CHECK-NEXT:    ret
  %a = load <2 x float>, ptr %x
  %d = call <2 x i64> @llvm.fptosi.sat.v2i64.v2f32(<2 x float> %a)
  store <2 x i64> %d, ptr %y
  ret void
}
declare <2 x i64> @llvm.fptosi.sat.v2i64.v2f32(<2 x float>)

define void @fp2ui_v2f32_v2i64(ptr %x, ptr %y) {
; CHECK-LABEL: fp2ui_v2f32_v2i64:
; CHECK:       # %bb.0:
; CHECK-NEXT:    vsetivli zero, 2, e32, mf2, ta, ma
; CHECK-NEXT:    vle32.v v8, (a0)
; CHECK-NEXT:    vmfne.vv v0, v8, v8
; CHECK-NEXT:    vfwcvt.rtz.xu.f.v v9, v8
; CHECK-NEXT:    vsetvli zero, zero, e64, m1, ta, ma
; CHECK-NEXT:    vmerge.vim v8, v9, 0, v0
; CHECK-NEXT:    vse64.v v8, (a1)
; CHECK-NEXT:    ret
  %a = load <2 x float>, ptr %x
  %d = call <2 x i64> @llvm.fptoui.sat.v2i64.v2f32(<2 x float> %a)
  store <2 x i64> %d, ptr %y
  ret void
}
declare <2 x i64> @llvm.fptoui.sat.v2i64.v2f32(<2 x float>)

define void @fp2si_v8f32_v8i64(ptr %x, ptr %y) {
;
; CHECK-LABEL: fp2si_v8f32_v8i64:
; CHECK:       # %bb.0:
; CHECK-NEXT:    vsetivli zero, 8, e32, m2, ta, ma
; CHECK-NEXT:    vle32.v v8, (a0)
; CHECK-NEXT:    vmfne.vv v0, v8, v8
; CHECK-NEXT:    vfwcvt.rtz.x.f.v v12, v8
; CHECK-NEXT:    vsetvli zero, zero, e64, m4, ta, ma
; CHECK-NEXT:    vmerge.vim v8, v12, 0, v0
; CHECK-NEXT:    vse64.v v8, (a1)
; CHECK-NEXT:    ret
  %a = load <8 x float>, ptr %x
  %d = call <8 x i64> @llvm.fptosi.sat.v8i64.v8f32(<8 x float> %a)
  store <8 x i64> %d, ptr %y
  ret void
}
declare <8 x i64> @llvm.fptosi.sat.v8i64.v8f32(<8 x float>)

define void @fp2ui_v8f32_v8i64(ptr %x, ptr %y) {
;
; CHECK-LABEL: fp2ui_v8f32_v8i64:
; CHECK:       # %bb.0:
; CHECK-NEXT:    vsetivli zero, 8, e32, m2, ta, ma
; CHECK-NEXT:    vle32.v v8, (a0)
; CHECK-NEXT:    vmfne.vv v0, v8, v8
; CHECK-NEXT:    vfwcvt.rtz.xu.f.v v12, v8
; CHECK-NEXT:    vsetvli zero, zero, e64, m4, ta, ma
; CHECK-NEXT:    vmerge.vim v8, v12, 0, v0
; CHECK-NEXT:    vse64.v v8, (a1)
; CHECK-NEXT:    ret
  %a = load <8 x float>, ptr %x
  %d = call <8 x i64> @llvm.fptoui.sat.v8i64.v8f32(<8 x float> %a)
  store <8 x i64> %d, ptr %y
  ret void
}
declare <8 x i64> @llvm.fptoui.sat.v8i64.v8f32(<8 x float>)

define void @fp2si_v2f16_v2i64(ptr %x, ptr %y) {
; CHECK-LABEL: fp2si_v2f16_v2i64:
; CHECK:       # %bb.0:
; CHECK-NEXT:    vsetivli zero, 2, e16, mf4, ta, ma
; CHECK-NEXT:    vle16.v v8, (a0)
; CHECK-NEXT:    vmfne.vv v0, v8, v8
; CHECK-NEXT:    vfwcvt.f.f.v v9, v8
; CHECK-NEXT:    vsetvli zero, zero, e32, mf2, ta, ma
; CHECK-NEXT:    vfwcvt.rtz.x.f.v v8, v9
; CHECK-NEXT:    vsetvli zero, zero, e64, m1, ta, ma
; CHECK-NEXT:    vmerge.vim v8, v8, 0, v0
; CHECK-NEXT:    vse64.v v8, (a1)
; CHECK-NEXT:    ret
  %a = load <2 x half>, ptr %x
  %d = call <2 x i64> @llvm.fptosi.sat.v2i64.v2f16(<2 x half> %a)
  store <2 x i64> %d, ptr %y
  ret void
}
declare <2 x i64> @llvm.fptosi.sat.v2i64.v2f16(<2 x half>)

define void @fp2ui_v2f16_v2i64(ptr %x, ptr %y) {
; CHECK-LABEL: fp2ui_v2f16_v2i64:
; CHECK:       # %bb.0:
; CHECK-NEXT:    vsetivli zero, 2, e16, mf4, ta, ma
; CHECK-NEXT:    vle16.v v8, (a0)
; CHECK-NEXT:    vmfne.vv v0, v8, v8
; CHECK-NEXT:    vfwcvt.f.f.v v9, v8
; CHECK-NEXT:    vsetvli zero, zero, e32, mf2, ta, ma
; CHECK-NEXT:    vfwcvt.rtz.xu.f.v v8, v9
; CHECK-NEXT:    vsetvli zero, zero, e64, m1, ta, ma
; CHECK-NEXT:    vmerge.vim v8, v8, 0, v0
; CHECK-NEXT:    vse64.v v8, (a1)
; CHECK-NEXT:    ret
  %a = load <2 x half>, ptr %x
  %d = call <2 x i64> @llvm.fptoui.sat.v2i64.v2f16(<2 x half> %a)
  store <2 x i64> %d, ptr %y
  ret void
}
declare <2 x i64> @llvm.fptoui.sat.v2i64.v2f16(<2 x half>)

define void @fp2si_v2f64_v2i8(ptr %x, ptr %y) {
; RV32-LABEL: fp2si_v2f64_v2i8:
; RV32:       # %bb.0:
; RV32-NEXT:    vsetivli zero, 2, e64, m1, ta, ma
; RV32-NEXT:    vle64.v v8, (a0)
; RV32-NEXT:    vslidedown.vi v9, v8, 1
; RV32-NEXT:    vfmv.f.s fa5, v9
; RV32-NEXT:    lui a0, %hi(.LCPI10_0)
; RV32-NEXT:    fld fa4, %lo(.LCPI10_0)(a0)
; RV32-NEXT:    lui a0, %hi(.LCPI10_1)
; RV32-NEXT:    fld fa3, %lo(.LCPI10_1)(a0)
; RV32-NEXT:    feq.d a0, fa5, fa5
; RV32-NEXT:    neg a0, a0
; RV32-NEXT:    fmax.d fa5, fa5, fa4
; RV32-NEXT:    fmin.d fa5, fa5, fa3
; RV32-NEXT:    fcvt.w.d a2, fa5, rtz
; RV32-NEXT:    and a0, a0, a2
; RV32-NEXT:    vfmv.f.s fa5, v8
; RV32-NEXT:    feq.d a2, fa5, fa5
; RV32-NEXT:    neg a2, a2
; RV32-NEXT:    fmax.d fa5, fa5, fa4
; RV32-NEXT:    fmin.d fa5, fa5, fa3
; RV32-NEXT:    fcvt.w.d a3, fa5, rtz
; RV32-NEXT:    and a2, a2, a3
; RV32-NEXT:    vsetvli zero, zero, e8, mf8, ta, ma
; RV32-NEXT:    vmv.v.x v8, a2
; RV32-NEXT:    vslide1down.vx v8, v8, a0
; RV32-NEXT:    vse8.v v8, (a1)
; RV32-NEXT:    ret
;
; RV64-LABEL: fp2si_v2f64_v2i8:
; RV64:       # %bb.0:
; RV64-NEXT:    vsetivli zero, 2, e64, m1, ta, ma
; RV64-NEXT:    vle64.v v8, (a0)
; RV64-NEXT:    vslidedown.vi v9, v8, 1
; RV64-NEXT:    vfmv.f.s fa5, v9
; RV64-NEXT:    lui a0, %hi(.LCPI10_0)
; RV64-NEXT:    fld fa4, %lo(.LCPI10_0)(a0)
; RV64-NEXT:    lui a0, %hi(.LCPI10_1)
; RV64-NEXT:    fld fa3, %lo(.LCPI10_1)(a0)
; RV64-NEXT:    feq.d a0, fa5, fa5
; RV64-NEXT:    neg a0, a0
; RV64-NEXT:    fmax.d fa5, fa5, fa4
; RV64-NEXT:    fmin.d fa5, fa5, fa3
; RV64-NEXT:    fcvt.l.d a2, fa5, rtz
; RV64-NEXT:    and a0, a0, a2
; RV64-NEXT:    vfmv.f.s fa5, v8
; RV64-NEXT:    feq.d a2, fa5, fa5
; RV64-NEXT:    negw a2, a2
; RV64-NEXT:    fmax.d fa5, fa5, fa4
; RV64-NEXT:    fmin.d fa5, fa5, fa3
; RV64-NEXT:    fcvt.l.d a3, fa5, rtz
; RV64-NEXT:    and a2, a2, a3
; RV64-NEXT:    vsetvli zero, zero, e8, mf8, ta, ma
; RV64-NEXT:    vmv.v.x v8, a2
; RV64-NEXT:    vslide1down.vx v8, v8, a0
; RV64-NEXT:    vse8.v v8, (a1)
; RV64-NEXT:    ret
  %a = load <2 x double>, ptr %x
  %d = call <2 x i8> @llvm.fptosi.sat.v2i8.v2f64(<2 x double> %a)
  store <2 x i8> %d, ptr %y
  ret void
}
declare <2 x i8> @llvm.fptosi.sat.v2i8.v2f64(<2 x double>)

define void @fp2ui_v2f64_v2i8(ptr %x, ptr %y) {
; RV32-LABEL: fp2ui_v2f64_v2i8:
; RV32:       # %bb.0:
; RV32-NEXT:    vsetivli zero, 2, e64, m1, ta, ma
; RV32-NEXT:    vle64.v v8, (a0)
; RV32-NEXT:    vslidedown.vi v9, v8, 1
; RV32-NEXT:    lui a0, %hi(.LCPI11_0)
; RV32-NEXT:    fld fa5, %lo(.LCPI11_0)(a0)
; RV32-NEXT:    vfmv.f.s fa4, v9
; RV32-NEXT:    fcvt.d.w fa3, zero
; RV32-NEXT:    fmax.d fa4, fa4, fa3
; RV32-NEXT:    fmin.d fa4, fa4, fa5
; RV32-NEXT:    fcvt.wu.d a0, fa4, rtz
; RV32-NEXT:    vfmv.f.s fa4, v8
; RV32-NEXT:    fmax.d fa4, fa4, fa3
; RV32-NEXT:    fmin.d fa5, fa4, fa5
; RV32-NEXT:    fcvt.wu.d a2, fa5, rtz
; RV32-NEXT:    vsetvli zero, zero, e8, mf8, ta, ma
; RV32-NEXT:    vmv.v.x v8, a2
; RV32-NEXT:    vslide1down.vx v8, v8, a0
; RV32-NEXT:    vse8.v v8, (a1)
; RV32-NEXT:    ret
;
; RV64-LABEL: fp2ui_v2f64_v2i8:
; RV64:       # %bb.0:
; RV64-NEXT:    vsetivli zero, 2, e64, m1, ta, ma
; RV64-NEXT:    vle64.v v8, (a0)
; RV64-NEXT:    vslidedown.vi v9, v8, 1
; RV64-NEXT:    lui a0, %hi(.LCPI11_0)
; RV64-NEXT:    fld fa5, %lo(.LCPI11_0)(a0)
; RV64-NEXT:    vfmv.f.s fa4, v9
; RV64-NEXT:    fmv.d.x fa3, zero
; RV64-NEXT:    fmax.d fa4, fa4, fa3
; RV64-NEXT:    fmin.d fa4, fa4, fa5
; RV64-NEXT:    fcvt.lu.d a0, fa4, rtz
; RV64-NEXT:    vfmv.f.s fa4, v8
; RV64-NEXT:    fmax.d fa4, fa4, fa3
; RV64-NEXT:    fmin.d fa5, fa4, fa5
; RV64-NEXT:    fcvt.lu.d a2, fa5, rtz
; RV64-NEXT:    vsetvli zero, zero, e8, mf8, ta, ma
; RV64-NEXT:    vmv.v.x v8, a2
; RV64-NEXT:    vslide1down.vx v8, v8, a0
; RV64-NEXT:    vse8.v v8, (a1)
; RV64-NEXT:    ret
  %a = load <2 x double>, ptr %x
  %d = call <2 x i8> @llvm.fptoui.sat.v2i8.v2f64(<2 x double> %a)
  store <2 x i8> %d, ptr %y
  ret void
}
declare <2 x i8> @llvm.fptoui.sat.v2i8.v2f64(<2 x double>)

define void @fp2si_v8f64_v8i8(ptr %x, ptr %y) {
;
; RV32-LABEL: fp2si_v8f64_v8i8:
; RV32:       # %bb.0:
; RV32-NEXT:    addi sp, sp, -128
; RV32-NEXT:    .cfi_def_cfa_offset 128
; RV32-NEXT:    sw ra, 124(sp) # 4-byte Folded Spill
; RV32-NEXT:    sw s0, 120(sp) # 4-byte Folded Spill
; RV32-NEXT:    .cfi_offset ra, -4
; RV32-NEXT:    .cfi_offset s0, -8
; RV32-NEXT:    addi s0, sp, 128
; RV32-NEXT:    .cfi_def_cfa s0, 0
; RV32-NEXT:    andi sp, sp, -64
; RV32-NEXT:    vsetivli zero, 8, e64, m4, ta, ma
; RV32-NEXT:    vle64.v v8, (a0)
; RV32-NEXT:    mv a0, sp
; RV32-NEXT:    vse64.v v8, (a0)
; RV32-NEXT:    vsetivli zero, 1, e64, m1, ta, ma
; RV32-NEXT:    vslidedown.vi v10, v8, 1
; RV32-NEXT:    vfmv.f.s fa3, v10
; RV32-NEXT:    lui a0, %hi(.LCPI12_0)
; RV32-NEXT:    fld fa5, %lo(.LCPI12_0)(a0)
; RV32-NEXT:    lui a0, %hi(.LCPI12_1)
; RV32-NEXT:    fld fa4, %lo(.LCPI12_1)(a0)
; RV32-NEXT:    feq.d a0, fa3, fa3
; RV32-NEXT:    neg a0, a0
; RV32-NEXT:    fmax.d fa3, fa3, fa5
; RV32-NEXT:    fmin.d fa3, fa3, fa4
; RV32-NEXT:    fcvt.w.d a2, fa3, rtz
; RV32-NEXT:    and a0, a0, a2
; RV32-NEXT:    vfmv.f.s fa3, v8
; RV32-NEXT:    feq.d a2, fa3, fa3
; RV32-NEXT:    neg a2, a2
; RV32-NEXT:    fmax.d fa3, fa3, fa5
; RV32-NEXT:    fmin.d fa3, fa3, fa4
; RV32-NEXT:    fcvt.w.d a3, fa3, rtz
; RV32-NEXT:    and a2, a2, a3
; RV32-NEXT:    vsetivli zero, 8, e8, mf2, ta, ma
; RV32-NEXT:    vmv.v.x v10, a2
; RV32-NEXT:    vslide1down.vx v10, v10, a0
; RV32-NEXT:    vsetivli zero, 1, e64, m2, ta, ma
; RV32-NEXT:    vslidedown.vi v12, v8, 2
; RV32-NEXT:    vfmv.f.s fa3, v12
; RV32-NEXT:    feq.d a0, fa3, fa3
; RV32-NEXT:    neg a0, a0
; RV32-NEXT:    fmax.d fa3, fa3, fa5
; RV32-NEXT:    fmin.d fa3, fa3, fa4
; RV32-NEXT:    fcvt.w.d a2, fa3, rtz
; RV32-NEXT:    and a0, a0, a2
; RV32-NEXT:    vslidedown.vi v8, v8, 3
; RV32-NEXT:    vfmv.f.s fa3, v8
; RV32-NEXT:    feq.d a2, fa3, fa3
; RV32-NEXT:    fmax.d fa3, fa3, fa5
; RV32-NEXT:    fmin.d fa3, fa3, fa4
<<<<<<< HEAD
; RV32-NEXT:    fcvt.w.d a2, fa3, rtz
; RV32-NEXT:    fld fa3, 40(sp)
; RV32-NEXT:    neg a0, a0
; RV32-NEXT:    and a0, a0, a2
; RV32-NEXT:    vsetivli zero, 8, e8, mf2, ta, mu
=======
; RV32-NEXT:    fcvt.w.d a3, fa3, rtz
; RV32-NEXT:    fld fa3, 40(sp)
; RV32-NEXT:    vsetivli zero, 8, e8, mf2, ta, mu
; RV32-NEXT:    vslide1down.vx v8, v10, a0
; RV32-NEXT:    neg a0, a2
; RV32-NEXT:    and a0, a0, a3
>>>>>>> 97025bd9
; RV32-NEXT:    feq.d a2, fa3, fa3
; RV32-NEXT:    fmax.d fa3, fa3, fa5
; RV32-NEXT:    fmin.d fa3, fa3, fa4
; RV32-NEXT:    fcvt.w.d a3, fa3, rtz
; RV32-NEXT:    fld fa3, 32(sp)
; RV32-NEXT:    vslide1down.vx v8, v8, a0
; RV32-NEXT:    neg a0, a2
; RV32-NEXT:    and a0, a0, a3
; RV32-NEXT:    feq.d a2, fa3, fa3
; RV32-NEXT:    neg a2, a2
; RV32-NEXT:    fmax.d fa3, fa3, fa5
; RV32-NEXT:    fmin.d fa3, fa3, fa4
; RV32-NEXT:    fcvt.w.d a3, fa3, rtz
; RV32-NEXT:    fld fa3, 48(sp)
; RV32-NEXT:    and a2, a2, a3
; RV32-NEXT:    vmv.v.x v9, a2
; RV32-NEXT:    vslide1down.vx v9, v9, a0
; RV32-NEXT:    feq.d a0, fa3, fa3
; RV32-NEXT:    fmax.d fa3, fa3, fa5
; RV32-NEXT:    fmin.d fa3, fa3, fa4
; RV32-NEXT:    fcvt.w.d a2, fa3, rtz
; RV32-NEXT:    fld fa3, 56(sp)
; RV32-NEXT:    neg a0, a0
; RV32-NEXT:    and a0, a0, a2
; RV32-NEXT:    vslide1down.vx v9, v9, a0
; RV32-NEXT:    feq.d a0, fa3, fa3
; RV32-NEXT:    neg a0, a0
; RV32-NEXT:    fmax.d fa5, fa3, fa5
; RV32-NEXT:    fmin.d fa5, fa5, fa4
; RV32-NEXT:    fcvt.w.d a2, fa5, rtz
; RV32-NEXT:    and a0, a0, a2
; RV32-NEXT:    vmv.v.i v0, 15
; RV32-NEXT:    vslide1down.vx v9, v9, a0
; RV32-NEXT:    vslidedown.vi v9, v8, 4, v0.t
; RV32-NEXT:    vse8.v v9, (a1)
; RV32-NEXT:    addi sp, s0, -128
; RV32-NEXT:    lw ra, 124(sp) # 4-byte Folded Reload
; RV32-NEXT:    lw s0, 120(sp) # 4-byte Folded Reload
; RV32-NEXT:    addi sp, sp, 128
; RV32-NEXT:    ret
;
; RV64-LABEL: fp2si_v8f64_v8i8:
; RV64:       # %bb.0:
; RV64-NEXT:    addi sp, sp, -128
; RV64-NEXT:    .cfi_def_cfa_offset 128
; RV64-NEXT:    sd ra, 120(sp) # 8-byte Folded Spill
; RV64-NEXT:    sd s0, 112(sp) # 8-byte Folded Spill
; RV64-NEXT:    .cfi_offset ra, -8
; RV64-NEXT:    .cfi_offset s0, -16
; RV64-NEXT:    addi s0, sp, 128
; RV64-NEXT:    .cfi_def_cfa s0, 0
; RV64-NEXT:    andi sp, sp, -64
; RV64-NEXT:    vsetivli zero, 8, e64, m4, ta, ma
; RV64-NEXT:    vle64.v v8, (a0)
; RV64-NEXT:    mv a0, sp
; RV64-NEXT:    vse64.v v8, (a0)
; RV64-NEXT:    vsetivli zero, 1, e64, m1, ta, ma
; RV64-NEXT:    vslidedown.vi v10, v8, 1
; RV64-NEXT:    vfmv.f.s fa3, v10
; RV64-NEXT:    lui a0, %hi(.LCPI12_0)
; RV64-NEXT:    fld fa5, %lo(.LCPI12_0)(a0)
; RV64-NEXT:    lui a0, %hi(.LCPI12_1)
; RV64-NEXT:    fld fa4, %lo(.LCPI12_1)(a0)
; RV64-NEXT:    feq.d a0, fa3, fa3
; RV64-NEXT:    neg a0, a0
; RV64-NEXT:    fmax.d fa3, fa3, fa5
; RV64-NEXT:    fmin.d fa3, fa3, fa4
; RV64-NEXT:    fcvt.l.d a2, fa3, rtz
; RV64-NEXT:    and a0, a0, a2
; RV64-NEXT:    vfmv.f.s fa3, v8
; RV64-NEXT:    feq.d a2, fa3, fa3
; RV64-NEXT:    negw a2, a2
; RV64-NEXT:    fmax.d fa3, fa3, fa5
; RV64-NEXT:    fmin.d fa3, fa3, fa4
; RV64-NEXT:    fcvt.l.d a3, fa3, rtz
; RV64-NEXT:    and a2, a2, a3
; RV64-NEXT:    vsetivli zero, 8, e8, mf2, ta, ma
; RV64-NEXT:    vmv.v.x v10, a2
; RV64-NEXT:    vslide1down.vx v10, v10, a0
; RV64-NEXT:    vsetivli zero, 1, e64, m2, ta, ma
; RV64-NEXT:    vslidedown.vi v12, v8, 2
; RV64-NEXT:    vfmv.f.s fa3, v12
; RV64-NEXT:    feq.d a0, fa3, fa3
; RV64-NEXT:    neg a0, a0
; RV64-NEXT:    fmax.d fa3, fa3, fa5
; RV64-NEXT:    fmin.d fa3, fa3, fa4
; RV64-NEXT:    fcvt.l.d a2, fa3, rtz
; RV64-NEXT:    and a0, a0, a2
; RV64-NEXT:    vslidedown.vi v8, v8, 3
; RV64-NEXT:    vfmv.f.s fa3, v8
; RV64-NEXT:    feq.d a2, fa3, fa3
; RV64-NEXT:    fmax.d fa3, fa3, fa5
; RV64-NEXT:    fmin.d fa3, fa3, fa4
<<<<<<< HEAD
; RV64-NEXT:    fcvt.l.d a2, fa3, rtz
; RV64-NEXT:    fld fa3, 40(sp)
; RV64-NEXT:    neg a0, a0
; RV64-NEXT:    and a0, a0, a2
; RV64-NEXT:    vsetivli zero, 8, e8, mf2, ta, mu
=======
; RV64-NEXT:    fcvt.l.d a3, fa3, rtz
; RV64-NEXT:    fld fa3, 40(sp)
; RV64-NEXT:    vsetivli zero, 8, e8, mf2, ta, mu
; RV64-NEXT:    vslide1down.vx v8, v10, a0
; RV64-NEXT:    neg a0, a2
; RV64-NEXT:    and a0, a0, a3
>>>>>>> 97025bd9
; RV64-NEXT:    feq.d a2, fa3, fa3
; RV64-NEXT:    fmax.d fa3, fa3, fa5
; RV64-NEXT:    fmin.d fa3, fa3, fa4
; RV64-NEXT:    fcvt.l.d a3, fa3, rtz
; RV64-NEXT:    fld fa3, 32(sp)
; RV64-NEXT:    vslide1down.vx v8, v8, a0
; RV64-NEXT:    neg a0, a2
; RV64-NEXT:    and a0, a0, a3
; RV64-NEXT:    feq.d a2, fa3, fa3
; RV64-NEXT:    negw a2, a2
; RV64-NEXT:    fmax.d fa3, fa3, fa5
; RV64-NEXT:    fmin.d fa3, fa3, fa4
; RV64-NEXT:    fcvt.l.d a3, fa3, rtz
; RV64-NEXT:    fld fa3, 48(sp)
; RV64-NEXT:    and a2, a2, a3
; RV64-NEXT:    vmv.v.x v9, a2
; RV64-NEXT:    vslide1down.vx v9, v9, a0
; RV64-NEXT:    feq.d a0, fa3, fa3
; RV64-NEXT:    fmax.d fa3, fa3, fa5
; RV64-NEXT:    fmin.d fa3, fa3, fa4
; RV64-NEXT:    fcvt.l.d a2, fa3, rtz
; RV64-NEXT:    fld fa3, 56(sp)
; RV64-NEXT:    neg a0, a0
; RV64-NEXT:    and a0, a0, a2
; RV64-NEXT:    vslide1down.vx v9, v9, a0
; RV64-NEXT:    feq.d a0, fa3, fa3
; RV64-NEXT:    neg a0, a0
; RV64-NEXT:    fmax.d fa5, fa3, fa5
; RV64-NEXT:    fmin.d fa5, fa5, fa4
; RV64-NEXT:    fcvt.l.d a2, fa5, rtz
; RV64-NEXT:    and a0, a0, a2
; RV64-NEXT:    vmv.v.i v0, 15
; RV64-NEXT:    vslide1down.vx v9, v9, a0
; RV64-NEXT:    vslidedown.vi v9, v8, 4, v0.t
; RV64-NEXT:    vse8.v v9, (a1)
; RV64-NEXT:    addi sp, s0, -128
; RV64-NEXT:    ld ra, 120(sp) # 8-byte Folded Reload
; RV64-NEXT:    ld s0, 112(sp) # 8-byte Folded Reload
; RV64-NEXT:    addi sp, sp, 128
; RV64-NEXT:    ret
  %a = load <8 x double>, ptr %x
  %d = call <8 x i8> @llvm.fptosi.sat.v8i8.v8f64(<8 x double> %a)
  store <8 x i8> %d, ptr %y
  ret void
}
declare <8 x i8> @llvm.fptosi.sat.v8i8.v8f64(<8 x double>)

define void @fp2ui_v8f64_v8i8(ptr %x, ptr %y) {
;
; RV32-LABEL: fp2ui_v8f64_v8i8:
; RV32:       # %bb.0:
; RV32-NEXT:    addi sp, sp, -128
; RV32-NEXT:    .cfi_def_cfa_offset 128
; RV32-NEXT:    sw ra, 124(sp) # 4-byte Folded Spill
; RV32-NEXT:    sw s0, 120(sp) # 4-byte Folded Spill
; RV32-NEXT:    .cfi_offset ra, -4
; RV32-NEXT:    .cfi_offset s0, -8
; RV32-NEXT:    addi s0, sp, 128
; RV32-NEXT:    .cfi_def_cfa s0, 0
; RV32-NEXT:    andi sp, sp, -64
; RV32-NEXT:    vsetivli zero, 8, e64, m4, ta, ma
; RV32-NEXT:    vle64.v v8, (a0)
; RV32-NEXT:    mv a0, sp
; RV32-NEXT:    vse64.v v8, (a0)
; RV32-NEXT:    vsetivli zero, 1, e64, m1, ta, ma
; RV32-NEXT:    vslidedown.vi v10, v8, 1
; RV32-NEXT:    lui a0, %hi(.LCPI13_0)
; RV32-NEXT:    fld fa5, %lo(.LCPI13_0)(a0)
; RV32-NEXT:    vfmv.f.s fa4, v10
; RV32-NEXT:    fcvt.d.w fa3, zero
; RV32-NEXT:    fmax.d fa4, fa4, fa3
; RV32-NEXT:    fmin.d fa4, fa4, fa5
; RV32-NEXT:    fcvt.wu.d a0, fa4, rtz
; RV32-NEXT:    vfmv.f.s fa4, v8
; RV32-NEXT:    fmax.d fa4, fa4, fa3
; RV32-NEXT:    fmin.d fa4, fa4, fa5
; RV32-NEXT:    fcvt.wu.d a2, fa4, rtz
; RV32-NEXT:    vsetivli zero, 1, e64, m2, ta, ma
; RV32-NEXT:    vslidedown.vi v10, v8, 2
; RV32-NEXT:    vfmv.f.s fa4, v10
; RV32-NEXT:    fmax.d fa4, fa4, fa3
; RV32-NEXT:    fmin.d fa4, fa4, fa5
; RV32-NEXT:    fcvt.wu.d a3, fa4, rtz
; RV32-NEXT:    vslidedown.vi v8, v8, 3
; RV32-NEXT:    vfmv.f.s fa4, v8
<<<<<<< HEAD
; RV32-NEXT:    fmax.d fa4, fa4, fa3
=======
>>>>>>> 97025bd9
; RV32-NEXT:    fld fa2, 40(sp)
; RV32-NEXT:    fmax.d fa4, fa4, fa3
; RV32-NEXT:    fmin.d fa4, fa4, fa5
<<<<<<< HEAD
; RV32-NEXT:    fld fa2, 48(sp)
; RV32-NEXT:    fcvt.wu.d a3, fa4, rtz
; RV32-NEXT:    vsetivli zero, 8, e8, mf2, ta, mu
; RV32-NEXT:    vslide1down.vx v8, v10, a0
=======
; RV32-NEXT:    fcvt.wu.d a4, fa4, rtz
; RV32-NEXT:    fmax.d fa4, fa2, fa3
; RV32-NEXT:    fld fa2, 32(sp)
; RV32-NEXT:    fmin.d fa4, fa4, fa5
; RV32-NEXT:    fcvt.wu.d a5, fa4, rtz
; RV32-NEXT:    vsetivli zero, 8, e8, mf2, ta, mu
; RV32-NEXT:    vmv.v.x v8, a2
>>>>>>> 97025bd9
; RV32-NEXT:    fmax.d fa4, fa2, fa3
; RV32-NEXT:    fmin.d fa4, fa4, fa5
; RV32-NEXT:    fcvt.wu.d a2, fa4, rtz
; RV32-NEXT:    fld fa4, 48(sp)
; RV32-NEXT:    vslide1down.vx v8, v8, a0
; RV32-NEXT:    vslide1down.vx v8, v8, a3
; RV32-NEXT:    vslide1down.vx v8, v8, a4
; RV32-NEXT:    fmax.d fa4, fa4, fa3
; RV32-NEXT:    fmin.d fa4, fa4, fa5
; RV32-NEXT:    fcvt.wu.d a0, fa4, rtz
; RV32-NEXT:    fld fa4, 56(sp)
; RV32-NEXT:    vmv.v.x v9, a2
; RV32-NEXT:    vslide1down.vx v9, v9, a5
; RV32-NEXT:    vslide1down.vx v9, v9, a0
; RV32-NEXT:    fmax.d fa4, fa4, fa3
; RV32-NEXT:    fmin.d fa5, fa4, fa5
; RV32-NEXT:    fcvt.wu.d a0, fa5, rtz
; RV32-NEXT:    vmv.v.i v0, 15
; RV32-NEXT:    vslide1down.vx v9, v9, a0
; RV32-NEXT:    vslidedown.vi v9, v8, 4, v0.t
; RV32-NEXT:    vse8.v v9, (a1)
; RV32-NEXT:    addi sp, s0, -128
; RV32-NEXT:    lw ra, 124(sp) # 4-byte Folded Reload
; RV32-NEXT:    lw s0, 120(sp) # 4-byte Folded Reload
; RV32-NEXT:    addi sp, sp, 128
; RV32-NEXT:    ret
;
; RV64-LABEL: fp2ui_v8f64_v8i8:
; RV64:       # %bb.0:
; RV64-NEXT:    addi sp, sp, -128
; RV64-NEXT:    .cfi_def_cfa_offset 128
; RV64-NEXT:    sd ra, 120(sp) # 8-byte Folded Spill
; RV64-NEXT:    sd s0, 112(sp) # 8-byte Folded Spill
; RV64-NEXT:    .cfi_offset ra, -8
; RV64-NEXT:    .cfi_offset s0, -16
; RV64-NEXT:    addi s0, sp, 128
; RV64-NEXT:    .cfi_def_cfa s0, 0
; RV64-NEXT:    andi sp, sp, -64
; RV64-NEXT:    vsetivli zero, 8, e64, m4, ta, ma
; RV64-NEXT:    vle64.v v8, (a0)
; RV64-NEXT:    mv a0, sp
; RV64-NEXT:    vse64.v v8, (a0)
; RV64-NEXT:    vsetivli zero, 1, e64, m1, ta, ma
; RV64-NEXT:    vslidedown.vi v10, v8, 1
; RV64-NEXT:    lui a0, %hi(.LCPI13_0)
; RV64-NEXT:    fld fa5, %lo(.LCPI13_0)(a0)
; RV64-NEXT:    vfmv.f.s fa4, v10
; RV64-NEXT:    fmv.d.x fa3, zero
; RV64-NEXT:    fmax.d fa4, fa4, fa3
; RV64-NEXT:    fmin.d fa4, fa4, fa5
; RV64-NEXT:    fcvt.lu.d a0, fa4, rtz
; RV64-NEXT:    vfmv.f.s fa4, v8
; RV64-NEXT:    fmax.d fa4, fa4, fa3
; RV64-NEXT:    fmin.d fa4, fa4, fa5
; RV64-NEXT:    fcvt.lu.d a2, fa4, rtz
; RV64-NEXT:    vsetivli zero, 1, e64, m2, ta, ma
; RV64-NEXT:    vslidedown.vi v10, v8, 2
; RV64-NEXT:    vfmv.f.s fa4, v10
; RV64-NEXT:    fmax.d fa4, fa4, fa3
; RV64-NEXT:    fmin.d fa4, fa4, fa5
; RV64-NEXT:    fcvt.lu.d a3, fa4, rtz
; RV64-NEXT:    vslidedown.vi v8, v8, 3
; RV64-NEXT:    vfmv.f.s fa4, v8
<<<<<<< HEAD
; RV64-NEXT:    fmax.d fa4, fa4, fa3
=======
>>>>>>> 97025bd9
; RV64-NEXT:    fld fa2, 40(sp)
; RV64-NEXT:    fmax.d fa4, fa4, fa3
; RV64-NEXT:    fmin.d fa4, fa4, fa5
<<<<<<< HEAD
; RV64-NEXT:    fld fa2, 48(sp)
; RV64-NEXT:    fcvt.lu.d a3, fa4, rtz
; RV64-NEXT:    vsetivli zero, 8, e8, mf2, ta, mu
; RV64-NEXT:    vslide1down.vx v8, v10, a0
=======
; RV64-NEXT:    fcvt.lu.d a4, fa4, rtz
>>>>>>> 97025bd9
; RV64-NEXT:    fmax.d fa4, fa2, fa3
; RV64-NEXT:    fld fa2, 32(sp)
; RV64-NEXT:    fmin.d fa4, fa4, fa5
; RV64-NEXT:    fcvt.lu.d a5, fa4, rtz
; RV64-NEXT:    vsetivli zero, 8, e8, mf2, ta, mu
; RV64-NEXT:    vmv.v.x v8, a2
; RV64-NEXT:    fmax.d fa4, fa2, fa3
; RV64-NEXT:    fmin.d fa4, fa4, fa5
; RV64-NEXT:    fcvt.lu.d a2, fa4, rtz
; RV64-NEXT:    fld fa4, 48(sp)
; RV64-NEXT:    vslide1down.vx v8, v8, a0
; RV64-NEXT:    vslide1down.vx v8, v8, a3
; RV64-NEXT:    vslide1down.vx v8, v8, a4
; RV64-NEXT:    fmax.d fa4, fa4, fa3
; RV64-NEXT:    fmin.d fa4, fa4, fa5
; RV64-NEXT:    fcvt.lu.d a0, fa4, rtz
; RV64-NEXT:    fld fa4, 56(sp)
; RV64-NEXT:    vmv.v.x v9, a2
; RV64-NEXT:    vslide1down.vx v9, v9, a5
; RV64-NEXT:    vslide1down.vx v9, v9, a0
; RV64-NEXT:    fmax.d fa4, fa4, fa3
; RV64-NEXT:    fmin.d fa5, fa4, fa5
; RV64-NEXT:    fcvt.lu.d a0, fa5, rtz
; RV64-NEXT:    vmv.v.i v0, 15
; RV64-NEXT:    vslide1down.vx v9, v9, a0
; RV64-NEXT:    vslidedown.vi v9, v8, 4, v0.t
; RV64-NEXT:    vse8.v v9, (a1)
; RV64-NEXT:    addi sp, s0, -128
; RV64-NEXT:    ld ra, 120(sp) # 8-byte Folded Reload
; RV64-NEXT:    ld s0, 112(sp) # 8-byte Folded Reload
; RV64-NEXT:    addi sp, sp, 128
; RV64-NEXT:    ret
  %a = load <8 x double>, ptr %x
  %d = call <8 x i8> @llvm.fptoui.sat.v8i8.v8f64(<8 x double> %a)
  store <8 x i8> %d, ptr %y
  ret void
}
declare <8 x i8> @llvm.fptoui.sat.v8i8.v8f64(<8 x double> %a)

define void @fp2si_v2f64_v2i32(ptr %x, ptr %y) {
; CHECK-LABEL: fp2si_v2f64_v2i32:
; CHECK:       # %bb.0:
; CHECK-NEXT:    vsetivli zero, 2, e64, m1, ta, ma
; CHECK-NEXT:    vle64.v v8, (a0)
; CHECK-NEXT:    vmfne.vv v0, v8, v8
; CHECK-NEXT:    vsetvli zero, zero, e32, mf2, ta, ma
; CHECK-NEXT:    vfncvt.rtz.x.f.w v9, v8
; CHECK-NEXT:    vmerge.vim v8, v9, 0, v0
; CHECK-NEXT:    vse32.v v8, (a1)
; CHECK-NEXT:    ret
  %a = load <2 x double>, ptr %x
  %d = call <2 x i32> @llvm.fptosi.sat.v2i32.v2f64(<2 x double> %a)
  store <2 x i32> %d, ptr %y
  ret void
}
declare <2 x i32> @llvm.fptosi.sat.v2i32.v2f64(<2 x double>)

define void @fp2ui_v2f64_v2i32(ptr %x, ptr %y) {
; CHECK-LABEL: fp2ui_v2f64_v2i32:
; CHECK:       # %bb.0:
; CHECK-NEXT:    vsetivli zero, 2, e64, m1, ta, ma
; CHECK-NEXT:    vle64.v v8, (a0)
; CHECK-NEXT:    vmfne.vv v0, v8, v8
; CHECK-NEXT:    vsetvli zero, zero, e32, mf2, ta, ma
; CHECK-NEXT:    vfncvt.rtz.xu.f.w v9, v8
; CHECK-NEXT:    vmerge.vim v8, v9, 0, v0
; CHECK-NEXT:    vse32.v v8, (a1)
; CHECK-NEXT:    ret
  %a = load <2 x double>, ptr %x
  %d = call <2 x i32> @llvm.fptoui.sat.v2i32.v2f64(<2 x double> %a)
  store <2 x i32> %d, ptr %y
  ret void
}
declare <2 x i32> @llvm.fptoui.sat.v2i32.v2f64(<2 x double>)<|MERGE_RESOLUTION|>--- conflicted
+++ resolved
@@ -356,20 +356,12 @@
 ; RV32-NEXT:    feq.d a2, fa3, fa3
 ; RV32-NEXT:    fmax.d fa3, fa3, fa5
 ; RV32-NEXT:    fmin.d fa3, fa3, fa4
-<<<<<<< HEAD
-; RV32-NEXT:    fcvt.w.d a2, fa3, rtz
-; RV32-NEXT:    fld fa3, 40(sp)
-; RV32-NEXT:    neg a0, a0
-; RV32-NEXT:    and a0, a0, a2
-; RV32-NEXT:    vsetivli zero, 8, e8, mf2, ta, mu
-=======
 ; RV32-NEXT:    fcvt.w.d a3, fa3, rtz
 ; RV32-NEXT:    fld fa3, 40(sp)
 ; RV32-NEXT:    vsetivli zero, 8, e8, mf2, ta, mu
 ; RV32-NEXT:    vslide1down.vx v8, v10, a0
 ; RV32-NEXT:    neg a0, a2
 ; RV32-NEXT:    and a0, a0, a3
->>>>>>> 97025bd9
 ; RV32-NEXT:    feq.d a2, fa3, fa3
 ; RV32-NEXT:    fmax.d fa3, fa3, fa5
 ; RV32-NEXT:    fmin.d fa3, fa3, fa4
@@ -463,20 +455,12 @@
 ; RV64-NEXT:    feq.d a2, fa3, fa3
 ; RV64-NEXT:    fmax.d fa3, fa3, fa5
 ; RV64-NEXT:    fmin.d fa3, fa3, fa4
-<<<<<<< HEAD
-; RV64-NEXT:    fcvt.l.d a2, fa3, rtz
-; RV64-NEXT:    fld fa3, 40(sp)
-; RV64-NEXT:    neg a0, a0
-; RV64-NEXT:    and a0, a0, a2
-; RV64-NEXT:    vsetivli zero, 8, e8, mf2, ta, mu
-=======
 ; RV64-NEXT:    fcvt.l.d a3, fa3, rtz
 ; RV64-NEXT:    fld fa3, 40(sp)
 ; RV64-NEXT:    vsetivli zero, 8, e8, mf2, ta, mu
 ; RV64-NEXT:    vslide1down.vx v8, v10, a0
 ; RV64-NEXT:    neg a0, a2
 ; RV64-NEXT:    and a0, a0, a3
->>>>>>> 97025bd9
 ; RV64-NEXT:    feq.d a2, fa3, fa3
 ; RV64-NEXT:    fmax.d fa3, fa3, fa5
 ; RV64-NEXT:    fmin.d fa3, fa3, fa4
@@ -562,19 +546,9 @@
 ; RV32-NEXT:    fcvt.wu.d a3, fa4, rtz
 ; RV32-NEXT:    vslidedown.vi v8, v8, 3
 ; RV32-NEXT:    vfmv.f.s fa4, v8
-<<<<<<< HEAD
-; RV32-NEXT:    fmax.d fa4, fa4, fa3
-=======
->>>>>>> 97025bd9
 ; RV32-NEXT:    fld fa2, 40(sp)
 ; RV32-NEXT:    fmax.d fa4, fa4, fa3
 ; RV32-NEXT:    fmin.d fa4, fa4, fa5
-<<<<<<< HEAD
-; RV32-NEXT:    fld fa2, 48(sp)
-; RV32-NEXT:    fcvt.wu.d a3, fa4, rtz
-; RV32-NEXT:    vsetivli zero, 8, e8, mf2, ta, mu
-; RV32-NEXT:    vslide1down.vx v8, v10, a0
-=======
 ; RV32-NEXT:    fcvt.wu.d a4, fa4, rtz
 ; RV32-NEXT:    fmax.d fa4, fa2, fa3
 ; RV32-NEXT:    fld fa2, 32(sp)
@@ -582,7 +556,6 @@
 ; RV32-NEXT:    fcvt.wu.d a5, fa4, rtz
 ; RV32-NEXT:    vsetivli zero, 8, e8, mf2, ta, mu
 ; RV32-NEXT:    vmv.v.x v8, a2
->>>>>>> 97025bd9
 ; RV32-NEXT:    fmax.d fa4, fa2, fa3
 ; RV32-NEXT:    fmin.d fa4, fa4, fa5
 ; RV32-NEXT:    fcvt.wu.d a2, fa4, rtz
@@ -646,21 +619,10 @@
 ; RV64-NEXT:    fcvt.lu.d a3, fa4, rtz
 ; RV64-NEXT:    vslidedown.vi v8, v8, 3
 ; RV64-NEXT:    vfmv.f.s fa4, v8
-<<<<<<< HEAD
-; RV64-NEXT:    fmax.d fa4, fa4, fa3
-=======
->>>>>>> 97025bd9
 ; RV64-NEXT:    fld fa2, 40(sp)
 ; RV64-NEXT:    fmax.d fa4, fa4, fa3
 ; RV64-NEXT:    fmin.d fa4, fa4, fa5
-<<<<<<< HEAD
-; RV64-NEXT:    fld fa2, 48(sp)
-; RV64-NEXT:    fcvt.lu.d a3, fa4, rtz
-; RV64-NEXT:    vsetivli zero, 8, e8, mf2, ta, mu
-; RV64-NEXT:    vslide1down.vx v8, v10, a0
-=======
 ; RV64-NEXT:    fcvt.lu.d a4, fa4, rtz
->>>>>>> 97025bd9
 ; RV64-NEXT:    fmax.d fa4, fa2, fa3
 ; RV64-NEXT:    fld fa2, 32(sp)
 ; RV64-NEXT:    fmin.d fa4, fa4, fa5
