; NOTE: Assertions have been autogenerated by utils/update_llc_test_checks.py
; RUN: llc -mtriple=riscv32 < %s | FileCheck %s --check-prefixes=RV32
; RUN: llc -mtriple=riscv64 < %s | FileCheck %s --check-prefixes=RV64
; RUN: llc -mtriple=riscv32 -mattr=+m < %s | FileCheck %s --check-prefixes=RV32M
; RUN: llc -mtriple=riscv64 -mattr=+m < %s | FileCheck %s --check-prefixes=RV64M
; RUN: llc -mtriple=riscv32 -mattr=+m,+v < %s | FileCheck %s --check-prefixes=RV32MV
; RUN: llc -mtriple=riscv64 -mattr=+m,+v < %s | FileCheck %s --check-prefixes=RV64MV

define i1 @test_srem_odd(i29 %X) nounwind {
; RV32-LABEL: test_srem_odd:
; RV32:       # %bb.0:
; RV32-NEXT:    addi sp, sp, -16
; RV32-NEXT:    sw ra, 12(sp) # 4-byte Folded Spill
; RV32-NEXT:    lui a1, 128424
; RV32-NEXT:    addi a1, a1, 331
; RV32-NEXT:    call __mulsi3
; RV32-NEXT:    lui a1, 662
; RV32-NEXT:    addi a1, a1, -83
; RV32-NEXT:    add a0, a0, a1
; RV32-NEXT:    lui a1, 1324
; RV32-NEXT:    slli a0, a0, 3
; RV32-NEXT:    srli a0, a0, 3
; RV32-NEXT:    addi a1, a1, -165
; RV32-NEXT:    sltu a0, a0, a1
; RV32-NEXT:    lw ra, 12(sp) # 4-byte Folded Reload
; RV32-NEXT:    addi sp, sp, 16
; RV32-NEXT:    ret
;
; RV64-LABEL: test_srem_odd:
; RV64:       # %bb.0:
; RV64-NEXT:    addi sp, sp, -16
; RV64-NEXT:    sd ra, 8(sp) # 8-byte Folded Spill
; RV64-NEXT:    lui a1, 128424
; RV64-NEXT:    addiw a1, a1, 331
; RV64-NEXT:    call __muldi3
; RV64-NEXT:    lui a1, 662
; RV64-NEXT:    addi a1, a1, -83
; RV64-NEXT:    add a0, a0, a1
; RV64-NEXT:    lui a1, 1324
; RV64-NEXT:    slli a0, a0, 35
; RV64-NEXT:    srli a0, a0, 35
; RV64-NEXT:    addiw a1, a1, -165
; RV64-NEXT:    sltu a0, a0, a1
; RV64-NEXT:    ld ra, 8(sp) # 8-byte Folded Reload
; RV64-NEXT:    addi sp, sp, 16
; RV64-NEXT:    ret
;
; RV32M-LABEL: test_srem_odd:
; RV32M:       # %bb.0:
; RV32M-NEXT:    lui a1, 128424
; RV32M-NEXT:    addi a1, a1, 331
; RV32M-NEXT:    mul a0, a0, a1
; RV32M-NEXT:    lui a1, 662
; RV32M-NEXT:    addi a1, a1, -83
; RV32M-NEXT:    add a0, a0, a1
; RV32M-NEXT:    lui a1, 1324
; RV32M-NEXT:    slli a0, a0, 3
; RV32M-NEXT:    srli a0, a0, 3
; RV32M-NEXT:    addi a1, a1, -165
; RV32M-NEXT:    sltu a0, a0, a1
; RV32M-NEXT:    ret
;
; RV64M-LABEL: test_srem_odd:
; RV64M:       # %bb.0:
; RV64M-NEXT:    lui a1, 128424
; RV64M-NEXT:    addi a1, a1, 331
; RV64M-NEXT:    mul a0, a0, a1
; RV64M-NEXT:    lui a1, 662
; RV64M-NEXT:    addi a1, a1, -83
; RV64M-NEXT:    add a0, a0, a1
; RV64M-NEXT:    lui a1, 1324
; RV64M-NEXT:    slli a0, a0, 35
; RV64M-NEXT:    srli a0, a0, 35
; RV64M-NEXT:    addiw a1, a1, -165
; RV64M-NEXT:    sltu a0, a0, a1
; RV64M-NEXT:    ret
;
; RV32MV-LABEL: test_srem_odd:
; RV32MV:       # %bb.0:
; RV32MV-NEXT:    lui a1, 128424
; RV32MV-NEXT:    addi a1, a1, 331
; RV32MV-NEXT:    mul a0, a0, a1
; RV32MV-NEXT:    lui a1, 662
; RV32MV-NEXT:    addi a1, a1, -83
; RV32MV-NEXT:    add a0, a0, a1
; RV32MV-NEXT:    lui a1, 1324
; RV32MV-NEXT:    slli a0, a0, 3
; RV32MV-NEXT:    srli a0, a0, 3
; RV32MV-NEXT:    addi a1, a1, -165
; RV32MV-NEXT:    sltu a0, a0, a1
; RV32MV-NEXT:    ret
;
; RV64MV-LABEL: test_srem_odd:
; RV64MV:       # %bb.0:
; RV64MV-NEXT:    lui a1, 128424
; RV64MV-NEXT:    addi a1, a1, 331
; RV64MV-NEXT:    mul a0, a0, a1
; RV64MV-NEXT:    lui a1, 662
; RV64MV-NEXT:    addi a1, a1, -83
; RV64MV-NEXT:    add a0, a0, a1
; RV64MV-NEXT:    lui a1, 1324
; RV64MV-NEXT:    slli a0, a0, 35
; RV64MV-NEXT:    srli a0, a0, 35
; RV64MV-NEXT:    addiw a1, a1, -165
; RV64MV-NEXT:    sltu a0, a0, a1
; RV64MV-NEXT:    ret
  %srem = srem i29 %X, 99
  %cmp = icmp eq i29 %srem, 0
  ret i1 %cmp
}

define i1 @test_srem_even(i4 %X) nounwind {
; RV32-LABEL: test_srem_even:
; RV32:       # %bb.0:
; RV32-NEXT:    addi sp, sp, -16
; RV32-NEXT:    sw ra, 12(sp) # 4-byte Folded Spill
; RV32-NEXT:    slli a0, a0, 28
; RV32-NEXT:    srai a0, a0, 28
; RV32-NEXT:    li a1, 6
; RV32-NEXT:    call __modsi3
; RV32-NEXT:    addi a0, a0, -1
; RV32-NEXT:    seqz a0, a0
; RV32-NEXT:    lw ra, 12(sp) # 4-byte Folded Reload
; RV32-NEXT:    addi sp, sp, 16
; RV32-NEXT:    ret
;
; RV64-LABEL: test_srem_even:
; RV64:       # %bb.0:
; RV64-NEXT:    addi sp, sp, -16
; RV64-NEXT:    sd ra, 8(sp) # 8-byte Folded Spill
; RV64-NEXT:    slli a0, a0, 60
; RV64-NEXT:    srai a0, a0, 60
; RV64-NEXT:    li a1, 6
; RV64-NEXT:    call __moddi3
; RV64-NEXT:    addi a0, a0, -1
; RV64-NEXT:    seqz a0, a0
; RV64-NEXT:    ld ra, 8(sp) # 8-byte Folded Reload
; RV64-NEXT:    addi sp, sp, 16
; RV64-NEXT:    ret
;
; RV32M-LABEL: test_srem_even:
; RV32M:       # %bb.0:
; RV32M-NEXT:    slli a1, a0, 28
; RV32M-NEXT:    srai a1, a1, 28
; RV32M-NEXT:    slli a2, a1, 1
; RV32M-NEXT:    add a1, a2, a1
; RV32M-NEXT:    srli a2, a1, 31
; RV32M-NEXT:    srli a1, a1, 4
; RV32M-NEXT:    add a1, a1, a2
; RV32M-NEXT:    slli a2, a1, 3
; RV32M-NEXT:    slli a1, a1, 1
; RV32M-NEXT:    sub a1, a1, a2
; RV32M-NEXT:    add a0, a0, a1
; RV32M-NEXT:    andi a0, a0, 15
; RV32M-NEXT:    addi a0, a0, -1
; RV32M-NEXT:    seqz a0, a0
; RV32M-NEXT:    ret
;
; RV64M-LABEL: test_srem_even:
; RV64M:       # %bb.0:
; RV64M-NEXT:    slli a1, a0, 60
; RV64M-NEXT:    srai a1, a1, 60
; RV64M-NEXT:    slli a2, a1, 1
; RV64M-NEXT:    add a1, a2, a1
; RV64M-NEXT:    srli a2, a1, 63
; RV64M-NEXT:    srli a1, a1, 4
; RV64M-NEXT:    add a1, a1, a2
; RV64M-NEXT:    slli a2, a1, 3
; RV64M-NEXT:    slli a1, a1, 1
; RV64M-NEXT:    subw a1, a1, a2
; RV64M-NEXT:    add a0, a0, a1
; RV64M-NEXT:    andi a0, a0, 15
; RV64M-NEXT:    addi a0, a0, -1
; RV64M-NEXT:    seqz a0, a0
; RV64M-NEXT:    ret
;
; RV32MV-LABEL: test_srem_even:
; RV32MV:       # %bb.0:
; RV32MV-NEXT:    slli a1, a0, 28
; RV32MV-NEXT:    srai a1, a1, 28
; RV32MV-NEXT:    slli a2, a1, 1
; RV32MV-NEXT:    add a1, a2, a1
; RV32MV-NEXT:    srli a2, a1, 31
; RV32MV-NEXT:    srli a1, a1, 4
; RV32MV-NEXT:    add a1, a1, a2
; RV32MV-NEXT:    slli a2, a1, 3
; RV32MV-NEXT:    slli a1, a1, 1
; RV32MV-NEXT:    sub a1, a1, a2
; RV32MV-NEXT:    add a0, a0, a1
; RV32MV-NEXT:    andi a0, a0, 15
; RV32MV-NEXT:    addi a0, a0, -1
; RV32MV-NEXT:    seqz a0, a0
; RV32MV-NEXT:    ret
;
; RV64MV-LABEL: test_srem_even:
; RV64MV:       # %bb.0:
; RV64MV-NEXT:    slli a1, a0, 60
; RV64MV-NEXT:    srai a1, a1, 60
; RV64MV-NEXT:    slli a2, a1, 1
; RV64MV-NEXT:    add a1, a2, a1
; RV64MV-NEXT:    srli a2, a1, 63
; RV64MV-NEXT:    srli a1, a1, 4
; RV64MV-NEXT:    add a1, a1, a2
; RV64MV-NEXT:    slli a2, a1, 3
; RV64MV-NEXT:    slli a1, a1, 1
; RV64MV-NEXT:    subw a1, a1, a2
; RV64MV-NEXT:    add a0, a0, a1
; RV64MV-NEXT:    andi a0, a0, 15
; RV64MV-NEXT:    addi a0, a0, -1
; RV64MV-NEXT:    seqz a0, a0
; RV64MV-NEXT:    ret
  %srem = srem i4 %X, 6
  %cmp = icmp eq i4 %srem, 1
  ret i1 %cmp
}

define i1 @test_srem_pow2_setne(i6 %X) nounwind {
; RV32-LABEL: test_srem_pow2_setne:
; RV32:       # %bb.0:
; RV32-NEXT:    slli a1, a0, 26
; RV32-NEXT:    srai a1, a1, 1
; RV32-NEXT:    srli a1, a1, 30
; RV32-NEXT:    add a1, a0, a1
; RV32-NEXT:    andi a1, a1, 60
; RV32-NEXT:    sub a0, a0, a1
; RV32-NEXT:    andi a0, a0, 63
; RV32-NEXT:    snez a0, a0
; RV32-NEXT:    ret
;
; RV64-LABEL: test_srem_pow2_setne:
; RV64:       # %bb.0:
; RV64-NEXT:    slli a1, a0, 58
; RV64-NEXT:    srai a1, a1, 1
; RV64-NEXT:    srli a1, a1, 62
; RV64-NEXT:    add a1, a0, a1
; RV64-NEXT:    andi a1, a1, 60
; RV64-NEXT:    subw a0, a0, a1
; RV64-NEXT:    andi a0, a0, 63
; RV64-NEXT:    snez a0, a0
; RV64-NEXT:    ret
;
; RV32M-LABEL: test_srem_pow2_setne:
; RV32M:       # %bb.0:
; RV32M-NEXT:    slli a1, a0, 26
; RV32M-NEXT:    srai a1, a1, 1
; RV32M-NEXT:    srli a1, a1, 30
; RV32M-NEXT:    add a1, a0, a1
; RV32M-NEXT:    andi a1, a1, 60
; RV32M-NEXT:    sub a0, a0, a1
; RV32M-NEXT:    andi a0, a0, 63
; RV32M-NEXT:    snez a0, a0
; RV32M-NEXT:    ret
;
; RV64M-LABEL: test_srem_pow2_setne:
; RV64M:       # %bb.0:
; RV64M-NEXT:    slli a1, a0, 58
; RV64M-NEXT:    srai a1, a1, 1
; RV64M-NEXT:    srli a1, a1, 62
; RV64M-NEXT:    add a1, a0, a1
; RV64M-NEXT:    andi a1, a1, 60
; RV64M-NEXT:    subw a0, a0, a1
; RV64M-NEXT:    andi a0, a0, 63
; RV64M-NEXT:    snez a0, a0
; RV64M-NEXT:    ret
;
; RV32MV-LABEL: test_srem_pow2_setne:
; RV32MV:       # %bb.0:
; RV32MV-NEXT:    slli a1, a0, 26
; RV32MV-NEXT:    srai a1, a1, 1
; RV32MV-NEXT:    srli a1, a1, 30
; RV32MV-NEXT:    add a1, a0, a1
; RV32MV-NEXT:    andi a1, a1, 60
; RV32MV-NEXT:    sub a0, a0, a1
; RV32MV-NEXT:    andi a0, a0, 63
; RV32MV-NEXT:    snez a0, a0
; RV32MV-NEXT:    ret
;
; RV64MV-LABEL: test_srem_pow2_setne:
; RV64MV:       # %bb.0:
; RV64MV-NEXT:    slli a1, a0, 58
; RV64MV-NEXT:    srai a1, a1, 1
; RV64MV-NEXT:    srli a1, a1, 62
; RV64MV-NEXT:    add a1, a0, a1
; RV64MV-NEXT:    andi a1, a1, 60
; RV64MV-NEXT:    subw a0, a0, a1
; RV64MV-NEXT:    andi a0, a0, 63
; RV64MV-NEXT:    snez a0, a0
; RV64MV-NEXT:    ret
  %srem = srem i6 %X, 4
  %cmp = icmp ne i6 %srem, 0
  ret i1 %cmp
}

define void @test_srem_vec(ptr %X) nounwind {
; RV32-LABEL: test_srem_vec:
; RV32:       # %bb.0:
; RV32-NEXT:    addi sp, sp, -32
; RV32-NEXT:    sw ra, 28(sp) # 4-byte Folded Spill
; RV32-NEXT:    sw s0, 24(sp) # 4-byte Folded Spill
; RV32-NEXT:    sw s1, 20(sp) # 4-byte Folded Spill
; RV32-NEXT:    sw s2, 16(sp) # 4-byte Folded Spill
; RV32-NEXT:    sw s3, 12(sp) # 4-byte Folded Spill
; RV32-NEXT:    sw s4, 8(sp) # 4-byte Folded Spill
; RV32-NEXT:    sw s5, 4(sp) # 4-byte Folded Spill
; RV32-NEXT:    sw s6, 0(sp) # 4-byte Folded Spill
; RV32-NEXT:    mv s0, a0
; RV32-NEXT:    lbu a1, 12(a0)
; RV32-NEXT:    lw a2, 8(a0)
; RV32-NEXT:    lw a3, 4(a0)
; RV32-NEXT:    lw a0, 0(a0)
; RV32-NEXT:    slli a4, a1, 30
; RV32-NEXT:    srli s1, a2, 2
; RV32-NEXT:    slli a5, a2, 31
; RV32-NEXT:    or s1, s1, a4
; RV32-NEXT:    srli a4, a3, 1
; RV32-NEXT:    or s2, a4, a5
; RV32-NEXT:    srli a1, a1, 2
; RV32-NEXT:    srli a2, a2, 1
; RV32-NEXT:    slli a3, a3, 31
; RV32-NEXT:    slli a1, a1, 31
; RV32-NEXT:    slli a2, a2, 31
; RV32-NEXT:    srai s3, a1, 31
; RV32-NEXT:    srai s4, a2, 31
; RV32-NEXT:    srai a1, a3, 31
; RV32-NEXT:    li a2, 6
; RV32-NEXT:    li a3, 0
; RV32-NEXT:    call __moddi3
; RV32-NEXT:    mv s5, a0
; RV32-NEXT:    mv s6, a1
; RV32-NEXT:    li a2, 7
; RV32-NEXT:    mv a0, s2
; RV32-NEXT:    mv a1, s4
; RV32-NEXT:    li a3, 0
; RV32-NEXT:    call __moddi3
; RV32-NEXT:    mv s2, a0
; RV32-NEXT:    mv s4, a1
; RV32-NEXT:    li a2, -5
; RV32-NEXT:    li a3, -1
; RV32-NEXT:    mv a0, s1
; RV32-NEXT:    mv a1, s3
; RV32-NEXT:    call __moddi3
; RV32-NEXT:    or a2, s5, s6
; RV32-NEXT:    xori a0, a0, 2
; RV32-NEXT:    xori a3, s2, 1
; RV32-NEXT:    snez a2, a2
; RV32-NEXT:    or a0, a0, a1
; RV32-NEXT:    or a1, a3, s4
; RV32-NEXT:    seqz a0, a0
; RV32-NEXT:    seqz a1, a1
; RV32-NEXT:    neg a3, a2
; RV32-NEXT:    addi a1, a1, -1
; RV32-NEXT:    addi a0, a0, -1
; RV32-NEXT:    andi a4, a0, 7
; RV32-NEXT:    slli a5, a1, 1
; RV32-NEXT:    or a2, a5, a2
; RV32-NEXT:    srli a5, a1, 31
; RV32-NEXT:    andi a1, a1, 1
; RV32-NEXT:    slli a0, a0, 2
<<<<<<< HEAD
=======
; RV32-NEXT:    slli a1, a1, 1
>>>>>>> ce7c17d5
; RV32-NEXT:    or a0, a5, a0
; RV32-NEXT:    or a0, a0, a1
; RV32-NEXT:    sw a3, 0(s0)
; RV32-NEXT:    sw a2, 4(s0)
; RV32-NEXT:    sw a0, 8(s0)
; RV32-NEXT:    sb a4, 12(s0)
; RV32-NEXT:    lw ra, 28(sp) # 4-byte Folded Reload
; RV32-NEXT:    lw s0, 24(sp) # 4-byte Folded Reload
; RV32-NEXT:    lw s1, 20(sp) # 4-byte Folded Reload
; RV32-NEXT:    lw s2, 16(sp) # 4-byte Folded Reload
; RV32-NEXT:    lw s3, 12(sp) # 4-byte Folded Reload
; RV32-NEXT:    lw s4, 8(sp) # 4-byte Folded Reload
; RV32-NEXT:    lw s5, 4(sp) # 4-byte Folded Reload
; RV32-NEXT:    lw s6, 0(sp) # 4-byte Folded Reload
; RV32-NEXT:    addi sp, sp, 32
; RV32-NEXT:    ret
;
; RV64-LABEL: test_srem_vec:
; RV64:       # %bb.0:
; RV64-NEXT:    addi sp, sp, -48
; RV64-NEXT:    sd ra, 40(sp) # 8-byte Folded Spill
; RV64-NEXT:    sd s0, 32(sp) # 8-byte Folded Spill
; RV64-NEXT:    sd s1, 24(sp) # 8-byte Folded Spill
; RV64-NEXT:    sd s2, 16(sp) # 8-byte Folded Spill
; RV64-NEXT:    sd s3, 8(sp) # 8-byte Folded Spill
; RV64-NEXT:    mv s0, a0
; RV64-NEXT:    lbu a0, 12(a0)
; RV64-NEXT:    ld a1, 0(s0)
; RV64-NEXT:    lwu a2, 8(s0)
; RV64-NEXT:    slli a0, a0, 32
; RV64-NEXT:    srli a3, a1, 2
; RV64-NEXT:    or a0, a2, a0
; RV64-NEXT:    slli a2, a2, 62
; RV64-NEXT:    slli a1, a1, 31
; RV64-NEXT:    or a2, a2, a3
; RV64-NEXT:    slli s1, a0, 29
; RV64-NEXT:    srai a0, a2, 31
; RV64-NEXT:    srai s1, s1, 31
; RV64-NEXT:    srai s2, a1, 31
; RV64-NEXT:    li a1, 7
; RV64-NEXT:    call __moddi3
; RV64-NEXT:    mv s3, a0
; RV64-NEXT:    li a1, -5
; RV64-NEXT:    mv a0, s1
; RV64-NEXT:    call __moddi3
; RV64-NEXT:    mv s1, a0
; RV64-NEXT:    lui a0, 699051
; RV64-NEXT:    addiw a1, a0, -1365
; RV64-NEXT:    slli a0, a1, 32
; RV64-NEXT:    add a1, a1, a0
; RV64-NEXT:    mv a0, s2
; RV64-NEXT:    call __muldi3
; RV64-NEXT:    lui a1, %hi(.LCPI3_0)
; RV64-NEXT:    addi s1, s1, -2
; RV64-NEXT:    addi s3, s3, -1
; RV64-NEXT:    ld a1, %lo(.LCPI3_0)(a1)
; RV64-NEXT:    seqz a2, s1
; RV64-NEXT:    seqz a3, s3
; RV64-NEXT:    addi a3, a3, -1
; RV64-NEXT:    addi a2, a2, -1
; RV64-NEXT:    slli a4, a2, 2
; RV64-NEXT:    slli a5, a3, 31
; RV64-NEXT:    srli a5, a5, 62
; RV64-NEXT:    add a0, a0, a1
; RV64-NEXT:    or a4, a5, a4
; RV64-NEXT:    slli a5, a0, 63
; RV64-NEXT:    srli a0, a0, 1
; RV64-NEXT:    or a0, a0, a5
; RV64-NEXT:    slli a2, a2, 29
; RV64-NEXT:    slli a3, a3, 33
; RV64-NEXT:    srli a2, a2, 61
; RV64-NEXT:    sltu a0, a1, a0
; RV64-NEXT:    neg a0, a0
<<<<<<< HEAD
; RV64-NEXT:    addi a2, a2, -1
; RV64-NEXT:    addi a1, a1, -1
; RV64-NEXT:    slli a3, a1, 2
; RV64-NEXT:    slli a4, a2, 31
; RV64-NEXT:    srli a4, a4, 62
; RV64-NEXT:    or a3, a4, a3
; RV64-NEXT:    slli a1, a1, 29
; RV64-NEXT:    srli a1, a1, 61
=======
>>>>>>> ce7c17d5
; RV64-NEXT:    slli a0, a0, 31
; RV64-NEXT:    srli a0, a0, 31
; RV64-NEXT:    or a0, a0, a3
; RV64-NEXT:    sd a0, 0(s0)
<<<<<<< HEAD
; RV64-NEXT:    sw a3, 8(s0)
; RV64-NEXT:    sb a1, 12(s0)
=======
; RV64-NEXT:    sw a4, 8(s0)
; RV64-NEXT:    sb a2, 12(s0)
>>>>>>> ce7c17d5
; RV64-NEXT:    ld ra, 40(sp) # 8-byte Folded Reload
; RV64-NEXT:    ld s0, 32(sp) # 8-byte Folded Reload
; RV64-NEXT:    ld s1, 24(sp) # 8-byte Folded Reload
; RV64-NEXT:    ld s2, 16(sp) # 8-byte Folded Reload
; RV64-NEXT:    ld s3, 8(sp) # 8-byte Folded Reload
; RV64-NEXT:    addi sp, sp, 48
; RV64-NEXT:    ret
;
; RV32M-LABEL: test_srem_vec:
; RV32M:       # %bb.0:
; RV32M-NEXT:    addi sp, sp, -32
; RV32M-NEXT:    sw ra, 28(sp) # 4-byte Folded Spill
; RV32M-NEXT:    sw s0, 24(sp) # 4-byte Folded Spill
; RV32M-NEXT:    sw s1, 20(sp) # 4-byte Folded Spill
; RV32M-NEXT:    sw s2, 16(sp) # 4-byte Folded Spill
; RV32M-NEXT:    sw s3, 12(sp) # 4-byte Folded Spill
; RV32M-NEXT:    sw s4, 8(sp) # 4-byte Folded Spill
; RV32M-NEXT:    sw s5, 4(sp) # 4-byte Folded Spill
; RV32M-NEXT:    sw s6, 0(sp) # 4-byte Folded Spill
; RV32M-NEXT:    mv s0, a0
; RV32M-NEXT:    lbu a1, 12(a0)
; RV32M-NEXT:    lw a2, 8(a0)
; RV32M-NEXT:    lw a3, 4(a0)
; RV32M-NEXT:    lw a0, 0(a0)
; RV32M-NEXT:    slli a4, a1, 30
; RV32M-NEXT:    srli s1, a2, 2
; RV32M-NEXT:    slli a5, a2, 31
; RV32M-NEXT:    or s1, s1, a4
; RV32M-NEXT:    srli a4, a3, 1
; RV32M-NEXT:    or s2, a4, a5
; RV32M-NEXT:    srli a1, a1, 2
; RV32M-NEXT:    srli a2, a2, 1
; RV32M-NEXT:    slli a3, a3, 31
; RV32M-NEXT:    slli a1, a1, 31
; RV32M-NEXT:    slli a2, a2, 31
; RV32M-NEXT:    srai s3, a1, 31
; RV32M-NEXT:    srai s4, a2, 31
; RV32M-NEXT:    srai a1, a3, 31
; RV32M-NEXT:    li a2, 6
; RV32M-NEXT:    li a3, 0
; RV32M-NEXT:    call __moddi3
; RV32M-NEXT:    mv s5, a0
; RV32M-NEXT:    mv s6, a1
; RV32M-NEXT:    li a2, 7
; RV32M-NEXT:    mv a0, s2
; RV32M-NEXT:    mv a1, s4
; RV32M-NEXT:    li a3, 0
; RV32M-NEXT:    call __moddi3
; RV32M-NEXT:    mv s2, a0
; RV32M-NEXT:    mv s4, a1
; RV32M-NEXT:    li a2, -5
; RV32M-NEXT:    li a3, -1
; RV32M-NEXT:    mv a0, s1
; RV32M-NEXT:    mv a1, s3
; RV32M-NEXT:    call __moddi3
; RV32M-NEXT:    or a2, s5, s6
; RV32M-NEXT:    xori a0, a0, 2
; RV32M-NEXT:    xori a3, s2, 1
; RV32M-NEXT:    snez a2, a2
; RV32M-NEXT:    or a0, a0, a1
; RV32M-NEXT:    or a1, a3, s4
; RV32M-NEXT:    seqz a0, a0
; RV32M-NEXT:    seqz a1, a1
; RV32M-NEXT:    neg a3, a2
; RV32M-NEXT:    addi a1, a1, -1
; RV32M-NEXT:    addi a0, a0, -1
; RV32M-NEXT:    andi a4, a0, 7
; RV32M-NEXT:    slli a5, a1, 1
; RV32M-NEXT:    or a2, a5, a2
; RV32M-NEXT:    srli a5, a1, 31
; RV32M-NEXT:    andi a1, a1, 1
; RV32M-NEXT:    slli a0, a0, 2
<<<<<<< HEAD
=======
; RV32M-NEXT:    slli a1, a1, 1
>>>>>>> ce7c17d5
; RV32M-NEXT:    or a0, a5, a0
; RV32M-NEXT:    or a0, a0, a1
; RV32M-NEXT:    sw a3, 0(s0)
; RV32M-NEXT:    sw a2, 4(s0)
; RV32M-NEXT:    sw a0, 8(s0)
; RV32M-NEXT:    sb a4, 12(s0)
; RV32M-NEXT:    lw ra, 28(sp) # 4-byte Folded Reload
; RV32M-NEXT:    lw s0, 24(sp) # 4-byte Folded Reload
; RV32M-NEXT:    lw s1, 20(sp) # 4-byte Folded Reload
; RV32M-NEXT:    lw s2, 16(sp) # 4-byte Folded Reload
; RV32M-NEXT:    lw s3, 12(sp) # 4-byte Folded Reload
; RV32M-NEXT:    lw s4, 8(sp) # 4-byte Folded Reload
; RV32M-NEXT:    lw s5, 4(sp) # 4-byte Folded Reload
; RV32M-NEXT:    lw s6, 0(sp) # 4-byte Folded Reload
; RV32M-NEXT:    addi sp, sp, 32
; RV32M-NEXT:    ret
;
; RV64M-LABEL: test_srem_vec:
; RV64M:       # %bb.0:
; RV64M-NEXT:    ld a1, 0(a0)
; RV64M-NEXT:    lwu a2, 8(a0)
; RV64M-NEXT:    lbu a3, 12(a0)
; RV64M-NEXT:    lui a4, %hi(.LCPI3_0)
; RV64M-NEXT:    lui a5, 699051
; RV64M-NEXT:    addiw a5, a5, -1365
; RV64M-NEXT:    slli a6, a5, 32
; RV64M-NEXT:    add a5, a5, a6
; RV64M-NEXT:    srli a6, a1, 2
; RV64M-NEXT:    slli a7, a2, 62
; RV64M-NEXT:    or a6, a7, a6
; RV64M-NEXT:    lui a7, %hi(.LCPI3_1)
; RV64M-NEXT:    slli a3, a3, 32
; RV64M-NEXT:    or a2, a2, a3
; RV64M-NEXT:    lui a3, %hi(.LCPI3_2)
; RV64M-NEXT:    ld a4, %lo(.LCPI3_0)(a4)
; RV64M-NEXT:    ld a7, %lo(.LCPI3_1)(a7)
; RV64M-NEXT:    ld a3, %lo(.LCPI3_2)(a3)
; RV64M-NEXT:    slli a1, a1, 31
; RV64M-NEXT:    srai a1, a1, 31
; RV64M-NEXT:    srai a6, a6, 31
; RV64M-NEXT:    slli a2, a2, 29
; RV64M-NEXT:    mul a1, a1, a5
; RV64M-NEXT:    srai a2, a2, 31
; RV64M-NEXT:    mulh a5, a6, a7
; RV64M-NEXT:    add a1, a1, a3
; RV64M-NEXT:    mulh a4, a2, a4
; RV64M-NEXT:    srli a7, a5, 63
; RV64M-NEXT:    srai a5, a5, 1
; RV64M-NEXT:    add a5, a5, a7
; RV64M-NEXT:    slli a7, a1, 63
; RV64M-NEXT:    srli a1, a1, 1
; RV64M-NEXT:    or a1, a1, a7
; RV64M-NEXT:    srli a7, a4, 63
; RV64M-NEXT:    srai a4, a4, 1
; RV64M-NEXT:    add a4, a4, a7
; RV64M-NEXT:    sltu a1, a3, a1
; RV64M-NEXT:    add a6, a6, a5
; RV64M-NEXT:    slli a5, a5, 3
; RV64M-NEXT:    add a2, a2, a4
; RV64M-NEXT:    slli a4, a4, 2
; RV64M-NEXT:    sub a3, a6, a5
; RV64M-NEXT:    neg a1, a1
; RV64M-NEXT:    add a2, a2, a4
; RV64M-NEXT:    addi a3, a3, -1
; RV64M-NEXT:    slli a1, a1, 31
; RV64M-NEXT:    seqz a3, a3
; RV64M-NEXT:    addi a2, a2, -2
; RV64M-NEXT:    srli a1, a1, 31
; RV64M-NEXT:    seqz a2, a2
; RV64M-NEXT:    addi a3, a3, -1
; RV64M-NEXT:    addi a2, a2, -1
; RV64M-NEXT:    slli a4, a3, 33
<<<<<<< HEAD
; RV64M-NEXT:    slli a1, a1, 31
; RV64M-NEXT:    srli a1, a1, 31
; RV64M-NEXT:    or a1, a1, a4
; RV64M-NEXT:    slli a4, a2, 2
=======
>>>>>>> ce7c17d5
; RV64M-NEXT:    slli a3, a3, 31
; RV64M-NEXT:    or a1, a1, a4
; RV64M-NEXT:    slli a4, a2, 2
; RV64M-NEXT:    srli a3, a3, 62
<<<<<<< HEAD
; RV64M-NEXT:    or a3, a3, a4
=======
>>>>>>> ce7c17d5
; RV64M-NEXT:    slli a2, a2, 29
; RV64M-NEXT:    or a3, a3, a4
; RV64M-NEXT:    srli a2, a2, 61
; RV64M-NEXT:    sd a1, 0(a0)
; RV64M-NEXT:    sw a3, 8(a0)
; RV64M-NEXT:    sb a2, 12(a0)
; RV64M-NEXT:    ret
;
; RV32MV-LABEL: test_srem_vec:
; RV32MV:       # %bb.0:
; RV32MV-NEXT:    addi sp, sp, -64
; RV32MV-NEXT:    sw ra, 60(sp) # 4-byte Folded Spill
; RV32MV-NEXT:    sw s0, 56(sp) # 4-byte Folded Spill
; RV32MV-NEXT:    sw s1, 52(sp) # 4-byte Folded Spill
; RV32MV-NEXT:    sw s2, 48(sp) # 4-byte Folded Spill
; RV32MV-NEXT:    sw s3, 44(sp) # 4-byte Folded Spill
; RV32MV-NEXT:    sw s4, 40(sp) # 4-byte Folded Spill
; RV32MV-NEXT:    csrr a1, vlenb
; RV32MV-NEXT:    slli a1, a1, 1
; RV32MV-NEXT:    sub sp, sp, a1
; RV32MV-NEXT:    mv s0, a0
; RV32MV-NEXT:    lw a1, 8(a0)
; RV32MV-NEXT:    lbu a2, 12(a0)
; RV32MV-NEXT:    lw a3, 4(a0)
; RV32MV-NEXT:    lw a0, 0(a0)
; RV32MV-NEXT:    li a4, 1
; RV32MV-NEXT:    slli a5, a2, 30
; RV32MV-NEXT:    srli s1, a1, 2
; RV32MV-NEXT:    slli a6, a1, 31
; RV32MV-NEXT:    or s1, s1, a5
; RV32MV-NEXT:    srli a5, a3, 1
; RV32MV-NEXT:    or s2, a5, a6
; RV32MV-NEXT:    li a5, -1
; RV32MV-NEXT:    srli a2, a2, 2
; RV32MV-NEXT:    srli a1, a1, 1
; RV32MV-NEXT:    slli a3, a3, 31
; RV32MV-NEXT:    slli a2, a2, 31
<<<<<<< HEAD
; RV32MV-NEXT:    srai s4, a2, 31
; RV32MV-NEXT:    slli a1, a3, 31
; RV32MV-NEXT:    srai a1, a1, 31
; RV32MV-NEXT:    li a2, 1
; RV32MV-NEXT:    li a3, -1
; RV32MV-NEXT:    sw a3, 16(sp)
; RV32MV-NEXT:    sw a2, 20(sp)
=======
; RV32MV-NEXT:    slli a6, a1, 31
; RV32MV-NEXT:    srai a1, a3, 31
; RV32MV-NEXT:    srai s3, a2, 31
; RV32MV-NEXT:    srai s4, a6, 31
; RV32MV-NEXT:    sw a5, 16(sp)
; RV32MV-NEXT:    sw a4, 20(sp)
>>>>>>> ce7c17d5
; RV32MV-NEXT:    li a2, 6
; RV32MV-NEXT:    li a3, 0
; RV32MV-NEXT:    call __moddi3
; RV32MV-NEXT:    vsetivli zero, 8, e32, m2, ta, ma
; RV32MV-NEXT:    vmv.v.x v8, a0
; RV32MV-NEXT:    vslide1down.vx v8, v8, a1
; RV32MV-NEXT:    addi a0, sp, 32
; RV32MV-NEXT:    vs2r.v v8, (a0) # Unknown-size Folded Spill
; RV32MV-NEXT:    li a2, 7
; RV32MV-NEXT:    mv a0, s2
; RV32MV-NEXT:    mv a1, s4
; RV32MV-NEXT:    li a3, 0
; RV32MV-NEXT:    call __moddi3
; RV32MV-NEXT:    addi a2, sp, 32
; RV32MV-NEXT:    vl2r.v v8, (a2) # Unknown-size Folded Reload
; RV32MV-NEXT:    vsetivli zero, 8, e32, m2, ta, ma
; RV32MV-NEXT:    vslide1down.vx v8, v8, a0
; RV32MV-NEXT:    vslide1down.vx v8, v8, a1
; RV32MV-NEXT:    addi a0, sp, 32
; RV32MV-NEXT:    vs2r.v v8, (a0) # Unknown-size Folded Spill
; RV32MV-NEXT:    li a2, -5
; RV32MV-NEXT:    li a3, -1
; RV32MV-NEXT:    mv a0, s1
; RV32MV-NEXT:    mv a1, s3
; RV32MV-NEXT:    call __moddi3
; RV32MV-NEXT:    addi a2, sp, 16
; RV32MV-NEXT:    vsetivli zero, 4, e64, m2, ta, ma
; RV32MV-NEXT:    vlse64.v v8, (a2), zero
; RV32MV-NEXT:    addi a2, sp, 32
; RV32MV-NEXT:    vl2r.v v10, (a2) # Unknown-size Folded Reload
; RV32MV-NEXT:    vsetivli zero, 8, e32, m2, ta, ma
; RV32MV-NEXT:    vslide1down.vx v10, v10, a0
; RV32MV-NEXT:    vslide1down.vx v10, v10, a1
; RV32MV-NEXT:    vslidedown.vi v10, v10, 2
; RV32MV-NEXT:    vsetivli zero, 4, e64, m2, ta, ma
; RV32MV-NEXT:    vand.vv v8, v10, v8
; RV32MV-NEXT:    vsetivli zero, 3, e8, mf2, ta, ma
; RV32MV-NEXT:    vmv.v.i v10, 1
; RV32MV-NEXT:    vsetivli zero, 8, e8, mf2, ta, ma
; RV32MV-NEXT:    vmv.v.i v11, 0
; RV32MV-NEXT:    vsetivli zero, 3, e8, mf2, tu, ma
; RV32MV-NEXT:    vslideup.vi v11, v10, 2
; RV32MV-NEXT:    vsetivli zero, 5, e8, mf2, ta, ma
; RV32MV-NEXT:    vmv.v.i v10, 2
; RV32MV-NEXT:    vsetvli zero, zero, e8, mf2, tu, ma
; RV32MV-NEXT:    vslideup.vi v11, v10, 4
; RV32MV-NEXT:    vsetivli zero, 8, e32, m2, ta, ma
; RV32MV-NEXT:    vsext.vf4 v12, v11
; RV32MV-NEXT:    vsetivli zero, 4, e64, m2, ta, ma
; RV32MV-NEXT:    vmsne.vv v0, v8, v12
; RV32MV-NEXT:    vmv.v.i v8, 0
; RV32MV-NEXT:    vmerge.vim v8, v8, -1, v0
; RV32MV-NEXT:    vsetvli zero, zero, e32, m1, ta, ma
; RV32MV-NEXT:    vslidedown.vi v10, v8, 1
; RV32MV-NEXT:    vslidedown.vi v11, v8, 2
; RV32MV-NEXT:    vmv.x.s a0, v10
<<<<<<< HEAD
; RV32MV-NEXT:    vslidedown.vi v10, v8, 2
; RV32MV-NEXT:    vmv.x.s a1, v10
; RV32MV-NEXT:    slli a2, a1, 1
; RV32MV-NEXT:    sub a2, a2, a0
; RV32MV-NEXT:    vsetivli zero, 1, e32, m2, ta, ma
; RV32MV-NEXT:    vslidedown.vi v10, v8, 4
; RV32MV-NEXT:    vmv.x.s a0, v10
; RV32MV-NEXT:    srli a3, a0, 30
; RV32MV-NEXT:    vslidedown.vi v10, v8, 5
; RV32MV-NEXT:    vmv.x.s a4, v10
; RV32MV-NEXT:    slli a4, a4, 2
; RV32MV-NEXT:    or a3, a4, a3
; RV32MV-NEXT:    vsetivli zero, 1, e32, m1, ta, ma
; RV32MV-NEXT:    vse32.v v8, (s0)
; RV32MV-NEXT:    andi a3, a3, 7
; RV32MV-NEXT:    srli a1, a1, 31
; RV32MV-NEXT:    vslidedown.vi v8, v8, 3
; RV32MV-NEXT:    slli a0, a0, 2
; RV32MV-NEXT:    or a0, a1, a0
; RV32MV-NEXT:    vmv.x.s a1, v8
; RV32MV-NEXT:    andi a1, a1, 1
; RV32MV-NEXT:    slli a1, a1, 1
; RV32MV-NEXT:    or a0, a0, a1
; RV32MV-NEXT:    sw a2, 4(s0)
; RV32MV-NEXT:    sw a0, 8(s0)
; RV32MV-NEXT:    sb a3, 12(s0)
=======
; RV32MV-NEXT:    vmv.x.s a1, v11
; RV32MV-NEXT:    vsetivli zero, 1, e32, m2, ta, ma
; RV32MV-NEXT:    vslidedown.vi v10, v8, 4
; RV32MV-NEXT:    vmv.x.s a2, v10
; RV32MV-NEXT:    vslidedown.vi v10, v8, 5
; RV32MV-NEXT:    vmv.x.s a3, v10
; RV32MV-NEXT:    slli a4, a1, 1
; RV32MV-NEXT:    sub a4, a4, a0
; RV32MV-NEXT:    srli a0, a2, 30
; RV32MV-NEXT:    slli a3, a3, 2
; RV32MV-NEXT:    or a0, a3, a0
; RV32MV-NEXT:    vsetivli zero, 1, e32, m1, ta, ma
; RV32MV-NEXT:    vse32.v v8, (s0)
; RV32MV-NEXT:    vslidedown.vi v8, v8, 3
; RV32MV-NEXT:    srli a1, a1, 31
; RV32MV-NEXT:    slli a2, a2, 2
; RV32MV-NEXT:    or a1, a1, a2
; RV32MV-NEXT:    vmv.x.s a2, v8
; RV32MV-NEXT:    andi a2, a2, 1
; RV32MV-NEXT:    slli a2, a2, 1
; RV32MV-NEXT:    andi a0, a0, 7
; RV32MV-NEXT:    or a1, a1, a2
; RV32MV-NEXT:    sw a4, 4(s0)
; RV32MV-NEXT:    sw a1, 8(s0)
; RV32MV-NEXT:    sb a0, 12(s0)
>>>>>>> ce7c17d5
; RV32MV-NEXT:    csrr a0, vlenb
; RV32MV-NEXT:    slli a0, a0, 1
; RV32MV-NEXT:    add sp, sp, a0
; RV32MV-NEXT:    lw ra, 60(sp) # 4-byte Folded Reload
; RV32MV-NEXT:    lw s0, 56(sp) # 4-byte Folded Reload
; RV32MV-NEXT:    lw s1, 52(sp) # 4-byte Folded Reload
; RV32MV-NEXT:    lw s2, 48(sp) # 4-byte Folded Reload
; RV32MV-NEXT:    lw s3, 44(sp) # 4-byte Folded Reload
; RV32MV-NEXT:    lw s4, 40(sp) # 4-byte Folded Reload
; RV32MV-NEXT:    addi sp, sp, 64
; RV32MV-NEXT:    ret
;
; RV64MV-LABEL: test_srem_vec:
; RV64MV:       # %bb.0:
; RV64MV-NEXT:    ld a1, 0(a0)
; RV64MV-NEXT:    lwu a2, 8(a0)
; RV64MV-NEXT:    lbu a3, 12(a0)
; RV64MV-NEXT:    lui a4, %hi(.LCPI3_0)
; RV64MV-NEXT:    lui a5, %hi(.LCPI3_1)
; RV64MV-NEXT:    lui a6, %hi(.LCPI3_2)
; RV64MV-NEXT:    lui a7, 32
; RV64MV-NEXT:    ld a4, %lo(.LCPI3_0)(a4)
; RV64MV-NEXT:    ld a5, %lo(.LCPI3_1)(a5)
; RV64MV-NEXT:    ld a6, %lo(.LCPI3_2)(a6)
; RV64MV-NEXT:    addi a7, a7, 256
; RV64MV-NEXT:    vsetivli zero, 4, e64, m2, ta, ma
; RV64MV-NEXT:    vmv.s.x v8, a7
; RV64MV-NEXT:    slli a3, a3, 32
; RV64MV-NEXT:    srli a7, a1, 2
; RV64MV-NEXT:    or a3, a2, a3
; RV64MV-NEXT:    slli a2, a2, 62
; RV64MV-NEXT:    slli a1, a1, 31
; RV64MV-NEXT:    or a2, a2, a7
; RV64MV-NEXT:    srai a1, a1, 31
; RV64MV-NEXT:    slli a3, a3, 29
; RV64MV-NEXT:    srai a2, a2, 31
; RV64MV-NEXT:    mulh a5, a1, a5
; RV64MV-NEXT:    srai a3, a3, 31
; RV64MV-NEXT:    mulh a4, a2, a4
; RV64MV-NEXT:    srli a7, a5, 63
; RV64MV-NEXT:    add a5, a5, a7
; RV64MV-NEXT:    srli a7, a4, 63
; RV64MV-NEXT:    srai a4, a4, 1
; RV64MV-NEXT:    mulh a6, a3, a6
; RV64MV-NEXT:    add a4, a4, a7
; RV64MV-NEXT:    slli a7, a5, 3
; RV64MV-NEXT:    slli a5, a5, 1
; RV64MV-NEXT:    sub a5, a5, a7
; RV64MV-NEXT:    srli a7, a6, 63
; RV64MV-NEXT:    srai a6, a6, 1
; RV64MV-NEXT:    add a6, a6, a7
; RV64MV-NEXT:    add a2, a2, a4
; RV64MV-NEXT:    slli a4, a4, 3
; RV64MV-NEXT:    sub a2, a2, a4
; RV64MV-NEXT:    add a1, a1, a5
; RV64MV-NEXT:    li a4, -1
; RV64MV-NEXT:    srli a4, a4, 31
; RV64MV-NEXT:    vsext.vf8 v10, v8
; RV64MV-NEXT:    add a3, a3, a6
; RV64MV-NEXT:    slli a6, a6, 2
; RV64MV-NEXT:    vmv.v.x v8, a1
; RV64MV-NEXT:    add a3, a3, a6
; RV64MV-NEXT:    vslide1down.vx v8, v8, a2
; RV64MV-NEXT:    vslide1down.vx v8, v8, a3
; RV64MV-NEXT:    vslidedown.vi v8, v8, 1
; RV64MV-NEXT:    vand.vx v8, v8, a4
; RV64MV-NEXT:    vmsne.vv v0, v8, v10
; RV64MV-NEXT:    vmv.v.i v8, 0
; RV64MV-NEXT:    vmerge.vim v8, v8, -1, v0
; RV64MV-NEXT:    vslidedown.vi v10, v8, 2
<<<<<<< HEAD
; RV64MV-NEXT:    vmv.x.s a2, v10
; RV64MV-NEXT:    slli a3, a2, 31
; RV64MV-NEXT:    srli a3, a3, 61
; RV64MV-NEXT:    vmv.x.s a4, v8
; RV64MV-NEXT:    and a1, a4, a1
; RV64MV-NEXT:    vsetivli zero, 1, e64, m1, ta, ma
; RV64MV-NEXT:    vslidedown.vi v8, v8, 1
; RV64MV-NEXT:    vmv.x.s a4, v8
; RV64MV-NEXT:    slli a5, a4, 33
; RV64MV-NEXT:    or a1, a1, a5
; RV64MV-NEXT:    slli a2, a2, 2
; RV64MV-NEXT:    slli a4, a4, 31
; RV64MV-NEXT:    srli a4, a4, 62
; RV64MV-NEXT:    or a2, a4, a2
; RV64MV-NEXT:    sd a1, 0(a0)
; RV64MV-NEXT:    sw a2, 8(a0)
; RV64MV-NEXT:    sb a3, 12(a0)
=======
; RV64MV-NEXT:    vmv.x.s a1, v8
; RV64MV-NEXT:    vsetivli zero, 1, e64, m1, ta, ma
; RV64MV-NEXT:    vslidedown.vi v8, v8, 1
; RV64MV-NEXT:    vmv.x.s a2, v10
; RV64MV-NEXT:    and a1, a1, a4
; RV64MV-NEXT:    vmv.x.s a3, v8
; RV64MV-NEXT:    slli a4, a2, 31
; RV64MV-NEXT:    slli a5, a3, 33
; RV64MV-NEXT:    slli a2, a2, 2
; RV64MV-NEXT:    slli a3, a3, 31
; RV64MV-NEXT:    srli a4, a4, 61
; RV64MV-NEXT:    or a1, a1, a5
; RV64MV-NEXT:    srli a3, a3, 62
; RV64MV-NEXT:    or a2, a3, a2
; RV64MV-NEXT:    sd a1, 0(a0)
; RV64MV-NEXT:    sw a2, 8(a0)
; RV64MV-NEXT:    sb a4, 12(a0)
>>>>>>> ce7c17d5
; RV64MV-NEXT:    ret
  %ld = load <3 x i33>, ptr %X
  %srem = srem <3 x i33> %ld, <i33 6, i33 7, i33 -5>
  %cmp = icmp ne <3 x i33> %srem, <i33 0, i33 1, i33 2>
  %ext = sext <3 x i1> %cmp to <3 x i33>
  store <3 x i33> %ext, ptr %X
  ret void
}<|MERGE_RESOLUTION|>--- conflicted
+++ resolved
@@ -356,10 +356,7 @@
 ; RV32-NEXT:    srli a5, a1, 31
 ; RV32-NEXT:    andi a1, a1, 1
 ; RV32-NEXT:    slli a0, a0, 2
-<<<<<<< HEAD
-=======
 ; RV32-NEXT:    slli a1, a1, 1
->>>>>>> ce7c17d5
 ; RV32-NEXT:    or a0, a5, a0
 ; RV32-NEXT:    or a0, a0, a1
 ; RV32-NEXT:    sw a3, 0(s0)
@@ -433,28 +430,12 @@
 ; RV64-NEXT:    srli a2, a2, 61
 ; RV64-NEXT:    sltu a0, a1, a0
 ; RV64-NEXT:    neg a0, a0
-<<<<<<< HEAD
-; RV64-NEXT:    addi a2, a2, -1
-; RV64-NEXT:    addi a1, a1, -1
-; RV64-NEXT:    slli a3, a1, 2
-; RV64-NEXT:    slli a4, a2, 31
-; RV64-NEXT:    srli a4, a4, 62
-; RV64-NEXT:    or a3, a4, a3
-; RV64-NEXT:    slli a1, a1, 29
-; RV64-NEXT:    srli a1, a1, 61
-=======
->>>>>>> ce7c17d5
 ; RV64-NEXT:    slli a0, a0, 31
 ; RV64-NEXT:    srli a0, a0, 31
 ; RV64-NEXT:    or a0, a0, a3
 ; RV64-NEXT:    sd a0, 0(s0)
-<<<<<<< HEAD
-; RV64-NEXT:    sw a3, 8(s0)
-; RV64-NEXT:    sb a1, 12(s0)
-=======
 ; RV64-NEXT:    sw a4, 8(s0)
 ; RV64-NEXT:    sb a2, 12(s0)
->>>>>>> ce7c17d5
 ; RV64-NEXT:    ld ra, 40(sp) # 8-byte Folded Reload
 ; RV64-NEXT:    ld s0, 32(sp) # 8-byte Folded Reload
 ; RV64-NEXT:    ld s1, 24(sp) # 8-byte Folded Reload
@@ -527,10 +508,7 @@
 ; RV32M-NEXT:    srli a5, a1, 31
 ; RV32M-NEXT:    andi a1, a1, 1
 ; RV32M-NEXT:    slli a0, a0, 2
-<<<<<<< HEAD
-=======
 ; RV32M-NEXT:    slli a1, a1, 1
->>>>>>> ce7c17d5
 ; RV32M-NEXT:    or a0, a5, a0
 ; RV32M-NEXT:    or a0, a0, a1
 ; RV32M-NEXT:    sw a3, 0(s0)
@@ -603,21 +581,10 @@
 ; RV64M-NEXT:    addi a3, a3, -1
 ; RV64M-NEXT:    addi a2, a2, -1
 ; RV64M-NEXT:    slli a4, a3, 33
-<<<<<<< HEAD
-; RV64M-NEXT:    slli a1, a1, 31
-; RV64M-NEXT:    srli a1, a1, 31
-; RV64M-NEXT:    or a1, a1, a4
-; RV64M-NEXT:    slli a4, a2, 2
-=======
->>>>>>> ce7c17d5
 ; RV64M-NEXT:    slli a3, a3, 31
 ; RV64M-NEXT:    or a1, a1, a4
 ; RV64M-NEXT:    slli a4, a2, 2
 ; RV64M-NEXT:    srli a3, a3, 62
-<<<<<<< HEAD
-; RV64M-NEXT:    or a3, a3, a4
-=======
->>>>>>> ce7c17d5
 ; RV64M-NEXT:    slli a2, a2, 29
 ; RV64M-NEXT:    or a3, a3, a4
 ; RV64M-NEXT:    srli a2, a2, 61
@@ -655,22 +622,12 @@
 ; RV32MV-NEXT:    srli a1, a1, 1
 ; RV32MV-NEXT:    slli a3, a3, 31
 ; RV32MV-NEXT:    slli a2, a2, 31
-<<<<<<< HEAD
-; RV32MV-NEXT:    srai s4, a2, 31
-; RV32MV-NEXT:    slli a1, a3, 31
-; RV32MV-NEXT:    srai a1, a1, 31
-; RV32MV-NEXT:    li a2, 1
-; RV32MV-NEXT:    li a3, -1
-; RV32MV-NEXT:    sw a3, 16(sp)
-; RV32MV-NEXT:    sw a2, 20(sp)
-=======
 ; RV32MV-NEXT:    slli a6, a1, 31
 ; RV32MV-NEXT:    srai a1, a3, 31
 ; RV32MV-NEXT:    srai s3, a2, 31
 ; RV32MV-NEXT:    srai s4, a6, 31
 ; RV32MV-NEXT:    sw a5, 16(sp)
 ; RV32MV-NEXT:    sw a4, 20(sp)
->>>>>>> ce7c17d5
 ; RV32MV-NEXT:    li a2, 6
 ; RV32MV-NEXT:    li a3, 0
 ; RV32MV-NEXT:    call __moddi3
@@ -727,34 +684,6 @@
 ; RV32MV-NEXT:    vslidedown.vi v10, v8, 1
 ; RV32MV-NEXT:    vslidedown.vi v11, v8, 2
 ; RV32MV-NEXT:    vmv.x.s a0, v10
-<<<<<<< HEAD
-; RV32MV-NEXT:    vslidedown.vi v10, v8, 2
-; RV32MV-NEXT:    vmv.x.s a1, v10
-; RV32MV-NEXT:    slli a2, a1, 1
-; RV32MV-NEXT:    sub a2, a2, a0
-; RV32MV-NEXT:    vsetivli zero, 1, e32, m2, ta, ma
-; RV32MV-NEXT:    vslidedown.vi v10, v8, 4
-; RV32MV-NEXT:    vmv.x.s a0, v10
-; RV32MV-NEXT:    srli a3, a0, 30
-; RV32MV-NEXT:    vslidedown.vi v10, v8, 5
-; RV32MV-NEXT:    vmv.x.s a4, v10
-; RV32MV-NEXT:    slli a4, a4, 2
-; RV32MV-NEXT:    or a3, a4, a3
-; RV32MV-NEXT:    vsetivli zero, 1, e32, m1, ta, ma
-; RV32MV-NEXT:    vse32.v v8, (s0)
-; RV32MV-NEXT:    andi a3, a3, 7
-; RV32MV-NEXT:    srli a1, a1, 31
-; RV32MV-NEXT:    vslidedown.vi v8, v8, 3
-; RV32MV-NEXT:    slli a0, a0, 2
-; RV32MV-NEXT:    or a0, a1, a0
-; RV32MV-NEXT:    vmv.x.s a1, v8
-; RV32MV-NEXT:    andi a1, a1, 1
-; RV32MV-NEXT:    slli a1, a1, 1
-; RV32MV-NEXT:    or a0, a0, a1
-; RV32MV-NEXT:    sw a2, 4(s0)
-; RV32MV-NEXT:    sw a0, 8(s0)
-; RV32MV-NEXT:    sb a3, 12(s0)
-=======
 ; RV32MV-NEXT:    vmv.x.s a1, v11
 ; RV32MV-NEXT:    vsetivli zero, 1, e32, m2, ta, ma
 ; RV32MV-NEXT:    vslidedown.vi v10, v8, 4
@@ -780,7 +709,6 @@
 ; RV32MV-NEXT:    sw a4, 4(s0)
 ; RV32MV-NEXT:    sw a1, 8(s0)
 ; RV32MV-NEXT:    sb a0, 12(s0)
->>>>>>> ce7c17d5
 ; RV32MV-NEXT:    csrr a0, vlenb
 ; RV32MV-NEXT:    slli a0, a0, 1
 ; RV32MV-NEXT:    add sp, sp, a0
@@ -851,25 +779,6 @@
 ; RV64MV-NEXT:    vmv.v.i v8, 0
 ; RV64MV-NEXT:    vmerge.vim v8, v8, -1, v0
 ; RV64MV-NEXT:    vslidedown.vi v10, v8, 2
-<<<<<<< HEAD
-; RV64MV-NEXT:    vmv.x.s a2, v10
-; RV64MV-NEXT:    slli a3, a2, 31
-; RV64MV-NEXT:    srli a3, a3, 61
-; RV64MV-NEXT:    vmv.x.s a4, v8
-; RV64MV-NEXT:    and a1, a4, a1
-; RV64MV-NEXT:    vsetivli zero, 1, e64, m1, ta, ma
-; RV64MV-NEXT:    vslidedown.vi v8, v8, 1
-; RV64MV-NEXT:    vmv.x.s a4, v8
-; RV64MV-NEXT:    slli a5, a4, 33
-; RV64MV-NEXT:    or a1, a1, a5
-; RV64MV-NEXT:    slli a2, a2, 2
-; RV64MV-NEXT:    slli a4, a4, 31
-; RV64MV-NEXT:    srli a4, a4, 62
-; RV64MV-NEXT:    or a2, a4, a2
-; RV64MV-NEXT:    sd a1, 0(a0)
-; RV64MV-NEXT:    sw a2, 8(a0)
-; RV64MV-NEXT:    sb a3, 12(a0)
-=======
 ; RV64MV-NEXT:    vmv.x.s a1, v8
 ; RV64MV-NEXT:    vsetivli zero, 1, e64, m1, ta, ma
 ; RV64MV-NEXT:    vslidedown.vi v8, v8, 1
@@ -887,7 +796,6 @@
 ; RV64MV-NEXT:    sd a1, 0(a0)
 ; RV64MV-NEXT:    sw a2, 8(a0)
 ; RV64MV-NEXT:    sb a4, 12(a0)
->>>>>>> ce7c17d5
 ; RV64MV-NEXT:    ret
   %ld = load <3 x i33>, ptr %X
   %srem = srem <3 x i33> %ld, <i33 6, i33 7, i33 -5>
