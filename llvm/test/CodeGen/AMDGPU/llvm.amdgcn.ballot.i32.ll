; NOTE: Assertions have been autogenerated by utils/update_llc_test_checks.py
; RUN: llc -mtriple=amdgcn -mcpu=gfx1010 -mattr=+wavefrontsize32 < %s | FileCheck -check-prefixes=CHECK,GFX10 %s
; RUN: llc -mtriple=amdgcn -mcpu=gfx1100 -amdgpu-enable-delay-alu=0 -mattr=+wavefrontsize32 < %s | FileCheck -check-prefixes=CHECK,GFX11 %s

declare i32 @llvm.amdgcn.ballot.i32(i1)
declare i32 @llvm.ctpop.i32(i32)

; Test ballot(0)

define amdgpu_cs i32 @constant_false() {
; CHECK-LABEL: constant_false:
; CHECK:       ; %bb.0:
; CHECK-NEXT:    s_mov_b32 s0, 0
; CHECK-NEXT:    ; return to shader part epilog
  %ballot = call i32 @llvm.amdgcn.ballot.i32(i1 0)
  ret i32 %ballot
}

; Test ballot(1)

define amdgpu_cs i32 @constant_true() {
; CHECK-LABEL: constant_true:
; CHECK:       ; %bb.0:
; CHECK-NEXT:    s_mov_b32 s0, exec_lo
; CHECK-NEXT:    ; return to shader part epilog
  %ballot = call i32 @llvm.amdgcn.ballot.i32(i1 1)
  ret i32 %ballot
}

; Test ballot of a non-comparison operation

define amdgpu_cs i32 @non_compare(i32 %x) {
; CHECK-LABEL: non_compare:
; CHECK:       ; %bb.0:
; CHECK-NEXT:    v_and_b32_e32 v0, 1, v0
; CHECK-NEXT:    v_cmp_ne_u32_e64 s0, 0, v0
; CHECK-NEXT:    ; return to shader part epilog
  %trunc = trunc i32 %x to i1
  %ballot = call i32 @llvm.amdgcn.ballot.i32(i1 %trunc)
  ret i32 %ballot
}

; Test ballot of comparisons

define amdgpu_cs i32 @compare_ints(i32 %x, i32 %y) {
; CHECK-LABEL: compare_ints:
; CHECK:       ; %bb.0:
; CHECK-NEXT:    v_cmp_eq_u32_e64 s0, v0, v1
; CHECK-NEXT:    ; return to shader part epilog
  %cmp = icmp eq i32 %x, %y
  %ballot = call i32 @llvm.amdgcn.ballot.i32(i1 %cmp)
  ret i32 %ballot
}

define amdgpu_cs i32 @compare_int_with_constant(i32 %x) {
; CHECK-LABEL: compare_int_with_constant:
; CHECK:       ; %bb.0:
; CHECK-NEXT:    v_cmp_lt_i32_e64 s0, 0x62, v0
; CHECK-NEXT:    ; return to shader part epilog
  %cmp = icmp sge i32 %x, 99
  %ballot = call i32 @llvm.amdgcn.ballot.i32(i1 %cmp)
  ret i32 %ballot
}

define amdgpu_cs i32 @compare_floats(float %x, float %y) {
; CHECK-LABEL: compare_floats:
; CHECK:       ; %bb.0:
; CHECK-NEXT:    v_cmp_gt_f32_e64 s0, v0, v1
; CHECK-NEXT:    ; return to shader part epilog
  %cmp = fcmp ogt float %x, %y
  %ballot = call i32 @llvm.amdgcn.ballot.i32(i1 %cmp)
  ret i32 %ballot
}

define amdgpu_cs i32 @ctpop_of_ballot(float %x, float %y) {
; CHECK-LABEL: ctpop_of_ballot:
; CHECK:       ; %bb.0:
; CHECK-NEXT:    v_cmp_gt_f32_e32 vcc_lo, v0, v1
; CHECK-NEXT:    s_bcnt1_i32_b32 s0, vcc_lo
; CHECK-NEXT:    ; return to shader part epilog
  %cmp = fcmp ogt float %x, %y
  %ballot = call i32 @llvm.amdgcn.ballot.i32(i1 %cmp)
  %bcnt = call i32 @llvm.ctpop.i32(i32 %ballot)
  ret i32 %bcnt
}

define amdgpu_cs i32 @branch_divergent_ballot_ne_zero_non_compare(i32 %v) {
; CHECK-LABEL: branch_divergent_ballot_ne_zero_non_compare:
; CHECK:       ; %bb.0:
; CHECK-NEXT:    v_and_b32_e32 v0, 1, v0
; CHECK-NEXT:    v_cmp_ne_u32_e32 vcc_lo, 0, v0
; CHECK-NEXT:    s_cbranch_vccz .LBB7_2
; CHECK-NEXT:  ; %bb.1: ; %true
; CHECK-NEXT:    s_mov_b32 s0, 42
; CHECK-NEXT:    s_branch .LBB7_3
; CHECK-NEXT:  .LBB7_2: ; %false
; CHECK-NEXT:    s_mov_b32 s0, 33
; CHECK-NEXT:    s_branch .LBB7_3
; CHECK-NEXT:  .LBB7_3:
  %c = trunc i32 %v to i1
  %ballot = call i32 @llvm.amdgcn.ballot.i32(i1 %c)
  %ballot_ne_zero = icmp ne i32 %ballot, 0
  br i1 %ballot_ne_zero, label %true, label %false
true:
  ret i32 42
false:
  ret i32 33
}

define amdgpu_cs i32 @branch_uniform_ballot_ne_zero_non_compare(i32 inreg %v) {
; CHECK-LABEL: branch_uniform_ballot_ne_zero_non_compare:
; CHECK:       ; %bb.0:
; CHECK-NEXT:    s_and_b32 s0, s0, 1
; CHECK-NEXT:    v_cmp_ne_u32_e64 vcc_lo, s0, 0
; CHECK-NEXT:    s_cbranch_vccz .LBB8_2
; CHECK-NEXT:  ; %bb.1: ; %true
; CHECK-NEXT:    s_mov_b32 s0, 42
; CHECK-NEXT:    s_branch .LBB8_3
; CHECK-NEXT:  .LBB8_2: ; %false
; CHECK-NEXT:    s_mov_b32 s0, 33
; CHECK-NEXT:    s_branch .LBB8_3
; CHECK-NEXT:  .LBB8_3:
  %c = trunc i32 %v to i1
  %ballot = call i32 @llvm.amdgcn.ballot.i32(i1 %c)
  %ballot_ne_zero = icmp ne i32 %ballot, 0
  br i1 %ballot_ne_zero, label %true, label %false
true:
  ret i32 42
false:
  ret i32 33
}

define amdgpu_cs i32 @branch_divergent_ballot_eq_zero_non_compare(i32 %v) {
; CHECK-LABEL: branch_divergent_ballot_eq_zero_non_compare:
; CHECK:       ; %bb.0:
; CHECK-NEXT:    v_and_b32_e32 v0, 1, v0
; CHECK-NEXT:    v_cmp_ne_u32_e32 vcc_lo, 0, v0
; CHECK-NEXT:    s_cbranch_vccz .LBB9_2
; CHECK-NEXT:  ; %bb.1: ; %false
; CHECK-NEXT:    s_mov_b32 s0, 33
; CHECK-NEXT:    s_branch .LBB9_3
; CHECK-NEXT:  .LBB9_2: ; %true
; CHECK-NEXT:    s_mov_b32 s0, 42
; CHECK-NEXT:    s_branch .LBB9_3
; CHECK-NEXT:  .LBB9_3:
  %c = trunc i32 %v to i1
  %ballot = call i32 @llvm.amdgcn.ballot.i32(i1 %c)
  %ballot_eq_zero = icmp eq i32 %ballot, 0
  br i1 %ballot_eq_zero, label %true, label %false
true:
  ret i32 42
false:
  ret i32 33
}

define amdgpu_cs i32 @branch_uniform_ballot_eq_zero_non_compare(i32 inreg %v) {
; CHECK-LABEL: branch_uniform_ballot_eq_zero_non_compare:
; CHECK:       ; %bb.0:
; CHECK-NEXT:    s_and_b32 s0, s0, 1
; CHECK-NEXT:    v_cmp_ne_u32_e64 vcc_lo, s0, 0
; CHECK-NEXT:    s_cbranch_vccz .LBB10_2
; CHECK-NEXT:  ; %bb.1: ; %false
; CHECK-NEXT:    s_mov_b32 s0, 33
; CHECK-NEXT:    s_branch .LBB10_3
; CHECK-NEXT:  .LBB10_2: ; %true
; CHECK-NEXT:    s_mov_b32 s0, 42
; CHECK-NEXT:    s_branch .LBB10_3
; CHECK-NEXT:  .LBB10_3:
  %c = trunc i32 %v to i1
  %ballot = call i32 @llvm.amdgcn.ballot.i32(i1 %c)
  %ballot_eq_zero = icmp eq i32 %ballot, 0
  br i1 %ballot_eq_zero, label %true, label %false
true:
  ret i32 42
false:
  ret i32 33
}

define amdgpu_cs i32 @branch_divergent_ballot_ne_zero_compare(i32 %v) {
; CHECK-LABEL: branch_divergent_ballot_ne_zero_compare:
; CHECK:       ; %bb.0:
; CHECK-NEXT:    v_cmp_gt_u32_e32 vcc_lo, 12, v0
; CHECK-NEXT:    s_cbranch_vccz .LBB11_2
; CHECK-NEXT:  ; %bb.1: ; %true
; CHECK-NEXT:    s_mov_b32 s0, 42
; CHECK-NEXT:    s_branch .LBB11_3
; CHECK-NEXT:  .LBB11_2: ; %false
; CHECK-NEXT:    s_mov_b32 s0, 33
; CHECK-NEXT:    s_branch .LBB11_3
; CHECK-NEXT:  .LBB11_3:
  %c = icmp ult i32 %v, 12
  %ballot = call i32 @llvm.amdgcn.ballot.i32(i1 %c)
  %ballot_ne_zero = icmp ne i32 %ballot, 0
  br i1 %ballot_ne_zero, label %true, label %false
true:
  ret i32 42
false:
  ret i32 33
}

define amdgpu_cs i32 @branch_uniform_ballot_ne_zero_compare(i32 inreg %v) {
; CHECK-LABEL: branch_uniform_ballot_ne_zero_compare:
; CHECK:       ; %bb.0:
; CHECK-NEXT:    v_cmp_lt_u32_e64 vcc_lo, s0, 12
; CHECK-NEXT:    s_cbranch_vccz .LBB12_2
; CHECK-NEXT:  ; %bb.1: ; %true
; CHECK-NEXT:    s_mov_b32 s0, 42
; CHECK-NEXT:    s_branch .LBB12_3
; CHECK-NEXT:  .LBB12_2: ; %false
; CHECK-NEXT:    s_mov_b32 s0, 33
; CHECK-NEXT:    s_branch .LBB12_3
; CHECK-NEXT:  .LBB12_3:
  %c = icmp ult i32 %v, 12
  %ballot = call i32 @llvm.amdgcn.ballot.i32(i1 %c)
  %ballot_ne_zero = icmp ne i32 %ballot, 0
  br i1 %ballot_ne_zero, label %true, label %false
true:
  ret i32 42
false:
  ret i32 33
}

define amdgpu_cs i32 @branch_divergent_ballot_eq_zero_compare(i32 %v) {
; CHECK-LABEL: branch_divergent_ballot_eq_zero_compare:
; CHECK:       ; %bb.0:
; CHECK-NEXT:    v_cmp_gt_u32_e32 vcc_lo, 12, v0
; CHECK-NEXT:    s_cbranch_vccz .LBB13_2
; CHECK-NEXT:  ; %bb.1: ; %false
; CHECK-NEXT:    s_mov_b32 s0, 33
; CHECK-NEXT:    s_branch .LBB13_3
; CHECK-NEXT:  .LBB13_2: ; %true
; CHECK-NEXT:    s_mov_b32 s0, 42
; CHECK-NEXT:    s_branch .LBB13_3
; CHECK-NEXT:  .LBB13_3:
  %c = icmp ult i32 %v, 12
  %ballot = call i32 @llvm.amdgcn.ballot.i32(i1 %c)
  %ballot_eq_zero = icmp eq i32 %ballot, 0
  br i1 %ballot_eq_zero, label %true, label %false
true:
  ret i32 42
false:
  ret i32 33
}

define amdgpu_cs i32 @branch_uniform_ballot_eq_zero_compare(i32 inreg %v) {
; CHECK-LABEL: branch_uniform_ballot_eq_zero_compare:
; CHECK:       ; %bb.0:
; CHECK-NEXT:    v_cmp_lt_u32_e64 vcc_lo, s0, 12
; CHECK-NEXT:    s_cbranch_vccz .LBB14_2
; CHECK-NEXT:  ; %bb.1: ; %false
; CHECK-NEXT:    s_mov_b32 s0, 33
; CHECK-NEXT:    s_branch .LBB14_3
; CHECK-NEXT:  .LBB14_2: ; %true
; CHECK-NEXT:    s_mov_b32 s0, 42
; CHECK-NEXT:    s_branch .LBB14_3
; CHECK-NEXT:  .LBB14_3:
  %c = icmp ult i32 %v, 12
  %ballot = call i32 @llvm.amdgcn.ballot.i32(i1 %c)
  %ballot_eq_zero = icmp eq i32 %ballot, 0
  br i1 %ballot_eq_zero, label %true, label %false
true:
  ret i32 42
false:
  ret i32 33
}

define amdgpu_cs i32 @branch_divergent_ballot_ne_zero_and(i32 %v1, i32 %v2) {
; CHECK-LABEL: branch_divergent_ballot_ne_zero_and:
; CHECK:       ; %bb.0:
; CHECK-NEXT:    v_cmp_gt_u32_e32 vcc_lo, 12, v0
; CHECK-NEXT:    v_cmp_lt_u32_e64 s0, 34, v1
; CHECK-NEXT:    s_and_b32 vcc_lo, vcc_lo, s0
; CHECK-NEXT:    s_cbranch_vccz .LBB15_2
; CHECK-NEXT:  ; %bb.1: ; %true
; CHECK-NEXT:    s_mov_b32 s0, 42
; CHECK-NEXT:    s_branch .LBB15_3
; CHECK-NEXT:  .LBB15_2: ; %false
; CHECK-NEXT:    s_mov_b32 s0, 33
; CHECK-NEXT:    s_branch .LBB15_3
; CHECK-NEXT:  .LBB15_3:
  %v1c = icmp ult i32 %v1, 12
  %v2c = icmp ugt i32 %v2, 34
  %c = and i1 %v1c, %v2c
  %ballot = call i32 @llvm.amdgcn.ballot.i32(i1 %c)
  %ballot_ne_zero = icmp ne i32 %ballot, 0
  br i1 %ballot_ne_zero, label %true, label %false
true:
  ret i32 42
false:
  ret i32 33
}

define amdgpu_cs i32 @branch_uniform_ballot_ne_zero_and(i32 inreg %v1, i32 inreg %v2) {
; CHECK-LABEL: branch_uniform_ballot_ne_zero_and:
; CHECK:       ; %bb.0:
; CHECK-NEXT:    s_cmp_lt_u32 s0, 12
; CHECK-NEXT:    s_cselect_b32 s0, -1, 0
; CHECK-NEXT:    s_cmp_gt_u32 s1, 34
; CHECK-NEXT:    s_cselect_b32 s1, -1, 0
; CHECK-NEXT:    s_and_b32 s0, s0, s1
; CHECK-NEXT:    s_and_b32 s0, s0, exec_lo
; CHECK-NEXT:    s_cbranch_scc0 .LBB16_2
; CHECK-NEXT:  ; %bb.1: ; %true
; CHECK-NEXT:    s_mov_b32 s0, 42
; CHECK-NEXT:    s_branch .LBB16_3
; CHECK-NEXT:  .LBB16_2: ; %false
; CHECK-NEXT:    s_mov_b32 s0, 33
; CHECK-NEXT:    s_branch .LBB16_3
; CHECK-NEXT:  .LBB16_3:
  %v1c = icmp ult i32 %v1, 12
  %v2c = icmp ugt i32 %v2, 34
  %c = and i1 %v1c, %v2c
  %ballot = call i32 @llvm.amdgcn.ballot.i32(i1 %c)
  %ballot_ne_zero = icmp ne i32 %ballot, 0
  br i1 %ballot_ne_zero, label %true, label %false
true:
  ret i32 42
false:
  ret i32 33
}

define amdgpu_cs i32 @branch_divergent_ballot_eq_zero_and(i32 %v1, i32 %v2) {
; CHECK-LABEL: branch_divergent_ballot_eq_zero_and:
; CHECK:       ; %bb.0:
; CHECK-NEXT:    v_cmp_gt_u32_e32 vcc_lo, 12, v0
; CHECK-NEXT:    v_cmp_lt_u32_e64 s0, 34, v1
; CHECK-NEXT:    s_and_b32 vcc_lo, vcc_lo, s0
; CHECK-NEXT:    s_cbranch_vccz .LBB17_2
; CHECK-NEXT:  ; %bb.1: ; %false
; CHECK-NEXT:    s_mov_b32 s0, 33
; CHECK-NEXT:    s_branch .LBB17_3
; CHECK-NEXT:  .LBB17_2: ; %true
; CHECK-NEXT:    s_mov_b32 s0, 42
; CHECK-NEXT:    s_branch .LBB17_3
; CHECK-NEXT:  .LBB17_3:
  %v1c = icmp ult i32 %v1, 12
  %v2c = icmp ugt i32 %v2, 34
  %c = and i1 %v1c, %v2c
  %ballot = call i32 @llvm.amdgcn.ballot.i32(i1 %c)
  %ballot_eq_zero = icmp eq i32 %ballot, 0
  br i1 %ballot_eq_zero, label %true, label %false
true:
  ret i32 42
false:
  ret i32 33
}

define amdgpu_cs i32 @branch_uniform_ballot_eq_zero_and(i32 inreg %v1, i32 inreg %v2) {
; CHECK-LABEL: branch_uniform_ballot_eq_zero_and:
; CHECK:       ; %bb.0:
; CHECK-NEXT:    s_cmp_lt_u32 s0, 12
; CHECK-NEXT:    s_cselect_b32 s0, -1, 0
; CHECK-NEXT:    s_cmp_gt_u32 s1, 34
; CHECK-NEXT:    s_cselect_b32 s1, -1, 0
; CHECK-NEXT:    s_and_b32 s0, s0, s1
; CHECK-NEXT:    s_and_b32 s0, s0, exec_lo
; CHECK-NEXT:    s_cbranch_scc0 .LBB18_2
; CHECK-NEXT:  ; %bb.1: ; %false
; CHECK-NEXT:    s_mov_b32 s0, 33
; CHECK-NEXT:    s_branch .LBB18_3
; CHECK-NEXT:  .LBB18_2: ; %true
; CHECK-NEXT:    s_mov_b32 s0, 42
; CHECK-NEXT:    s_branch .LBB18_3
; CHECK-NEXT:  .LBB18_3:
  %v1c = icmp ult i32 %v1, 12
  %v2c = icmp ugt i32 %v2, 34
  %c = and i1 %v1c, %v2c
  %ballot = call i32 @llvm.amdgcn.ballot.i32(i1 %c)
  %ballot_eq_zero = icmp eq i32 %ballot, 0
  br i1 %ballot_eq_zero, label %true, label %false
true:
  ret i32 42
false:
  ret i32 33
}

define amdgpu_cs i32 @branch_uniform_ballot_sgt_N_compare(i32 inreg %v) {
; CHECK-LABEL: branch_uniform_ballot_sgt_N_compare:
; CHECK:       ; %bb.0:
; CHECK-NEXT:    v_cmp_lt_u32_e64 s0, s0, 12
; CHECK-NEXT:    s_cmp_lt_i32 s0, 23
; CHECK-NEXT:    s_cbranch_scc1 .LBB19_2
; CHECK-NEXT:  ; %bb.1: ; %true
; CHECK-NEXT:    s_mov_b32 s0, 42
; CHECK-NEXT:    s_branch .LBB19_3
; CHECK-NEXT:  .LBB19_2: ; %false
; CHECK-NEXT:    s_mov_b32 s0, 33
; CHECK-NEXT:    s_branch .LBB19_3
; CHECK-NEXT:  .LBB19_3:
  %c = icmp ult i32 %v, 12
  %ballot = call i32 @llvm.amdgcn.ballot.i32(i1 %c)
  %bc = icmp sgt i32 %ballot, 22
  br i1 %bc, label %true, label %false
true:
  ret i32 42
false:
  ret i32 33
}

declare i32 @llvm.amdgcn.icmp.i32(i1, i1, i32)

define amdgpu_cs i32 @branch_divergent_simulated_negated_ballot_ne_zero_and(i32 %v1, i32 %v2) {
; CHECK-LABEL: branch_divergent_simulated_negated_ballot_ne_zero_and:
; CHECK:       ; %bb.0:
; CHECK-NEXT:    v_cmp_gt_u32_e32 vcc_lo, 12, v0
; CHECK-NEXT:    v_cmp_lt_u32_e64 s0, 34, v1
; CHECK-NEXT:    s_and_b32 vcc_lo, vcc_lo, s0
; CHECK-NEXT:    s_cbranch_vccnz .LBB20_2
; CHECK-NEXT:  ; %bb.1: ; %true
; CHECK-NEXT:    s_mov_b32 s0, 42
; CHECK-NEXT:    s_branch .LBB20_3
; CHECK-NEXT:  .LBB20_2: ; %false
; CHECK-NEXT:    s_mov_b32 s0, 33
; CHECK-NEXT:    s_branch .LBB20_3
; CHECK-NEXT:  .LBB20_3:
  %v1c = icmp ult i32 %v1, 12
  %v2c = icmp ugt i32 %v2, 34
  %c = and i1 %v1c, %v2c
  %ballot = call i32 @llvm.amdgcn.icmp.i32(i1 %c, i1 0, i32 32) ; ICMP_EQ == 32
  %ballot_ne_zero = icmp ne i32 %ballot, 0
  br i1 %ballot_ne_zero, label %true, label %false
true:
  ret i32 42
false:
  ret i32 33
}

define amdgpu_cs i32 @branch_uniform_simulated_negated_ballot_ne_zero_and(i32 inreg %v1, i32 inreg %v2) {
; TODO:
;   s_cmp_lt_u32 s0, 12
;   s_cselect_b32 s0, -1, 0
;   s_cmp_gt_u32 s1, 34
;   s_cselect_b32 s1, -1, 0
;   s_and_b32 s0, s0, s1
;   s_and_b32 s0, s0, exec_lo
; could be improved to:
;   s_cmp_lt_u32 s0, 12
;   s_cselect_b32 s0, -1, 0
;   s_cmp_gt_u32 s1, 34
;   s_cselect_b32 s0, s0, 0
;   s_and_b32 s0, s0, exec_lo
; By selecting into vcc(_lo) instead, we could even avoid the AND-with-exec.
; CHECK-LABEL: branch_uniform_simulated_negated_ballot_ne_zero_and:
; CHECK:       ; %bb.0:
; CHECK-NEXT:    s_cmp_lt_u32 s0, 12
; CHECK-NEXT:    s_cselect_b32 s0, -1, 0
; CHECK-NEXT:    s_cmp_gt_u32 s1, 34
; CHECK-NEXT:    s_cselect_b32 s1, -1, 0
; CHECK-NEXT:    s_and_b32 s0, s0, s1
; CHECK-NEXT:    s_and_b32 s0, s0, exec_lo
; CHECK-NEXT:    s_cbranch_scc1 .LBB21_2
; CHECK-NEXT:  ; %bb.1: ; %true
; CHECK-NEXT:    s_mov_b32 s0, 42
; CHECK-NEXT:    s_branch .LBB21_3
; CHECK-NEXT:  .LBB21_2: ; %false
; CHECK-NEXT:    s_mov_b32 s0, 33
; CHECK-NEXT:    s_branch .LBB21_3
; CHECK-NEXT:  .LBB21_3:
  %v1c = icmp ult i32 %v1, 12
  %v2c = icmp ugt i32 %v2, 34
  %c = and i1 %v1c, %v2c
  %ballot = call i32 @llvm.amdgcn.icmp.i32(i1 %c, i1 0, i32 32) ; ICMP_EQ == 32
  %ballot_ne_zero = icmp ne i32 %ballot, 0
  br i1 %ballot_ne_zero, label %true, label %false
true:
  ret i32 42
false:
  ret i32 33
}

define amdgpu_cs i32 @branch_divergent_simulated_negated_ballot_eq_zero_and(i32 %v1, i32 %v2) {
; CHECK-LABEL: branch_divergent_simulated_negated_ballot_eq_zero_and:
; CHECK:       ; %bb.0:
; CHECK-NEXT:    v_cmp_gt_u32_e32 vcc_lo, 12, v0
; CHECK-NEXT:    v_cmp_lt_u32_e64 s0, 34, v1
; CHECK-NEXT:    s_and_b32 vcc_lo, vcc_lo, s0
; CHECK-NEXT:    s_cbranch_vccnz .LBB22_2
; CHECK-NEXT:  ; %bb.1: ; %false
; CHECK-NEXT:    s_mov_b32 s0, 33
; CHECK-NEXT:    s_branch .LBB22_3
; CHECK-NEXT:  .LBB22_2: ; %true
; CHECK-NEXT:    s_mov_b32 s0, 42
; CHECK-NEXT:    s_branch .LBB22_3
; CHECK-NEXT:  .LBB22_3:
  %v1c = icmp ult i32 %v1, 12
  %v2c = icmp ugt i32 %v2, 34
  %c = and i1 %v1c, %v2c
  %ballot = call i32 @llvm.amdgcn.icmp.i32(i1 %c, i1 0, i32 32) ; ICMP_EQ == 32
  %ballot_eq_zero = icmp eq i32 %ballot, 0
  br i1 %ballot_eq_zero, label %true, label %false
true:
  ret i32 42
false:
  ret i32 33
}

define amdgpu_cs i32 @branch_uniform_simulated_negated_ballot_eq_zero_and(i32 inreg %v1, i32 inreg %v2) {
; CHECK-LABEL: branch_uniform_simulated_negated_ballot_eq_zero_and:
; CHECK:       ; %bb.0:
; CHECK-NEXT:    s_cmp_lt_u32 s0, 12
; CHECK-NEXT:    s_cselect_b32 s0, -1, 0
; CHECK-NEXT:    s_cmp_gt_u32 s1, 34
; CHECK-NEXT:    s_cselect_b32 s1, -1, 0
; CHECK-NEXT:    s_and_b32 s0, s0, s1
; CHECK-NEXT:    s_and_b32 s0, s0, exec_lo
; CHECK-NEXT:    s_cbranch_scc1 .LBB23_2
; CHECK-NEXT:  ; %bb.1: ; %false
; CHECK-NEXT:    s_mov_b32 s0, 33
; CHECK-NEXT:    s_branch .LBB23_3
; CHECK-NEXT:  .LBB23_2: ; %true
; CHECK-NEXT:    s_mov_b32 s0, 42
; CHECK-NEXT:    s_branch .LBB23_3
; CHECK-NEXT:  .LBB23_3:
  %v1c = icmp ult i32 %v1, 12
  %v2c = icmp ugt i32 %v2, 34
  %c = and i1 %v1c, %v2c
  %ballot = call i32 @llvm.amdgcn.icmp.i32(i1 %c, i1 0, i32 32) ; ICMP_EQ == 32
  %ballot_eq_zero = icmp eq i32 %ballot, 0
  br i1 %ballot_eq_zero, label %true, label %false
true:
  ret i32 42
false:
  ret i32 33
}

; Input that is not constant or direct result of a compare.
; Tests setting 0 to inactive lanes.
define amdgpu_ps void @non_cst_non_compare_input(ptr addrspace(1) %out, i32 %tid, i32 %cond) {
; GFX10-LABEL: non_cst_non_compare_input:
; GFX10:       ; %bb.0: ; %entry
; GFX10-NEXT:    v_cmp_ne_u32_e32 vcc_lo, 0, v3
; GFX10-NEXT:    ; implicit-def: $sgpr0
; GFX10-NEXT:    s_and_saveexec_b32 s1, vcc_lo
; GFX10-NEXT:    s_xor_b32 s1, exec_lo, s1
; GFX10-NEXT:  ; %bb.1: ; %B
; GFX10-NEXT:    v_cmp_gt_u32_e32 vcc_lo, 2, v2
; GFX10-NEXT:    ; implicit-def: $vgpr2
; GFX10-NEXT:    s_and_b32 s0, vcc_lo, exec_lo
; GFX10-NEXT:  ; %bb.2: ; %Flow
; GFX10-NEXT:    s_andn2_saveexec_b32 s1, s1
; GFX10-NEXT:  ; %bb.3: ; %A
; GFX10-NEXT:    v_cmp_ne_u32_e32 vcc_lo, 0, v2
; GFX10-NEXT:    s_andn2_b32 s0, s0, exec_lo
; GFX10-NEXT:    s_and_b32 s2, vcc_lo, exec_lo
; GFX10-NEXT:    s_or_b32 s0, s0, s2
; GFX10-NEXT:  ; %bb.4: ; %exit
; GFX10-NEXT:    s_or_b32 exec_lo, exec_lo, s1
; GFX10-NEXT:    v_cndmask_b32_e64 v2, 0, 1, s0
; GFX10-NEXT:    v_cmp_ne_u32_e64 s0, 0, v2
; GFX10-NEXT:    v_mov_b32_e32 v2, s0
; GFX10-NEXT:    global_store_dword v[0:1], v2, off
; GFX10-NEXT:    s_endpgm
;
; GFX11-LABEL: non_cst_non_compare_input:
; GFX11:       ; %bb.0: ; %entry
; GFX11-NEXT:    s_mov_b32 s1, exec_lo
; GFX11-NEXT:    ; implicit-def: $sgpr0
; GFX11-NEXT:    v_cmpx_ne_u32_e32 0, v3
; GFX11-NEXT:    s_xor_b32 s1, exec_lo, s1
; GFX11-NEXT:  ; %bb.1: ; %B
; GFX11-NEXT:    v_cmp_gt_u32_e32 vcc_lo, 2, v2
; GFX11-NEXT:    ; implicit-def: $vgpr2
; GFX11-NEXT:    s_and_b32 s0, vcc_lo, exec_lo
; GFX11-NEXT:  ; %bb.2: ; %Flow
; GFX11-NEXT:    s_and_not1_saveexec_b32 s1, s1
; GFX11-NEXT:  ; %bb.3: ; %A
; GFX11-NEXT:    v_cmp_ne_u32_e32 vcc_lo, 0, v2
; GFX11-NEXT:    s_and_not1_b32 s0, s0, exec_lo
; GFX11-NEXT:    s_and_b32 s2, vcc_lo, exec_lo
; GFX11-NEXT:    s_or_b32 s0, s0, s2
; GFX11-NEXT:  ; %bb.4: ; %exit
; GFX11-NEXT:    s_or_b32 exec_lo, exec_lo, s1
; GFX11-NEXT:    v_cndmask_b32_e64 v2, 0, 1, s0
; GFX11-NEXT:    v_cmp_ne_u32_e64 s0, 0, v2
; GFX11-NEXT:    v_mov_b32_e32 v2, s0
; GFX11-NEXT:    global_store_b32 v[0:1], v2, off
<<<<<<< HEAD
; GFX11-NEXT:    s_nop 0
; GFX11-NEXT:    s_sendmsg sendmsg(MSG_DEALLOC_VGPRS)
=======
>>>>>>> ce7c17d5
; GFX11-NEXT:    s_endpgm
entry:
  %cmp = icmp eq i32 %cond, 0
  br i1 %cmp, label %A, label %B

A:
  %val_A = icmp uge i32 %tid, 1
  br label %exit

B:
  %val_B = icmp ult i32 %tid, 2
  br label %exit

exit:
  %phi = phi i1 [ %val_A, %A ], [ %val_B, %B ]
  %ballot = call i32 @llvm.amdgcn.ballot.i32(i1 %phi)
  store i32 %ballot, ptr addrspace(1) %out
  ret void
}<|MERGE_RESOLUTION|>--- conflicted
+++ resolved
@@ -574,11 +574,6 @@
 ; GFX11-NEXT:    v_cmp_ne_u32_e64 s0, 0, v2
 ; GFX11-NEXT:    v_mov_b32_e32 v2, s0
 ; GFX11-NEXT:    global_store_b32 v[0:1], v2, off
-<<<<<<< HEAD
-; GFX11-NEXT:    s_nop 0
-; GFX11-NEXT:    s_sendmsg sendmsg(MSG_DEALLOC_VGPRS)
-=======
->>>>>>> ce7c17d5
 ; GFX11-NEXT:    s_endpgm
 entry:
   %cmp = icmp eq i32 %cond, 0
