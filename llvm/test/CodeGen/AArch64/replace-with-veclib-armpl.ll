; NOTE: Assertions have been autogenerated by utils/update_test_checks.py UTC_ARGS: --check-globals --version 2
; RUN: opt -S -vector-library=ArmPL -replace-with-veclib < %s | FileCheck %s

target triple = "aarch64-unknown-linux-gnu"

;
; The replace-with-veclib pass does not work with scalable types, thus
; the mappings aren't utilised. Tests will need to be regenerated when the
; pass is improved.
;

declare <2 x double> @llvm.cos.v2f64(<2 x double>)
declare <4 x float> @llvm.cos.v4f32(<4 x float>)
declare <vscale x 2 x double> @llvm.cos.nxv2f64(<vscale x 2 x double>)
declare <vscale x 4 x float> @llvm.cos.nxv4f32(<vscale x 4 x float>)

<<<<<<< HEAD
;.
; CHECK: @llvm.compiler.used = appending global [64 x ptr] [ptr @armpl_vcosq_f64, ptr @armpl_vcosq_f32, ptr @armpl_svcos_f64_x, ptr @armpl_svcos_f32_x, ptr @armpl_vexpq_f64, ptr @armpl_vexpq_f32, ptr @armpl_svexp_f64_x, ptr @armpl_svexp_f32_x, ptr @armpl_vexp10q_f64, ptr @armpl_vexp10q_f32, ptr @armpl_svexp10_f64_x, ptr @armpl_svexp10_f32_x, ptr @armpl_vexp2q_f64, ptr @armpl_vexp2q_f32, ptr @armpl_svexp2_f64_x, ptr @armpl_svexp2_f32_x, ptr @armpl_vlogq_f64, ptr @armpl_vlogq_f32, ptr @armpl_svlog_f64_x, ptr @armpl_svlog_f32_x, ptr @armpl_vlog10q_f64, ptr @armpl_vlog10q_f32, ptr @armpl_svlog10_f64_x, ptr @armpl_svlog10_f32_x, ptr @armpl_vlog2q_f64, ptr @armpl_vlog2q_f32, ptr @armpl_svlog2_f64_x, ptr @armpl_svlog2_f32_x, ptr @armpl_vpowq_f64, ptr @armpl_vpowq_f32, ptr @armpl_svpow_f64_x, ptr @armpl_svpow_f32_x, ptr @armpl_vsinq_f64, ptr @armpl_vsinq_f32, ptr @armpl_svsin_f64_x, ptr @armpl_svsin_f32_x, ptr @armpl_vtanq_f64, ptr @armpl_vtanq_f32, ptr @armpl_svtan_f64_x, ptr @armpl_svtan_f32_x, ptr @armpl_vacosq_f64, ptr @armpl_vacosq_f32, ptr @armpl_svacos_f64_x, ptr @armpl_svacos_f32_x, ptr @armpl_vasinq_f64, ptr @armpl_vasinq_f32, ptr @armpl_svasin_f64_x, ptr @armpl_svasin_f32_x, ptr @armpl_vatanq_f64, ptr @armpl_vatanq_f32, ptr @armpl_svatan_f64_x, ptr @armpl_svatan_f32_x, ptr @armpl_vcoshq_f64, ptr @armpl_vcoshq_f32, ptr @armpl_svcosh_f64_x, ptr @armpl_svcosh_f32_x, ptr @armpl_vsinhq_f64, ptr @armpl_vsinhq_f32, ptr @armpl_svsinh_f64_x, ptr @armpl_svsinh_f32_x, ptr @armpl_vtanhq_f64, ptr @armpl_vtanhq_f32, ptr @armpl_svtanh_f64_x, ptr @armpl_svtanh_f32_x], section "llvm.metadata"
=======
>>>>>>> ce7c17d5

;.
; CHECK: @llvm.compiler.used = appending global [68 x ptr] [ptr @armpl_vcosq_f64, ptr @armpl_vcosq_f32, ptr @armpl_svcos_f64_x, ptr @armpl_svcos_f32_x, ptr @armpl_vexpq_f64, ptr @armpl_vexpq_f32, ptr @armpl_svexp_f64_x, ptr @armpl_svexp_f32_x, ptr @armpl_vexp10q_f64, ptr @armpl_vexp10q_f32, ptr @armpl_svexp10_f64_x, ptr @armpl_svexp10_f32_x, ptr @armpl_vexp2q_f64, ptr @armpl_vexp2q_f32, ptr @armpl_svexp2_f64_x, ptr @armpl_svexp2_f32_x, ptr @armpl_vlogq_f64, ptr @armpl_vlogq_f32, ptr @armpl_svlog_f64_x, ptr @armpl_svlog_f32_x, ptr @armpl_vlog10q_f64, ptr @armpl_vlog10q_f32, ptr @armpl_svlog10_f64_x, ptr @armpl_svlog10_f32_x, ptr @armpl_vlog2q_f64, ptr @armpl_vlog2q_f32, ptr @armpl_svlog2_f64_x, ptr @armpl_svlog2_f32_x, ptr @armpl_vpowq_f64, ptr @armpl_vpowq_f32, ptr @armpl_svpow_f64_x, ptr @armpl_svpow_f32_x, ptr @armpl_vsinq_f64, ptr @armpl_vsinq_f32, ptr @armpl_svsin_f64_x, ptr @armpl_svsin_f32_x, ptr @armpl_vtanq_f64, ptr @armpl_vtanq_f32, ptr @armpl_svtan_f64_x, ptr @armpl_svtan_f32_x, ptr @armpl_vacosq_f64, ptr @armpl_vacosq_f32, ptr @armpl_svacos_f64_x, ptr @armpl_svacos_f32_x, ptr @armpl_vasinq_f64, ptr @armpl_vasinq_f32, ptr @armpl_svasin_f64_x, ptr @armpl_svasin_f32_x, ptr @armpl_vatanq_f64, ptr @armpl_vatanq_f32, ptr @armpl_svatan_f64_x, ptr @armpl_svatan_f32_x, ptr @armpl_vatan2q_f64, ptr @armpl_vatan2q_f32, ptr @armpl_svatan2_f64_x, ptr @armpl_svatan2_f32_x, ptr @armpl_vcoshq_f64, ptr @armpl_vcoshq_f32, ptr @armpl_svcosh_f64_x, ptr @armpl_svcosh_f32_x, ptr @armpl_vsinhq_f64, ptr @armpl_vsinhq_f32, ptr @armpl_svsinh_f64_x, ptr @armpl_svsinh_f32_x, ptr @armpl_vtanhq_f64, ptr @armpl_vtanhq_f32, ptr @armpl_svtanh_f64_x, ptr @armpl_svtanh_f32_x], section "llvm.metadata"
;.
define <2 x double> @llvm_cos_f64(<2 x double> %in) {
; CHECK-LABEL: define <2 x double> @llvm_cos_f64
; CHECK-SAME: (<2 x double> [[IN:%.*]]) {
; CHECK-NEXT:    [[TMP1:%.*]] = call fast <2 x double> @armpl_vcosq_f64(<2 x double> [[IN]])
; CHECK-NEXT:    ret <2 x double> [[TMP1]]
;
  %1 = call fast <2 x double> @llvm.cos.v2f64(<2 x double> %in)
  ret <2 x double> %1
}

define <4 x float> @llvm_cos_f32(<4 x float> %in) {
; CHECK-LABEL: define <4 x float> @llvm_cos_f32
; CHECK-SAME: (<4 x float> [[IN:%.*]]) {
; CHECK-NEXT:    [[TMP1:%.*]] = call fast <4 x float> @armpl_vcosq_f32(<4 x float> [[IN]])
; CHECK-NEXT:    ret <4 x float> [[TMP1]]
;
  %1 = call fast <4 x float> @llvm.cos.v4f32(<4 x float> %in)
  ret <4 x float> %1
}

define <vscale x 2 x double> @llvm_cos_vscale_f64(<vscale x 2 x double> %in) #0 {
; CHECK-LABEL: define <vscale x 2 x double> @llvm_cos_vscale_f64
; CHECK-SAME: (<vscale x 2 x double> [[IN:%.*]]) #[[ATTR1:[0-9]+]] {
; CHECK-NEXT:    [[TMP1:%.*]] = call fast <vscale x 2 x double> @armpl_svcos_f64_x(<vscale x 2 x double> [[IN]], <vscale x 2 x i1> splat (i1 true))
; CHECK-NEXT:    ret <vscale x 2 x double> [[TMP1]]
;
  %1 = call fast <vscale x 2 x double> @llvm.cos.nxv2f64(<vscale x 2 x double> %in)
  ret <vscale x 2 x double> %1
}

define <vscale x 4 x float> @llvm_cos_vscale_f32(<vscale x 4 x float> %in) #0 {
; CHECK-LABEL: define <vscale x 4 x float> @llvm_cos_vscale_f32
; CHECK-SAME: (<vscale x 4 x float> [[IN:%.*]]) #[[ATTR1]] {
; CHECK-NEXT:    [[TMP1:%.*]] = call fast <vscale x 4 x float> @armpl_svcos_f32_x(<vscale x 4 x float> [[IN]], <vscale x 4 x i1> splat (i1 true))
; CHECK-NEXT:    ret <vscale x 4 x float> [[TMP1]]
;
  %1 = call fast <vscale x 4 x float> @llvm.cos.nxv4f32(<vscale x 4 x float> %in)
  ret <vscale x 4 x float> %1
}

declare <2 x double> @llvm.exp.v2f64(<2 x double>)
declare <4 x float> @llvm.exp.v4f32(<4 x float>)
declare <vscale x 2 x double> @llvm.exp.nxv2f64(<vscale x 2 x double>)
declare <vscale x 4 x float> @llvm.exp.nxv4f32(<vscale x 4 x float>)

define <2 x double> @llvm_exp_f64(<2 x double> %in) {
; CHECK-LABEL: define <2 x double> @llvm_exp_f64
; CHECK-SAME: (<2 x double> [[IN:%.*]]) {
; CHECK-NEXT:    [[TMP1:%.*]] = call fast <2 x double> @armpl_vexpq_f64(<2 x double> [[IN]])
; CHECK-NEXT:    ret <2 x double> [[TMP1]]
;
  %1 = call fast <2 x double> @llvm.exp.v2f64(<2 x double> %in)
  ret <2 x double> %1
}

define <4 x float> @llvm_exp_f32(<4 x float> %in) {
; CHECK-LABEL: define <4 x float> @llvm_exp_f32
; CHECK-SAME: (<4 x float> [[IN:%.*]]) {
; CHECK-NEXT:    [[TMP1:%.*]] = call fast <4 x float> @armpl_vexpq_f32(<4 x float> [[IN]])
; CHECK-NEXT:    ret <4 x float> [[TMP1]]
;
  %1 = call fast <4 x float> @llvm.exp.v4f32(<4 x float> %in)
  ret <4 x float> %1
}

define <vscale x 2 x double> @llvm_exp_vscale_f64(<vscale x 2 x double> %in) #0 {
; CHECK-LABEL: define <vscale x 2 x double> @llvm_exp_vscale_f64
; CHECK-SAME: (<vscale x 2 x double> [[IN:%.*]]) #[[ATTR1]] {
; CHECK-NEXT:    [[TMP1:%.*]] = call fast <vscale x 2 x double> @armpl_svexp_f64_x(<vscale x 2 x double> [[IN]], <vscale x 2 x i1> splat (i1 true))
; CHECK-NEXT:    ret <vscale x 2 x double> [[TMP1]]
;
  %1 = call fast <vscale x 2 x double> @llvm.exp.nxv2f64(<vscale x 2 x double> %in)
  ret <vscale x 2 x double> %1
}

define <vscale x 4 x float> @llvm_exp_vscale_f32(<vscale x 4 x float> %in) #0 {
; CHECK-LABEL: define <vscale x 4 x float> @llvm_exp_vscale_f32
; CHECK-SAME: (<vscale x 4 x float> [[IN:%.*]]) #[[ATTR1]] {
; CHECK-NEXT:    [[TMP1:%.*]] = call fast <vscale x 4 x float> @armpl_svexp_f32_x(<vscale x 4 x float> [[IN]], <vscale x 4 x i1> splat (i1 true))
; CHECK-NEXT:    ret <vscale x 4 x float> [[TMP1]]
;
  %1 = call fast <vscale x 4 x float> @llvm.exp.nxv4f32(<vscale x 4 x float> %in)
  ret <vscale x 4 x float> %1
}

declare <2 x double> @llvm.exp10.v2f64(<2 x double>)
declare <4 x float> @llvm.exp10.v4f32(<4 x float>)
declare <vscale x 2 x double> @llvm.exp10.nxv2f64(<vscale x 2 x double>)
declare <vscale x 4 x float> @llvm.exp10.nxv4f32(<vscale x 4 x float>)

define <2 x double> @llvm_exp10_f64(<2 x double> %in) {
; CHECK-LABEL: define <2 x double> @llvm_exp10_f64
; CHECK-SAME: (<2 x double> [[IN:%.*]]) {
; CHECK-NEXT:    [[TMP1:%.*]] = call fast <2 x double> @armpl_vexp10q_f64(<2 x double> [[IN]])
; CHECK-NEXT:    ret <2 x double> [[TMP1]]
;
  %1 = call fast <2 x double> @llvm.exp10.v2f64(<2 x double> %in)
  ret <2 x double> %1
}

define <4 x float> @llvm_exp10_f32(<4 x float> %in) {
; CHECK-LABEL: define <4 x float> @llvm_exp10_f32
; CHECK-SAME: (<4 x float> [[IN:%.*]]) {
; CHECK-NEXT:    [[TMP1:%.*]] = call fast <4 x float> @armpl_vexp10q_f32(<4 x float> [[IN]])
; CHECK-NEXT:    ret <4 x float> [[TMP1]]
;
  %1 = call fast <4 x float> @llvm.exp10.v4f32(<4 x float> %in)
  ret <4 x float> %1
}

define <vscale x 2 x double> @llvm_exp10_vscale_f64(<vscale x 2 x double> %in) #0 {
; CHECK-LABEL: define <vscale x 2 x double> @llvm_exp10_vscale_f64
; CHECK-SAME: (<vscale x 2 x double> [[IN:%.*]]) #[[ATTR1]] {
; CHECK-NEXT:    [[TMP1:%.*]] = call fast <vscale x 2 x double> @armpl_svexp10_f64_x(<vscale x 2 x double> [[IN]], <vscale x 2 x i1> splat (i1 true))
; CHECK-NEXT:    ret <vscale x 2 x double> [[TMP1]]
;
  %1 = call fast <vscale x 2 x double> @llvm.exp10.nxv2f64(<vscale x 2 x double> %in)
  ret <vscale x 2 x double> %1
}

define <vscale x 4 x float> @llvm_exp10_vscale_f32(<vscale x 4 x float> %in) #0 {
; CHECK-LABEL: define <vscale x 4 x float> @llvm_exp10_vscale_f32
; CHECK-SAME: (<vscale x 4 x float> [[IN:%.*]]) #[[ATTR1]] {
; CHECK-NEXT:    [[TMP1:%.*]] = call fast <vscale x 4 x float> @armpl_svexp10_f32_x(<vscale x 4 x float> [[IN]], <vscale x 4 x i1> splat (i1 true))
; CHECK-NEXT:    ret <vscale x 4 x float> [[TMP1]]
;
  %1 = call fast <vscale x 4 x float> @llvm.exp10.nxv4f32(<vscale x 4 x float> %in)
  ret <vscale x 4 x float> %1
}

declare <2 x double> @llvm.exp2.v2f64(<2 x double>)
declare <4 x float> @llvm.exp2.v4f32(<4 x float>)
declare <vscale x 2 x double> @llvm.exp2.nxv2f64(<vscale x 2 x double>)
declare <vscale x 4 x float> @llvm.exp2.nxv4f32(<vscale x 4 x float>)

define <2 x double> @llvm_exp2_f64(<2 x double> %in) {
; CHECK-LABEL: define <2 x double> @llvm_exp2_f64
; CHECK-SAME: (<2 x double> [[IN:%.*]]) {
; CHECK-NEXT:    [[TMP1:%.*]] = call fast <2 x double> @armpl_vexp2q_f64(<2 x double> [[IN]])
; CHECK-NEXT:    ret <2 x double> [[TMP1]]
;
  %1 = call fast <2 x double> @llvm.exp2.v2f64(<2 x double> %in)
  ret <2 x double> %1
}

define <4 x float> @llvm_exp2_f32(<4 x float> %in) {
; CHECK-LABEL: define <4 x float> @llvm_exp2_f32
; CHECK-SAME: (<4 x float> [[IN:%.*]]) {
; CHECK-NEXT:    [[TMP1:%.*]] = call fast <4 x float> @armpl_vexp2q_f32(<4 x float> [[IN]])
; CHECK-NEXT:    ret <4 x float> [[TMP1]]
;
  %1 = call fast <4 x float> @llvm.exp2.v4f32(<4 x float> %in)
  ret <4 x float> %1
}

define <vscale x 2 x double> @llvm_exp2_vscale_f64(<vscale x 2 x double> %in) #0 {
; CHECK-LABEL: define <vscale x 2 x double> @llvm_exp2_vscale_f64
; CHECK-SAME: (<vscale x 2 x double> [[IN:%.*]]) #[[ATTR1]] {
; CHECK-NEXT:    [[TMP1:%.*]] = call fast <vscale x 2 x double> @armpl_svexp2_f64_x(<vscale x 2 x double> [[IN]], <vscale x 2 x i1> splat (i1 true))
; CHECK-NEXT:    ret <vscale x 2 x double> [[TMP1]]
;
  %1 = call fast <vscale x 2 x double> @llvm.exp2.nxv2f64(<vscale x 2 x double> %in)
  ret <vscale x 2 x double> %1
}

define <vscale x 4 x float> @llvm_exp2_vscale_f32(<vscale x 4 x float> %in) #0 {
; CHECK-LABEL: define <vscale x 4 x float> @llvm_exp2_vscale_f32
; CHECK-SAME: (<vscale x 4 x float> [[IN:%.*]]) #[[ATTR1]] {
; CHECK-NEXT:    [[TMP1:%.*]] = call fast <vscale x 4 x float> @armpl_svexp2_f32_x(<vscale x 4 x float> [[IN]], <vscale x 4 x i1> splat (i1 true))
; CHECK-NEXT:    ret <vscale x 4 x float> [[TMP1]]
;
  %1 = call fast <vscale x 4 x float> @llvm.exp2.nxv4f32(<vscale x 4 x float> %in)
  ret <vscale x 4 x float> %1
}

declare <2 x double> @llvm.log.v2f64(<2 x double>)
declare <4 x float> @llvm.log.v4f32(<4 x float>)
declare <vscale x 2 x double> @llvm.log.nxv2f64(<vscale x 2 x double>)
declare <vscale x 4 x float> @llvm.log.nxv4f32(<vscale x 4 x float>)

define <2 x double> @llvm_log_f64(<2 x double> %in) {
; CHECK-LABEL: define <2 x double> @llvm_log_f64
; CHECK-SAME: (<2 x double> [[IN:%.*]]) {
; CHECK-NEXT:    [[TMP1:%.*]] = call fast <2 x double> @armpl_vlogq_f64(<2 x double> [[IN]])
; CHECK-NEXT:    ret <2 x double> [[TMP1]]
;
  %1 = call fast <2 x double> @llvm.log.v2f64(<2 x double> %in)
  ret <2 x double> %1
}

define <4 x float> @llvm_log_f32(<4 x float> %in) {
; CHECK-LABEL: define <4 x float> @llvm_log_f32
; CHECK-SAME: (<4 x float> [[IN:%.*]]) {
; CHECK-NEXT:    [[TMP1:%.*]] = call fast <4 x float> @armpl_vlogq_f32(<4 x float> [[IN]])
; CHECK-NEXT:    ret <4 x float> [[TMP1]]
;
  %1 = call fast <4 x float> @llvm.log.v4f32(<4 x float> %in)
  ret <4 x float> %1
}

define <vscale x 2 x double> @llvm_log_vscale_f64(<vscale x 2 x double> %in) #0 {
; CHECK-LABEL: define <vscale x 2 x double> @llvm_log_vscale_f64
; CHECK-SAME: (<vscale x 2 x double> [[IN:%.*]]) #[[ATTR1]] {
; CHECK-NEXT:    [[TMP1:%.*]] = call fast <vscale x 2 x double> @armpl_svlog_f64_x(<vscale x 2 x double> [[IN]], <vscale x 2 x i1> splat (i1 true))
; CHECK-NEXT:    ret <vscale x 2 x double> [[TMP1]]
;
  %1 = call fast <vscale x 2 x double> @llvm.log.nxv2f64(<vscale x 2 x double> %in)
  ret <vscale x 2 x double> %1
}

define <vscale x 4 x float> @llvm_log_vscale_f32(<vscale x 4 x float> %in) #0 {
; CHECK-LABEL: define <vscale x 4 x float> @llvm_log_vscale_f32
; CHECK-SAME: (<vscale x 4 x float> [[IN:%.*]]) #[[ATTR1]] {
; CHECK-NEXT:    [[TMP1:%.*]] = call fast <vscale x 4 x float> @armpl_svlog_f32_x(<vscale x 4 x float> [[IN]], <vscale x 4 x i1> splat (i1 true))
; CHECK-NEXT:    ret <vscale x 4 x float> [[TMP1]]
;
  %1 = call fast <vscale x 4 x float> @llvm.log.nxv4f32(<vscale x 4 x float> %in)
  ret <vscale x 4 x float> %1
}

declare <2 x double> @llvm.log10.v2f64(<2 x double>)
declare <4 x float> @llvm.log10.v4f32(<4 x float>)
declare <vscale x 2 x double> @llvm.log10.nxv2f64(<vscale x 2 x double>)
declare <vscale x 4 x float> @llvm.log10.nxv4f32(<vscale x 4 x float>)

define <2 x double> @llvm_log10_f64(<2 x double> %in) {
; CHECK-LABEL: define <2 x double> @llvm_log10_f64
; CHECK-SAME: (<2 x double> [[IN:%.*]]) {
; CHECK-NEXT:    [[TMP1:%.*]] = call fast <2 x double> @armpl_vlog10q_f64(<2 x double> [[IN]])
; CHECK-NEXT:    ret <2 x double> [[TMP1]]
;
  %1 = call fast <2 x double> @llvm.log10.v2f64(<2 x double> %in)
  ret <2 x double> %1
}

define <4 x float> @llvm_log10_f32(<4 x float> %in) {
; CHECK-LABEL: define <4 x float> @llvm_log10_f32
; CHECK-SAME: (<4 x float> [[IN:%.*]]) {
; CHECK-NEXT:    [[TMP1:%.*]] = call fast <4 x float> @armpl_vlog10q_f32(<4 x float> [[IN]])
; CHECK-NEXT:    ret <4 x float> [[TMP1]]
;
  %1 = call fast <4 x float> @llvm.log10.v4f32(<4 x float> %in)
  ret <4 x float> %1
}

define <vscale x 2 x double> @llvm_log10_vscale_f64(<vscale x 2 x double> %in) #0 {
; CHECK-LABEL: define <vscale x 2 x double> @llvm_log10_vscale_f64
; CHECK-SAME: (<vscale x 2 x double> [[IN:%.*]]) #[[ATTR1]] {
; CHECK-NEXT:    [[TMP1:%.*]] = call fast <vscale x 2 x double> @armpl_svlog10_f64_x(<vscale x 2 x double> [[IN]], <vscale x 2 x i1> splat (i1 true))
; CHECK-NEXT:    ret <vscale x 2 x double> [[TMP1]]
;
  %1 = call fast <vscale x 2 x double> @llvm.log10.nxv2f64(<vscale x 2 x double> %in)
  ret <vscale x 2 x double> %1
}

define <vscale x 4 x float> @llvm_log10_vscale_f32(<vscale x 4 x float> %in) #0 {
; CHECK-LABEL: define <vscale x 4 x float> @llvm_log10_vscale_f32
; CHECK-SAME: (<vscale x 4 x float> [[IN:%.*]]) #[[ATTR1]] {
; CHECK-NEXT:    [[TMP1:%.*]] = call fast <vscale x 4 x float> @armpl_svlog10_f32_x(<vscale x 4 x float> [[IN]], <vscale x 4 x i1> splat (i1 true))
; CHECK-NEXT:    ret <vscale x 4 x float> [[TMP1]]
;
  %1 = call fast <vscale x 4 x float> @llvm.log10.nxv4f32(<vscale x 4 x float> %in)
  ret <vscale x 4 x float> %1
}

declare <2 x double> @llvm.log2.v2f64(<2 x double>)
declare <4 x float> @llvm.log2.v4f32(<4 x float>)
declare <vscale x 2 x double> @llvm.log2.nxv2f64(<vscale x 2 x double>)
declare <vscale x 4 x float> @llvm.log2.nxv4f32(<vscale x 4 x float>)

define <2 x double> @llvm_log2_f64(<2 x double> %in) {
; CHECK-LABEL: define <2 x double> @llvm_log2_f64
; CHECK-SAME: (<2 x double> [[IN:%.*]]) {
; CHECK-NEXT:    [[TMP1:%.*]] = call fast <2 x double> @armpl_vlog2q_f64(<2 x double> [[IN]])
; CHECK-NEXT:    ret <2 x double> [[TMP1]]
;
  %1 = call fast <2 x double> @llvm.log2.v2f64(<2 x double> %in)
  ret <2 x double> %1
}

define <4 x float> @llvm_log2_f32(<4 x float> %in) {
; CHECK-LABEL: define <4 x float> @llvm_log2_f32
; CHECK-SAME: (<4 x float> [[IN:%.*]]) {
; CHECK-NEXT:    [[TMP1:%.*]] = call fast <4 x float> @armpl_vlog2q_f32(<4 x float> [[IN]])
; CHECK-NEXT:    ret <4 x float> [[TMP1]]
;
  %1 = call fast <4 x float> @llvm.log2.v4f32(<4 x float> %in)
  ret <4 x float> %1
}

define <vscale x 2 x double> @llvm_log2_vscale_f64(<vscale x 2 x double> %in) #0 {
; CHECK-LABEL: define <vscale x 2 x double> @llvm_log2_vscale_f64
; CHECK-SAME: (<vscale x 2 x double> [[IN:%.*]]) #[[ATTR1]] {
; CHECK-NEXT:    [[TMP1:%.*]] = call fast <vscale x 2 x double> @armpl_svlog2_f64_x(<vscale x 2 x double> [[IN]], <vscale x 2 x i1> splat (i1 true))
; CHECK-NEXT:    ret <vscale x 2 x double> [[TMP1]]
;
  %1 = call fast <vscale x 2 x double> @llvm.log2.nxv2f64(<vscale x 2 x double> %in)
  ret <vscale x 2 x double> %1
}

define <vscale x 4 x float> @llvm_log2_vscale_f32(<vscale x 4 x float> %in) #0 {
; CHECK-LABEL: define <vscale x 4 x float> @llvm_log2_vscale_f32
; CHECK-SAME: (<vscale x 4 x float> [[IN:%.*]]) #[[ATTR1]] {
; CHECK-NEXT:    [[TMP1:%.*]] = call fast <vscale x 4 x float> @armpl_svlog2_f32_x(<vscale x 4 x float> [[IN]], <vscale x 4 x i1> splat (i1 true))
; CHECK-NEXT:    ret <vscale x 4 x float> [[TMP1]]
;
  %1 = call fast <vscale x 4 x float> @llvm.log2.nxv4f32(<vscale x 4 x float> %in)
  ret <vscale x 4 x float> %1
}

declare <2 x double> @llvm.pow.v2f64(<2 x double>, <2 x double>)
declare <4 x float> @llvm.pow.v4f32(<4 x float>, <4 x float>)
declare <vscale x 2 x double> @llvm.pow.nxv2f64(<vscale x 2 x double>, <vscale x 2 x double>)
declare <vscale x 4 x float> @llvm.pow.nxv4f32(<vscale x 4 x float>, <vscale x 4 x float>)

define <2 x double> @llvm_pow_f64(<2 x double> %in, <2 x double> %power) {
; CHECK-LABEL: define <2 x double> @llvm_pow_f64
; CHECK-SAME: (<2 x double> [[IN:%.*]], <2 x double> [[POWER:%.*]]) {
; CHECK-NEXT:    [[TMP1:%.*]] = call fast <2 x double> @armpl_vpowq_f64(<2 x double> [[IN]], <2 x double> [[POWER]])
; CHECK-NEXT:    ret <2 x double> [[TMP1]]
;
  %1 = call fast <2 x double> @llvm.pow.v2f64(<2 x double> %in, <2 x double> %power)
  ret <2 x double> %1
}

define <4 x float> @llvm_pow_f32(<4 x float> %in, <4 x float> %power) {
; CHECK-LABEL: define <4 x float> @llvm_pow_f32
; CHECK-SAME: (<4 x float> [[IN:%.*]], <4 x float> [[POWER:%.*]]) {
; CHECK-NEXT:    [[TMP1:%.*]] = call fast <4 x float> @armpl_vpowq_f32(<4 x float> [[IN]], <4 x float> [[POWER]])
; CHECK-NEXT:    ret <4 x float> [[TMP1]]
;
  %1 = call fast <4 x float> @llvm.pow.v4f32(<4 x float> %in, <4 x float> %power)
  ret <4 x float> %1
}

define <vscale x 2 x double> @llvm_pow_vscale_f64(<vscale x 2 x double> %in, <vscale x 2 x double> %power) #0 {
; CHECK-LABEL: define <vscale x 2 x double> @llvm_pow_vscale_f64
; CHECK-SAME: (<vscale x 2 x double> [[IN:%.*]], <vscale x 2 x double> [[POWER:%.*]]) #[[ATTR1]] {
<<<<<<< HEAD
; CHECK-NEXT:    [[TMP1:%.*]] = call fast <vscale x 2 x double> @armpl_svpow_f64_x(<vscale x 2 x double> [[IN]], <vscale x 2 x double> [[POWER]], <vscale x 2 x i1> shufflevector (<vscale x 2 x i1> insertelement (<vscale x 2 x i1> poison, i1 true, i64 0), <vscale x 2 x i1> poison, <vscale x 2 x i32> zeroinitializer))
=======
; CHECK-NEXT:    [[TMP1:%.*]] = call fast <vscale x 2 x double> @armpl_svpow_f64_x(<vscale x 2 x double> [[IN]], <vscale x 2 x double> [[POWER]], <vscale x 2 x i1> splat (i1 true))
>>>>>>> ce7c17d5
; CHECK-NEXT:    ret <vscale x 2 x double> [[TMP1]]
;
  %1 = call fast <vscale x 2 x double> @llvm.pow.nxv2f64(<vscale x 2 x double> %in, <vscale x 2 x double> %power)
  ret <vscale x 2 x double> %1
}

define <vscale x 4 x float> @llvm_pow_vscale_f32(<vscale x 4 x float> %in, <vscale x 4 x float> %power) #0 {
; CHECK-LABEL: define <vscale x 4 x float> @llvm_pow_vscale_f32
; CHECK-SAME: (<vscale x 4 x float> [[IN:%.*]], <vscale x 4 x float> [[POWER:%.*]]) #[[ATTR1]] {
<<<<<<< HEAD
; CHECK-NEXT:    [[TMP1:%.*]] = call fast <vscale x 4 x float> @armpl_svpow_f32_x(<vscale x 4 x float> [[IN]], <vscale x 4 x float> [[POWER]], <vscale x 4 x i1> shufflevector (<vscale x 4 x i1> insertelement (<vscale x 4 x i1> poison, i1 true, i64 0), <vscale x 4 x i1> poison, <vscale x 4 x i32> zeroinitializer))
=======
; CHECK-NEXT:    [[TMP1:%.*]] = call fast <vscale x 4 x float> @armpl_svpow_f32_x(<vscale x 4 x float> [[IN]], <vscale x 4 x float> [[POWER]], <vscale x 4 x i1> splat (i1 true))
>>>>>>> ce7c17d5
; CHECK-NEXT:    ret <vscale x 4 x float> [[TMP1]]
;
  %1 = call fast <vscale x 4 x float> @llvm.pow.nxv4f32(<vscale x 4 x float> %in, <vscale x 4 x float> %power)
  ret <vscale x 4 x float> %1
}

declare <2 x double> @llvm.sin.v2f64(<2 x double>)
declare <4 x float> @llvm.sin.v4f32(<4 x float>)
declare <vscale x 2 x double> @llvm.sin.nxv2f64(<vscale x 2 x double>)
declare <vscale x 4 x float> @llvm.sin.nxv4f32(<vscale x 4 x float>)

define <2 x double> @llvm_sin_f64(<2 x double> %in) {
; CHECK-LABEL: define <2 x double> @llvm_sin_f64
; CHECK-SAME: (<2 x double> [[IN:%.*]]) {
; CHECK-NEXT:    [[TMP1:%.*]] = call fast <2 x double> @armpl_vsinq_f64(<2 x double> [[IN]])
; CHECK-NEXT:    ret <2 x double> [[TMP1]]
;
  %1 = call fast <2 x double> @llvm.sin.v2f64(<2 x double> %in)
  ret <2 x double> %1
}

define <4 x float> @llvm_sin_f32(<4 x float> %in) {
; CHECK-LABEL: define <4 x float> @llvm_sin_f32
; CHECK-SAME: (<4 x float> [[IN:%.*]]) {
; CHECK-NEXT:    [[TMP1:%.*]] = call fast <4 x float> @armpl_vsinq_f32(<4 x float> [[IN]])
; CHECK-NEXT:    ret <4 x float> [[TMP1]]
;
  %1 = call fast <4 x float> @llvm.sin.v4f32(<4 x float> %in)
  ret <4 x float> %1
}

define <vscale x 2 x double> @llvm_sin_vscale_f64(<vscale x 2 x double> %in) #0 {
; CHECK-LABEL: define <vscale x 2 x double> @llvm_sin_vscale_f64
; CHECK-SAME: (<vscale x 2 x double> [[IN:%.*]]) #[[ATTR1]] {
; CHECK-NEXT:    [[TMP1:%.*]] = call fast <vscale x 2 x double> @armpl_svsin_f64_x(<vscale x 2 x double> [[IN]], <vscale x 2 x i1> splat (i1 true))
; CHECK-NEXT:    ret <vscale x 2 x double> [[TMP1]]
;
  %1 = call fast <vscale x 2 x double> @llvm.sin.nxv2f64(<vscale x 2 x double> %in)
  ret <vscale x 2 x double> %1
}

define <vscale x 4 x float> @llvm_sin_vscale_f32(<vscale x 4 x float> %in) #0 {
; CHECK-LABEL: define <vscale x 4 x float> @llvm_sin_vscale_f32
; CHECK-SAME: (<vscale x 4 x float> [[IN:%.*]]) #[[ATTR1]] {
; CHECK-NEXT:    [[TMP1:%.*]] = call fast <vscale x 4 x float> @armpl_svsin_f32_x(<vscale x 4 x float> [[IN]], <vscale x 4 x i1> splat (i1 true))
; CHECK-NEXT:    ret <vscale x 4 x float> [[TMP1]]
;
  %1 = call fast <vscale x 4 x float> @llvm.sin.nxv4f32(<vscale x 4 x float> %in)
  ret <vscale x 4 x float> %1
}

declare <2 x double> @llvm.tan.v2f64(<2 x double>)
declare <4 x float> @llvm.tan.v4f32(<4 x float>)
declare <vscale x 2 x double> @llvm.tan.nxv2f64(<vscale x 2 x double>)
declare <vscale x 4 x float> @llvm.tan.nxv4f32(<vscale x 4 x float>)

define <2 x double> @llvm_tan_f64(<2 x double> %in) {
; CHECK-LABEL: define <2 x double> @llvm_tan_f64
; CHECK-SAME: (<2 x double> [[IN:%.*]]) {
; CHECK-NEXT:    [[TMP1:%.*]] = call fast <2 x double> @armpl_vtanq_f64(<2 x double> [[IN]])
; CHECK-NEXT:    ret <2 x double> [[TMP1]]
;
  %1 = call fast <2 x double> @llvm.tan.v2f64(<2 x double> %in)
  ret <2 x double> %1
}

define <4 x float> @llvm_tan_f32(<4 x float> %in) {
; CHECK-LABEL: define <4 x float> @llvm_tan_f32
; CHECK-SAME: (<4 x float> [[IN:%.*]]) {
; CHECK-NEXT:    [[TMP1:%.*]] = call fast <4 x float> @armpl_vtanq_f32(<4 x float> [[IN]])
; CHECK-NEXT:    ret <4 x float> [[TMP1]]
;
  %1 = call fast <4 x float> @llvm.tan.v4f32(<4 x float> %in)
  ret <4 x float> %1
}

define <vscale x 2 x double> @llvm_tan_vscale_f64(<vscale x 2 x double> %in) #0 {
; CHECK-LABEL: define <vscale x 2 x double> @llvm_tan_vscale_f64
; CHECK-SAME: (<vscale x 2 x double> [[IN:%.*]]) #[[ATTR1]] {
; CHECK-NEXT:    [[TMP1:%.*]] = call fast <vscale x 2 x double> @armpl_svtan_f64_x(<vscale x 2 x double> [[IN]], <vscale x 2 x i1> splat (i1 true))
; CHECK-NEXT:    ret <vscale x 2 x double> [[TMP1]]
;
  %1 = call fast <vscale x 2 x double> @llvm.tan.nxv2f64(<vscale x 2 x double> %in)
  ret <vscale x 2 x double> %1
}

define <vscale x 4 x float> @llvm_tan_vscale_f32(<vscale x 4 x float> %in) #0 {
; CHECK-LABEL: define <vscale x 4 x float> @llvm_tan_vscale_f32
; CHECK-SAME: (<vscale x 4 x float> [[IN:%.*]]) #[[ATTR1]] {
; CHECK-NEXT:    [[TMP1:%.*]] = call fast <vscale x 4 x float> @armpl_svtan_f32_x(<vscale x 4 x float> [[IN]], <vscale x 4 x i1> splat (i1 true))
; CHECK-NEXT:    ret <vscale x 4 x float> [[TMP1]]
;
  %1 = call fast <vscale x 4 x float> @llvm.tan.nxv4f32(<vscale x 4 x float> %in)
  ret <vscale x 4 x float> %1
}

declare <2 x double> @llvm.acos.v2f64(<2 x double>)
declare <4 x float> @llvm.acos.v4f32(<4 x float>)
declare <vscale x 2 x double> @llvm.acos.nxv2f64(<vscale x 2 x double>)
declare <vscale x 4 x float> @llvm.acos.nxv4f32(<vscale x 4 x float>)

define <2 x double> @llvm_acos_f64(<2 x double> %in) {
; CHECK-LABEL: define <2 x double> @llvm_acos_f64
; CHECK-SAME: (<2 x double> [[IN:%.*]]) {
; CHECK-NEXT:    [[TMP1:%.*]] = call fast <2 x double> @armpl_vacosq_f64(<2 x double> [[IN]])
; CHECK-NEXT:    ret <2 x double> [[TMP1]]
;
  %1 = call fast <2 x double> @llvm.acos.v2f64(<2 x double> %in)
  ret <2 x double> %1
}

define <4 x float> @llvm_acos_f32(<4 x float> %in) {
; CHECK-LABEL: define <4 x float> @llvm_acos_f32
; CHECK-SAME: (<4 x float> [[IN:%.*]]) {
; CHECK-NEXT:    [[TMP1:%.*]] = call fast <4 x float> @armpl_vacosq_f32(<4 x float> [[IN]])
; CHECK-NEXT:    ret <4 x float> [[TMP1]]
;
  %1 = call fast <4 x float> @llvm.acos.v4f32(<4 x float> %in)
  ret <4 x float> %1
}

define <vscale x 2 x double> @llvm_acos_vscale_f64(<vscale x 2 x double> %in) #0 {
; CHECK-LABEL: define <vscale x 2 x double> @llvm_acos_vscale_f64
; CHECK-SAME: (<vscale x 2 x double> [[IN:%.*]]) #[[ATTR1]] {
; CHECK-NEXT:    [[TMP1:%.*]] = call fast <vscale x 2 x double> @armpl_svacos_f64_x(<vscale x 2 x double> [[IN]], <vscale x 2 x i1> splat (i1 true))
; CHECK-NEXT:    ret <vscale x 2 x double> [[TMP1]]
;
  %1 = call fast <vscale x 2 x double> @llvm.acos.nxv2f64(<vscale x 2 x double> %in)
  ret <vscale x 2 x double> %1
}

define <vscale x 4 x float> @llvm_acos_vscale_f32(<vscale x 4 x float> %in) #0 {
; CHECK-LABEL: define <vscale x 4 x float> @llvm_acos_vscale_f32
; CHECK-SAME: (<vscale x 4 x float> [[IN:%.*]]) #[[ATTR1]] {
; CHECK-NEXT:    [[TMP1:%.*]] = call fast <vscale x 4 x float> @armpl_svacos_f32_x(<vscale x 4 x float> [[IN]], <vscale x 4 x i1> splat (i1 true))
; CHECK-NEXT:    ret <vscale x 4 x float> [[TMP1]]
;
  %1 = call fast <vscale x 4 x float> @llvm.acos.nxv4f32(<vscale x 4 x float> %in)
  ret <vscale x 4 x float> %1
}

declare <2 x double> @llvm.asin.v2f64(<2 x double>)
declare <4 x float> @llvm.asin.v4f32(<4 x float>)
declare <vscale x 2 x double> @llvm.asin.nxv2f64(<vscale x 2 x double>)
declare <vscale x 4 x float> @llvm.asin.nxv4f32(<vscale x 4 x float>)

define <2 x double> @llvm_asin_f64(<2 x double> %in) {
; CHECK-LABEL: define <2 x double> @llvm_asin_f64
; CHECK-SAME: (<2 x double> [[IN:%.*]]) {
; CHECK-NEXT:    [[TMP1:%.*]] = call fast <2 x double> @armpl_vasinq_f64(<2 x double> [[IN]])
; CHECK-NEXT:    ret <2 x double> [[TMP1]]
;
  %1 = call fast <2 x double> @llvm.asin.v2f64(<2 x double> %in)
  ret <2 x double> %1
}

define <4 x float> @llvm_asin_f32(<4 x float> %in) {
; CHECK-LABEL: define <4 x float> @llvm_asin_f32
; CHECK-SAME: (<4 x float> [[IN:%.*]]) {
; CHECK-NEXT:    [[TMP1:%.*]] = call fast <4 x float> @armpl_vasinq_f32(<4 x float> [[IN]])
; CHECK-NEXT:    ret <4 x float> [[TMP1]]
;
  %1 = call fast <4 x float> @llvm.asin.v4f32(<4 x float> %in)
  ret <4 x float> %1
}

define <vscale x 2 x double> @llvm_asin_vscale_f64(<vscale x 2 x double> %in) #0 {
; CHECK-LABEL: define <vscale x 2 x double> @llvm_asin_vscale_f64
; CHECK-SAME: (<vscale x 2 x double> [[IN:%.*]]) #[[ATTR1]] {
; CHECK-NEXT:    [[TMP1:%.*]] = call fast <vscale x 2 x double> @armpl_svasin_f64_x(<vscale x 2 x double> [[IN]], <vscale x 2 x i1> splat (i1 true))
; CHECK-NEXT:    ret <vscale x 2 x double> [[TMP1]]
;
  %1 = call fast <vscale x 2 x double> @llvm.asin.nxv2f64(<vscale x 2 x double> %in)
  ret <vscale x 2 x double> %1
}

define <vscale x 4 x float> @llvm_asin_vscale_f32(<vscale x 4 x float> %in) #0 {
; CHECK-LABEL: define <vscale x 4 x float> @llvm_asin_vscale_f32
; CHECK-SAME: (<vscale x 4 x float> [[IN:%.*]]) #[[ATTR1]] {
; CHECK-NEXT:    [[TMP1:%.*]] = call fast <vscale x 4 x float> @armpl_svasin_f32_x(<vscale x 4 x float> [[IN]], <vscale x 4 x i1> splat (i1 true))
; CHECK-NEXT:    ret <vscale x 4 x float> [[TMP1]]
;
  %1 = call fast <vscale x 4 x float> @llvm.asin.nxv4f32(<vscale x 4 x float> %in)
  ret <vscale x 4 x float> %1
}

declare <2 x double> @llvm.atan.v2f64(<2 x double>)
declare <4 x float> @llvm.atan.v4f32(<4 x float>)
declare <vscale x 2 x double> @llvm.atan.nxv2f64(<vscale x 2 x double>)
declare <vscale x 4 x float> @llvm.atan.nxv4f32(<vscale x 4 x float>)

define <2 x double> @llvm_atan_f64(<2 x double> %in) {
; CHECK-LABEL: define <2 x double> @llvm_atan_f64
; CHECK-SAME: (<2 x double> [[IN:%.*]]) {
; CHECK-NEXT:    [[TMP1:%.*]] = call fast <2 x double> @armpl_vatanq_f64(<2 x double> [[IN]])
; CHECK-NEXT:    ret <2 x double> [[TMP1]]
;
  %1 = call fast <2 x double> @llvm.atan.v2f64(<2 x double> %in)
  ret <2 x double> %1
}

define <4 x float> @llvm_atan_f32(<4 x float> %in) {
; CHECK-LABEL: define <4 x float> @llvm_atan_f32
; CHECK-SAME: (<4 x float> [[IN:%.*]]) {
; CHECK-NEXT:    [[TMP1:%.*]] = call fast <4 x float> @armpl_vatanq_f32(<4 x float> [[IN]])
; CHECK-NEXT:    ret <4 x float> [[TMP1]]
;
  %1 = call fast <4 x float> @llvm.atan.v4f32(<4 x float> %in)
  ret <4 x float> %1
}

define <vscale x 2 x double> @llvm_atan_vscale_f64(<vscale x 2 x double> %in) #0 {
; CHECK-LABEL: define <vscale x 2 x double> @llvm_atan_vscale_f64
; CHECK-SAME: (<vscale x 2 x double> [[IN:%.*]]) #[[ATTR1]] {
; CHECK-NEXT:    [[TMP1:%.*]] = call fast <vscale x 2 x double> @armpl_svatan_f64_x(<vscale x 2 x double> [[IN]], <vscale x 2 x i1> splat (i1 true))
; CHECK-NEXT:    ret <vscale x 2 x double> [[TMP1]]
;
  %1 = call fast <vscale x 2 x double> @llvm.atan.nxv2f64(<vscale x 2 x double> %in)
  ret <vscale x 2 x double> %1
}

define <vscale x 4 x float> @llvm_atan_vscale_f32(<vscale x 4 x float> %in) #0 {
; CHECK-LABEL: define <vscale x 4 x float> @llvm_atan_vscale_f32
; CHECK-SAME: (<vscale x 4 x float> [[IN:%.*]]) #[[ATTR1]] {
; CHECK-NEXT:    [[TMP1:%.*]] = call fast <vscale x 4 x float> @armpl_svatan_f32_x(<vscale x 4 x float> [[IN]], <vscale x 4 x i1> splat (i1 true))
; CHECK-NEXT:    ret <vscale x 4 x float> [[TMP1]]
;
  %1 = call fast <vscale x 4 x float> @llvm.atan.nxv4f32(<vscale x 4 x float> %in)
  ret <vscale x 4 x float> %1
}

declare <2 x double> @llvm.atan2.v2f64(<2 x double>, <2 x double>)
declare <4 x float> @llvm.atan2.v4f32(<4 x float>, <4 x float>)
declare <vscale x 2 x double> @llvm.atan2.nxv2f64(<vscale x 2 x double>, <vscale x 2 x double>)
declare <vscale x 4 x float> @llvm.atan2.nxv4f32(<vscale x 4 x float>, <vscale x 4 x float>)

define <2 x double> @llvm_atan2_f64(<2 x double> %in1, <2 x double> %in2) {
; CHECK-LABEL: define <2 x double> @llvm_atan2_f64
; CHECK-SAME: (<2 x double> [[IN1:%.*]], <2 x double> [[IN2:%.*]]) {
; CHECK-NEXT:    [[TMP1:%.*]] = call fast <2 x double> @armpl_vatan2q_f64(<2 x double> [[IN1]], <2 x double> [[IN2]])
; CHECK-NEXT:    ret <2 x double> [[TMP1]]
;
  %1 = call fast <2 x double> @llvm.atan2.v2f64(<2 x double> %in1, <2 x double> %in2)
  ret <2 x double> %1
}

define <4 x float> @llvm_atan2_f32(<4 x float> %in1, <4 x float> %in2) {
; CHECK-LABEL: define <4 x float> @llvm_atan2_f32
; CHECK-SAME: (<4 x float> [[IN1:%.*]], <4 x float> [[IN2:%.*]]) {
; CHECK-NEXT:    [[TMP1:%.*]] = call fast <4 x float> @armpl_vatan2q_f32(<4 x float> [[IN1]], <4 x float> [[IN2]])
; CHECK-NEXT:    ret <4 x float> [[TMP1]]
;
  %1 = call fast <4 x float> @llvm.atan2.v4f32(<4 x float> %in1, <4 x float> %in2)
  ret <4 x float> %1
}

define <vscale x 2 x double> @llvm_atan2_vscale_f64(<vscale x 2 x double> %in1, <vscale x 2 x double> %in2) #0 {
; CHECK-LABEL: define <vscale x 2 x double> @llvm_atan2_vscale_f64
; CHECK-SAME: (<vscale x 2 x double> [[IN1:%.*]], <vscale x 2 x double> [[IN2:%.*]]) #[[ATTR1]] {
; CHECK-NEXT:    [[TMP1:%.*]] = call fast <vscale x 2 x double> @armpl_svatan2_f64_x(<vscale x 2 x double> [[IN1]], <vscale x 2 x double> [[IN2]], <vscale x 2 x i1> splat (i1 true))
; CHECK-NEXT:    ret <vscale x 2 x double> [[TMP1]]
;
  %1 = call fast <vscale x 2 x double> @llvm.atan2.nxv2f64(<vscale x 2 x double> %in1, <vscale x 2 x double> %in2)
  ret <vscale x 2 x double> %1
}

define <vscale x 4 x float> @llvm_atan2_vscale_f32(<vscale x 4 x float> %in1, <vscale x 4 x float> %in2) #0 {
; CHECK-LABEL: define <vscale x 4 x float> @llvm_atan2_vscale_f32
; CHECK-SAME: (<vscale x 4 x float> [[IN1:%.*]], <vscale x 4 x float> [[IN2:%.*]]) #[[ATTR1]] {
; CHECK-NEXT:    [[TMP1:%.*]] = call fast <vscale x 4 x float> @armpl_svatan2_f32_x(<vscale x 4 x float> [[IN1]], <vscale x 4 x float> [[IN2]], <vscale x 4 x i1> splat (i1 true))
; CHECK-NEXT:    ret <vscale x 4 x float> [[TMP1]]
;
  %1 = call fast <vscale x 4 x float> @llvm.atan2.nxv4f32(<vscale x 4 x float> %in1, <vscale x 4 x float> %in2)
  ret <vscale x 4 x float> %1
}

declare <2 x double> @llvm.cosh.v2f64(<2 x double>)
declare <4 x float> @llvm.cosh.v4f32(<4 x float>)
declare <vscale x 2 x double> @llvm.cosh.nxv2f64(<vscale x 2 x double>)
declare <vscale x 4 x float> @llvm.cosh.nxv4f32(<vscale x 4 x float>)

define <2 x double> @llvm_cosh_f64(<2 x double> %in) {
; CHECK-LABEL: define <2 x double> @llvm_cosh_f64
; CHECK-SAME: (<2 x double> [[IN:%.*]]) {
; CHECK-NEXT:    [[TMP1:%.*]] = call fast <2 x double> @armpl_vcoshq_f64(<2 x double> [[IN]])
; CHECK-NEXT:    ret <2 x double> [[TMP1]]
;
  %1 = call fast <2 x double> @llvm.cosh.v2f64(<2 x double> %in)
  ret <2 x double> %1
}

define <4 x float> @llvm_cosh_f32(<4 x float> %in) {
; CHECK-LABEL: define <4 x float> @llvm_cosh_f32
; CHECK-SAME: (<4 x float> [[IN:%.*]]) {
; CHECK-NEXT:    [[TMP1:%.*]] = call fast <4 x float> @armpl_vcoshq_f32(<4 x float> [[IN]])
; CHECK-NEXT:    ret <4 x float> [[TMP1]]
;
  %1 = call fast <4 x float> @llvm.cosh.v4f32(<4 x float> %in)
  ret <4 x float> %1
}

define <vscale x 2 x double> @llvm_cosh_vscale_f64(<vscale x 2 x double> %in) #0 {
; CHECK-LABEL: define <vscale x 2 x double> @llvm_cosh_vscale_f64
; CHECK-SAME: (<vscale x 2 x double> [[IN:%.*]]) #[[ATTR1]] {
; CHECK-NEXT:    [[TMP1:%.*]] = call fast <vscale x 2 x double> @armpl_svcosh_f64_x(<vscale x 2 x double> [[IN]], <vscale x 2 x i1> splat (i1 true))
; CHECK-NEXT:    ret <vscale x 2 x double> [[TMP1]]
;
  %1 = call fast <vscale x 2 x double> @llvm.cosh.nxv2f64(<vscale x 2 x double> %in)
  ret <vscale x 2 x double> %1
}

define <vscale x 4 x float> @llvm_cosh_vscale_f32(<vscale x 4 x float> %in) #0 {
; CHECK-LABEL: define <vscale x 4 x float> @llvm_cosh_vscale_f32
; CHECK-SAME: (<vscale x 4 x float> [[IN:%.*]]) #[[ATTR1]] {
; CHECK-NEXT:    [[TMP1:%.*]] = call fast <vscale x 4 x float> @armpl_svcosh_f32_x(<vscale x 4 x float> [[IN]], <vscale x 4 x i1> splat (i1 true))
; CHECK-NEXT:    ret <vscale x 4 x float> [[TMP1]]
;
  %1 = call fast <vscale x 4 x float> @llvm.cosh.nxv4f32(<vscale x 4 x float> %in)
  ret <vscale x 4 x float> %1
}

declare <2 x double> @llvm.sinh.v2f64(<2 x double>)
declare <4 x float> @llvm.sinh.v4f32(<4 x float>)
declare <vscale x 2 x double> @llvm.sinh.nxv2f64(<vscale x 2 x double>)
declare <vscale x 4 x float> @llvm.sinh.nxv4f32(<vscale x 4 x float>)

define <2 x double> @llvm_sinh_f64(<2 x double> %in) {
; CHECK-LABEL: define <2 x double> @llvm_sinh_f64
; CHECK-SAME: (<2 x double> [[IN:%.*]]) {
; CHECK-NEXT:    [[TMP1:%.*]] = call fast <2 x double> @armpl_vsinhq_f64(<2 x double> [[IN]])
; CHECK-NEXT:    ret <2 x double> [[TMP1]]
;
  %1 = call fast <2 x double> @llvm.sinh.v2f64(<2 x double> %in)
  ret <2 x double> %1
}

define <4 x float> @llvm_sinh_f32(<4 x float> %in) {
; CHECK-LABEL: define <4 x float> @llvm_sinh_f32
; CHECK-SAME: (<4 x float> [[IN:%.*]]) {
; CHECK-NEXT:    [[TMP1:%.*]] = call fast <4 x float> @armpl_vsinhq_f32(<4 x float> [[IN]])
; CHECK-NEXT:    ret <4 x float> [[TMP1]]
;
  %1 = call fast <4 x float> @llvm.sinh.v4f32(<4 x float> %in)
  ret <4 x float> %1
}

define <vscale x 2 x double> @llvm_sinh_vscale_f64(<vscale x 2 x double> %in) #0 {
; CHECK-LABEL: define <vscale x 2 x double> @llvm_sinh_vscale_f64
; CHECK-SAME: (<vscale x 2 x double> [[IN:%.*]]) #[[ATTR1]] {
; CHECK-NEXT:    [[TMP1:%.*]] = call fast <vscale x 2 x double> @armpl_svsinh_f64_x(<vscale x 2 x double> [[IN]], <vscale x 2 x i1> splat (i1 true))
; CHECK-NEXT:    ret <vscale x 2 x double> [[TMP1]]
;
  %1 = call fast <vscale x 2 x double> @llvm.sinh.nxv2f64(<vscale x 2 x double> %in)
  ret <vscale x 2 x double> %1
}

define <vscale x 4 x float> @llvm_sinh_vscale_f32(<vscale x 4 x float> %in) #0 {
; CHECK-LABEL: define <vscale x 4 x float> @llvm_sinh_vscale_f32
; CHECK-SAME: (<vscale x 4 x float> [[IN:%.*]]) #[[ATTR1]] {
; CHECK-NEXT:    [[TMP1:%.*]] = call fast <vscale x 4 x float> @armpl_svsinh_f32_x(<vscale x 4 x float> [[IN]], <vscale x 4 x i1> splat (i1 true))
; CHECK-NEXT:    ret <vscale x 4 x float> [[TMP1]]
;
  %1 = call fast <vscale x 4 x float> @llvm.sinh.nxv4f32(<vscale x 4 x float> %in)
  ret <vscale x 4 x float> %1
}

declare <2 x double> @llvm.tanh.v2f64(<2 x double>)
declare <4 x float> @llvm.tanh.v4f32(<4 x float>)
declare <vscale x 2 x double> @llvm.tanh.nxv2f64(<vscale x 2 x double>)
declare <vscale x 4 x float> @llvm.tanh.nxv4f32(<vscale x 4 x float>)

define <2 x double> @llvm_tanh_f64(<2 x double> %in) {
; CHECK-LABEL: define <2 x double> @llvm_tanh_f64
; CHECK-SAME: (<2 x double> [[IN:%.*]]) {
; CHECK-NEXT:    [[TMP1:%.*]] = call fast <2 x double> @armpl_vtanhq_f64(<2 x double> [[IN]])
; CHECK-NEXT:    ret <2 x double> [[TMP1]]
;
  %1 = call fast <2 x double> @llvm.tanh.v2f64(<2 x double> %in)
  ret <2 x double> %1
}

define <4 x float> @llvm_tanh_f32(<4 x float> %in) {
; CHECK-LABEL: define <4 x float> @llvm_tanh_f32
; CHECK-SAME: (<4 x float> [[IN:%.*]]) {
; CHECK-NEXT:    [[TMP1:%.*]] = call fast <4 x float> @armpl_vtanhq_f32(<4 x float> [[IN]])
; CHECK-NEXT:    ret <4 x float> [[TMP1]]
;
  %1 = call fast <4 x float> @llvm.tanh.v4f32(<4 x float> %in)
  ret <4 x float> %1
}

define <vscale x 2 x double> @llvm_tanh_vscale_f64(<vscale x 2 x double> %in) #0 {
; CHECK-LABEL: define <vscale x 2 x double> @llvm_tanh_vscale_f64
; CHECK-SAME: (<vscale x 2 x double> [[IN:%.*]]) #[[ATTR1]] {
; CHECK-NEXT:    [[TMP1:%.*]] = call fast <vscale x 2 x double> @armpl_svtanh_f64_x(<vscale x 2 x double> [[IN]], <vscale x 2 x i1> splat (i1 true))
; CHECK-NEXT:    ret <vscale x 2 x double> [[TMP1]]
;
  %1 = call fast <vscale x 2 x double> @llvm.tanh.nxv2f64(<vscale x 2 x double> %in)
  ret <vscale x 2 x double> %1
}

define <vscale x 4 x float> @llvm_tanh_vscale_f32(<vscale x 4 x float> %in) #0 {
; CHECK-LABEL: define <vscale x 4 x float> @llvm_tanh_vscale_f32
; CHECK-SAME: (<vscale x 4 x float> [[IN:%.*]]) #[[ATTR1]] {
; CHECK-NEXT:    [[TMP1:%.*]] = call fast <vscale x 4 x float> @armpl_svtanh_f32_x(<vscale x 4 x float> [[IN]], <vscale x 4 x i1> splat (i1 true))
; CHECK-NEXT:    ret <vscale x 4 x float> [[TMP1]]
;
  %1 = call fast <vscale x 4 x float> @llvm.tanh.nxv4f32(<vscale x 4 x float> %in)
  ret <vscale x 4 x float> %1
}

attributes #0 = { "target-features"="+sve" }
;.
; CHECK: attributes #[[ATTR0:[0-9]+]] = { nocallback nofree nosync nounwind speculatable willreturn memory(none) }
; CHECK: attributes #[[ATTR1]] = { "target-features"="+sve" }
;.<|MERGE_RESOLUTION|>--- conflicted
+++ resolved
@@ -14,11 +14,6 @@
 declare <vscale x 2 x double> @llvm.cos.nxv2f64(<vscale x 2 x double>)
 declare <vscale x 4 x float> @llvm.cos.nxv4f32(<vscale x 4 x float>)
 
-<<<<<<< HEAD
-;.
-; CHECK: @llvm.compiler.used = appending global [64 x ptr] [ptr @armpl_vcosq_f64, ptr @armpl_vcosq_f32, ptr @armpl_svcos_f64_x, ptr @armpl_svcos_f32_x, ptr @armpl_vexpq_f64, ptr @armpl_vexpq_f32, ptr @armpl_svexp_f64_x, ptr @armpl_svexp_f32_x, ptr @armpl_vexp10q_f64, ptr @armpl_vexp10q_f32, ptr @armpl_svexp10_f64_x, ptr @armpl_svexp10_f32_x, ptr @armpl_vexp2q_f64, ptr @armpl_vexp2q_f32, ptr @armpl_svexp2_f64_x, ptr @armpl_svexp2_f32_x, ptr @armpl_vlogq_f64, ptr @armpl_vlogq_f32, ptr @armpl_svlog_f64_x, ptr @armpl_svlog_f32_x, ptr @armpl_vlog10q_f64, ptr @armpl_vlog10q_f32, ptr @armpl_svlog10_f64_x, ptr @armpl_svlog10_f32_x, ptr @armpl_vlog2q_f64, ptr @armpl_vlog2q_f32, ptr @armpl_svlog2_f64_x, ptr @armpl_svlog2_f32_x, ptr @armpl_vpowq_f64, ptr @armpl_vpowq_f32, ptr @armpl_svpow_f64_x, ptr @armpl_svpow_f32_x, ptr @armpl_vsinq_f64, ptr @armpl_vsinq_f32, ptr @armpl_svsin_f64_x, ptr @armpl_svsin_f32_x, ptr @armpl_vtanq_f64, ptr @armpl_vtanq_f32, ptr @armpl_svtan_f64_x, ptr @armpl_svtan_f32_x, ptr @armpl_vacosq_f64, ptr @armpl_vacosq_f32, ptr @armpl_svacos_f64_x, ptr @armpl_svacos_f32_x, ptr @armpl_vasinq_f64, ptr @armpl_vasinq_f32, ptr @armpl_svasin_f64_x, ptr @armpl_svasin_f32_x, ptr @armpl_vatanq_f64, ptr @armpl_vatanq_f32, ptr @armpl_svatan_f64_x, ptr @armpl_svatan_f32_x, ptr @armpl_vcoshq_f64, ptr @armpl_vcoshq_f32, ptr @armpl_svcosh_f64_x, ptr @armpl_svcosh_f32_x, ptr @armpl_vsinhq_f64, ptr @armpl_vsinhq_f32, ptr @armpl_svsinh_f64_x, ptr @armpl_svsinh_f32_x, ptr @armpl_vtanhq_f64, ptr @armpl_vtanhq_f32, ptr @armpl_svtanh_f64_x, ptr @armpl_svtanh_f32_x], section "llvm.metadata"
-=======
->>>>>>> ce7c17d5
 
 ;.
 ; CHECK: @llvm.compiler.used = appending global [68 x ptr] [ptr @armpl_vcosq_f64, ptr @armpl_vcosq_f32, ptr @armpl_svcos_f64_x, ptr @armpl_svcos_f32_x, ptr @armpl_vexpq_f64, ptr @armpl_vexpq_f32, ptr @armpl_svexp_f64_x, ptr @armpl_svexp_f32_x, ptr @armpl_vexp10q_f64, ptr @armpl_vexp10q_f32, ptr @armpl_svexp10_f64_x, ptr @armpl_svexp10_f32_x, ptr @armpl_vexp2q_f64, ptr @armpl_vexp2q_f32, ptr @armpl_svexp2_f64_x, ptr @armpl_svexp2_f32_x, ptr @armpl_vlogq_f64, ptr @armpl_vlogq_f32, ptr @armpl_svlog_f64_x, ptr @armpl_svlog_f32_x, ptr @armpl_vlog10q_f64, ptr @armpl_vlog10q_f32, ptr @armpl_svlog10_f64_x, ptr @armpl_svlog10_f32_x, ptr @armpl_vlog2q_f64, ptr @armpl_vlog2q_f32, ptr @armpl_svlog2_f64_x, ptr @armpl_svlog2_f32_x, ptr @armpl_vpowq_f64, ptr @armpl_vpowq_f32, ptr @armpl_svpow_f64_x, ptr @armpl_svpow_f32_x, ptr @armpl_vsinq_f64, ptr @armpl_vsinq_f32, ptr @armpl_svsin_f64_x, ptr @armpl_svsin_f32_x, ptr @armpl_vtanq_f64, ptr @armpl_vtanq_f32, ptr @armpl_svtan_f64_x, ptr @armpl_svtan_f32_x, ptr @armpl_vacosq_f64, ptr @armpl_vacosq_f32, ptr @armpl_svacos_f64_x, ptr @armpl_svacos_f32_x, ptr @armpl_vasinq_f64, ptr @armpl_vasinq_f32, ptr @armpl_svasin_f64_x, ptr @armpl_svasin_f32_x, ptr @armpl_vatanq_f64, ptr @armpl_vatanq_f32, ptr @armpl_svatan_f64_x, ptr @armpl_svatan_f32_x, ptr @armpl_vatan2q_f64, ptr @armpl_vatan2q_f32, ptr @armpl_svatan2_f64_x, ptr @armpl_svatan2_f32_x, ptr @armpl_vcoshq_f64, ptr @armpl_vcoshq_f32, ptr @armpl_svcosh_f64_x, ptr @armpl_svcosh_f32_x, ptr @armpl_vsinhq_f64, ptr @armpl_vsinhq_f32, ptr @armpl_svsinh_f64_x, ptr @armpl_svsinh_f32_x, ptr @armpl_vtanhq_f64, ptr @armpl_vtanhq_f32, ptr @armpl_svtanh_f64_x, ptr @armpl_svtanh_f32_x], section "llvm.metadata"
@@ -361,11 +356,7 @@
 define <vscale x 2 x double> @llvm_pow_vscale_f64(<vscale x 2 x double> %in, <vscale x 2 x double> %power) #0 {
 ; CHECK-LABEL: define <vscale x 2 x double> @llvm_pow_vscale_f64
 ; CHECK-SAME: (<vscale x 2 x double> [[IN:%.*]], <vscale x 2 x double> [[POWER:%.*]]) #[[ATTR1]] {
-<<<<<<< HEAD
-; CHECK-NEXT:    [[TMP1:%.*]] = call fast <vscale x 2 x double> @armpl_svpow_f64_x(<vscale x 2 x double> [[IN]], <vscale x 2 x double> [[POWER]], <vscale x 2 x i1> shufflevector (<vscale x 2 x i1> insertelement (<vscale x 2 x i1> poison, i1 true, i64 0), <vscale x 2 x i1> poison, <vscale x 2 x i32> zeroinitializer))
-=======
 ; CHECK-NEXT:    [[TMP1:%.*]] = call fast <vscale x 2 x double> @armpl_svpow_f64_x(<vscale x 2 x double> [[IN]], <vscale x 2 x double> [[POWER]], <vscale x 2 x i1> splat (i1 true))
->>>>>>> ce7c17d5
 ; CHECK-NEXT:    ret <vscale x 2 x double> [[TMP1]]
 ;
   %1 = call fast <vscale x 2 x double> @llvm.pow.nxv2f64(<vscale x 2 x double> %in, <vscale x 2 x double> %power)
@@ -375,11 +366,7 @@
 define <vscale x 4 x float> @llvm_pow_vscale_f32(<vscale x 4 x float> %in, <vscale x 4 x float> %power) #0 {
 ; CHECK-LABEL: define <vscale x 4 x float> @llvm_pow_vscale_f32
 ; CHECK-SAME: (<vscale x 4 x float> [[IN:%.*]], <vscale x 4 x float> [[POWER:%.*]]) #[[ATTR1]] {
-<<<<<<< HEAD
-; CHECK-NEXT:    [[TMP1:%.*]] = call fast <vscale x 4 x float> @armpl_svpow_f32_x(<vscale x 4 x float> [[IN]], <vscale x 4 x float> [[POWER]], <vscale x 4 x i1> shufflevector (<vscale x 4 x i1> insertelement (<vscale x 4 x i1> poison, i1 true, i64 0), <vscale x 4 x i1> poison, <vscale x 4 x i32> zeroinitializer))
-=======
 ; CHECK-NEXT:    [[TMP1:%.*]] = call fast <vscale x 4 x float> @armpl_svpow_f32_x(<vscale x 4 x float> [[IN]], <vscale x 4 x float> [[POWER]], <vscale x 4 x i1> splat (i1 true))
->>>>>>> ce7c17d5
 ; CHECK-NEXT:    ret <vscale x 4 x float> [[TMP1]]
 ;
   %1 = call fast <vscale x 4 x float> @llvm.pow.nxv4f32(<vscale x 4 x float> %in, <vscale x 4 x float> %power)
