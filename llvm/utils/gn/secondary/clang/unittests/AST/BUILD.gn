--- conflicted
+++ resolved
@@ -12,10 +12,7 @@
     "//clang/lib/Tooling",
     "//llvm/lib/Support",
     "//llvm/lib/TargetParser",
-<<<<<<< HEAD
-=======
     "//llvm/lib/Testing/Annotations",
->>>>>>> e1acf65b
     "//llvm/lib/Testing/Support",
   ]
   sources = [
