--- conflicted
+++ resolved
@@ -158,30 +158,17 @@
 template<typename T, int N>
 T *begin(T (&array)[N]);
 
-using size_t = decltype(sizeof(0));
-
-template<typename T>
-struct initializer_list {
-  const T* ptr; size_t sz;
-};
 template <typename T>
 struct vector {
   typedef __gnu_cxx::basic_iterator<T> iterator;
   iterator begin();
   iterator end();
   const T *data() const;
-  vector();
-  vector(initializer_list<T> __l);
-  
-  template<typename InputIterator>
-	vector(InputIterator first, InputIterator __last);
-
   T &at(int n);
 };
 
 template<typename T>
 struct basic_string_view {
-  basic_string_view();
   basic_string_view(const T *);
   const T *begin() const;
 };
@@ -216,21 +203,11 @@
 struct optional {
   optional();
   optional(const T&);
-
-  template<typename U = T>
-	optional(U&& t);
-
-  template<typename U>
-	optional(optional<U>&& __t);
-
   T &operator*() &;
   T &&operator*() &&;
   T &value() &;
   T &&value() &&;
 };
-template<typename T>
-optional<__decay(T)> make_optional(T&&);
-
 
 template<typename T>
 struct stack {
@@ -549,9 +526,6 @@
     return std::move(*a);
   return std::move(a.value());
 }
-<<<<<<< HEAD
-}
-=======
 
 struct Foo;
 struct FooView {
@@ -578,59 +552,4 @@
 void test() {
   std::string_view svjkk1 = ReturnStringView(StrCat("bar", "x")); // expected-warning {{object backing the pointer will be destroyed at the end of the full-expression}}
 }
-} // namespace GH100549
-
-namespace GH100526 {
-void test() {
-  std::vector<std::string_view> v1({std::string()}); // expected-warning {{object backing the pointer will be destroyed at the end}}
-  std::vector<std::string_view> v2({
-    std::string(), // expected-warning {{object backing the pointer will be destroyed at the end}}
-    std::string_view()
-  });
-  std::vector<std::string_view> v3({
-    std::string_view(),
-    std::string()  // expected-warning {{object backing the pointer will be destroyed at the end}}
-  });
-
-  std::optional<std::string_view> o1 = std::string(); // expected-warning {{object backing the pointer}}
-
-  std::string s;
-  // This is a tricky use-after-free case, what it does:
-  //   1. make_optional creates a temporary "optional<string>"" object
-  //   2. the temporary object owns the underlying string which is copied from s.
-  //   3. the t3 object holds the view to the underlying string of the temporary object.
-  std::optional<std::string_view> o2 = std::make_optional(s); // expected-warning {{object backing the pointer}}
-  std::optional<std::string_view> o3 = std::optional<std::string>(s); // expected-warning {{object backing the pointer}}
-  std::optional<std::string_view> o4 = std::optional<std::string_view>(s); 
-
-  // FIXME: should work for assignment cases
-  v1 = {std::string()};
-  o1 = std::string();
-
-  // no warning on copying pointers.
-  std::vector<std::string_view> n1 = {std::string_view()};
-  std::optional<std::string_view> n2 = {std::string_view()};
-  std::optional<std::string_view> n3 = std::string_view();
-  std::optional<std::string_view> n4 = std::make_optional(std::string_view());
-  const char* b = "";
-  std::optional<std::string_view> n5 = std::make_optional(b);
-  std::optional<std::string_view> n6 = std::make_optional("test");
-}
-
-std::vector<std::string_view> test2(int i) {
-  std::vector<std::string_view> t;
-  if (i)
-    return t; // this is fine, no dangling
-  return std::vector<std::string_view>(t.begin(), t.end());
-}
-
-std::optional<std::string_view> test3(int i) {
-  std::string s;
-  std::string_view sv;
-  if (i)
-   return s; // expected-warning {{address of stack memory associated}}
-  return sv; // fine
-}
-
-} // namespace GH100526
->>>>>>> 86ec59e2
+} // namespace GH100549