// RUN: %clang_cc1 -x c -flax-vector-conversions=none -ffreestanding %s -triple=x86_64-apple-darwin -target-feature +sse3 -emit-llvm -o - -Wall -Werror | FileCheck %s
// RUN: %clang_cc1 -x c -flax-vector-conversions=none -ffreestanding %s -triple=i386-apple-darwin -target-feature +sse3 -emit-llvm -o - -Wall -Werror | FileCheck %s
// RUN: %clang_cc1 -x c++ -flax-vector-conversions=none -ffreestanding %s -triple=x86_64-apple-darwin -target-feature +sse3 -emit-llvm -o - -Wall -Werror | FileCheck %s
// RUN: %clang_cc1 -x c++ -flax-vector-conversions=none -ffreestanding %s -triple=i386-apple-darwin -target-feature +sse3 -emit-llvm -o - -Wall -Werror | FileCheck %s


#include <immintrin.h>
#include "builtin_test_helpers.h"

// NOTE: This should match the tests in llvm/test/CodeGen/X86/sse3-intrinsics-fast-isel.ll

__m128d test_mm_addsub_pd(__m128d A, __m128d B) {
  // CHECK-LABEL: test_mm_addsub_pd
  // CHECK: call {{.*}}<2 x double> @llvm.x86.sse3.addsub.pd(<2 x double> %{{.*}}, <2 x double> %{{.*}})
  return _mm_addsub_pd(A, B);
}

__m128 test_mm_addsub_ps(__m128 A, __m128 B) {
  // CHECK-LABEL: test_mm_addsub_ps
  // CHECK: call {{.*}}<4 x float> @llvm.x86.sse3.addsub.ps(<4 x float> %{{.*}}, <4 x float> %{{.*}})
  return _mm_addsub_ps(A, B);
}

__m128d test_mm_hadd_pd(__m128d A, __m128d B) {
  // CHECK-LABEL: test_mm_hadd_pd
  // CHECK: call {{.*}}<2 x double> @llvm.x86.sse3.hadd.pd(<2 x double> %{{.*}}, <2 x double> %{{.*}})
  return _mm_hadd_pd(A, B);
}

__m128 test_mm_hadd_ps(__m128 A, __m128 B) {
  // CHECK-LABEL: test_mm_hadd_ps
  // CHECK: call {{.*}}<4 x float> @llvm.x86.sse3.hadd.ps(<4 x float> %{{.*}}, <4 x float> %{{.*}})
  return _mm_hadd_ps(A, B);
}

__m128d test_mm_hsub_pd(__m128d A, __m128d B) {
  // CHECK-LABEL: test_mm_hsub_pd
  // CHECK: call {{.*}}<2 x double> @llvm.x86.sse3.hsub.pd(<2 x double> %{{.*}}, <2 x double> %{{.*}})
  return _mm_hsub_pd(A, B);
}

__m128 test_mm_hsub_ps(__m128 A, __m128 B) {
  // CHECK-LABEL: test_mm_hsub_ps
  // CHECK: call {{.*}}<4 x float> @llvm.x86.sse3.hsub.ps(<4 x float> %{{.*}}, <4 x float> %{{.*}})
  return _mm_hsub_ps(A, B);
}

__m128i test_mm_lddqu_si128(__m128i const* P) {
  // CHECK-LABEL: test_mm_lddqu_si128
  // CHECK: call <16 x i8> @llvm.x86.sse3.ldu.dq(ptr %{{.*}})
  return _mm_lddqu_si128(P);
}

__m128d test_mm_loaddup_pd(double const* P) {
  // CHECK-LABEL: test_mm_loaddup_pd
  // CHECK: load ptr
  // CHECK: insertelement <2 x double> poison, double %{{.*}}, i32 0
  // CHECK: insertelement <2 x double> %{{.*}}, double %{{.*}}, i32 1
  return _mm_loaddup_pd(P);
}

__m128d test_mm_movedup_pd(__m128d A) {
  // CHECK-LABEL: test_mm_movedup_pd
  // CHECK: shufflevector <2 x double> %{{.*}}, <2 x double> %{{.*}}, <2 x i32> zeroinitializer
  return _mm_movedup_pd(A);
}
TEST_CONSTEXPR(match_m128d(_mm_movedup_pd((__m128d){+7.0, -7.0}), +7.0, +7.0));

__m128 test_mm_movehdup_ps(__m128 A) {
  // CHECK-LABEL: test_mm_movehdup_ps
  // CHECK: shufflevector <4 x float> %{{.*}}, <4 x float> %{{.*}}, <4 x i32> <i32 1, i32 1, i32 3, i32 3>
  return _mm_movehdup_ps(A);
}
TEST_CONSTEXPR(match_m128(_mm_movehdup_ps((__m128){+1.0f,-1.0f,+2.0f,+4.0f}), -1.0f, -1.0f, +4.0f, +4.0f));

__m128 test_mm_moveldup_ps(__m128 A) {
  // CHECK-LABEL: test_mm_moveldup_ps
  // CHECK: shufflevector <4 x float> %{{.*}}, <4 x float> %{{.*}}, <4 x i32> <i32 0, i32 0, i32 2, i32 2>
  return _mm_moveldup_ps(A);
}
<<<<<<< HEAD

// Test constexpr handling.
#if defined(__cplusplus) && (__cplusplus >= 201103L)

void test_constexpr() {
  constexpr __m128d kd1 {+7.0,-7.0};
  constexpr __m128 kf1 {+1.0f,-1.0f,+2.0f,+4.0f};

  constexpr __m128d v_mm_movedup_pd = _mm_movedup_pd(kd1);
  static_assert(v_mm_movedup_pd[0] == +7.0 && v_mm_movedup_pd[1] == +7.0);

  constexpr __m128 v_mm_movehdup_ps = _mm_movehdup_ps(kf1);
  static_assert(v_mm_movehdup_ps[0] == -1.0f && v_mm_movehdup_ps[1] == -1.0f && v_mm_movehdup_ps[2] == +4.0f && v_mm_movehdup_ps[3] == +4.0f);

  constexpr __m128 v_mm_moveldup_ps = _mm_moveldup_ps(kf1);
  static_assert(v_mm_moveldup_ps[0] == +1.0f && v_mm_moveldup_ps[1] == +1.0f && v_mm_moveldup_ps[2] == +2.0f && v_mm_moveldup_ps[3] == +2.0f);
}

#endif
=======
TEST_CONSTEXPR(match_m128(_mm_moveldup_ps((__m128){+1.0f,-1.0f,+2.0f,+4.0f}), +1.0f, +1.0f, +2.0f, +2.0f));
>>>>>>> ce7c17d5
<|MERGE_RESOLUTION|>--- conflicted
+++ resolved
@@ -78,26 +78,4 @@
   // CHECK: shufflevector <4 x float> %{{.*}}, <4 x float> %{{.*}}, <4 x i32> <i32 0, i32 0, i32 2, i32 2>
   return _mm_moveldup_ps(A);
 }
-<<<<<<< HEAD
-
-// Test constexpr handling.
-#if defined(__cplusplus) && (__cplusplus >= 201103L)
-
-void test_constexpr() {
-  constexpr __m128d kd1 {+7.0,-7.0};
-  constexpr __m128 kf1 {+1.0f,-1.0f,+2.0f,+4.0f};
-
-  constexpr __m128d v_mm_movedup_pd = _mm_movedup_pd(kd1);
-  static_assert(v_mm_movedup_pd[0] == +7.0 && v_mm_movedup_pd[1] == +7.0);
-
-  constexpr __m128 v_mm_movehdup_ps = _mm_movehdup_ps(kf1);
-  static_assert(v_mm_movehdup_ps[0] == -1.0f && v_mm_movehdup_ps[1] == -1.0f && v_mm_movehdup_ps[2] == +4.0f && v_mm_movehdup_ps[3] == +4.0f);
-
-  constexpr __m128 v_mm_moveldup_ps = _mm_moveldup_ps(kf1);
-  static_assert(v_mm_moveldup_ps[0] == +1.0f && v_mm_moveldup_ps[1] == +1.0f && v_mm_moveldup_ps[2] == +2.0f && v_mm_moveldup_ps[3] == +2.0f);
-}
-
-#endif
-=======
-TEST_CONSTEXPR(match_m128(_mm_moveldup_ps((__m128){+1.0f,-1.0f,+2.0f,+4.0f}), +1.0f, +1.0f, +2.0f, +2.0f));
->>>>>>> ce7c17d5
+TEST_CONSTEXPR(match_m128(_mm_moveldup_ps((__m128){+1.0f,-1.0f,+2.0f,+4.0f}), +1.0f, +1.0f, +2.0f, +2.0f));