// RUN: %clang_cc1 %s -cl-std=CL2.0 -emit-llvm -O0 -o - -triple=amdgcn-amd-amdhsa \
// RUN:   | FileCheck %s

// Also test serialization of atomic operations here, to avoid duplicating the test.
// RUN: %clang_cc1 %s -cl-std=CL2.0 -emit-pch -O0 -o %t -triple=amdgcn-amd-amdhsa
// RUN: %clang_cc1 %s -cl-std=CL2.0 -include-pch %t -O0 -triple=amdgcn-amd-amdhsa \
// RUN:   -emit-llvm -o - | FileCheck %s

#ifndef ALREADY_INCLUDED
#define ALREADY_INCLUDED

#pragma OPENCL EXTENSION cl_khr_int64_base_atomics : enable
#pragma OPENCL EXTENSION cl_khr_int64_extended_atomics : enable

typedef __INTPTR_TYPE__ intptr_t;
typedef int int8 __attribute__((ext_vector_type(8)));

typedef enum memory_order {
  memory_order_relaxed = __ATOMIC_RELAXED,
  memory_order_acquire = __ATOMIC_ACQUIRE,
  memory_order_release = __ATOMIC_RELEASE,
  memory_order_acq_rel = __ATOMIC_ACQ_REL,
  memory_order_seq_cst = __ATOMIC_SEQ_CST
} memory_order;

typedef enum memory_scope {
  memory_scope_work_item = __OPENCL_MEMORY_SCOPE_WORK_ITEM,
  memory_scope_work_group = __OPENCL_MEMORY_SCOPE_WORK_GROUP,
  memory_scope_device = __OPENCL_MEMORY_SCOPE_DEVICE,
  memory_scope_all_svm_devices = __OPENCL_MEMORY_SCOPE_ALL_SVM_DEVICES,
#if defined(cl_intel_subgroups) || defined(cl_khr_subgroups)
  memory_scope_sub_group = __OPENCL_MEMORY_SCOPE_SUB_GROUP
#endif
} memory_scope;

atomic_int j;

void fi1(atomic_int *i) {
  // CHECK-LABEL: @fi1
  // CHECK: load atomic i32, ptr %{{[.0-9A-Z_a-z]+}} syncscope("workgroup") seq_cst, align 4{{$}}
  int x = __opencl_atomic_load(i, memory_order_seq_cst, memory_scope_work_group);

  // CHECK: load atomic i32, ptr %{{[.0-9A-Z_a-z]+}} syncscope("agent") seq_cst, align 4{{$}}
  x = __opencl_atomic_load(i, memory_order_seq_cst, memory_scope_device);

  // CHECK: load atomic i32, ptr %{{[.0-9A-Z_a-z]+}} seq_cst, align 4{{$}}
  x = __opencl_atomic_load(i, memory_order_seq_cst, memory_scope_all_svm_devices);

  // CHECK: load atomic i32, ptr %{{[.0-9A-Z_a-z]+}} syncscope("wavefront") seq_cst, align 4{{$}}
  x = __opencl_atomic_load(i, memory_order_seq_cst, memory_scope_sub_group);
}

void fi2(atomic_int *i) {
  // CHECK-LABEL: @fi2
  // CHECK: store atomic i32 %{{[.0-9A-Z_a-z]+}}, ptr %{{[.0-9A-Z_a-z]+}} syncscope("workgroup") seq_cst, align 4{{$}}
  __opencl_atomic_store(i, 1, memory_order_seq_cst, memory_scope_work_group);
}

void test_addr(global atomic_int *ig, private atomic_int *ip, local atomic_int *il) {
  // CHECK-LABEL: @test_addr
  // CHECK: store atomic i32 %{{[.0-9A-Z_a-z]+}}, ptr addrspace(1) %{{[.0-9A-Z_a-z]+}} syncscope("workgroup") seq_cst, align 4{{$}}
  __opencl_atomic_store(ig, 1, memory_order_seq_cst, memory_scope_work_group);

  // CHECK: store atomic i32 %{{[.0-9A-Z_a-z]+}}, ptr addrspace(5) %{{[.0-9A-Z_a-z]+}} syncscope("workgroup") seq_cst, align 4{{$}}
  __opencl_atomic_store(ip, 1, memory_order_seq_cst, memory_scope_work_group);

  // CHECK: store atomic i32 %{{[.0-9A-Z_a-z]+}}, ptr addrspace(3) %{{[.0-9A-Z_a-z]+}} syncscope("workgroup") seq_cst, align 4{{$}}
  __opencl_atomic_store(il, 1, memory_order_seq_cst, memory_scope_work_group);
}

void fi3(atomic_int *i, atomic_uint *ui) {
  // CHECK-LABEL: @fi3
  // CHECK: atomicrmw and ptr %{{[.0-9A-Z_a-z]+}}, i32 %{{[.0-9A-Z_a-z]+}} syncscope("workgroup") seq_cst, align 4, !noalias.addrspace [[$NOPRIVATE:![0-9]+]]{{$}}
  int x = __opencl_atomic_fetch_and(i, 1, memory_order_seq_cst, memory_scope_work_group);

  // CHECK: atomicrmw min ptr %{{[.0-9A-Z_a-z]+}}, i32 %{{[.0-9A-Z_a-z]+}} syncscope("workgroup") seq_cst, align 4, !noalias.addrspace [[$NOPRIVATE]]{{$}}
  x = __opencl_atomic_fetch_min(i, 1, memory_order_seq_cst, memory_scope_work_group);

  // CHECK: atomicrmw max ptr %{{[.0-9A-Z_a-z]+}}, i32 %{{[.0-9A-Z_a-z]+}} syncscope("workgroup") seq_cst, align 4, !noalias.addrspace [[$NOPRIVATE]]{{$}}
  x = __opencl_atomic_fetch_max(i, 1, memory_order_seq_cst, memory_scope_work_group);

  // CHECK: atomicrmw umin ptr %{{[.0-9A-Z_a-z]+}}, i32 %{{[.0-9A-Z_a-z]+}} syncscope("workgroup") seq_cst, align 4, !noalias.addrspace [[$NOPRIVATE]]{{$}}
  x = __opencl_atomic_fetch_min(ui, 1, memory_order_seq_cst, memory_scope_work_group);

  // CHECK: atomicrmw umax ptr %{{[.0-9A-Z_a-z]+}}, i32 %{{[.0-9A-Z_a-z]+}} syncscope("workgroup") seq_cst, align 4, !noalias.addrspace [[$NOPRIVATE]]{{$}}
  x = __opencl_atomic_fetch_max(ui, 1, memory_order_seq_cst, memory_scope_work_group);
}

bool fi4(atomic_int *i) {
  // CHECK-LABEL: @fi4(
  // CHECK: [[PAIR:%[.0-9A-Z_a-z]+]] = cmpxchg ptr [[PTR:%[.0-9A-Z_a-z]+]], i32 [[EXPECTED:%[.0-9A-Z_a-z]+]], i32 [[DESIRED:%[.0-9A-Z_a-z]+]] syncscope("workgroup-one-as") acquire acquire, align 4, !noalias.addrspace [[$NOPRIVATE]]{{$}}
  // CHECK: [[OLD:%[.0-9A-Z_a-z]+]] = extractvalue { i32, i1 } [[PAIR]], 0
  // CHECK: [[CMP:%[.0-9A-Z_a-z]+]] = extractvalue { i32, i1 } [[PAIR]], 1
  // CHECK: br i1 [[CMP]], label %[[STORE_EXPECTED:[.0-9A-Z_a-z]+]], label %[[CONTINUE:[.0-9A-Z_a-z]+]]
  // CHECK: store i32 [[OLD]]
  int cmp = 0;
  return __opencl_atomic_compare_exchange_strong(i, &cmp, 1, memory_order_acquire, memory_order_acquire, memory_scope_work_group);
}

void fi5(atomic_int *i, int scope) {
  // CHECK-LABEL: @fi5
  // CHECK: switch i32 %{{.*}}, label %[[opencl_allsvmdevices:.*]] [
  // CHECK-NEXT: i32 1, label %[[opencl_workgroup:.*]]
  // CHECK-NEXT: i32 2, label %[[opencl_device:.*]]
  // CHECK-NEXT: i32 4, label %[[opencl_subgroup:.*]]
  // CHECK-NEXT: ]
  // CHECK: [[opencl_workgroup]]:
  // CHECK: load atomic i32, ptr %{{.*}} syncscope("workgroup") seq_cst, align 4{{$}}
  // CHECK: br label %[[continue:.*]]
  // CHECK: [[opencl_device]]:
  // CHECK: load atomic i32, ptr %{{.*}} syncscope("agent") seq_cst, align 4{{$}}
  // CHECK: br label %[[continue]]
  // CHECK: [[opencl_allsvmdevices]]:
  // CHECK: load atomic i32, ptr %{{.*}} seq_cst, align 4
  // CHECK: br label %[[continue]]
  // CHECK: [[opencl_subgroup]]:
  // CHECK: load atomic i32, ptr %{{.*}} syncscope("wavefront") seq_cst, align 4{{$}}
  // CHECK: br label %[[continue]]
  // CHECK: [[continue]]:
  int x = __opencl_atomic_load(i, memory_order_seq_cst, scope);
}

void fi6(atomic_int *i, int order, int scope) {
  // CHECK-LABEL: @fi6
  // CHECK: switch i32 %{{.*}}, label %[[monotonic:.*]] [
  // CHECK-NEXT: i32 1, label %[[acquire:.*]]
  // CHECK-NEXT: i32 2, label %[[acquire:.*]]
  // CHECK-NEXT: i32 5, label %[[seqcst:.*]]
  // CHECK-NEXT: ]
  // CHECK: [[monotonic]]:
  // CHECK: switch i32 %{{.*}}, label %[[MON_ALL:.*]] [
  // CHECK-NEXT: i32 1, label %[[MON_WG:.*]]
  // CHECK-NEXT: i32 2, label %[[MON_DEV:.*]]
  // CHECK-NEXT: i32 4, label %[[MON_SUB:.*]]
  // CHECK-NEXT: ]
  // CHECK: [[acquire]]:
  // CHECK: switch i32 %{{.*}}, label %[[ACQ_ALL:.*]] [
  // CHECK-NEXT: i32 1, label %[[ACQ_WG:.*]]
  // CHECK-NEXT: i32 2, label %[[ACQ_DEV:.*]]
  // CHECK-NEXT: i32 4, label %[[ACQ_SUB:.*]]
  // CHECK-NEXT: ]
  // CHECK: [[seqcst]]:
  // CHECK: switch i32 %{{.*}}, label %[[SEQ_ALL:.*]] [
  // CHECK-NEXT: i32 1, label %[[SEQ_WG:.*]]
  // CHECK-NEXT: i32 2, label %[[SEQ_DEV:.*]]
  // CHECK-NEXT: i32 4, label %[[SEQ_SUB:.*]]
  // CHECK-NEXT: ]
  // CHECK: [[MON_WG]]:
  // CHECK: load atomic i32, ptr %{{.*}} syncscope("workgroup-one-as") monotonic, align 4{{$}}
  // CHECK: [[MON_DEV]]:
  // CHECK: load atomic i32, ptr %{{.*}} syncscope("agent-one-as") monotonic, align 4{{$}}
  // CHECK: [[MON_ALL]]:
  // CHECK: load atomic i32, ptr %{{.*}} monotonic, align 4{{$}}
  // CHECK: [[MON_SUB]]:
  // CHECK: load atomic i32, ptr %{{.*}} syncscope("wavefront-one-as") monotonic, align 4{{$}}
  // CHECK: [[ACQ_WG]]:
  // CHECK: load atomic i32, ptr %{{.*}} syncscope("workgroup-one-as") acquire, align 4{{$}}
  // CHECK: [[ACQ_DEV]]:
  // CHECK: load atomic i32, ptr %{{.*}} syncscope("agent-one-as") acquire, align 4{{$}}
  // CHECK: [[ACQ_ALL]]:
  // CHECK: load atomic i32, ptr %{{.*}} acquire, align 4{{$}}
  // CHECK: [[ACQ_SUB]]:
  // CHECK: load atomic i32, ptr %{{.*}} syncscope("wavefront-one-as") acquire, align 4{{$}}
  // CHECK: [[SEQ_WG]]:
  // CHECK: load atomic i32, ptr %{{.*}} syncscope("workgroup") seq_cst, align 4{{$}}
  // CHECK: [[SEQ_DEV]]:
  // CHECK: load atomic i32, ptr %{{.*}} syncscope("agent") seq_cst, align 4{{$}}
  // CHECK: [[SEQ_ALL]]:
  // CHECK: load atomic i32, ptr %{{.*}} seq_cst, align 4{{$}}
  // CHECK: [[SEQ_SUB]]:
  // CHECK: load atomic i32, ptr %{{.*}} syncscope("wavefront") seq_cst, align 4{{$}}
  int x = __opencl_atomic_load(i, order, scope);
}

float ff1(global atomic_float *d) {
  // CHECK-LABEL: @ff1
  // CHECK: load atomic i32, ptr addrspace(1) {{.*}} syncscope("workgroup-one-as") monotonic, align 4{{$}}
  return __opencl_atomic_load(d, memory_order_relaxed, memory_scope_work_group);
}

void ff2(atomic_float *d) {
  // CHECK-LABEL: @ff2
  // CHECK: store atomic i32 {{.*}} syncscope("workgroup-one-as") release, align 4
  __opencl_atomic_store(d, 1, memory_order_release, memory_scope_work_group);
}

float ff3(atomic_float *d) {
  // CHECK-LABEL: @ff3
  // CHECK: atomicrmw xchg ptr {{.*}} syncscope("workgroup") seq_cst, align 4, !noalias.addrspace [[$NOPRIVATE]]{{$}}
  return __opencl_atomic_exchange(d, 2, memory_order_seq_cst, memory_scope_work_group);
}

float ff4(global atomic_float *d, float a) {
  // CHECK-LABEL: @ff4
  // CHECK: atomicrmw fadd ptr addrspace(1) {{.*}} syncscope("workgroup-one-as") monotonic, align 4{{$}}
  return __opencl_atomic_fetch_add(d, a, memory_order_relaxed, memory_scope_work_group);
}

float ff5(global atomic_double *d, double a) {
  // CHECK-LABEL: @ff5
  // CHECK: atomicrmw fadd ptr addrspace(1) {{.*}} syncscope("workgroup-one-as") monotonic, align 8{{$}}
  return __opencl_atomic_fetch_add(d, a, memory_order_relaxed, memory_scope_work_group);
}

float ff4_generic(atomic_float *d, float a) {
  // CHECK-LABEL: @ff4_generic
  // CHECK: atomicrmw fadd ptr {{.*}} syncscope("workgroup-one-as") monotonic, align 4, !noalias.addrspace [[$NOPRIVATE]]{{$}}
  return __opencl_atomic_fetch_add(d, a, memory_order_relaxed, memory_scope_work_group);
}

float ff5_generic(atomic_double *d, double a) {
  // CHECK-LABEL: @ff5_generic
  // CHECK: atomicrmw fadd ptr {{.*}} syncscope("workgroup-one-as") monotonic, align 8, !noalias.addrspace [[$NOPRIVATE]]{{$}}
  return __opencl_atomic_fetch_add(d, a, memory_order_relaxed, memory_scope_work_group);
}

// CHECK-LABEL: @atomic_init_foo
void atomic_init_foo()
{
  // CHECK-NOT: atomic
  // CHECK: store
  __opencl_atomic_init(&j, 42);

  // CHECK-NOT: atomic
  // CHECK: }
}

// CHECK-LABEL: @failureOrder
void failureOrder(atomic_int *ptr, int *ptr2) {
  // CHECK: cmpxchg ptr {{%[0-9A-Za-z._]+}}, i32 {{%[0-9A-Za-z._]+}}, i32 {{%[0-9A-Za-z_.]+}} syncscope("workgroup-one-as") acquire monotonic, align 4, !noalias.addrspace [[$NOPRIVATE]]{{$}}
  __opencl_atomic_compare_exchange_strong(ptr, ptr2, 43, memory_order_acquire, memory_order_relaxed, memory_scope_work_group);

  // CHECK: cmpxchg weak ptr {{%[0-9A-Za-z._]+}}, i32 {{%[0-9A-Za-z._]+}}, i32 {{%[0-9A-Za-z_.]+}} syncscope("workgroup") seq_cst acquire, align 4, !noalias.addrspace [[$NOPRIVATE]]{{$}}
  __opencl_atomic_compare_exchange_weak(ptr, ptr2, 43, memory_order_seq_cst, memory_order_acquire, memory_scope_work_group);
}

// CHECK-LABEL: @generalFailureOrder
void generalFailureOrder(atomic_int *ptr, int *ptr2, int success, int fail) {
  __opencl_atomic_compare_exchange_strong(ptr, ptr2, 42, success, fail, memory_scope_work_group);
// CHECK: switch i32 {{.*}}, label %[[MONOTONIC:[0-9a-zA-Z._]+]] [
  // CHECK-NEXT: i32 1, label %[[ACQUIRE:[0-9a-zA-Z._]+]]
  // CHECK-NEXT: i32 2, label %[[ACQUIRE]]
  // CHECK-NEXT: i32 3, label %[[RELEASE:[0-9a-zA-Z._]+]]
  // CHECK-NEXT: i32 4, label %[[ACQREL:[0-9a-zA-Z._]+]]
  // CHECK-NEXT: i32 5, label %[[SEQCST:[0-9a-zA-Z._]+]]

  // CHECK: [[MONOTONIC]]
  // CHECK: switch {{.*}}, label %[[MONOTONIC_MONOTONIC:[0-9a-zA-Z._]+]] [
  // CHECK-NEXT: i32 1, label %[[MONOTONIC_ACQUIRE:[0-9a-zA-Z._]+]]
  // CHECK-NEXT: i32 2, label %[[MONOTONIC_ACQUIRE:[0-9a-zA-Z._]+]]
  // CHECK-NEXT: i32 5, label %[[MONOTONIC_SEQCST:[0-9a-zA-Z._]+]]
  // CHECK-NEXT: ]

  // CHECK: [[ACQUIRE]]
  // CHECK: switch {{.*}}, label %[[ACQUIRE_MONOTONIC:[0-9a-zA-Z._]+]] [
  // CHECK-NEXT: i32 1, label %[[ACQUIRE_ACQUIRE:[0-9a-zA-Z._]+]]
  // CHECK-NEXT: i32 2, label %[[ACQUIRE_ACQUIRE:[0-9a-zA-Z._]+]]
  // CHECK-NEXT: i32 5, label %[[ACQUIRE_SEQCST:[0-9a-zA-Z._]+]]
  // CHECK-NEXT: ]

  // CHECK: [[RELEASE]]
  // CHECK: switch {{.*}}, label %[[RELEASE_MONOTONIC:[0-9a-zA-Z._]+]] [
  // CHECK-NEXT: i32 1, label %[[RELEASE_ACQUIRE:[0-9a-zA-Z._]+]]
  // CHECK-NEXT: i32 2, label %[[RELEASE_ACQUIRE:[0-9a-zA-Z._]+]]
  // CHECK-NEXT: i32 5, label %[[RELEASE_SEQCST:[0-9a-zA-Z._]+]]
  // CHECK-NEXT: ]

  // CHECK: [[ACQREL]]
  // CHECK: switch {{.*}}, label %[[ACQREL_MONOTONIC:[0-9a-zA-Z._]+]] [
  // CHECK-NEXT: i32 1, label %[[ACQREL_ACQUIRE:[0-9a-zA-Z._]+]]
  // CHECK-NEXT: i32 2, label %[[ACQREL_ACQUIRE:[0-9a-zA-Z._]+]]
  // CHECK-NEXT: i32 5, label %[[ACQREL_SEQCST:[0-9a-zA-Z._]+]]
  // CHECK-NEXT: ]

  // CHECK: [[SEQCST]]
  // CHECK: switch {{.*}}, label %[[SEQCST_MONOTONIC:[0-9a-zA-Z._]+]] [
  // CHECK-NEXT: i32 1, label %[[SEQCST_ACQUIRE:[0-9a-zA-Z._]+]]
  // CHECK-NEXT: i32 2, label %[[SEQCST_ACQUIRE]]
  // CHECK-NEXT: i32 5, label %[[SEQCST_SEQCST:[0-9a-zA-Z._]+]]
  // CHECK-NEXT: ]

  // CHECK: [[MONOTONIC_MONOTONIC]]
  // CHECK: cmpxchg {{.*}} monotonic monotonic, align 4, !noalias.addrspace [[$NOPRIVATE]]{{$}}
  // CHECK: br

  // CHECK: [[MONOTONIC_ACQUIRE]]
  // CHECK: cmpxchg {{.*}} monotonic acquire, align 4, !noalias.addrspace [[$NOPRIVATE]]{{$}}
  // CHECK: br

  // CHECK: [[MONOTONIC_SEQCST]]
  // CHECK: cmpxchg {{.*}} monotonic seq_cst, align 4, !noalias.addrspace [[$NOPRIVATE]]{{$}}
  // CHECK: br

  // CHECK: [[ACQUIRE_MONOTONIC]]
  // CHECK: cmpxchg {{.*}} acquire monotonic, align 4, !noalias.addrspace [[$NOPRIVATE]]{{$}}
  // CHECK: br

  // CHECK: [[ACQUIRE_ACQUIRE]]
  // CHECK: cmpxchg {{.*}} acquire acquire, align 4, !noalias.addrspace [[$NOPRIVATE]]{{$}}
  // CHECK: br

  // CHECK: [[ACQUIRE_SEQCST]]
  // CHECK: cmpxchg {{.*}} acquire seq_cst, align 4, !noalias.addrspace [[$NOPRIVATE]]{{$}}
  // CHECK: br

  // CHECK: [[RELEASE_MONOTONIC]]
  // CHECK: cmpxchg {{.*}} release monotonic, align 4, !noalias.addrspace [[$NOPRIVATE]]{{$}}
  // CHECK: br

  // CHECK: [[RELEASE_ACQUIRE]]
  // CHECK: cmpxchg {{.*}} release acquire, align 4, !noalias.addrspace [[$NOPRIVATE]]{{$}}
  // CHECK: br

  // CHECK: [[RELEASE_SEQCST]]
  // CHECK: cmpxchg {{.*}} release seq_cst, align 4, !noalias.addrspace [[$NOPRIVATE]]{{$}}
  // CHECK: br

  // CHECK: [[ACQREL_MONOTONIC]]
  // CHECK: cmpxchg {{.*}} acq_rel monotonic, align 4, !noalias.addrspace [[$NOPRIVATE]]{{$}}
  // CHECK: br

  // CHECK: [[ACQREL_ACQUIRE]]
  // CHECK: cmpxchg {{.*}} acq_rel acquire, align 4, !noalias.addrspace [[$NOPRIVATE]]{{$}}
  // CHECK: br

  // CHECK: [[ACQREL_SEQCST]]
  // CHECK: cmpxchg {{.*}} acq_rel seq_cst, align 4, !noalias.addrspace [[$NOPRIVATE]]{{$}}
  // CHECK: br

  // CHECK: [[SEQCST_MONOTONIC]]
  // CHECK: cmpxchg {{.*}} seq_cst monotonic, align 4, !noalias.addrspace [[$NOPRIVATE]]{{$}}
  // CHECK: br

  // CHECK: [[SEQCST_ACQUIRE]]
  // CHECK: cmpxchg {{.*}} seq_cst acquire, align 4, !noalias.addrspace [[$NOPRIVATE]]{{$}}
  // CHECK: br

  // CHECK: [[SEQCST_SEQCST]]
  // CHECK: cmpxchg {{.*}} seq_cst seq_cst, align 4, !noalias.addrspace [[$NOPRIVATE]]{{$}}
  // CHECK: br
}

int test_volatile(volatile atomic_int *i) {
  // CHECK-LABEL: @test_volatile
  // CHECK:      %[[i_addr:.*]] = alloca ptr
  // CHECK-NEXT: %[[atomicdst:.*]] = alloca i32
<<<<<<< HEAD
  // CHECK-NEXT: store ptr %i, ptr addrspace(5) %[[i_addr]]
  // CHECK-NEXT: %[[addr:.*]] = load ptr, ptr addrspace(5) %[[i_addr]]
  // CHECK-NEXT: %[[res:.*]] = load atomic volatile i32, ptr %[[addr]] syncscope("workgroup") seq_cst, align 4{{$}}
  // CHECK-NEXT: store i32 %[[res]], ptr addrspace(5) %[[atomicdst]]
  // CHECK-NEXT: %[[retval:.*]] = load i32, ptr addrspace(5) %[[atomicdst]]
=======
  // CHECK-NEXT: %[[retval_ascast:.*]] = addrspacecast ptr addrspace(5) {{.*}} to ptr
  // CHECK-NEXT: %[[i_addr_ascast:.*]] = addrspacecast ptr addrspace(5) %[[i_addr]] to ptr
  // CHECK-NEXT: %[[atomicdst_ascast:.*]] = addrspacecast ptr addrspace(5) %[[atomicdst]] to ptr
  // CHECK-NEXT: store ptr %i, ptr %[[i_addr_ascast]]
  // CHECK-NEXT: %[[addr:.*]] = load ptr, ptr %[[i_addr_ascast]]
  // CHECK-NEXT: %[[res:.*]] = load atomic volatile i32, ptr %[[addr]] syncscope("workgroup") seq_cst, align 4{{$}}
  // CHECK-NEXT: store i32 %[[res]], ptr %[[atomicdst_ascast]]
  // CHECK-NEXT: %[[retval:.*]] = load i32, ptr %[[atomicdst_ascast]]
>>>>>>> ce7c17d5
  // CHECK-NEXT: ret i32 %[[retval]]
  return __opencl_atomic_load(i, memory_order_seq_cst, memory_scope_work_group);
}

#endif

// CHECK: [[$NOPRIVATE]] = !{i32 5, i32 6}<|MERGE_RESOLUTION|>--- conflicted
+++ resolved
@@ -344,13 +344,6 @@
   // CHECK-LABEL: @test_volatile
   // CHECK:      %[[i_addr:.*]] = alloca ptr
   // CHECK-NEXT: %[[atomicdst:.*]] = alloca i32
-<<<<<<< HEAD
-  // CHECK-NEXT: store ptr %i, ptr addrspace(5) %[[i_addr]]
-  // CHECK-NEXT: %[[addr:.*]] = load ptr, ptr addrspace(5) %[[i_addr]]
-  // CHECK-NEXT: %[[res:.*]] = load atomic volatile i32, ptr %[[addr]] syncscope("workgroup") seq_cst, align 4{{$}}
-  // CHECK-NEXT: store i32 %[[res]], ptr addrspace(5) %[[atomicdst]]
-  // CHECK-NEXT: %[[retval:.*]] = load i32, ptr addrspace(5) %[[atomicdst]]
-=======
   // CHECK-NEXT: %[[retval_ascast:.*]] = addrspacecast ptr addrspace(5) {{.*}} to ptr
   // CHECK-NEXT: %[[i_addr_ascast:.*]] = addrspacecast ptr addrspace(5) %[[i_addr]] to ptr
   // CHECK-NEXT: %[[atomicdst_ascast:.*]] = addrspacecast ptr addrspace(5) %[[atomicdst]] to ptr
@@ -359,7 +352,6 @@
   // CHECK-NEXT: %[[res:.*]] = load atomic volatile i32, ptr %[[addr]] syncscope("workgroup") seq_cst, align 4{{$}}
   // CHECK-NEXT: store i32 %[[res]], ptr %[[atomicdst_ascast]]
   // CHECK-NEXT: %[[retval:.*]] = load i32, ptr %[[atomicdst_ascast]]
->>>>>>> ce7c17d5
   // CHECK-NEXT: ret i32 %[[retval]]
   return __opencl_atomic_load(i, memory_order_seq_cst, memory_scope_work_group);
 }
