--- conflicted
+++ resolved
@@ -191,29 +191,17 @@
     <tr>
       <td>Slay Some Earthly Demons III</td>
       <td><a href="https://www.open-std.org/jtc1/sc22/wg14/www/docs/n3341.pdf">N3341</a></td>
-<<<<<<< HEAD
-      <td class="unknown" align="center">Unknown</td>
-=======
-      <td class="full" align="center">Yes</td>
->>>>>>> ce7c17d5
+      <td class="full" align="center">Yes</td>
     </tr>
     <tr>
       <td>Slay Some Earthly Demons IV</td>
       <td><a href="https://www.open-std.org/jtc1/sc22/wg14/www/docs/n3342.pdf">N3342</a></td>
-<<<<<<< HEAD
-      <td class="unknown" align="center">Unknown</td>
-=======
-      <td class="full" align="center">Yes</td>
->>>>>>> ce7c17d5
+      <td class="full" align="center">Yes</td>
     </tr>
     <tr>
       <td>Slay Some Earthly Demons VI</td>
       <td><a href="https://www.open-std.org/jtc1/sc22/wg14/www/docs/n3344.pdf">N3344</a></td>
-<<<<<<< HEAD
-      <td class="unknown" align="center">Unknown</td>
-=======
       <td class="unreleased" align="center">Clang 20</td>
->>>>>>> ce7c17d5
     </tr>
     <tr>
       <td>Slay Some Earthly Demons VII</td>
@@ -223,11 +211,7 @@
     <tr>
       <td>Slay Some Earthly Demons VIII</td>
       <td><a href="https://www.open-std.org/jtc1/sc22/wg14/www/docs/n3346.pdf">N3346</a></td>
-<<<<<<< HEAD
-      <td class="unknown" align="center">Unknown</td>
-=======
-      <td class="full" align="center">Yes</td>
->>>>>>> ce7c17d5
+      <td class="full" align="center">Yes</td>
     </tr>
     <tr>
       <td>Introduce complex literals v. 2</td>
@@ -247,20 +231,12 @@
     <tr>
       <td>Give consistent wording for SNAN initialization v3</td>
       <td><a href="https://www.open-std.org/jtc1/sc22/wg14/www/docs/n3364.pdf">N3364</a></td>
-<<<<<<< HEAD
-      <td class="unknown" align="center">Unknown</td>
-=======
-      <td class="full" align="center">Yes</td>
->>>>>>> ce7c17d5
+      <td class="full" align="center">Yes</td>
     </tr>
     <tr>
       <td>Case range expressions v3.1</td>
       <td><a href="https://www.open-std.org/jtc1/sc22/wg14/www/docs/n3370.htm">N3370</a></td>
-<<<<<<< HEAD
-      <td class="unknown" align="center">Unknown</td>
-=======
-      <td class="full" align="center">Yes</td>
->>>>>>> ce7c17d5
+      <td class="full" align="center">Yes</td>
     </tr>
     <tr>
       <td>New _Lengthof() operator (v4)</td>
