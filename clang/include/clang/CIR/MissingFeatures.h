//===---- MissingFeatures.h - Checks for unimplemented features -*- C++ -*-===//
//
// Part of the LLVM Project, under the Apache License v2.0 with LLVM Exceptions.
// See https://llvm.org/LICENSE.txt for license information.
// SPDX-License-Identifier: Apache-2.0 WITH LLVM-exception
//
//===----------------------------------------------------------------------===//
//
// This file introduces some helper classes to guard against features that
// CIR dialect supports that we do not have and also do not have great ways to
// assert against.
//
//===----------------------------------------------------------------------===//

#ifndef CLANG_CIR_MISSINGFEATURES_H
#define CLANG_CIR_MISSINGFEATURES_H

namespace cir {

// As a way to track features that haven't yet been implemented this class
// explicitly contains a list of static fns that will return false that you
// can guard against. If and when a feature becomes implemented simply changing
// this return to true will cause compilation to fail at all the points in which
// we noted that we needed to address. This is a much more explicit way to
// handle "TODO"s.
struct MissingFeatures {
  // Address space related
  static bool addressSpace() { return false; }

  // CIRGenFunction implementation details
  static bool cgfSymbolTable() { return false; }

  // Unhandled global/linkage information.
  static bool opGlobalDSOLocal() { return false; }
  static bool opGlobalThreadLocal() { return false; }
  static bool opGlobalConstant() { return false; }
  static bool opGlobalAlignment() { return false; }
  static bool opGlobalWeakRef() { return false; }

  static bool supportIFuncAttr() { return false; }
  static bool supportVisibility() { return false; }
  static bool supportComdat() { return false; }

  // Load/store attributes
  static bool opLoadStoreThreadLocal() { return false; }
  static bool opLoadEmitScalarRangeCheck() { return false; }
  static bool opLoadBooleanRepresentation() { return false; }
  static bool opLoadStoreTbaa() { return false; }
  static bool opLoadStoreMemOrder() { return false; }
  static bool opLoadStoreVolatile() { return false; }
  static bool opLoadStoreAlignment() { return false; }
  static bool opLoadStoreAtomic() { return false; }
  static bool opLoadStoreObjC() { return false; }

  // AllocaOp handling
  static bool opAllocaStaticLocal() { return false; }
  static bool opAllocaNonGC() { return false; }
  static bool opAllocaImpreciseLifetime() { return false; }
  static bool opAllocaPreciseLifetime() { return false; }
  static bool opAllocaTLS() { return false; }
  static bool opAllocaOpenMPThreadPrivate() { return false; }
  static bool opAllocaEscapeByReference() { return false; }
  static bool opAllocaReference() { return false; }
  static bool opAllocaAnnotations() { return false; }
  static bool opAllocaDynAllocSize() { return false; }
  static bool opAllocaCaptureByInit() { return false; }

  // FuncOp handling
  static bool opFuncOpenCLKernelMetadata() { return false; }
  static bool opFuncCallingConv() { return false; }
  static bool opFuncExtraAttrs() { return false; }
  static bool opFuncDsolocal() { return false; }
  static bool opFuncLinkage() { return false; }
  static bool opFuncVisibility() { return false; }

  // CallOp handling
  static bool opCallBuiltinFunc() { return false; }
  static bool opCallPseudoDtor() { return false; }
  static bool opCallArgs() { return false; }
  static bool opCallReturn() { return false; }
  static bool opCallArgEvaluationOrder() { return false; }
  static bool opCallCallConv() { return false; }
  static bool opCallSideEffect() { return false; }
  static bool opCallChainCall() { return false; }
  static bool opCallNoPrototypeFunc() { return false; }
  static bool opCallMustTail() { return false; }
  static bool opCallIndirect() { return false; }
  static bool opCallVirtual() { return false; }
  static bool opCallInAlloca() { return false; }
  static bool opCallAttrs() { return false; }
  static bool opCallSurroundingTry() { return false; }
  static bool opCallASTAttr() { return false; }

  // ScopeOp handling
  static bool opScopeCleanupRegion() { return false; }

  // Unary operator handling
  static bool opUnaryPromotionType() { return false; }

  // Clang early optimizations or things defered to LLVM lowering.
  static bool mayHaveIntegerOverflow() { return false; }
  static bool shouldReverseUnaryCondOnBoolExpr() { return false; }

  // RecordType
  static bool recursiveRecordLayout() { return false; }
  static bool skippedLayout() { return false; }
  static bool astRecordDeclAttr() { return false; }
  static bool cxxSupport() { return false; }
  static bool recordZeroInit() { return false; }
  static bool zeroSizeRecordMembers() { return false; }

  // Misc
  static bool cxxABI() { return false; }
  static bool cirgenABIInfo() { return false; }
  static bool cirgenTargetInfo() { return false; }
  static bool abiArgInfo() { return false; }
  static bool tryEmitAsConstant() { return false; }
  static bool constructABIArgDirectExtend() { return false; }
  static bool opGlobalViewAttr() { return false; }
  static bool lowerModeOptLevel() { return false; }
  static bool opTBAA() { return false; }
  static bool objCLifetime() { return false; }
  static bool objCBlocks() { return false; }
  static bool emitNullabilityCheck() { return false; }
  static bool emitLValueAlignmentAssumption() { return false; }
  static bool emitLifetimeMarkers() { return false; }
  static bool astVarDeclInterface() { return false; }
  static bool stackSaveOp() { return false; }
  static bool aggValueSlot() { return false; }
  static bool generateDebugInfo() { return false; }
  static bool pointerOverflowSanitizer() { return false; }
  static bool fpConstraints() { return false; }
  static bool sanitizers() { return false; }
  static bool addHeapAllocSiteMetadata() { return false; }
  static bool targetCIRGenInfoArch() { return false; }
  static bool targetCIRGenInfoOS() { return false; }
  static bool targetCodeGenInfoGetNullPointer() { return false; }
  static bool loopInfoStack() { return false; }
  static bool requiresCleanups() { return false; }
  static bool createProfileWeightsForLoop() { return false; }
  static bool emitCondLikelihoodViaExpectIntrinsic() { return false; }
  static bool pgoUse() { return false; }
  static bool cgFPOptionsRAII() { return false; }
  static bool metaDataNode() { return false; }
  static bool fastMathFlags() { return false; }
  static bool alignCXXRecordDecl() { return false; }
  static bool setNonGC() { return false; }
  static bool incrementProfileCounter() { return false; }
  static bool insertBuiltinUnpredictable() { return false; }
  static bool objCGC() { return false; }
  static bool weakRefReference() { return false; }
  static bool hip() { return false; }
  static bool setObjCGCLValueClass() { return false; }
  static bool setDLLStorageClass() { return false; }
  static bool openMP() { return false; }
  static bool emitCheckedInBoundsGEP() { return false; }
  static bool preservedAccessIndexRegion() { return false; }
  static bool bitfields() { return false; }
  static bool typeChecks() { return false; }
  static bool lambdaFieldToName() { return false; }
<<<<<<< HEAD
  static bool paramInfo() { return false; }
  static bool funcTypeExtInfo() { return false; }
=======
  static bool targetSpecificCXXABI() { return false; }
  static bool moduleNameHash() { return false; }
>>>>>>> fb01f19f

  // Missing types
  static bool dataMemberType() { return false; }
  static bool matrixType() { return false; }
  static bool methodType() { return false; }
  static bool scalableVectors() { return false; }
  static bool unsizedTypes() { return false; }
  static bool vectorType() { return false; }
  static bool complexType() { return false; }
  static bool fixedPointType() { return false; }
  static bool stringTypeWithDifferentArraySize() { return false; }

  // Future CIR operations
  static bool awaitOp() { return false; }
  static bool callOp() { return false; }
  static bool complexCreateOp() { return false; }
  static bool complexImagOp() { return false; }
  static bool complexRealOp() { return false; }
  static bool ifOp() { return false; }
  static bool invokeOp() { return false; }
  static bool labelOp() { return false; }
  static bool ptrDiffOp() { return false; }
  static bool ptrStrideOp() { return false; }
  static bool selectOp() { return false; }
  static bool switchOp() { return false; }
  static bool ternaryOp() { return false; }
  static bool tryOp() { return false; }
  static bool zextOp() { return false; }

  // Future CIR attributes
  static bool optInfoAttr() { return false; }
};

} // namespace cir

#endif // CLANG_CIR_MISSINGFEATURES_H<|MERGE_RESOLUTION|>--- conflicted
+++ resolved
@@ -158,13 +158,10 @@
   static bool bitfields() { return false; }
   static bool typeChecks() { return false; }
   static bool lambdaFieldToName() { return false; }
-<<<<<<< HEAD
   static bool paramInfo() { return false; }
   static bool funcTypeExtInfo() { return false; }
-=======
   static bool targetSpecificCXXABI() { return false; }
   static bool moduleNameHash() { return false; }
->>>>>>> fb01f19f
 
   // Missing types
   static bool dataMemberType() { return false; }
