//===--- CodeGenPGO.cpp - PGO Instrumentation for LLVM CodeGen --*- C++ -*-===//
//
// Part of the LLVM Project, under the Apache License v2.0 with LLVM Exceptions.
// See https://llvm.org/LICENSE.txt for license information.
// SPDX-License-Identifier: Apache-2.0 WITH LLVM-exception
//
//===----------------------------------------------------------------------===//
//
// Instrumentation-based profile-guided optimization
//
//===----------------------------------------------------------------------===//

#include "CodeGenPGO.h"
#include "CodeGenFunction.h"
#include "CoverageMappingGen.h"
#include "clang/AST/RecursiveASTVisitor.h"
#include "clang/AST/StmtVisitor.h"
#include "llvm/IR/Intrinsics.h"
#include "llvm/IR/MDBuilder.h"
#include "llvm/Support/CommandLine.h"
#include "llvm/Support/Endian.h"
#include "llvm/Support/MD5.h"
#include <optional>

namespace llvm {
extern cl::opt<bool> EnableSingleByteCoverage;
} // namespace llvm

static llvm::cl::opt<bool>
    EnableValueProfiling("enable-value-profiling",
                         llvm::cl::desc("Enable value profiling"),
                         llvm::cl::Hidden, llvm::cl::init(false));

using namespace clang;
using namespace CodeGen;

void CodeGenPGO::setFuncName(StringRef Name,
                             llvm::GlobalValue::LinkageTypes Linkage) {
  llvm::IndexedInstrProfReader *PGOReader = CGM.getPGOReader();
  FuncName = llvm::getPGOFuncName(
      Name, Linkage, CGM.getCodeGenOpts().MainFileName,
      PGOReader ? PGOReader->getVersion() : llvm::IndexedInstrProf::Version);

  // If we're generating a profile, create a variable for the name.
  if (CGM.getCodeGenOpts().hasProfileClangInstr())
    FuncNameVar = llvm::createPGOFuncNameVar(CGM.getModule(), Linkage, FuncName);
}

void CodeGenPGO::setFuncName(llvm::Function *Fn) {
  setFuncName(Fn->getName(), Fn->getLinkage());
  // Create PGOFuncName meta data.
  llvm::createPGOFuncNameMetadata(*Fn, FuncName);
}

/// The version of the PGO hash algorithm.
enum PGOHashVersion : unsigned {
  PGO_HASH_V1,
  PGO_HASH_V2,
  PGO_HASH_V3,

  // Keep this set to the latest hash version.
  PGO_HASH_LATEST = PGO_HASH_V3
};

namespace {
/// Stable hasher for PGO region counters.
///
/// PGOHash produces a stable hash of a given function's control flow.
///
/// Changing the output of this hash will invalidate all previously generated
/// profiles -- i.e., don't do it.
///
/// \note  When this hash does eventually change (years?), we still need to
/// support old hashes.  We'll need to pull in the version number from the
/// profile data format and use the matching hash function.
class PGOHash {
  uint64_t Working;
  unsigned Count;
  PGOHashVersion HashVersion;
  llvm::MD5 MD5;

  static const int NumBitsPerType = 6;
  static const unsigned NumTypesPerWord = sizeof(uint64_t) * 8 / NumBitsPerType;
  static const unsigned TooBig = 1u << NumBitsPerType;

public:
  /// Hash values for AST nodes.
  ///
  /// Distinct values for AST nodes that have region counters attached.
  ///
  /// These values must be stable.  All new members must be added at the end,
  /// and no members should be removed.  Changing the enumeration value for an
  /// AST node will affect the hash of every function that contains that node.
  enum HashType : unsigned char {
    None = 0,
    LabelStmt = 1,
    WhileStmt,
    DoStmt,
    ForStmt,
    CXXForRangeStmt,
    ObjCForCollectionStmt,
    SwitchStmt,
    CaseStmt,
    DefaultStmt,
    IfStmt,
    CXXTryStmt,
    CXXCatchStmt,
    ConditionalOperator,
    BinaryOperatorLAnd,
    BinaryOperatorLOr,
    BinaryConditionalOperator,
    // The preceding values are available with PGO_HASH_V1.

    EndOfScope,
    IfThenBranch,
    IfElseBranch,
    GotoStmt,
    IndirectGotoStmt,
    BreakStmt,
    ContinueStmt,
    ReturnStmt,
    ThrowExpr,
    UnaryOperatorLNot,
    BinaryOperatorLT,
    BinaryOperatorGT,
    BinaryOperatorLE,
    BinaryOperatorGE,
    BinaryOperatorEQ,
    BinaryOperatorNE,
    // The preceding values are available since PGO_HASH_V2.

    // Keep this last.  It's for the static assert that follows.
    LastHashType
  };
  static_assert(LastHashType <= TooBig, "Too many types in HashType");

  PGOHash(PGOHashVersion HashVersion)
      : Working(0), Count(0), HashVersion(HashVersion) {}
  void combine(HashType Type);
  uint64_t finalize();
  PGOHashVersion getHashVersion() const { return HashVersion; }
};
const int PGOHash::NumBitsPerType;
const unsigned PGOHash::NumTypesPerWord;
const unsigned PGOHash::TooBig;

/// Get the PGO hash version used in the given indexed profile.
static PGOHashVersion getPGOHashVersion(llvm::IndexedInstrProfReader *PGOReader,
                                        CodeGenModule &CGM) {
  if (PGOReader->getVersion() <= 4)
    return PGO_HASH_V1;
  if (PGOReader->getVersion() <= 5)
    return PGO_HASH_V2;
  return PGO_HASH_V3;
}

/// A RecursiveASTVisitor that fills a map of statements to PGO counters.
struct MapRegionCounters : public RecursiveASTVisitor<MapRegionCounters> {
  using Base = RecursiveASTVisitor<MapRegionCounters>;

  /// The next counter value to assign.
  unsigned NextCounter;
  /// The function hash.
  PGOHash Hash;
  /// The map of statements to counters.
  llvm::DenseMap<const Stmt *, CounterPair> &CounterMap;
  /// The state of MC/DC Coverage in this function.
  MCDC::State &MCDCState;
  /// Maximum number of supported MC/DC conditions in a boolean expression.
  unsigned MCDCMaxCond;
  /// The profile version.
  uint64_t ProfileVersion;
  /// Diagnostics Engine used to report warnings.
  DiagnosticsEngine &Diag;

  MapRegionCounters(PGOHashVersion HashVersion, uint64_t ProfileVersion,
                    llvm::DenseMap<const Stmt *, CounterPair> &CounterMap,
                    MCDC::State &MCDCState, unsigned MCDCMaxCond,
                    DiagnosticsEngine &Diag)
      : NextCounter(0), Hash(HashVersion), CounterMap(CounterMap),
        MCDCState(MCDCState), MCDCMaxCond(MCDCMaxCond),
        ProfileVersion(ProfileVersion), Diag(Diag) {}

  // Blocks and lambdas are handled as separate functions, so we need not
  // traverse them in the parent context.
  bool TraverseBlockExpr(BlockExpr *BE) { return true; }
  bool TraverseLambdaExpr(LambdaExpr *LE) {
    // Traverse the captures, but not the body.
    for (auto C : zip(LE->captures(), LE->capture_inits()))
      TraverseLambdaCapture(LE, &std::get<0>(C), std::get<1>(C));
    return true;
  }
  bool TraverseCapturedStmt(CapturedStmt *CS) { return true; }

  bool VisitDecl(const Decl *D) {
    switch (D->getKind()) {
    default:
      break;
    case Decl::Function:
    case Decl::CXXMethod:
    case Decl::CXXConstructor:
    case Decl::CXXDestructor:
    case Decl::CXXConversion:
    case Decl::ObjCMethod:
    case Decl::Block:
    case Decl::Captured:
      CounterMap[D->getBody()] = NextCounter++;
      break;
    }
    return true;
  }

  /// If \p S gets a fresh counter, update the counter mappings. Return the
  /// V1 hash of \p S.
  PGOHash::HashType updateCounterMappings(Stmt *S) {
    auto Type = getHashType(PGO_HASH_V1, S);
    if (Type != PGOHash::None)
      CounterMap[S] = NextCounter++;
    return Type;
  }

  /// The following stacks are used with dataTraverseStmtPre() and
  /// dataTraverseStmtPost() to track the depth of nested logical operators in a
  /// boolean expression in a function.  The ultimate purpose is to keep track
  /// of the number of leaf-level conditions in the boolean expression so that a
  /// profile bitmap can be allocated based on that number.
  ///
  /// The stacks are also used to find error cases and notify the user.  A
  /// standard logical operator nest for a boolean expression could be in a form
  /// similar to this: "x = a && b && c && (d || f)"
  unsigned NumCond = 0;
  bool SplitNestedLogicalOp = false;
  SmallVector<const Stmt *, 16> NonLogOpStack;
  SmallVector<const BinaryOperator *, 16> LogOpStack;

  // Hook: dataTraverseStmtPre() is invoked prior to visiting an AST Stmt node.
  bool dataTraverseStmtPre(Stmt *S) {
    /// If MC/DC is not enabled, MCDCMaxCond will be set to 0. Do nothing.
    if (MCDCMaxCond == 0)
      return true;

    /// At the top of the logical operator nest, reset the number of conditions,
    /// also forget previously seen split nesting cases.
    if (LogOpStack.empty()) {
      NumCond = 0;
      SplitNestedLogicalOp = false;
    }

    if (const Expr *E = dyn_cast<Expr>(S)) {
      const BinaryOperator *BinOp = dyn_cast<BinaryOperator>(E->IgnoreParens());
      if (BinOp && BinOp->isLogicalOp()) {
        /// Check for "split-nested" logical operators. This happens when a new
        /// boolean expression logical-op nest is encountered within an existing
        /// boolean expression, separated by a non-logical operator.  For
        /// example, in "x = (a && b && c && foo(d && f))", the "d && f" case
        /// starts a new boolean expression that is separated from the other
        /// conditions by the operator foo(). Split-nested cases are not
        /// supported by MC/DC.
        SplitNestedLogicalOp = SplitNestedLogicalOp || !NonLogOpStack.empty();

        LogOpStack.push_back(BinOp);
        return true;
      }
    }

    /// Keep track of non-logical operators. These are OK as long as we don't
    /// encounter a new logical operator after seeing one.
    if (!LogOpStack.empty())
      NonLogOpStack.push_back(S);

    return true;
  }

  // Hook: dataTraverseStmtPost() is invoked by the AST visitor after visiting
  // an AST Stmt node.  MC/DC will use it to to signal when the top of a
  // logical operation (boolean expression) nest is encountered.
  bool dataTraverseStmtPost(Stmt *S) {
    /// If MC/DC is not enabled, MCDCMaxCond will be set to 0. Do nothing.
    if (MCDCMaxCond == 0)
      return true;

    if (const Expr *E = dyn_cast<Expr>(S)) {
      const BinaryOperator *BinOp = dyn_cast<BinaryOperator>(E->IgnoreParens());
      if (BinOp && BinOp->isLogicalOp()) {
        assert(LogOpStack.back() == BinOp);
        LogOpStack.pop_back();

        /// At the top of logical operator nest:
        if (LogOpStack.empty()) {
          /// Was the "split-nested" logical operator case encountered?
          if (SplitNestedLogicalOp) {
            unsigned DiagID = Diag.getCustomDiagID(
                DiagnosticsEngine::Warning,
                "unsupported MC/DC boolean expression; "
                "contains an operation with a nested boolean expression. "
                "Expression will not be covered");
            Diag.Report(S->getBeginLoc(), DiagID);
            return true;
          }

          /// Was the maximum number of conditions encountered?
          if (NumCond > MCDCMaxCond) {
            unsigned DiagID = Diag.getCustomDiagID(
                DiagnosticsEngine::Warning,
                "unsupported MC/DC boolean expression; "
                "number of conditions (%0) exceeds max (%1). "
                "Expression will not be covered");
            Diag.Report(S->getBeginLoc(), DiagID) << NumCond << MCDCMaxCond;
            return true;
          }

          // Otherwise, allocate the Decision.
          MCDCState.DecisionByStmt[BinOp].BitmapIdx = 0;
        }
        return true;
      }
    }

    if (!LogOpStack.empty())
      NonLogOpStack.pop_back();

    return true;
  }

  /// The RHS of all logical operators gets a fresh counter in order to count
  /// how many times the RHS evaluates to true or false, depending on the
  /// semantics of the operator. This is only valid for ">= v7" of the profile
  /// version so that we facilitate backward compatibility. In addition, in
  /// order to use MC/DC, count the number of total LHS and RHS conditions.
  bool VisitBinaryOperator(BinaryOperator *S) {
    if (S->isLogicalOp()) {
      if (CodeGenFunction::isInstrumentedCondition(S->getLHS()))
        NumCond++;

      if (CodeGenFunction::isInstrumentedCondition(S->getRHS())) {
        if (ProfileVersion >= llvm::IndexedInstrProf::Version7)
          CounterMap[S->getRHS()] = NextCounter++;

        NumCond++;
      }
    }
    return Base::VisitBinaryOperator(S);
  }

  bool VisitConditionalOperator(ConditionalOperator *S) {
    if (llvm::EnableSingleByteCoverage && S->getTrueExpr())
      CounterMap[S->getTrueExpr()] = NextCounter++;
    if (llvm::EnableSingleByteCoverage && S->getFalseExpr())
      CounterMap[S->getFalseExpr()] = NextCounter++;
    return Base::VisitConditionalOperator(S);
  }

  /// Include \p S in the function hash.
  bool VisitStmt(Stmt *S) {
    auto Type = updateCounterMappings(S);
    if (Hash.getHashVersion() != PGO_HASH_V1)
      Type = getHashType(Hash.getHashVersion(), S);
    if (Type != PGOHash::None)
      Hash.combine(Type);
    return true;
  }

  bool TraverseIfStmt(IfStmt *If) {
    // If we used the V1 hash, use the default traversal.
    if (Hash.getHashVersion() == PGO_HASH_V1)
      return Base::TraverseIfStmt(If);

    // When single byte coverage mode is enabled, add a counter to then and
    // else.
    bool NoSingleByteCoverage = !llvm::EnableSingleByteCoverage;
    for (Stmt *CS : If->children()) {
      if (!CS || NoSingleByteCoverage)
        continue;
      if (CS == If->getThen())
        CounterMap[If->getThen()] = NextCounter++;
      else if (CS == If->getElse())
        CounterMap[If->getElse()] = NextCounter++;
    }

    // Otherwise, keep track of which branch we're in while traversing.
    VisitStmt(If);

    for (Stmt *CS : If->children()) {
      if (!CS)
        continue;
      if (CS == If->getThen())
        Hash.combine(PGOHash::IfThenBranch);
      else if (CS == If->getElse())
        Hash.combine(PGOHash::IfElseBranch);
      TraverseStmt(CS);
    }
    Hash.combine(PGOHash::EndOfScope);
    return true;
  }

  bool TraverseWhileStmt(WhileStmt *While) {
    // When single byte coverage mode is enabled, add a counter to condition and
    // body.
    bool NoSingleByteCoverage = !llvm::EnableSingleByteCoverage;
    for (Stmt *CS : While->children()) {
      if (!CS || NoSingleByteCoverage)
        continue;
      if (CS == While->getCond())
        CounterMap[While->getCond()] = NextCounter++;
      else if (CS == While->getBody())
        CounterMap[While->getBody()] = NextCounter++;
    }

    Base::TraverseWhileStmt(While);
    if (Hash.getHashVersion() != PGO_HASH_V1)
      Hash.combine(PGOHash::EndOfScope);
    return true;
  }

  bool TraverseDoStmt(DoStmt *Do) {
    // When single byte coverage mode is enabled, add a counter to condition and
    // body.
    bool NoSingleByteCoverage = !llvm::EnableSingleByteCoverage;
    for (Stmt *CS : Do->children()) {
      if (!CS || NoSingleByteCoverage)
        continue;
      if (CS == Do->getCond())
        CounterMap[Do->getCond()] = NextCounter++;
      else if (CS == Do->getBody())
        CounterMap[Do->getBody()] = NextCounter++;
    }

    Base::TraverseDoStmt(Do);
    if (Hash.getHashVersion() != PGO_HASH_V1)
      Hash.combine(PGOHash::EndOfScope);
    return true;
  }

  bool TraverseForStmt(ForStmt *For) {
    // When single byte coverage mode is enabled, add a counter to condition,
    // increment and body.
    bool NoSingleByteCoverage = !llvm::EnableSingleByteCoverage;
    for (Stmt *CS : For->children()) {
      if (!CS || NoSingleByteCoverage)
        continue;
      if (CS == For->getCond())
        CounterMap[For->getCond()] = NextCounter++;
      else if (CS == For->getInc())
        CounterMap[For->getInc()] = NextCounter++;
      else if (CS == For->getBody())
        CounterMap[For->getBody()] = NextCounter++;
    }

    Base::TraverseForStmt(For);
    if (Hash.getHashVersion() != PGO_HASH_V1)
      Hash.combine(PGOHash::EndOfScope);
    return true;
  }

  bool TraverseCXXForRangeStmt(CXXForRangeStmt *ForRange) {
    // When single byte coverage mode is enabled, add a counter to body.
    bool NoSingleByteCoverage = !llvm::EnableSingleByteCoverage;
    for (Stmt *CS : ForRange->children()) {
      if (!CS || NoSingleByteCoverage)
        continue;
      if (CS == ForRange->getBody())
        CounterMap[ForRange->getBody()] = NextCounter++;
    }

    Base::TraverseCXXForRangeStmt(ForRange);
    if (Hash.getHashVersion() != PGO_HASH_V1)
      Hash.combine(PGOHash::EndOfScope);
    return true;
  }

// If the statement type \p N is nestable, and its nesting impacts profile
// stability, define a custom traversal which tracks the end of the statement
// in the hash (provided we're not using the V1 hash).
#define DEFINE_NESTABLE_TRAVERSAL(N)                                           \
  bool Traverse##N(N *S) {                                                     \
    Base::Traverse##N(S);                                                      \
    if (Hash.getHashVersion() != PGO_HASH_V1)                                  \
      Hash.combine(PGOHash::EndOfScope);                                       \
    return true;                                                               \
  }

  DEFINE_NESTABLE_TRAVERSAL(ObjCForCollectionStmt)
  DEFINE_NESTABLE_TRAVERSAL(CXXTryStmt)
  DEFINE_NESTABLE_TRAVERSAL(CXXCatchStmt)

  /// Get version \p HashVersion of the PGO hash for \p S.
  PGOHash::HashType getHashType(PGOHashVersion HashVersion, const Stmt *S) {
    switch (S->getStmtClass()) {
    default:
      break;
    case Stmt::LabelStmtClass:
      return PGOHash::LabelStmt;
    case Stmt::WhileStmtClass:
      return PGOHash::WhileStmt;
    case Stmt::DoStmtClass:
      return PGOHash::DoStmt;
    case Stmt::ForStmtClass:
      return PGOHash::ForStmt;
    case Stmt::CXXForRangeStmtClass:
      return PGOHash::CXXForRangeStmt;
    case Stmt::ObjCForCollectionStmtClass:
      return PGOHash::ObjCForCollectionStmt;
    case Stmt::SwitchStmtClass:
      return PGOHash::SwitchStmt;
    case Stmt::CaseStmtClass:
      return PGOHash::CaseStmt;
    case Stmt::DefaultStmtClass:
      return PGOHash::DefaultStmt;
    case Stmt::IfStmtClass:
      return PGOHash::IfStmt;
    case Stmt::CXXTryStmtClass:
      return PGOHash::CXXTryStmt;
    case Stmt::CXXCatchStmtClass:
      return PGOHash::CXXCatchStmt;
    case Stmt::ConditionalOperatorClass:
      return PGOHash::ConditionalOperator;
    case Stmt::BinaryConditionalOperatorClass:
      return PGOHash::BinaryConditionalOperator;
    case Stmt::BinaryOperatorClass: {
      const BinaryOperator *BO = cast<BinaryOperator>(S);
      if (BO->getOpcode() == BO_LAnd)
        return PGOHash::BinaryOperatorLAnd;
      if (BO->getOpcode() == BO_LOr)
        return PGOHash::BinaryOperatorLOr;
      if (HashVersion >= PGO_HASH_V2) {
        switch (BO->getOpcode()) {
        default:
          break;
        case BO_LT:
          return PGOHash::BinaryOperatorLT;
        case BO_GT:
          return PGOHash::BinaryOperatorGT;
        case BO_LE:
          return PGOHash::BinaryOperatorLE;
        case BO_GE:
          return PGOHash::BinaryOperatorGE;
        case BO_EQ:
          return PGOHash::BinaryOperatorEQ;
        case BO_NE:
          return PGOHash::BinaryOperatorNE;
        }
      }
      break;
    }
    }

    if (HashVersion >= PGO_HASH_V2) {
      switch (S->getStmtClass()) {
      default:
        break;
      case Stmt::GotoStmtClass:
        return PGOHash::GotoStmt;
      case Stmt::IndirectGotoStmtClass:
        return PGOHash::IndirectGotoStmt;
      case Stmt::BreakStmtClass:
        return PGOHash::BreakStmt;
      case Stmt::ContinueStmtClass:
        return PGOHash::ContinueStmt;
      case Stmt::ReturnStmtClass:
        return PGOHash::ReturnStmt;
      case Stmt::CXXThrowExprClass:
        return PGOHash::ThrowExpr;
      case Stmt::UnaryOperatorClass: {
        const UnaryOperator *UO = cast<UnaryOperator>(S);
        if (UO->getOpcode() == UO_LNot)
          return PGOHash::UnaryOperatorLNot;
        break;
      }
      }
    }

    return PGOHash::None;
  }
};

/// A StmtVisitor that propagates the raw counts through the AST and
/// records the count at statements where the value may change.
struct ComputeRegionCounts : public ConstStmtVisitor<ComputeRegionCounts> {
  /// PGO state.
  CodeGenPGO &PGO;

  /// A flag that is set when the current count should be recorded on the
  /// next statement, such as at the exit of a loop.
  bool RecordNextStmtCount;

  /// The count at the current location in the traversal.
  uint64_t CurrentCount;

  /// The map of statements to count values.
  llvm::DenseMap<const Stmt *, uint64_t> &CountMap;

  /// BreakContinueStack - Keep counts of breaks and continues inside loops.
  struct BreakContinue {
    uint64_t BreakCount = 0;
    uint64_t ContinueCount = 0;
    BreakContinue() = default;
  };
  SmallVector<BreakContinue, 8> BreakContinueStack;

  ComputeRegionCounts(llvm::DenseMap<const Stmt *, uint64_t> &CountMap,
                      CodeGenPGO &PGO)
      : PGO(PGO), RecordNextStmtCount(false), CountMap(CountMap) {}

  void RecordStmtCount(const Stmt *S) {
    if (RecordNextStmtCount) {
      CountMap[S] = CurrentCount;
      RecordNextStmtCount = false;
    }
  }

  /// Set and return the current count.
  uint64_t setCount(uint64_t Count) {
    CurrentCount = Count;
    return Count;
  }

  void VisitStmt(const Stmt *S) {
    RecordStmtCount(S);
    for (const Stmt *Child : S->children())
      if (Child)
        this->Visit(Child);
  }

  void VisitFunctionDecl(const FunctionDecl *D) {
    // Counter tracks entry to the function body.
    uint64_t BodyCount = setCount(PGO.getRegionCount(D->getBody()));
    CountMap[D->getBody()] = BodyCount;
    Visit(D->getBody());
  }

  // Skip lambda expressions. We visit these as FunctionDecls when we're
  // generating them and aren't interested in the body when generating a
  // parent context.
  void VisitLambdaExpr(const LambdaExpr *LE) {}

  void VisitCapturedDecl(const CapturedDecl *D) {
    // Counter tracks entry to the capture body.
    uint64_t BodyCount = setCount(PGO.getRegionCount(D->getBody()));
    CountMap[D->getBody()] = BodyCount;
    Visit(D->getBody());
  }

  void VisitObjCMethodDecl(const ObjCMethodDecl *D) {
    // Counter tracks entry to the method body.
    uint64_t BodyCount = setCount(PGO.getRegionCount(D->getBody()));
    CountMap[D->getBody()] = BodyCount;
    Visit(D->getBody());
  }

  void VisitBlockDecl(const BlockDecl *D) {
    // Counter tracks entry to the block body.
    uint64_t BodyCount = setCount(PGO.getRegionCount(D->getBody()));
    CountMap[D->getBody()] = BodyCount;
    Visit(D->getBody());
  }

  void VisitReturnStmt(const ReturnStmt *S) {
    RecordStmtCount(S);
    if (S->getRetValue())
      Visit(S->getRetValue());
    CurrentCount = 0;
    RecordNextStmtCount = true;
  }

  void VisitCXXThrowExpr(const CXXThrowExpr *E) {
    RecordStmtCount(E);
    if (E->getSubExpr())
      Visit(E->getSubExpr());
    CurrentCount = 0;
    RecordNextStmtCount = true;
  }

  void VisitGotoStmt(const GotoStmt *S) {
    RecordStmtCount(S);
    CurrentCount = 0;
    RecordNextStmtCount = true;
  }

  void VisitLabelStmt(const LabelStmt *S) {
    RecordNextStmtCount = false;
    // Counter tracks the block following the label.
    uint64_t BlockCount = setCount(PGO.getRegionCount(S));
    CountMap[S] = BlockCount;
    Visit(S->getSubStmt());
  }

  void VisitBreakStmt(const BreakStmt *S) {
    RecordStmtCount(S);
    assert(!BreakContinueStack.empty() && "break not in a loop or switch!");
    BreakContinueStack.back().BreakCount += CurrentCount;
    CurrentCount = 0;
    RecordNextStmtCount = true;
  }

  void VisitContinueStmt(const ContinueStmt *S) {
    RecordStmtCount(S);
    assert(!BreakContinueStack.empty() && "continue stmt not in a loop!");
    BreakContinueStack.back().ContinueCount += CurrentCount;
    CurrentCount = 0;
    RecordNextStmtCount = true;
  }

  void VisitWhileStmt(const WhileStmt *S) {
    RecordStmtCount(S);
    uint64_t ParentCount = CurrentCount;

    BreakContinueStack.push_back(BreakContinue());
    // Visit the body region first so the break/continue adjustments can be
    // included when visiting the condition.
    uint64_t BodyCount = setCount(PGO.getRegionCount(S));
    CountMap[S->getBody()] = CurrentCount;
    Visit(S->getBody());
    uint64_t BackedgeCount = CurrentCount;

    // ...then go back and propagate counts through the condition. The count
    // at the start of the condition is the sum of the incoming edges,
    // the backedge from the end of the loop body, and the edges from
    // continue statements.
    BreakContinue BC = BreakContinueStack.pop_back_val();
    uint64_t CondCount =
        setCount(ParentCount + BackedgeCount + BC.ContinueCount);
    CountMap[S->getCond()] = CondCount;
    Visit(S->getCond());
    setCount(BC.BreakCount + CondCount - BodyCount);
    RecordNextStmtCount = true;
  }

  void VisitDoStmt(const DoStmt *S) {
    RecordStmtCount(S);
    uint64_t LoopCount = PGO.getRegionCount(S);

    BreakContinueStack.push_back(BreakContinue());
    // The count doesn't include the fallthrough from the parent scope. Add it.
    uint64_t BodyCount = setCount(LoopCount + CurrentCount);
    CountMap[S->getBody()] = BodyCount;
    Visit(S->getBody());
    uint64_t BackedgeCount = CurrentCount;

    BreakContinue BC = BreakContinueStack.pop_back_val();
    // The count at the start of the condition is equal to the count at the
    // end of the body, plus any continues.
    uint64_t CondCount = setCount(BackedgeCount + BC.ContinueCount);
    CountMap[S->getCond()] = CondCount;
    Visit(S->getCond());
    setCount(BC.BreakCount + CondCount - LoopCount);
    RecordNextStmtCount = true;
  }

  void VisitForStmt(const ForStmt *S) {
    RecordStmtCount(S);
    if (S->getInit())
      Visit(S->getInit());

    uint64_t ParentCount = CurrentCount;

    BreakContinueStack.push_back(BreakContinue());
    // Visit the body region first. (This is basically the same as a while
    // loop; see further comments in VisitWhileStmt.)
    uint64_t BodyCount = setCount(PGO.getRegionCount(S));
    CountMap[S->getBody()] = BodyCount;
    Visit(S->getBody());
    uint64_t BackedgeCount = CurrentCount;
    BreakContinue BC = BreakContinueStack.pop_back_val();

    // The increment is essentially part of the body but it needs to include
    // the count for all the continue statements.
    if (S->getInc()) {
      uint64_t IncCount = setCount(BackedgeCount + BC.ContinueCount);
      CountMap[S->getInc()] = IncCount;
      Visit(S->getInc());
    }

    // ...then go back and propagate counts through the condition.
    uint64_t CondCount =
        setCount(ParentCount + BackedgeCount + BC.ContinueCount);
    if (S->getCond()) {
      CountMap[S->getCond()] = CondCount;
      Visit(S->getCond());
    }
    setCount(BC.BreakCount + CondCount - BodyCount);
    RecordNextStmtCount = true;
  }

  void VisitCXXForRangeStmt(const CXXForRangeStmt *S) {
    RecordStmtCount(S);
    if (S->getInit())
      Visit(S->getInit());
    Visit(S->getLoopVarStmt());
    Visit(S->getRangeStmt());
    Visit(S->getBeginStmt());
    Visit(S->getEndStmt());

    uint64_t ParentCount = CurrentCount;
    BreakContinueStack.push_back(BreakContinue());
    // Visit the body region first. (This is basically the same as a while
    // loop; see further comments in VisitWhileStmt.)
    uint64_t BodyCount = setCount(PGO.getRegionCount(S));
    CountMap[S->getBody()] = BodyCount;
    Visit(S->getBody());
    uint64_t BackedgeCount = CurrentCount;
    BreakContinue BC = BreakContinueStack.pop_back_val();

    // The increment is essentially part of the body but it needs to include
    // the count for all the continue statements.
    uint64_t IncCount = setCount(BackedgeCount + BC.ContinueCount);
    CountMap[S->getInc()] = IncCount;
    Visit(S->getInc());

    // ...then go back and propagate counts through the condition.
    uint64_t CondCount =
        setCount(ParentCount + BackedgeCount + BC.ContinueCount);
    CountMap[S->getCond()] = CondCount;
    Visit(S->getCond());
    setCount(BC.BreakCount + CondCount - BodyCount);
    RecordNextStmtCount = true;
  }

  void VisitObjCForCollectionStmt(const ObjCForCollectionStmt *S) {
    RecordStmtCount(S);
    Visit(S->getElement());
    uint64_t ParentCount = CurrentCount;
    BreakContinueStack.push_back(BreakContinue());
    // Counter tracks the body of the loop.
    uint64_t BodyCount = setCount(PGO.getRegionCount(S));
    CountMap[S->getBody()] = BodyCount;
    Visit(S->getBody());
    uint64_t BackedgeCount = CurrentCount;
    BreakContinue BC = BreakContinueStack.pop_back_val();

    setCount(BC.BreakCount + ParentCount + BackedgeCount + BC.ContinueCount -
             BodyCount);
    RecordNextStmtCount = true;
  }

  void VisitSwitchStmt(const SwitchStmt *S) {
    RecordStmtCount(S);
    if (S->getInit())
      Visit(S->getInit());
    Visit(S->getCond());
    CurrentCount = 0;
    BreakContinueStack.push_back(BreakContinue());
    Visit(S->getBody());
    // If the switch is inside a loop, add the continue counts.
    BreakContinue BC = BreakContinueStack.pop_back_val();
    if (!BreakContinueStack.empty())
      BreakContinueStack.back().ContinueCount += BC.ContinueCount;
    // Counter tracks the exit block of the switch.
    setCount(PGO.getRegionCount(S));
    RecordNextStmtCount = true;
  }

  void VisitSwitchCase(const SwitchCase *S) {
    RecordNextStmtCount = false;
    // Counter for this particular case. This counts only jumps from the
    // switch header and does not include fallthrough from the case before
    // this one.
    uint64_t CaseCount = PGO.getRegionCount(S);
    setCount(CurrentCount + CaseCount);
    // We need the count without fallthrough in the mapping, so it's more useful
    // for branch probabilities.
    CountMap[S] = CaseCount;
    RecordNextStmtCount = true;
    Visit(S->getSubStmt());
  }

  void VisitIfStmt(const IfStmt *S) {
    RecordStmtCount(S);

    if (S->isConsteval()) {
      const Stmt *Stm = S->isNegatedConsteval() ? S->getThen() : S->getElse();
      if (Stm)
        Visit(Stm);
      return;
    }

    uint64_t ParentCount = CurrentCount;
    if (S->getInit())
      Visit(S->getInit());
    Visit(S->getCond());

    // Counter tracks the "then" part of an if statement. The count for
    // the "else" part, if it exists, will be calculated from this counter.
    uint64_t ThenCount = setCount(PGO.getRegionCount(S));
    CountMap[S->getThen()] = ThenCount;
    Visit(S->getThen());
    uint64_t OutCount = CurrentCount;

    uint64_t ElseCount = ParentCount - ThenCount;
    if (S->getElse()) {
      setCount(ElseCount);
      CountMap[S->getElse()] = ElseCount;
      Visit(S->getElse());
      OutCount += CurrentCount;
    } else
      OutCount += ElseCount;
    setCount(OutCount);
    RecordNextStmtCount = true;
  }

  void VisitCXXTryStmt(const CXXTryStmt *S) {
    RecordStmtCount(S);
    Visit(S->getTryBlock());
    for (unsigned I = 0, E = S->getNumHandlers(); I < E; ++I)
      Visit(S->getHandler(I));
    // Counter tracks the continuation block of the try statement.
    setCount(PGO.getRegionCount(S));
    RecordNextStmtCount = true;
  }

  void VisitCXXCatchStmt(const CXXCatchStmt *S) {
    RecordNextStmtCount = false;
    // Counter tracks the catch statement's handler block.
    uint64_t CatchCount = setCount(PGO.getRegionCount(S));
    CountMap[S] = CatchCount;
    Visit(S->getHandlerBlock());
  }

  void VisitAbstractConditionalOperator(const AbstractConditionalOperator *E) {
    RecordStmtCount(E);
    uint64_t ParentCount = CurrentCount;
    Visit(E->getCond());

    // Counter tracks the "true" part of a conditional operator. The
    // count in the "false" part will be calculated from this counter.
    uint64_t TrueCount = setCount(PGO.getRegionCount(E));
    CountMap[E->getTrueExpr()] = TrueCount;
    Visit(E->getTrueExpr());
    uint64_t OutCount = CurrentCount;

    uint64_t FalseCount = setCount(ParentCount - TrueCount);
    CountMap[E->getFalseExpr()] = FalseCount;
    Visit(E->getFalseExpr());
    OutCount += CurrentCount;

    setCount(OutCount);
    RecordNextStmtCount = true;
  }

  void VisitBinLAnd(const BinaryOperator *E) {
    RecordStmtCount(E);
    uint64_t ParentCount = CurrentCount;
    Visit(E->getLHS());
    // Counter tracks the right hand side of a logical and operator.
    uint64_t RHSCount = setCount(PGO.getRegionCount(E));
    CountMap[E->getRHS()] = RHSCount;
    Visit(E->getRHS());
    setCount(ParentCount + RHSCount - CurrentCount);
    RecordNextStmtCount = true;
  }

  void VisitBinLOr(const BinaryOperator *E) {
    RecordStmtCount(E);
    uint64_t ParentCount = CurrentCount;
    Visit(E->getLHS());
    // Counter tracks the right hand side of a logical or operator.
    uint64_t RHSCount = setCount(PGO.getRegionCount(E));
    CountMap[E->getRHS()] = RHSCount;
    Visit(E->getRHS());
    setCount(ParentCount + RHSCount - CurrentCount);
    RecordNextStmtCount = true;
  }
};
} // end anonymous namespace

void PGOHash::combine(HashType Type) {
  // Check that we never combine 0 and only have six bits.
  assert(Type && "Hash is invalid: unexpected type 0");
  assert(unsigned(Type) < TooBig && "Hash is invalid: too many types");

  // Pass through MD5 if enough work has built up.
  if (Count && Count % NumTypesPerWord == 0) {
    using namespace llvm::support;
    uint64_t Swapped =
        endian::byte_swap<uint64_t, llvm::endianness::little>(Working);
    MD5.update(llvm::ArrayRef((uint8_t *)&Swapped, sizeof(Swapped)));
    Working = 0;
  }

  // Accumulate the current type.
  ++Count;
  Working = Working << NumBitsPerType | Type;
}

uint64_t PGOHash::finalize() {
  // Use Working as the hash directly if we never used MD5.
  if (Count <= NumTypesPerWord)
    // No need to byte swap here, since none of the math was endian-dependent.
    // This number will be byte-swapped as required on endianness transitions,
    // so we will see the same value on the other side.
    return Working;

  // Check for remaining work in Working.
  if (Working) {
    // Keep the buggy behavior from v1 and v2 for backward-compatibility. This
    // is buggy because it converts a uint64_t into an array of uint8_t.
    if (HashVersion < PGO_HASH_V3) {
      MD5.update({(uint8_t)Working});
    } else {
      using namespace llvm::support;
      uint64_t Swapped =
          endian::byte_swap<uint64_t, llvm::endianness::little>(Working);
      MD5.update(llvm::ArrayRef((uint8_t *)&Swapped, sizeof(Swapped)));
    }
  }

  // Finalize the MD5 and return the hash.
  llvm::MD5::MD5Result Result;
  MD5.final(Result);
  return Result.low();
}

void CodeGenPGO::assignRegionCounters(GlobalDecl GD, llvm::Function *Fn) {
  const Decl *D = GD.getDecl();
  if (!D->hasBody())
    return;

  // Skip CUDA/HIP kernel launch stub functions.
  if (CGM.getLangOpts().CUDA && !CGM.getLangOpts().CUDAIsDevice &&
      D->hasAttr<CUDAGlobalAttr>())
    return;

  bool InstrumentRegions = CGM.getCodeGenOpts().hasProfileClangInstr();
  llvm::IndexedInstrProfReader *PGOReader = CGM.getPGOReader();
  if (!InstrumentRegions && !PGOReader)
    return;
  if (D->isImplicit())
    return;
  // Constructors and destructors may be represented by several functions in IR.
  // If so, instrument only base variant, others are implemented by delegation
  // to the base one, it would be counted twice otherwise.
  if (CGM.getTarget().getCXXABI().hasConstructorVariants()) {
    if (const auto *CCD = dyn_cast<CXXConstructorDecl>(D))
      if (GD.getCtorType() != Ctor_Base &&
          CodeGenFunction::IsConstructorDelegationValid(CCD))
        return;
  }
  if (isa<CXXDestructorDecl>(D) && GD.getDtorType() != Dtor_Base)
    return;

  CGM.ClearUnusedCoverageMapping(D);
  if (Fn->hasFnAttribute(llvm::Attribute::NoProfile))
    return;
  if (Fn->hasFnAttribute(llvm::Attribute::SkipProfile))
    return;

  SourceManager &SM = CGM.getContext().getSourceManager();
  if (!llvm::coverage::SystemHeadersCoverage &&
      SM.isInSystemHeader(D->getLocation()))
    return;

  setFuncName(Fn);

  mapRegionCounters(D);
  if (CGM.getCodeGenOpts().CoverageMapping)
    emitCounterRegionMapping(D);
  if (PGOReader) {
    loadRegionCounts(PGOReader, SM.isInMainFile(D->getLocation()));
    computeRegionCounts(D);
    applyFunctionAttributes(PGOReader, Fn);
  }
}

void CodeGenPGO::mapRegionCounters(const Decl *D) {
  // Use the latest hash version when inserting instrumentation, but use the
  // version in the indexed profile if we're reading PGO data.
  PGOHashVersion HashVersion = PGO_HASH_LATEST;
  uint64_t ProfileVersion = llvm::IndexedInstrProf::Version;
  if (auto *PGOReader = CGM.getPGOReader()) {
    HashVersion = getPGOHashVersion(PGOReader, CGM);
    ProfileVersion = PGOReader->getVersion();
  }

  // If MC/DC is enabled, set the MaxConditions to a preset value. Otherwise,
  // set it to zero. This value impacts the number of conditions accepted in a
  // given boolean expression, which impacts the size of the bitmap used to
  // track test vector execution for that boolean expression.  Because the
  // bitmap scales exponentially (2^n) based on the number of conditions seen,
  // the maximum value is hard-coded at 6 conditions, which is more than enough
  // for most embedded applications. Setting a maximum value prevents the
  // bitmap footprint from growing too large without the user's knowledge. In
  // the future, this value could be adjusted with a command-line option.
  unsigned MCDCMaxConditions =
      (CGM.getCodeGenOpts().MCDCCoverage ? CGM.getCodeGenOpts().MCDCMaxConds
                                         : 0);

  RegionCounterMap.reset(new llvm::DenseMap<const Stmt *, CounterPair>);
  RegionMCDCState.reset(new MCDC::State);
  MapRegionCounters Walker(HashVersion, ProfileVersion, *RegionCounterMap,
                           *RegionMCDCState, MCDCMaxConditions, CGM.getDiags());
  if (const FunctionDecl *FD = dyn_cast_or_null<FunctionDecl>(D))
    Walker.TraverseDecl(const_cast<FunctionDecl *>(FD));
  else if (const ObjCMethodDecl *MD = dyn_cast_or_null<ObjCMethodDecl>(D))
    Walker.TraverseDecl(const_cast<ObjCMethodDecl *>(MD));
  else if (const BlockDecl *BD = dyn_cast_or_null<BlockDecl>(D))
    Walker.TraverseDecl(const_cast<BlockDecl *>(BD));
  else if (const CapturedDecl *CD = dyn_cast_or_null<CapturedDecl>(D))
    Walker.TraverseDecl(const_cast<CapturedDecl *>(CD));
  assert(Walker.NextCounter > 0 && "no entry counter mapped for decl");
  NumRegionCounters = Walker.NextCounter;
  FunctionHash = Walker.Hash.finalize();
}

bool CodeGenPGO::skipRegionMappingForDecl(const Decl *D) {
  if (!D->getBody())
    return true;

  // Skip host-only functions in the CUDA device compilation and device-only
  // functions in the host compilation. Just roughly filter them out based on
  // the function attributes. If there are effectively host-only or device-only
  // ones, their coverage mapping may still be generated.
  if (CGM.getLangOpts().CUDA &&
      ((CGM.getLangOpts().CUDAIsDevice && !D->hasAttr<CUDADeviceAttr>() &&
        !D->hasAttr<CUDAGlobalAttr>()) ||
       (!CGM.getLangOpts().CUDAIsDevice &&
        (D->hasAttr<CUDAGlobalAttr>() ||
         (!D->hasAttr<CUDAHostAttr>() && D->hasAttr<CUDADeviceAttr>())))))
    return true;

  // Don't map the functions in system headers.
  const auto &SM = CGM.getContext().getSourceManager();
  auto Loc = D->getBody()->getBeginLoc();
  return !llvm::coverage::SystemHeadersCoverage && SM.isInSystemHeader(Loc);
}

void CodeGenPGO::emitCounterRegionMapping(const Decl *D) {
  if (skipRegionMappingForDecl(D))
    return;

  std::string CoverageMapping;
  llvm::raw_string_ostream OS(CoverageMapping);
  RegionMCDCState->BranchByStmt.clear();
  CoverageMappingGen MappingGen(
      *CGM.getCoverageMapping(), CGM.getContext().getSourceManager(),
      CGM.getLangOpts(), RegionCounterMap.get(), RegionMCDCState.get());
  MappingGen.emitCounterMapping(D, OS);

  if (CoverageMapping.empty())
    return;

  // Scan max(FalseCnt) and update NumRegionCounters.
  unsigned MaxNumCounters = NumRegionCounters;
  for (const auto [_, V] : *RegionCounterMap) {
    auto HasCounters = V.getIsCounterPair();
    assert((!HasCounters.first ||
            MaxNumCounters > (V.first & CounterPair::Mask)) &&
           "TrueCnt should not be reassigned");
    if (HasCounters.second)
      MaxNumCounters =
          std::max(MaxNumCounters, (V.second & CounterPair::Mask) + 1);
  }
  NumRegionCounters = MaxNumCounters;

  CGM.getCoverageMapping()->addFunctionMappingRecord(
      FuncNameVar, FuncName, FunctionHash, CoverageMapping);
}

void
CodeGenPGO::emitEmptyCounterMapping(const Decl *D, StringRef Name,
                                    llvm::GlobalValue::LinkageTypes Linkage) {
  if (skipRegionMappingForDecl(D))
    return;

  std::string CoverageMapping;
  llvm::raw_string_ostream OS(CoverageMapping);
  CoverageMappingGen MappingGen(*CGM.getCoverageMapping(),
                                CGM.getContext().getSourceManager(),
                                CGM.getLangOpts());
  MappingGen.emitEmptyMapping(D, OS);

  if (CoverageMapping.empty())
    return;

  setFuncName(Name, Linkage);
  CGM.getCoverageMapping()->addFunctionMappingRecord(
      FuncNameVar, FuncName, FunctionHash, CoverageMapping, false);
}

void CodeGenPGO::computeRegionCounts(const Decl *D) {
  StmtCountMap.reset(new llvm::DenseMap<const Stmt *, uint64_t>);
  ComputeRegionCounts Walker(*StmtCountMap, *this);
  if (const FunctionDecl *FD = dyn_cast_or_null<FunctionDecl>(D))
    Walker.VisitFunctionDecl(FD);
  else if (const ObjCMethodDecl *MD = dyn_cast_or_null<ObjCMethodDecl>(D))
    Walker.VisitObjCMethodDecl(MD);
  else if (const BlockDecl *BD = dyn_cast_or_null<BlockDecl>(D))
    Walker.VisitBlockDecl(BD);
  else if (const CapturedDecl *CD = dyn_cast_or_null<CapturedDecl>(D))
    Walker.VisitCapturedDecl(const_cast<CapturedDecl *>(CD));
}

void
CodeGenPGO::applyFunctionAttributes(llvm::IndexedInstrProfReader *PGOReader,
                                    llvm::Function *Fn) {
  if (!haveRegionCounts())
    return;

  uint64_t FunctionCount = getRegionCount(nullptr);
  Fn->setEntryCount(FunctionCount);
}

std::pair<bool, bool> CodeGenPGO::getIsCounterPair(const Stmt *S) const {
  if (!RegionCounterMap)
    return {false, false};

  auto I = RegionCounterMap->find(S);
  if (I == RegionCounterMap->end())
    return {false, false};

  return {I->second.Executed.hasValue(), I->second.Skipped.hasValue()};
}

void CodeGenPGO::emitCounterSetOrIncrement(CGBuilderTy &Builder, const Stmt *S,
                                           bool UseSkipPath, bool UseBoth,
                                           llvm::Value *StepV) {
  if (!RegionCounterMap)
    return;

<<<<<<< HEAD
  unsigned Counter;
  auto &TheMap = (*RegionCounterMap)[S];
  auto IsCounter = TheMap.getIsCounterPair();
  if (!UseSkipPath) {
    if (!IsCounter.first)
      return;
    Counter = (TheMap.first & CounterPair::Mask);
  } else {
    if (!IsCounter.second)
      return;
    Counter = (TheMap.second & CounterPair::Mask);
  }

  if (!Builder.GetInsertBlock())
    return;
=======
  unsigned Counter = (*RegionCounterMap)[S].Executed;
>>>>>>> 1f18ab90

  // Make sure that pointer to global is passed in with zero addrspace
  // This is relevant during GPU profiling
  auto *NormalizedFuncNameVarPtr =
      llvm::ConstantExpr::getPointerBitCastOrAddrSpaceCast(
          FuncNameVar, llvm::PointerType::get(CGM.getLLVMContext(), 0));

  llvm::Value *Args[] = {
      NormalizedFuncNameVarPtr, Builder.getInt64(FunctionHash),
      Builder.getInt32(NumRegionCounters), Builder.getInt32(Counter), StepV};

  if (llvm::EnableSingleByteCoverage)
    Builder.CreateCall(CGM.getIntrinsic(llvm::Intrinsic::instrprof_cover),
                       ArrayRef(Args, 4));
  else if (!StepV)
    Builder.CreateCall(CGM.getIntrinsic(llvm::Intrinsic::instrprof_increment),
                       ArrayRef(Args, 4));
  else
    Builder.CreateCall(
        CGM.getIntrinsic(llvm::Intrinsic::instrprof_increment_step), Args);
}

bool CodeGenPGO::canEmitMCDCCoverage(const CGBuilderTy &Builder) {
  return (CGM.getCodeGenOpts().hasProfileClangInstr() &&
          CGM.getCodeGenOpts().MCDCCoverage && Builder.GetInsertBlock());
}

void CodeGenPGO::emitMCDCParameters(CGBuilderTy &Builder) {
  if (!canEmitMCDCCoverage(Builder) || !RegionMCDCState)
    return;

  auto *I8PtrTy = llvm::PointerType::getUnqual(CGM.getLLVMContext());

  // Emit intrinsic representing MCDC bitmap parameters at function entry.
  // This is used by the instrumentation pass, but it isn't actually lowered to
  // anything.
  llvm::Value *Args[3] = {llvm::ConstantExpr::getBitCast(FuncNameVar, I8PtrTy),
                          Builder.getInt64(FunctionHash),
                          Builder.getInt32(RegionMCDCState->BitmapBits)};
  Builder.CreateCall(
      CGM.getIntrinsic(llvm::Intrinsic::instrprof_mcdc_parameters), Args);
}

void CodeGenPGO::emitMCDCTestVectorBitmapUpdate(CGBuilderTy &Builder,
                                                const Expr *S,
                                                Address MCDCCondBitmapAddr,
                                                CodeGenFunction &CGF) {
  if (!canEmitMCDCCoverage(Builder) || !RegionMCDCState)
    return;

  S = S->IgnoreParens();

  auto DecisionStateIter = RegionMCDCState->DecisionByStmt.find(S);
  if (DecisionStateIter == RegionMCDCState->DecisionByStmt.end())
    return;

  // Don't create tvbitmap_update if the record is allocated but excluded.
  // Or `bitmap |= (1 << 0)` would be wrongly executed to the next bitmap.
  if (DecisionStateIter->second.Indices.size() == 0)
    return;

  // Extract the offset of the global bitmap associated with this expression.
  unsigned MCDCTestVectorBitmapOffset = DecisionStateIter->second.BitmapIdx;
  auto *I8PtrTy = llvm::PointerType::getUnqual(CGM.getLLVMContext());

  // Emit intrinsic responsible for updating the global bitmap corresponding to
  // a boolean expression. The index being set is based on the value loaded
  // from a pointer to a dedicated temporary value on the stack that is itself
  // updated via emitMCDCCondBitmapReset() and emitMCDCCondBitmapUpdate(). The
  // index represents an executed test vector.
  llvm::Value *Args[4] = {llvm::ConstantExpr::getBitCast(FuncNameVar, I8PtrTy),
                          Builder.getInt64(FunctionHash),
                          Builder.getInt32(MCDCTestVectorBitmapOffset),
                          MCDCCondBitmapAddr.emitRawPointer(CGF)};
  Builder.CreateCall(
      CGM.getIntrinsic(llvm::Intrinsic::instrprof_mcdc_tvbitmap_update), Args);
}

void CodeGenPGO::emitMCDCCondBitmapReset(CGBuilderTy &Builder, const Expr *S,
                                         Address MCDCCondBitmapAddr) {
  if (!canEmitMCDCCoverage(Builder) || !RegionMCDCState)
    return;

  S = S->IgnoreParens();

  if (!RegionMCDCState->DecisionByStmt.contains(S))
    return;

  // Emit intrinsic that resets a dedicated temporary value on the stack to 0.
  Builder.CreateStore(Builder.getInt32(0), MCDCCondBitmapAddr);
}

void CodeGenPGO::emitMCDCCondBitmapUpdate(CGBuilderTy &Builder, const Expr *S,
                                          Address MCDCCondBitmapAddr,
                                          llvm::Value *Val,
                                          CodeGenFunction &CGF) {
  if (!canEmitMCDCCoverage(Builder) || !RegionMCDCState)
    return;

  // Even though, for simplicity, parentheses and unary logical-NOT operators
  // are considered part of their underlying condition for both MC/DC and
  // branch coverage, the condition IDs themselves are assigned and tracked
  // using the underlying condition itself.  This is done solely for
  // consistency since parentheses and logical-NOTs are ignored when checking
  // whether the condition is actually an instrumentable condition. This can
  // also make debugging a bit easier.
  S = CodeGenFunction::stripCond(S);

  auto BranchStateIter = RegionMCDCState->BranchByStmt.find(S);
  if (BranchStateIter == RegionMCDCState->BranchByStmt.end())
    return;

  // Extract the ID of the condition we are setting in the bitmap.
  const auto &Branch = BranchStateIter->second;
  assert(Branch.ID >= 0 && "Condition has no ID!");
  assert(Branch.DecisionStmt);

  // Cancel the emission if the Decision is erased after the allocation.
  const auto DecisionIter =
      RegionMCDCState->DecisionByStmt.find(Branch.DecisionStmt);
  if (DecisionIter == RegionMCDCState->DecisionByStmt.end())
    return;

  const auto &TVIdxs = DecisionIter->second.Indices[Branch.ID];

  auto *CurTV = Builder.CreateLoad(MCDCCondBitmapAddr,
                                   "mcdc." + Twine(Branch.ID + 1) + ".cur");
  auto *NewTV = Builder.CreateAdd(CurTV, Builder.getInt32(TVIdxs[true]));
  NewTV = Builder.CreateSelect(
      Val, NewTV, Builder.CreateAdd(CurTV, Builder.getInt32(TVIdxs[false])));
  Builder.CreateStore(NewTV, MCDCCondBitmapAddr);
}

void CodeGenPGO::setValueProfilingFlag(llvm::Module &M) {
  if (CGM.getCodeGenOpts().hasProfileClangInstr())
    M.addModuleFlag(llvm::Module::Warning, "EnableValueProfiling",
                    uint32_t(EnableValueProfiling));
}

void CodeGenPGO::setProfileVersion(llvm::Module &M) {
  if (CGM.getCodeGenOpts().hasProfileClangInstr() &&
      llvm::EnableSingleByteCoverage) {
    const StringRef VarName(INSTR_PROF_QUOTE(INSTR_PROF_RAW_VERSION_VAR));
    llvm::Type *IntTy64 = llvm::Type::getInt64Ty(M.getContext());
    uint64_t ProfileVersion =
        (INSTR_PROF_RAW_VERSION | VARIANT_MASK_BYTE_COVERAGE);

    auto IRLevelVersionVariable = new llvm::GlobalVariable(
        M, IntTy64, true, llvm::GlobalValue::WeakAnyLinkage,
        llvm::Constant::getIntegerValue(IntTy64,
                                        llvm::APInt(64, ProfileVersion)),
        VarName);

    IRLevelVersionVariable->setVisibility(llvm::GlobalValue::HiddenVisibility);
    llvm::Triple TT(M.getTargetTriple());
    if (TT.supportsCOMDAT()) {
      IRLevelVersionVariable->setLinkage(llvm::GlobalValue::ExternalLinkage);
      IRLevelVersionVariable->setComdat(M.getOrInsertComdat(VarName));
    }
    IRLevelVersionVariable->setDSOLocal(true);
  }
}

// This method either inserts a call to the profile run-time during
// instrumentation or puts profile data into metadata for PGO use.
void CodeGenPGO::valueProfile(CGBuilderTy &Builder, uint32_t ValueKind,
    llvm::Instruction *ValueSite, llvm::Value *ValuePtr) {

  if (!EnableValueProfiling)
    return;

  if (!ValuePtr || !ValueSite || !Builder.GetInsertBlock())
    return;

  if (isa<llvm::Constant>(ValuePtr))
    return;

  bool InstrumentValueSites = CGM.getCodeGenOpts().hasProfileClangInstr();
  if (InstrumentValueSites && RegionCounterMap) {
    auto BuilderInsertPoint = Builder.saveIP();
    Builder.SetInsertPoint(ValueSite);
    llvm::Value *Args[5] = {
        FuncNameVar,
        Builder.getInt64(FunctionHash),
        Builder.CreatePtrToInt(ValuePtr, Builder.getInt64Ty()),
        Builder.getInt32(ValueKind),
        Builder.getInt32(NumValueSites[ValueKind]++)
    };
    Builder.CreateCall(
        CGM.getIntrinsic(llvm::Intrinsic::instrprof_value_profile), Args);
    Builder.restoreIP(BuilderInsertPoint);
    return;
  }

  llvm::IndexedInstrProfReader *PGOReader = CGM.getPGOReader();
  if (PGOReader && haveRegionCounts()) {
    // We record the top most called three functions at each call site.
    // Profile metadata contains "VP" string identifying this metadata
    // as value profiling data, then a uint32_t value for the value profiling
    // kind, a uint64_t value for the total number of times the call is
    // executed, followed by the function hash and execution count (uint64_t)
    // pairs for each function.
    if (NumValueSites[ValueKind] >= ProfRecord->getNumValueSites(ValueKind))
      return;

    llvm::annotateValueSite(CGM.getModule(), *ValueSite, *ProfRecord,
                            (llvm::InstrProfValueKind)ValueKind,
                            NumValueSites[ValueKind]);

    NumValueSites[ValueKind]++;
  }
}

void CodeGenPGO::loadRegionCounts(llvm::IndexedInstrProfReader *PGOReader,
                                  bool IsInMainFile) {
  CGM.getPGOStats().addVisited(IsInMainFile);
  RegionCounts.clear();
  llvm::Expected<llvm::InstrProfRecord> RecordExpected =
      PGOReader->getInstrProfRecord(FuncName, FunctionHash);
  if (auto E = RecordExpected.takeError()) {
    auto IPE = std::get<0>(llvm::InstrProfError::take(std::move(E)));
    if (IPE == llvm::instrprof_error::unknown_function)
      CGM.getPGOStats().addMissing(IsInMainFile);
    else if (IPE == llvm::instrprof_error::hash_mismatch)
      CGM.getPGOStats().addMismatched(IsInMainFile);
    else if (IPE == llvm::instrprof_error::malformed)
      // TODO: Consider a more specific warning for this case.
      CGM.getPGOStats().addMismatched(IsInMainFile);
    return;
  }
  ProfRecord =
      std::make_unique<llvm::InstrProfRecord>(std::move(RecordExpected.get()));
  RegionCounts = ProfRecord->Counts;
}

/// Calculate what to divide by to scale weights.
///
/// Given the maximum weight, calculate a divisor that will scale all the
/// weights to strictly less than UINT32_MAX.
static uint64_t calculateWeightScale(uint64_t MaxWeight) {
  return MaxWeight < UINT32_MAX ? 1 : MaxWeight / UINT32_MAX + 1;
}

/// Scale an individual branch weight (and add 1).
///
/// Scale a 64-bit weight down to 32-bits using \c Scale.
///
/// According to Laplace's Rule of Succession, it is better to compute the
/// weight based on the count plus 1, so universally add 1 to the value.
///
/// \pre \c Scale was calculated by \a calculateWeightScale() with a weight no
/// greater than \c Weight.
static uint32_t scaleBranchWeight(uint64_t Weight, uint64_t Scale) {
  assert(Scale && "scale by 0?");
  uint64_t Scaled = Weight / Scale + 1;
  assert(Scaled <= UINT32_MAX && "overflow 32-bits");
  return Scaled;
}

llvm::MDNode *CodeGenFunction::createProfileWeights(uint64_t TrueCount,
                                                    uint64_t FalseCount) const {
  // Check for empty weights.
  if (!TrueCount && !FalseCount)
    return nullptr;

  // Calculate how to scale down to 32-bits.
  uint64_t Scale = calculateWeightScale(std::max(TrueCount, FalseCount));

  llvm::MDBuilder MDHelper(CGM.getLLVMContext());
  return MDHelper.createBranchWeights(scaleBranchWeight(TrueCount, Scale),
                                      scaleBranchWeight(FalseCount, Scale));
}

llvm::MDNode *
CodeGenFunction::createProfileWeights(ArrayRef<uint64_t> Weights) const {
  // We need at least two elements to create meaningful weights.
  if (Weights.size() < 2)
    return nullptr;

  // Check for empty weights.
  uint64_t MaxWeight = *std::max_element(Weights.begin(), Weights.end());
  if (MaxWeight == 0)
    return nullptr;

  // Calculate how to scale down to 32-bits.
  uint64_t Scale = calculateWeightScale(MaxWeight);

  SmallVector<uint32_t, 16> ScaledWeights;
  ScaledWeights.reserve(Weights.size());
  for (uint64_t W : Weights)
    ScaledWeights.push_back(scaleBranchWeight(W, Scale));

  llvm::MDBuilder MDHelper(CGM.getLLVMContext());
  return MDHelper.createBranchWeights(ScaledWeights);
}

llvm::MDNode *
CodeGenFunction::createProfileWeightsForLoop(const Stmt *Cond,
                                             uint64_t LoopCount) const {
  if (!PGO.haveRegionCounts())
    return nullptr;
  std::optional<uint64_t> CondCount = PGO.getStmtCount(Cond);
  if (!CondCount || *CondCount == 0)
    return nullptr;
  return createProfileWeights(LoopCount,
                              std::max(*CondCount, LoopCount) - LoopCount);
}<|MERGE_RESOLUTION|>--- conflicted
+++ resolved
@@ -1215,25 +1215,7 @@
   if (!RegionCounterMap)
     return;
 
-<<<<<<< HEAD
-  unsigned Counter;
-  auto &TheMap = (*RegionCounterMap)[S];
-  auto IsCounter = TheMap.getIsCounterPair();
-  if (!UseSkipPath) {
-    if (!IsCounter.first)
-      return;
-    Counter = (TheMap.first & CounterPair::Mask);
-  } else {
-    if (!IsCounter.second)
-      return;
-    Counter = (TheMap.second & CounterPair::Mask);
-  }
-
-  if (!Builder.GetInsertBlock())
-    return;
-=======
   unsigned Counter = (*RegionCounterMap)[S].Executed;
->>>>>>> 1f18ab90
 
   // Make sure that pointer to global is passed in with zero addrspace
   // This is relevant during GPU profiling
