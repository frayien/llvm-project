//===--- BackendUtil.cpp - LLVM Backend Utilities -------------------------===//
//
// Part of the LLVM Project, under the Apache License v2.0 with LLVM Exceptions.
// See https://llvm.org/LICENSE.txt for license information.
// SPDX-License-Identifier: Apache-2.0 WITH LLVM-exception
//
//===----------------------------------------------------------------------===//

#include "clang/CodeGen/BackendUtil.h"
#include "BackendConsumer.h"
#include "LinkInModulesPass.h"
#include "clang/Basic/CodeGenOptions.h"
#include "clang/Basic/Diagnostic.h"
#include "clang/Basic/LangOptions.h"
#include "clang/Basic/TargetOptions.h"
#include "clang/Frontend/FrontendDiagnostic.h"
#include "clang/Frontend/Utils.h"
#include "clang/Lex/HeaderSearchOptions.h"
#include "llvm/ADT/SmallSet.h"
#include "llvm/ADT/StringExtras.h"
#include "llvm/ADT/StringSwitch.h"
#include "llvm/Analysis/AliasAnalysis.h"
#include "llvm/Analysis/GlobalsModRef.h"
#include "llvm/Analysis/TargetLibraryInfo.h"
#include "llvm/Analysis/TargetTransformInfo.h"
#include "llvm/Bitcode/BitcodeReader.h"
#include "llvm/Bitcode/BitcodeWriter.h"
#include "llvm/Bitcode/BitcodeWriterPass.h"
#include "llvm/CodeGen/RegAllocRegistry.h"
#include "llvm/CodeGen/SchedulerRegistry.h"
#include "llvm/CodeGen/TargetSubtargetInfo.h"
#include "llvm/Frontend/Driver/CodeGenOptions.h"
#include "llvm/IR/DataLayout.h"
#include "llvm/IR/DebugInfo.h"
#include "llvm/IR/LegacyPassManager.h"
#include "llvm/IR/Module.h"
#include "llvm/IR/ModuleSummaryIndex.h"
#include "llvm/IR/PassManager.h"
#include "llvm/IR/Verifier.h"
#include "llvm/IRPrinter/IRPrintingPasses.h"
#include "llvm/LTO/LTOBackend.h"
#include "llvm/MC/MCAsmInfo.h"
#include "llvm/MC/TargetRegistry.h"
#include "llvm/Object/OffloadBinary.h"
#include "llvm/Passes/PassBuilder.h"
#include "llvm/Passes/PassPlugin.h"
#include "llvm/Passes/StandardInstrumentations.h"
#include "llvm/ProfileData/InstrProfCorrelator.h"
#include "llvm/Support/BuryPointer.h"
#include "llvm/Support/CommandLine.h"
#include "llvm/Support/MemoryBuffer.h"
#include "llvm/Support/PrettyStackTrace.h"
#include "llvm/Support/TimeProfiler.h"
#include "llvm/Support/Timer.h"
#include "llvm/Support/ToolOutputFile.h"
#include "llvm/Support/VirtualFileSystem.h"
#include "llvm/Support/raw_ostream.h"
#include "llvm/Target/TargetMachine.h"
#include "llvm/Target/TargetOptions.h"
#include "llvm/TargetParser/SubtargetFeature.h"
#include "llvm/TargetParser/Triple.h"
#include "llvm/Transforms/HipStdPar/HipStdPar.h"
#include "llvm/Transforms/IPO/EmbedBitcodePass.h"
#include "llvm/Transforms/IPO/LowerTypeTests.h"
#include "llvm/Transforms/IPO/ThinLTOBitcodeWriter.h"
#include "llvm/Transforms/InstCombine/InstCombine.h"
#include "llvm/Transforms/Instrumentation.h"
#include "llvm/Transforms/Instrumentation/AddressSanitizer.h"
#include "llvm/Transforms/Instrumentation/AddressSanitizerOptions.h"
#include "llvm/Transforms/Instrumentation/BoundsChecking.h"
#include "llvm/Transforms/Instrumentation/DataFlowSanitizer.h"
#include "llvm/Transforms/Instrumentation/GCOVProfiler.h"
#include "llvm/Transforms/Instrumentation/HWAddressSanitizer.h"
#include "llvm/Transforms/Instrumentation/InstrProfiling.h"
#include "llvm/Transforms/Instrumentation/KCFI.h"
#include "llvm/Transforms/Instrumentation/MemProfiler.h"
#include "llvm/Transforms/Instrumentation/MemorySanitizer.h"
#include "llvm/Transforms/Instrumentation/PGOInstrumentation.h"
#include "llvm/Transforms/Instrumentation/RemoveTrapsPass.h"
#include "llvm/Transforms/Instrumentation/SanitizerBinaryMetadata.h"
#include "llvm/Transforms/Instrumentation/SanitizerCoverage.h"
#include "llvm/Transforms/Instrumentation/ThreadSanitizer.h"
#include "llvm/Transforms/ObjCARC.h"
#include "llvm/Transforms/Scalar/EarlyCSE.h"
#include "llvm/Transforms/Scalar/GVN.h"
#include "llvm/Transforms/Scalar/JumpThreading.h"
#include "llvm/Transforms/Utils/Debugify.h"
#include "llvm/Transforms/Utils/EntryExitInstrumenter.h"
#include "llvm/Transforms/Utils/ModuleUtils.h"
#include <memory>
#include <optional>
using namespace clang;
using namespace llvm;

#define HANDLE_EXTENSION(Ext)                                                  \
  llvm::PassPluginLibraryInfo get##Ext##PluginInfo();
#include "llvm/Support/Extension.def"

namespace llvm {
extern cl::opt<bool> PrintPipelinePasses;

<<<<<<< HEAD
static cl::opt<bool> ClRemoveTraps("clang-remove-traps", cl::Optional,
                                   cl::desc("Insert remove-traps pass."));

=======
>>>>>>> b76eb1dd
// Experiment to move sanitizers earlier.
static cl::opt<bool> ClSanitizeOnOptimizerEarlyEP(
    "sanitizer-early-opt-ep", cl::Optional,
    cl::desc("Insert sanitizers on OptimizerEarlyEP."));

extern cl::opt<InstrProfCorrelator::ProfCorrelatorKind> ProfileCorrelate;

// Re-link builtin bitcodes after optimization
cl::opt<bool> ClRelinkBuiltinBitcodePostop(
    "relink-builtin-bitcode-postop", cl::Optional,
    cl::desc("Re-link builtin bitcodes after optimization."));
} // namespace llvm

namespace {

// Default filename used for profile generation.
std::string getDefaultProfileGenName() {
  return DebugInfoCorrelate || ProfileCorrelate != InstrProfCorrelator::NONE
             ? "default_%m.proflite"
             : "default_%m.profraw";
}

class EmitAssemblyHelper {
  DiagnosticsEngine &Diags;
  const HeaderSearchOptions &HSOpts;
  const CodeGenOptions &CodeGenOpts;
  const clang::TargetOptions &TargetOpts;
  const LangOptions &LangOpts;
  llvm::Module *TheModule;
  IntrusiveRefCntPtr<llvm::vfs::FileSystem> VFS;

  Timer CodeGenerationTime;

  std::unique_ptr<raw_pwrite_stream> OS;

  Triple TargetTriple;

  TargetIRAnalysis getTargetIRAnalysis() const {
    if (TM)
      return TM->getTargetIRAnalysis();

    return TargetIRAnalysis();
  }

  /// Generates the TargetMachine.
  /// Leaves TM unchanged if it is unable to create the target machine.
  /// Some of our clang tests specify triples which are not built
  /// into clang. This is okay because these tests check the generated
  /// IR, and they require DataLayout which depends on the triple.
  /// In this case, we allow this method to fail and not report an error.
  /// When MustCreateTM is used, we print an error if we are unable to load
  /// the requested target.
  void CreateTargetMachine(bool MustCreateTM);

  /// Add passes necessary to emit assembly or LLVM IR.
  ///
  /// \return True on success.
  bool AddEmitPasses(legacy::PassManager &CodeGenPasses, BackendAction Action,
                     raw_pwrite_stream &OS, raw_pwrite_stream *DwoOS);

  std::unique_ptr<llvm::ToolOutputFile> openOutputFile(StringRef Path) {
    std::error_code EC;
    auto F = std::make_unique<llvm::ToolOutputFile>(Path, EC,
                                                     llvm::sys::fs::OF_None);
    if (EC) {
      Diags.Report(diag::err_fe_unable_to_open_output) << Path << EC.message();
      F.reset();
    }
    return F;
  }

  void RunOptimizationPipeline(
      BackendAction Action, std::unique_ptr<raw_pwrite_stream> &OS,
      std::unique_ptr<llvm::ToolOutputFile> &ThinLinkOS, BackendConsumer *BC);
  void RunCodegenPipeline(BackendAction Action,
                          std::unique_ptr<raw_pwrite_stream> &OS,
                          std::unique_ptr<llvm::ToolOutputFile> &DwoOS);

  /// Check whether we should emit a module summary for regular LTO.
  /// The module summary should be emitted by default for regular LTO
  /// except for ld64 targets.
  ///
  /// \return True if the module summary should be emitted.
  bool shouldEmitRegularLTOSummary() const {
    return CodeGenOpts.PrepareForLTO && !CodeGenOpts.DisableLLVMPasses &&
           TargetTriple.getVendor() != llvm::Triple::Apple;
  }

  /// Check whether we should emit a flag for UnifiedLTO.
  /// The UnifiedLTO module flag should be set when UnifiedLTO is enabled for
  /// ThinLTO or Full LTO with module summaries.
  bool shouldEmitUnifiedLTOModueFlag() const {
    return CodeGenOpts.UnifiedLTO &&
           (CodeGenOpts.PrepareForThinLTO || shouldEmitRegularLTOSummary());
  }

public:
  EmitAssemblyHelper(DiagnosticsEngine &_Diags,
                     const HeaderSearchOptions &HeaderSearchOpts,
                     const CodeGenOptions &CGOpts,
                     const clang::TargetOptions &TOpts,
                     const LangOptions &LOpts, llvm::Module *M,
                     IntrusiveRefCntPtr<llvm::vfs::FileSystem> VFS)
      : Diags(_Diags), HSOpts(HeaderSearchOpts), CodeGenOpts(CGOpts),
        TargetOpts(TOpts), LangOpts(LOpts), TheModule(M), VFS(std::move(VFS)),
        CodeGenerationTime("codegen", "Code Generation Time"),
        TargetTriple(TheModule->getTargetTriple()) {}

  ~EmitAssemblyHelper() {
    if (CodeGenOpts.DisableFree)
      BuryPointer(std::move(TM));
  }

  std::unique_ptr<TargetMachine> TM;

  // Emit output using the new pass manager for the optimization pipeline.
  void EmitAssembly(BackendAction Action, std::unique_ptr<raw_pwrite_stream> OS,
                    BackendConsumer *BC);
};
} // namespace

static SanitizerCoverageOptions
getSancovOptsFromCGOpts(const CodeGenOptions &CGOpts) {
  SanitizerCoverageOptions Opts;
  Opts.CoverageType =
      static_cast<SanitizerCoverageOptions::Type>(CGOpts.SanitizeCoverageType);
  Opts.IndirectCalls = CGOpts.SanitizeCoverageIndirectCalls;
  Opts.TraceBB = CGOpts.SanitizeCoverageTraceBB;
  Opts.TraceCmp = CGOpts.SanitizeCoverageTraceCmp;
  Opts.TraceDiv = CGOpts.SanitizeCoverageTraceDiv;
  Opts.TraceGep = CGOpts.SanitizeCoverageTraceGep;
  Opts.Use8bitCounters = CGOpts.SanitizeCoverage8bitCounters;
  Opts.TracePC = CGOpts.SanitizeCoverageTracePC;
  Opts.TracePCGuard = CGOpts.SanitizeCoverageTracePCGuard;
  Opts.NoPrune = CGOpts.SanitizeCoverageNoPrune;
  Opts.Inline8bitCounters = CGOpts.SanitizeCoverageInline8bitCounters;
  Opts.InlineBoolFlag = CGOpts.SanitizeCoverageInlineBoolFlag;
  Opts.PCTable = CGOpts.SanitizeCoveragePCTable;
  Opts.StackDepth = CGOpts.SanitizeCoverageStackDepth;
  Opts.TraceLoads = CGOpts.SanitizeCoverageTraceLoads;
  Opts.TraceStores = CGOpts.SanitizeCoverageTraceStores;
  Opts.CollectControlFlow = CGOpts.SanitizeCoverageControlFlow;
  return Opts;
}

static SanitizerBinaryMetadataOptions
getSanitizerBinaryMetadataOptions(const CodeGenOptions &CGOpts) {
  SanitizerBinaryMetadataOptions Opts;
  Opts.Covered = CGOpts.SanitizeBinaryMetadataCovered;
  Opts.Atomics = CGOpts.SanitizeBinaryMetadataAtomics;
  Opts.UAR = CGOpts.SanitizeBinaryMetadataUAR;
  return Opts;
}

// Check if ASan should use GC-friendly instrumentation for globals.
// First of all, there is no point if -fdata-sections is off (expect for MachO,
// where this is not a factor). Also, on ELF this feature requires an assembler
// extension that only works with -integrated-as at the moment.
static bool asanUseGlobalsGC(const Triple &T, const CodeGenOptions &CGOpts) {
  if (!CGOpts.SanitizeAddressGlobalsDeadStripping)
    return false;
  switch (T.getObjectFormat()) {
  case Triple::MachO:
  case Triple::COFF:
    return true;
  case Triple::ELF:
    return !CGOpts.DisableIntegratedAS;
  case Triple::GOFF:
    llvm::report_fatal_error("ASan not implemented for GOFF");
  case Triple::XCOFF:
    llvm::report_fatal_error("ASan not implemented for XCOFF.");
  case Triple::Wasm:
  case Triple::DXContainer:
  case Triple::SPIRV:
  case Triple::UnknownObjectFormat:
    break;
  }
  return false;
}

static std::optional<llvm::CodeModel::Model>
getCodeModel(const CodeGenOptions &CodeGenOpts) {
  unsigned CodeModel = llvm::StringSwitch<unsigned>(CodeGenOpts.CodeModel)
                           .Case("tiny", llvm::CodeModel::Tiny)
                           .Case("small", llvm::CodeModel::Small)
                           .Case("kernel", llvm::CodeModel::Kernel)
                           .Case("medium", llvm::CodeModel::Medium)
                           .Case("large", llvm::CodeModel::Large)
                           .Case("default", ~1u)
                           .Default(~0u);
  assert(CodeModel != ~0u && "invalid code model!");
  if (CodeModel == ~1u)
    return std::nullopt;
  return static_cast<llvm::CodeModel::Model>(CodeModel);
}

static CodeGenFileType getCodeGenFileType(BackendAction Action) {
  if (Action == Backend_EmitObj)
    return CodeGenFileType::ObjectFile;
  else if (Action == Backend_EmitMCNull)
    return CodeGenFileType::Null;
  else {
    assert(Action == Backend_EmitAssembly && "Invalid action!");
    return CodeGenFileType::AssemblyFile;
  }
}

static bool actionRequiresCodeGen(BackendAction Action) {
  return Action != Backend_EmitNothing && Action != Backend_EmitBC &&
         Action != Backend_EmitLL;
}

static bool initTargetOptions(DiagnosticsEngine &Diags,
                              llvm::TargetOptions &Options,
                              const CodeGenOptions &CodeGenOpts,
                              const clang::TargetOptions &TargetOpts,
                              const LangOptions &LangOpts,
                              const HeaderSearchOptions &HSOpts) {
  switch (LangOpts.getThreadModel()) {
  case LangOptions::ThreadModelKind::POSIX:
    Options.ThreadModel = llvm::ThreadModel::POSIX;
    break;
  case LangOptions::ThreadModelKind::Single:
    Options.ThreadModel = llvm::ThreadModel::Single;
    break;
  }

  // Set float ABI type.
  assert((CodeGenOpts.FloatABI == "soft" || CodeGenOpts.FloatABI == "softfp" ||
          CodeGenOpts.FloatABI == "hard" || CodeGenOpts.FloatABI.empty()) &&
         "Invalid Floating Point ABI!");
  Options.FloatABIType =
      llvm::StringSwitch<llvm::FloatABI::ABIType>(CodeGenOpts.FloatABI)
          .Case("soft", llvm::FloatABI::Soft)
          .Case("softfp", llvm::FloatABI::Soft)
          .Case("hard", llvm::FloatABI::Hard)
          .Default(llvm::FloatABI::Default);

  // Set FP fusion mode.
  switch (LangOpts.getDefaultFPContractMode()) {
  case LangOptions::FPM_Off:
    // Preserve any contraction performed by the front-end.  (Strict performs
    // splitting of the muladd intrinsic in the backend.)
    Options.AllowFPOpFusion = llvm::FPOpFusion::Standard;
    break;
  case LangOptions::FPM_On:
  case LangOptions::FPM_FastHonorPragmas:
    Options.AllowFPOpFusion = llvm::FPOpFusion::Standard;
    break;
  case LangOptions::FPM_Fast:
    Options.AllowFPOpFusion = llvm::FPOpFusion::Fast;
    break;
  }

  Options.BinutilsVersion =
      llvm::TargetMachine::parseBinutilsVersion(CodeGenOpts.BinutilsVersion);
  Options.UseInitArray = CodeGenOpts.UseInitArray;
  Options.DisableIntegratedAS = CodeGenOpts.DisableIntegratedAS;

  // Set EABI version.
  Options.EABIVersion = TargetOpts.EABIVersion;

  if (LangOpts.hasSjLjExceptions())
    Options.ExceptionModel = llvm::ExceptionHandling::SjLj;
  if (LangOpts.hasSEHExceptions())
    Options.ExceptionModel = llvm::ExceptionHandling::WinEH;
  if (LangOpts.hasDWARFExceptions())
    Options.ExceptionModel = llvm::ExceptionHandling::DwarfCFI;
  if (LangOpts.hasWasmExceptions())
    Options.ExceptionModel = llvm::ExceptionHandling::Wasm;

  Options.NoInfsFPMath = LangOpts.NoHonorInfs;
  Options.NoNaNsFPMath = LangOpts.NoHonorNaNs;
  Options.NoZerosInBSS = CodeGenOpts.NoZeroInitializedInBSS;
  Options.UnsafeFPMath = LangOpts.AllowFPReassoc && LangOpts.AllowRecip &&
                         LangOpts.NoSignedZero && LangOpts.ApproxFunc &&
                         (LangOpts.getDefaultFPContractMode() ==
                              LangOptions::FPModeKind::FPM_Fast ||
                          LangOpts.getDefaultFPContractMode() ==
                              LangOptions::FPModeKind::FPM_FastHonorPragmas);
  Options.ApproxFuncFPMath = LangOpts.ApproxFunc;

  Options.BBAddrMap = CodeGenOpts.BBAddrMap;
  Options.BBSections =
      llvm::StringSwitch<llvm::BasicBlockSection>(CodeGenOpts.BBSections)
          .Case("all", llvm::BasicBlockSection::All)
          .Case("labels", llvm::BasicBlockSection::Labels)
          .StartsWith("list=", llvm::BasicBlockSection::List)
          .Case("none", llvm::BasicBlockSection::None)
          .Default(llvm::BasicBlockSection::None);

  if (Options.BBSections == llvm::BasicBlockSection::List) {
    ErrorOr<std::unique_ptr<MemoryBuffer>> MBOrErr =
        MemoryBuffer::getFile(CodeGenOpts.BBSections.substr(5));
    if (!MBOrErr) {
      Diags.Report(diag::err_fe_unable_to_load_basic_block_sections_file)
          << MBOrErr.getError().message();
      return false;
    }
    Options.BBSectionsFuncListBuf = std::move(*MBOrErr);
  }

  Options.EnableMachineFunctionSplitter = CodeGenOpts.SplitMachineFunctions;
  Options.FunctionSections = CodeGenOpts.FunctionSections;
  Options.DataSections = CodeGenOpts.DataSections;
  Options.IgnoreXCOFFVisibility = LangOpts.IgnoreXCOFFVisibility;
  Options.UniqueSectionNames = CodeGenOpts.UniqueSectionNames;
  Options.UniqueBasicBlockSectionNames =
      CodeGenOpts.UniqueBasicBlockSectionNames;
  Options.TLSSize = CodeGenOpts.TLSSize;
  Options.EnableTLSDESC = CodeGenOpts.EnableTLSDESC;
  Options.EmulatedTLS = CodeGenOpts.EmulatedTLS;
  Options.DebuggerTuning = CodeGenOpts.getDebuggerTuning();
  Options.EmitStackSizeSection = CodeGenOpts.StackSizeSection;
  Options.StackUsageOutput = CodeGenOpts.StackUsageOutput;
  Options.EmitAddrsig = CodeGenOpts.Addrsig;
  Options.ForceDwarfFrameSection = CodeGenOpts.ForceDwarfFrameSection;
  Options.EmitCallSiteInfo = CodeGenOpts.EmitCallSiteInfo;
  Options.EnableAIXExtendedAltivecABI = LangOpts.EnableAIXExtendedAltivecABI;
  Options.XRayFunctionIndex = CodeGenOpts.XRayFunctionIndex;
  Options.LoopAlignment = CodeGenOpts.LoopAlignment;
  Options.DebugStrictDwarf = CodeGenOpts.DebugStrictDwarf;
  Options.ObjectFilenameForDebug = CodeGenOpts.ObjectFilenameForDebug;
  Options.Hotpatch = CodeGenOpts.HotPatch;
  Options.JMCInstrument = CodeGenOpts.JMCInstrument;
  Options.XCOFFReadOnlyPointers = CodeGenOpts.XCOFFReadOnlyPointers;

  switch (CodeGenOpts.getSwiftAsyncFramePointer()) {
  case CodeGenOptions::SwiftAsyncFramePointerKind::Auto:
    Options.SwiftAsyncFramePointer =
        SwiftAsyncFramePointerMode::DeploymentBased;
    break;

  case CodeGenOptions::SwiftAsyncFramePointerKind::Always:
    Options.SwiftAsyncFramePointer = SwiftAsyncFramePointerMode::Always;
    break;

  case CodeGenOptions::SwiftAsyncFramePointerKind::Never:
    Options.SwiftAsyncFramePointer = SwiftAsyncFramePointerMode::Never;
    break;
  }

  Options.MCOptions.SplitDwarfFile = CodeGenOpts.SplitDwarfFile;
  Options.MCOptions.EmitDwarfUnwind = CodeGenOpts.getEmitDwarfUnwind();
  Options.MCOptions.EmitCompactUnwindNonCanonical =
      CodeGenOpts.EmitCompactUnwindNonCanonical;
  Options.MCOptions.MCRelaxAll = CodeGenOpts.RelaxAll;
  Options.MCOptions.MCSaveTempLabels = CodeGenOpts.SaveTempLabels;
  Options.MCOptions.MCUseDwarfDirectory =
      CodeGenOpts.NoDwarfDirectoryAsm
          ? llvm::MCTargetOptions::DisableDwarfDirectory
          : llvm::MCTargetOptions::EnableDwarfDirectory;
  Options.MCOptions.MCNoExecStack = CodeGenOpts.NoExecStack;
  Options.MCOptions.MCIncrementalLinkerCompatible =
      CodeGenOpts.IncrementalLinkerCompatible;
  Options.MCOptions.MCFatalWarnings = CodeGenOpts.FatalWarnings;
  Options.MCOptions.MCNoWarn = CodeGenOpts.NoWarn;
  Options.MCOptions.AsmVerbose = CodeGenOpts.AsmVerbose;
  Options.MCOptions.Dwarf64 = CodeGenOpts.Dwarf64;
  Options.MCOptions.PreserveAsmComments = CodeGenOpts.PreserveAsmComments;
  Options.MCOptions.X86RelaxRelocations = CodeGenOpts.RelaxELFRelocations;
  Options.MCOptions.CompressDebugSections =
      CodeGenOpts.getCompressDebugSections();
  Options.MCOptions.ABIName = TargetOpts.ABI;
  for (const auto &Entry : HSOpts.UserEntries)
    if (!Entry.IsFramework &&
        (Entry.Group == frontend::IncludeDirGroup::Quoted ||
         Entry.Group == frontend::IncludeDirGroup::Angled ||
         Entry.Group == frontend::IncludeDirGroup::System))
      Options.MCOptions.IASSearchPaths.push_back(
          Entry.IgnoreSysRoot ? Entry.Path : HSOpts.Sysroot + Entry.Path);
  Options.MCOptions.Argv0 = CodeGenOpts.Argv0;
  Options.MCOptions.CommandLineArgs = CodeGenOpts.CommandLineArgs;
  Options.MCOptions.AsSecureLogFile = CodeGenOpts.AsSecureLogFile;
  Options.MCOptions.PPCUseFullRegisterNames =
      CodeGenOpts.PPCUseFullRegisterNames;
  Options.MisExpect = CodeGenOpts.MisExpect;

  return true;
}

static std::optional<GCOVOptions>
getGCOVOptions(const CodeGenOptions &CodeGenOpts, const LangOptions &LangOpts) {
  if (CodeGenOpts.CoverageNotesFile.empty() &&
      CodeGenOpts.CoverageDataFile.empty())
    return std::nullopt;
  // Not using 'GCOVOptions::getDefault' allows us to avoid exiting if
  // LLVM's -default-gcov-version flag is set to something invalid.
  GCOVOptions Options;
  Options.EmitNotes = !CodeGenOpts.CoverageNotesFile.empty();
  Options.EmitData = !CodeGenOpts.CoverageDataFile.empty();
  llvm::copy(CodeGenOpts.CoverageVersion, std::begin(Options.Version));
  Options.NoRedZone = CodeGenOpts.DisableRedZone;
  Options.Filter = CodeGenOpts.ProfileFilterFiles;
  Options.Exclude = CodeGenOpts.ProfileExcludeFiles;
  Options.Atomic = CodeGenOpts.AtomicProfileUpdate;
  return Options;
}

static std::optional<InstrProfOptions>
getInstrProfOptions(const CodeGenOptions &CodeGenOpts,
                    const LangOptions &LangOpts) {
  if (!CodeGenOpts.hasProfileClangInstr())
    return std::nullopt;
  InstrProfOptions Options;
  Options.NoRedZone = CodeGenOpts.DisableRedZone;
  Options.InstrProfileOutput = CodeGenOpts.InstrProfileOutput;
  Options.Atomic = CodeGenOpts.AtomicProfileUpdate;
  return Options;
}

static void setCommandLineOpts(const CodeGenOptions &CodeGenOpts) {
  SmallVector<const char *, 16> BackendArgs;
  BackendArgs.push_back("clang"); // Fake program name.
  if (!CodeGenOpts.DebugPass.empty()) {
    BackendArgs.push_back("-debug-pass");
    BackendArgs.push_back(CodeGenOpts.DebugPass.c_str());
  }
  if (!CodeGenOpts.LimitFloatPrecision.empty()) {
    BackendArgs.push_back("-limit-float-precision");
    BackendArgs.push_back(CodeGenOpts.LimitFloatPrecision.c_str());
  }
  // Check for the default "clang" invocation that won't set any cl::opt values.
  // Skip trying to parse the command line invocation to avoid the issues
  // described below.
  if (BackendArgs.size() == 1)
    return;
  BackendArgs.push_back(nullptr);
  // FIXME: The command line parser below is not thread-safe and shares a global
  // state, so this call might crash or overwrite the options of another Clang
  // instance in the same process.
  llvm::cl::ParseCommandLineOptions(BackendArgs.size() - 1,
                                    BackendArgs.data());
}

void EmitAssemblyHelper::CreateTargetMachine(bool MustCreateTM) {
  // Create the TargetMachine for generating code.
  std::string Error;
  std::string Triple = TheModule->getTargetTriple();
  const llvm::Target *TheTarget = TargetRegistry::lookupTarget(Triple, Error);
  if (!TheTarget) {
    if (MustCreateTM)
      Diags.Report(diag::err_fe_unable_to_create_target) << Error;
    return;
  }

  std::optional<llvm::CodeModel::Model> CM = getCodeModel(CodeGenOpts);
  std::string FeaturesStr =
      llvm::join(TargetOpts.Features.begin(), TargetOpts.Features.end(), ",");
  llvm::Reloc::Model RM = CodeGenOpts.RelocationModel;
  std::optional<CodeGenOptLevel> OptLevelOrNone =
      CodeGenOpt::getLevel(CodeGenOpts.OptimizationLevel);
  assert(OptLevelOrNone && "Invalid optimization level!");
  CodeGenOptLevel OptLevel = *OptLevelOrNone;

  llvm::TargetOptions Options;
  if (!initTargetOptions(Diags, Options, CodeGenOpts, TargetOpts, LangOpts,
                         HSOpts))
    return;
  TM.reset(TheTarget->createTargetMachine(Triple, TargetOpts.CPU, FeaturesStr,
                                          Options, RM, CM, OptLevel));
  TM->setLargeDataThreshold(CodeGenOpts.LargeDataThreshold);
}

bool EmitAssemblyHelper::AddEmitPasses(legacy::PassManager &CodeGenPasses,
                                       BackendAction Action,
                                       raw_pwrite_stream &OS,
                                       raw_pwrite_stream *DwoOS) {
  // Add LibraryInfo.
  std::unique_ptr<TargetLibraryInfoImpl> TLII(
      llvm::driver::createTLII(TargetTriple, CodeGenOpts.getVecLib()));
  CodeGenPasses.add(new TargetLibraryInfoWrapperPass(*TLII));

  // Normal mode, emit a .s or .o file by running the code generator. Note,
  // this also adds codegenerator level optimization passes.
  CodeGenFileType CGFT = getCodeGenFileType(Action);

  // Add ObjC ARC final-cleanup optimizations. This is done as part of the
  // "codegen" passes so that it isn't run multiple times when there is
  // inlining happening.
  if (CodeGenOpts.OptimizationLevel > 0)
    CodeGenPasses.add(createObjCARCContractPass());

  if (TM->addPassesToEmitFile(CodeGenPasses, OS, DwoOS, CGFT,
                              /*DisableVerify=*/!CodeGenOpts.VerifyModule)) {
    Diags.Report(diag::err_fe_unable_to_interface_with_target);
    return false;
  }

  return true;
}

static OptimizationLevel mapToLevel(const CodeGenOptions &Opts) {
  switch (Opts.OptimizationLevel) {
  default:
    llvm_unreachable("Invalid optimization level!");

  case 0:
    return OptimizationLevel::O0;

  case 1:
    return OptimizationLevel::O1;

  case 2:
    switch (Opts.OptimizeSize) {
    default:
      llvm_unreachable("Invalid optimization level for size!");

    case 0:
      return OptimizationLevel::O2;

    case 1:
      return OptimizationLevel::Os;

    case 2:
      return OptimizationLevel::Oz;
    }

  case 3:
    return OptimizationLevel::O3;
  }
}

static void addKCFIPass(const Triple &TargetTriple, const LangOptions &LangOpts,
                        PassBuilder &PB) {
  // If the back-end supports KCFI operand bundle lowering, skip KCFIPass.
  if (TargetTriple.getArch() == llvm::Triple::x86_64 ||
      TargetTriple.isAArch64(64) || TargetTriple.isRISCV())
    return;

  // Ensure we lower KCFI operand bundles with -O0.
  PB.registerOptimizerLastEPCallback(
      [&](ModulePassManager &MPM, OptimizationLevel Level) {
        if (Level == OptimizationLevel::O0 &&
            LangOpts.Sanitize.has(SanitizerKind::KCFI))
          MPM.addPass(createModuleToFunctionPassAdaptor(KCFIPass()));
      });

  // When optimizations are requested, run KCIFPass after InstCombine to
  // avoid unnecessary checks.
  PB.registerPeepholeEPCallback(
      [&](FunctionPassManager &FPM, OptimizationLevel Level) {
        if (Level != OptimizationLevel::O0 &&
            LangOpts.Sanitize.has(SanitizerKind::KCFI))
          FPM.addPass(KCFIPass());
      });
}

static void addSanitizers(const Triple &TargetTriple,
                          const CodeGenOptions &CodeGenOpts,
                          const LangOptions &LangOpts, PassBuilder &PB) {
  auto SanitizersCallback = [&](ModulePassManager &MPM,
                                OptimizationLevel Level) {
    if (CodeGenOpts.hasSanitizeCoverage()) {
      auto SancovOpts = getSancovOptsFromCGOpts(CodeGenOpts);
      MPM.addPass(SanitizerCoveragePass(
          SancovOpts, CodeGenOpts.SanitizeCoverageAllowlistFiles,
          CodeGenOpts.SanitizeCoverageIgnorelistFiles));
    }

    if (CodeGenOpts.hasSanitizeBinaryMetadata()) {
      MPM.addPass(SanitizerBinaryMetadataPass(
          getSanitizerBinaryMetadataOptions(CodeGenOpts),
          CodeGenOpts.SanitizeMetadataIgnorelistFiles));
    }

    auto MSanPass = [&](SanitizerMask Mask, bool CompileKernel) {
      if (LangOpts.Sanitize.has(Mask)) {
        int TrackOrigins = CodeGenOpts.SanitizeMemoryTrackOrigins;
        bool Recover = CodeGenOpts.SanitizeRecover.has(Mask);

        MemorySanitizerOptions options(TrackOrigins, Recover, CompileKernel,
                                       CodeGenOpts.SanitizeMemoryParamRetval);
        MPM.addPass(MemorySanitizerPass(options));
        if (Level != OptimizationLevel::O0) {
          // MemorySanitizer inserts complex instrumentation that mostly follows
          // the logic of the original code, but operates on "shadow" values. It
          // can benefit from re-running some general purpose optimization
          // passes.
          MPM.addPass(RequireAnalysisPass<GlobalsAA, llvm::Module>());
          FunctionPassManager FPM;
          FPM.addPass(EarlyCSEPass(true /* Enable mem-ssa. */));
          FPM.addPass(InstCombinePass());
          FPM.addPass(JumpThreadingPass());
          FPM.addPass(GVNPass());
          FPM.addPass(InstCombinePass());
          MPM.addPass(createModuleToFunctionPassAdaptor(std::move(FPM)));
        }
      }
    };
    MSanPass(SanitizerKind::Memory, false);
    MSanPass(SanitizerKind::KernelMemory, true);

    if (LangOpts.Sanitize.has(SanitizerKind::Thread)) {
      MPM.addPass(ModuleThreadSanitizerPass());
      MPM.addPass(createModuleToFunctionPassAdaptor(ThreadSanitizerPass()));
    }

    auto ASanPass = [&](SanitizerMask Mask, bool CompileKernel) {
      if (LangOpts.Sanitize.has(Mask)) {
        bool UseGlobalGC = asanUseGlobalsGC(TargetTriple, CodeGenOpts);
        bool UseOdrIndicator = CodeGenOpts.SanitizeAddressUseOdrIndicator;
        llvm::AsanDtorKind DestructorKind =
            CodeGenOpts.getSanitizeAddressDtor();
        AddressSanitizerOptions Opts;
        Opts.CompileKernel = CompileKernel;
        Opts.Recover = CodeGenOpts.SanitizeRecover.has(Mask);
        Opts.UseAfterScope = CodeGenOpts.SanitizeAddressUseAfterScope;
        Opts.UseAfterReturn = CodeGenOpts.getSanitizeAddressUseAfterReturn();
        MPM.addPass(AddressSanitizerPass(Opts, UseGlobalGC, UseOdrIndicator,
                                         DestructorKind));
      }
    };
    ASanPass(SanitizerKind::Address, false);
    ASanPass(SanitizerKind::KernelAddress, true);

    auto HWASanPass = [&](SanitizerMask Mask, bool CompileKernel) {
      if (LangOpts.Sanitize.has(Mask)) {
        bool Recover = CodeGenOpts.SanitizeRecover.has(Mask);
        MPM.addPass(HWAddressSanitizerPass(
            {CompileKernel, Recover,
             /*DisableOptimization=*/CodeGenOpts.OptimizationLevel == 0}));
      }
    };
    HWASanPass(SanitizerKind::HWAddress, false);
    HWASanPass(SanitizerKind::KernelHWAddress, true);

    if (LangOpts.Sanitize.has(SanitizerKind::DataFlow)) {
      MPM.addPass(DataFlowSanitizerPass(LangOpts.NoSanitizeFiles));
    }
  };
  if (ClSanitizeOnOptimizerEarlyEP) {
    PB.registerOptimizerEarlyEPCallback(
        [SanitizersCallback](ModulePassManager &MPM, OptimizationLevel Level) {
          ModulePassManager NewMPM;
          SanitizersCallback(NewMPM, Level);
          if (!NewMPM.isEmpty()) {
            // Sanitizers can abandon<GlobalsAA>.
            NewMPM.addPass(RequireAnalysisPass<GlobalsAA, llvm::Module>());
            MPM.addPass(std::move(NewMPM));
          }
        });
  } else {
    // LastEP does not need GlobalsAA.
    PB.registerOptimizerLastEPCallback(SanitizersCallback);
  }

  if (RemoveTrapsPass::IsRequested()) {
    // We can optimize after inliner, and PGO profile matching. The hook below
    // is called at the end `buildFunctionSimplificationPipeline`, which called
    // from `buildInlinerPipeline`, which called after profile matching.
    PB.registerScalarOptimizerLateEPCallback(
        [](FunctionPassManager &FPM, OptimizationLevel Level) {
          FPM.addPass(RemoveTrapsPass());
        });
  }
}

void EmitAssemblyHelper::RunOptimizationPipeline(
    BackendAction Action, std::unique_ptr<raw_pwrite_stream> &OS,
    std::unique_ptr<llvm::ToolOutputFile> &ThinLinkOS, BackendConsumer *BC) {
  std::optional<PGOOptions> PGOOpt;

  if (CodeGenOpts.hasProfileIRInstr())
    // -fprofile-generate.
    PGOOpt = PGOOptions(
        CodeGenOpts.InstrProfileOutput.empty() ? getDefaultProfileGenName()
                                               : CodeGenOpts.InstrProfileOutput,
        "", "", CodeGenOpts.MemoryProfileUsePath, nullptr, PGOOptions::IRInstr,
        PGOOptions::NoCSAction, PGOOptions::ColdFuncOpt::Default,
        CodeGenOpts.DebugInfoForProfiling,
        /*PseudoProbeForProfiling=*/false, CodeGenOpts.AtomicProfileUpdate);
  else if (CodeGenOpts.hasProfileIRUse()) {
    // -fprofile-use.
    auto CSAction = CodeGenOpts.hasProfileCSIRUse() ? PGOOptions::CSIRUse
                                                    : PGOOptions::NoCSAction;
    PGOOpt = PGOOptions(
        CodeGenOpts.ProfileInstrumentUsePath, "",
        CodeGenOpts.ProfileRemappingFile, CodeGenOpts.MemoryProfileUsePath, VFS,
        PGOOptions::IRUse, CSAction, PGOOptions::ColdFuncOpt::Default,
        CodeGenOpts.DebugInfoForProfiling);
  } else if (!CodeGenOpts.SampleProfileFile.empty())
    // -fprofile-sample-use
    PGOOpt = PGOOptions(
        CodeGenOpts.SampleProfileFile, "", CodeGenOpts.ProfileRemappingFile,
        CodeGenOpts.MemoryProfileUsePath, VFS, PGOOptions::SampleUse,
        PGOOptions::NoCSAction, PGOOptions::ColdFuncOpt::Default,
        CodeGenOpts.DebugInfoForProfiling, CodeGenOpts.PseudoProbeForProfiling);
  else if (!CodeGenOpts.MemoryProfileUsePath.empty())
    // -fmemory-profile-use (without any of the above options)
    PGOOpt = PGOOptions("", "", "", CodeGenOpts.MemoryProfileUsePath, VFS,
                        PGOOptions::NoAction, PGOOptions::NoCSAction,
                        PGOOptions::ColdFuncOpt::Default,
                        CodeGenOpts.DebugInfoForProfiling);
  else if (CodeGenOpts.PseudoProbeForProfiling)
    // -fpseudo-probe-for-profiling
    PGOOpt = PGOOptions("", "", "", /*MemoryProfile=*/"", nullptr,
                        PGOOptions::NoAction, PGOOptions::NoCSAction,
                        PGOOptions::ColdFuncOpt::Default,
                        CodeGenOpts.DebugInfoForProfiling, true);
  else if (CodeGenOpts.DebugInfoForProfiling)
    // -fdebug-info-for-profiling
    PGOOpt = PGOOptions("", "", "", /*MemoryProfile=*/"", nullptr,
                        PGOOptions::NoAction, PGOOptions::NoCSAction,
                        PGOOptions::ColdFuncOpt::Default, true);

  // Check to see if we want to generate a CS profile.
  if (CodeGenOpts.hasProfileCSIRInstr()) {
    assert(!CodeGenOpts.hasProfileCSIRUse() &&
           "Cannot have both CSProfileUse pass and CSProfileGen pass at "
           "the same time");
    if (PGOOpt) {
      assert(PGOOpt->Action != PGOOptions::IRInstr &&
             PGOOpt->Action != PGOOptions::SampleUse &&
             "Cannot run CSProfileGen pass with ProfileGen or SampleUse "
             " pass");
      PGOOpt->CSProfileGenFile = CodeGenOpts.InstrProfileOutput.empty()
                                     ? getDefaultProfileGenName()
                                     : CodeGenOpts.InstrProfileOutput;
      PGOOpt->CSAction = PGOOptions::CSIRInstr;
    } else
      PGOOpt =
          PGOOptions("",
                     CodeGenOpts.InstrProfileOutput.empty()
                         ? getDefaultProfileGenName()
                         : CodeGenOpts.InstrProfileOutput,
                     "", /*MemoryProfile=*/"", nullptr, PGOOptions::NoAction,
                     PGOOptions::CSIRInstr, PGOOptions::ColdFuncOpt::Default,
                     CodeGenOpts.DebugInfoForProfiling);
  }
  if (TM)
    TM->setPGOOption(PGOOpt);

  PipelineTuningOptions PTO;
  PTO.LoopUnrolling = CodeGenOpts.UnrollLoops;
  // For historical reasons, loop interleaving is set to mirror setting for loop
  // unrolling.
  PTO.LoopInterleaving = CodeGenOpts.UnrollLoops;
  PTO.LoopVectorization = CodeGenOpts.VectorizeLoop;
  PTO.SLPVectorization = CodeGenOpts.VectorizeSLP;
  PTO.MergeFunctions = CodeGenOpts.MergeFunctions;
  // Only enable CGProfilePass when using integrated assembler, since
  // non-integrated assemblers don't recognize .cgprofile section.
  PTO.CallGraphProfile = !CodeGenOpts.DisableIntegratedAS;
  PTO.UnifiedLTO = CodeGenOpts.UnifiedLTO;

  LoopAnalysisManager LAM;
  FunctionAnalysisManager FAM;
  CGSCCAnalysisManager CGAM;
  ModuleAnalysisManager MAM;

  bool DebugPassStructure = CodeGenOpts.DebugPass == "Structure";
  PassInstrumentationCallbacks PIC;
  PrintPassOptions PrintPassOpts;
  PrintPassOpts.Indent = DebugPassStructure;
  PrintPassOpts.SkipAnalyses = DebugPassStructure;
  StandardInstrumentations SI(
      TheModule->getContext(),
      (CodeGenOpts.DebugPassManager || DebugPassStructure),
      CodeGenOpts.VerifyEach, PrintPassOpts);
  SI.registerCallbacks(PIC, &MAM);
  PassBuilder PB(TM.get(), PTO, PGOOpt, &PIC);

  // Handle the assignment tracking feature options.
  switch (CodeGenOpts.getAssignmentTrackingMode()) {
  case CodeGenOptions::AssignmentTrackingOpts::Forced:
    PB.registerPipelineStartEPCallback(
        [&](ModulePassManager &MPM, OptimizationLevel Level) {
          MPM.addPass(AssignmentTrackingPass());
        });
    break;
  case CodeGenOptions::AssignmentTrackingOpts::Enabled:
    // Disable assignment tracking in LTO builds for now as the performance
    // cost is too high. Disable for LLDB tuning due to llvm.org/PR43126.
    if (!CodeGenOpts.PrepareForThinLTO && !CodeGenOpts.PrepareForLTO &&
        CodeGenOpts.getDebuggerTuning() != llvm::DebuggerKind::LLDB) {
      PB.registerPipelineStartEPCallback(
          [&](ModulePassManager &MPM, OptimizationLevel Level) {
            // Only use assignment tracking if optimisations are enabled.
            if (Level != OptimizationLevel::O0)
              MPM.addPass(AssignmentTrackingPass());
          });
    }
    break;
  case CodeGenOptions::AssignmentTrackingOpts::Disabled:
    break;
  }

  // Enable verify-debuginfo-preserve-each for new PM.
  DebugifyEachInstrumentation Debugify;
  DebugInfoPerPass DebugInfoBeforePass;
  if (CodeGenOpts.EnableDIPreservationVerify) {
    Debugify.setDebugifyMode(DebugifyMode::OriginalDebugInfo);
    Debugify.setDebugInfoBeforePass(DebugInfoBeforePass);

    if (!CodeGenOpts.DIBugsReportFilePath.empty())
      Debugify.setOrigDIVerifyBugsReportFilePath(
          CodeGenOpts.DIBugsReportFilePath);
    Debugify.registerCallbacks(PIC, MAM);
  }
  // Attempt to load pass plugins and register their callbacks with PB.
  for (auto &PluginFN : CodeGenOpts.PassPlugins) {
    auto PassPlugin = PassPlugin::Load(PluginFN);
    if (PassPlugin) {
      PassPlugin->registerPassBuilderCallbacks(PB);
    } else {
      Diags.Report(diag::err_fe_unable_to_load_plugin)
          << PluginFN << toString(PassPlugin.takeError());
    }
  }
  for (const auto &PassCallback : CodeGenOpts.PassBuilderCallbacks)
    PassCallback(PB);
#define HANDLE_EXTENSION(Ext)                                                  \
  get##Ext##PluginInfo().RegisterPassBuilderCallbacks(PB);
#include "llvm/Support/Extension.def"

  // Register the target library analysis directly and give it a customized
  // preset TLI.
  std::unique_ptr<TargetLibraryInfoImpl> TLII(
      llvm::driver::createTLII(TargetTriple, CodeGenOpts.getVecLib()));
  FAM.registerPass([&] { return TargetLibraryAnalysis(*TLII); });

  // Register all the basic analyses with the managers.
  PB.registerModuleAnalyses(MAM);
  PB.registerCGSCCAnalyses(CGAM);
  PB.registerFunctionAnalyses(FAM);
  PB.registerLoopAnalyses(LAM);
  PB.crossRegisterProxies(LAM, FAM, CGAM, MAM);

  ModulePassManager MPM;
  // Add a verifier pass, before any other passes, to catch CodeGen issues.
  if (CodeGenOpts.VerifyModule)
    MPM.addPass(VerifierPass());

  if (!CodeGenOpts.DisableLLVMPasses) {
    // Map our optimization levels into one of the distinct levels used to
    // configure the pipeline.
    OptimizationLevel Level = mapToLevel(CodeGenOpts);

    const bool PrepareForThinLTO = CodeGenOpts.PrepareForThinLTO;
    const bool PrepareForLTO = CodeGenOpts.PrepareForLTO;

    if (LangOpts.ObjCAutoRefCount) {
      PB.registerPipelineStartEPCallback(
          [](ModulePassManager &MPM, OptimizationLevel Level) {
            if (Level != OptimizationLevel::O0)
              MPM.addPass(
                  createModuleToFunctionPassAdaptor(ObjCARCExpandPass()));
          });
      PB.registerPipelineEarlySimplificationEPCallback(
          [](ModulePassManager &MPM, OptimizationLevel Level) {
            if (Level != OptimizationLevel::O0)
              MPM.addPass(ObjCARCAPElimPass());
          });
      PB.registerScalarOptimizerLateEPCallback(
          [](FunctionPassManager &FPM, OptimizationLevel Level) {
            if (Level != OptimizationLevel::O0)
              FPM.addPass(ObjCARCOptPass());
          });
    }

    // If we reached here with a non-empty index file name, then the index
    // file was empty and we are not performing ThinLTO backend compilation
    // (used in testing in a distributed build environment).
    bool IsThinLTOPostLink = !CodeGenOpts.ThinLTOIndexFile.empty();
    // If so drop any the type test assume sequences inserted for whole program
    // vtables so that codegen doesn't complain.
    if (IsThinLTOPostLink)
      PB.registerPipelineStartEPCallback(
          [](ModulePassManager &MPM, OptimizationLevel Level) {
            MPM.addPass(LowerTypeTestsPass(/*ExportSummary=*/nullptr,
                                           /*ImportSummary=*/nullptr,
                                           /*DropTypeTests=*/true));
          });

    if (CodeGenOpts.InstrumentFunctions ||
        CodeGenOpts.InstrumentFunctionEntryBare ||
        CodeGenOpts.InstrumentFunctionsAfterInlining ||
        CodeGenOpts.InstrumentForProfiling) {
      PB.registerPipelineStartEPCallback(
          [](ModulePassManager &MPM, OptimizationLevel Level) {
            MPM.addPass(createModuleToFunctionPassAdaptor(
                EntryExitInstrumenterPass(/*PostInlining=*/false)));
          });
      PB.registerOptimizerLastEPCallback(
          [](ModulePassManager &MPM, OptimizationLevel Level) {
            MPM.addPass(createModuleToFunctionPassAdaptor(
                EntryExitInstrumenterPass(/*PostInlining=*/true)));
          });
    }

    // Register callbacks to schedule sanitizer passes at the appropriate part
    // of the pipeline.
    if (LangOpts.Sanitize.has(SanitizerKind::LocalBounds))
      PB.registerScalarOptimizerLateEPCallback(
          [](FunctionPassManager &FPM, OptimizationLevel Level) {
            FPM.addPass(BoundsCheckingPass());
          });

    // Don't add sanitizers if we are here from ThinLTO PostLink. That already
    // done on PreLink stage.
    if (!IsThinLTOPostLink) {
      addSanitizers(TargetTriple, CodeGenOpts, LangOpts, PB);
      addKCFIPass(TargetTriple, LangOpts, PB);
    }

    if (std::optional<GCOVOptions> Options =
            getGCOVOptions(CodeGenOpts, LangOpts))
      PB.registerPipelineStartEPCallback(
          [Options](ModulePassManager &MPM, OptimizationLevel Level) {
            MPM.addPass(GCOVProfilerPass(*Options));
          });
    if (std::optional<InstrProfOptions> Options =
            getInstrProfOptions(CodeGenOpts, LangOpts))
      PB.registerPipelineStartEPCallback(
          [Options](ModulePassManager &MPM, OptimizationLevel Level) {
            MPM.addPass(InstrProfilingLoweringPass(*Options, false));
          });

    // TODO: Consider passing the MemoryProfileOutput to the pass builder via
    // the PGOOptions, and set this up there.
    if (!CodeGenOpts.MemoryProfileOutput.empty()) {
      PB.registerOptimizerLastEPCallback(
          [](ModulePassManager &MPM, OptimizationLevel Level) {
            MPM.addPass(createModuleToFunctionPassAdaptor(MemProfilerPass()));
            MPM.addPass(ModuleMemProfilerPass());
          });
    }

    if (CodeGenOpts.FatLTO) {
      MPM.addPass(PB.buildFatLTODefaultPipeline(
          Level, PrepareForThinLTO,
          PrepareForThinLTO || shouldEmitRegularLTOSummary()));
    } else if (PrepareForThinLTO) {
      MPM.addPass(PB.buildThinLTOPreLinkDefaultPipeline(Level));
    } else if (PrepareForLTO) {
      MPM.addPass(PB.buildLTOPreLinkDefaultPipeline(Level));
    } else {
      MPM.addPass(PB.buildPerModuleDefaultPipeline(Level));
    }
  }

  // Re-link against any bitcodes supplied via the -mlink-builtin-bitcode option
  // Some optimizations may generate new function calls that would not have
  // been linked pre-optimization (i.e. fused sincos calls generated by
  // AMDGPULibCalls::fold_sincos.)
  if (ClRelinkBuiltinBitcodePostop)
    MPM.addPass(LinkInModulesPass(BC, false));

  // Add a verifier pass if requested. We don't have to do this if the action
  // requires code generation because there will already be a verifier pass in
  // the code-generation pipeline.
  // Since we already added a verifier pass above, this
  // might even not run the analysis, if previous passes caused no changes.
  if (!actionRequiresCodeGen(Action) && CodeGenOpts.VerifyModule)
    MPM.addPass(VerifierPass());

  if (Action == Backend_EmitBC || Action == Backend_EmitLL ||
      CodeGenOpts.FatLTO) {
    if (CodeGenOpts.PrepareForThinLTO && !CodeGenOpts.DisableLLVMPasses) {
      if (!TheModule->getModuleFlag("EnableSplitLTOUnit"))
        TheModule->addModuleFlag(llvm::Module::Error, "EnableSplitLTOUnit",
                                 CodeGenOpts.EnableSplitLTOUnit);
      if (Action == Backend_EmitBC) {
        if (!CodeGenOpts.ThinLinkBitcodeFile.empty()) {
          ThinLinkOS = openOutputFile(CodeGenOpts.ThinLinkBitcodeFile);
          if (!ThinLinkOS)
            return;
        }
        MPM.addPass(ThinLTOBitcodeWriterPass(
            *OS, ThinLinkOS ? &ThinLinkOS->os() : nullptr));
      } else if (Action == Backend_EmitLL) {
        MPM.addPass(PrintModulePass(*OS, "", CodeGenOpts.EmitLLVMUseLists,
                                    /*EmitLTOSummary=*/true));
      }
    } else {
      // Emit a module summary by default for Regular LTO except for ld64
      // targets
      bool EmitLTOSummary = shouldEmitRegularLTOSummary();
      if (EmitLTOSummary) {
        if (!TheModule->getModuleFlag("ThinLTO") && !CodeGenOpts.UnifiedLTO)
          TheModule->addModuleFlag(llvm::Module::Error, "ThinLTO", uint32_t(0));
        if (!TheModule->getModuleFlag("EnableSplitLTOUnit"))
          TheModule->addModuleFlag(llvm::Module::Error, "EnableSplitLTOUnit",
                                   uint32_t(1));
      }
      if (Action == Backend_EmitBC) {
        MPM.addPass(BitcodeWriterPass(*OS, CodeGenOpts.EmitLLVMUseLists,
                                      EmitLTOSummary));
      } else if (Action == Backend_EmitLL) {
        MPM.addPass(PrintModulePass(*OS, "", CodeGenOpts.EmitLLVMUseLists,
                                    EmitLTOSummary));
      }
    }

    if (shouldEmitUnifiedLTOModueFlag())
      TheModule->addModuleFlag(llvm::Module::Error, "UnifiedLTO", uint32_t(1));
  }

  // Print a textual, '-passes=' compatible, representation of pipeline if
  // requested.
  if (PrintPipelinePasses) {
    MPM.printPipeline(outs(), [&PIC](StringRef ClassName) {
      auto PassName = PIC.getPassNameForClassName(ClassName);
      return PassName.empty() ? ClassName : PassName;
    });
    outs() << "\n";
    return;
  }

  if (LangOpts.HIPStdPar && !LangOpts.CUDAIsDevice &&
      LangOpts.HIPStdParInterposeAlloc)
    MPM.addPass(HipStdParAllocationInterpositionPass());

  // Now that we have all of the passes ready, run them.
  {
    PrettyStackTraceString CrashInfo("Optimizer");
    llvm::TimeTraceScope TimeScope("Optimizer");
    MPM.run(*TheModule, MAM);
  }
}

void EmitAssemblyHelper::RunCodegenPipeline(
    BackendAction Action, std::unique_ptr<raw_pwrite_stream> &OS,
    std::unique_ptr<llvm::ToolOutputFile> &DwoOS) {
  // We still use the legacy PM to run the codegen pipeline since the new PM
  // does not work with the codegen pipeline.
  // FIXME: make the new PM work with the codegen pipeline.
  legacy::PassManager CodeGenPasses;

  // Append any output we need to the pass manager.
  switch (Action) {
  case Backend_EmitAssembly:
  case Backend_EmitMCNull:
  case Backend_EmitObj:
    CodeGenPasses.add(
        createTargetTransformInfoWrapperPass(getTargetIRAnalysis()));
    if (!CodeGenOpts.SplitDwarfOutput.empty()) {
      DwoOS = openOutputFile(CodeGenOpts.SplitDwarfOutput);
      if (!DwoOS)
        return;
    }
    if (!AddEmitPasses(CodeGenPasses, Action, *OS,
                       DwoOS ? &DwoOS->os() : nullptr))
      // FIXME: Should we handle this error differently?
      return;
    break;
  default:
    return;
  }

  // If -print-pipeline-passes is requested, don't run the legacy pass manager.
  // FIXME: when codegen is switched to use the new pass manager, it should also
  // emit pass names here.
  if (PrintPipelinePasses) {
    return;
  }

  {
    PrettyStackTraceString CrashInfo("Code generation");
    llvm::TimeTraceScope TimeScope("CodeGenPasses");
    CodeGenPasses.run(*TheModule);
  }
}

void EmitAssemblyHelper::EmitAssembly(BackendAction Action,
                                      std::unique_ptr<raw_pwrite_stream> OS,
                                      BackendConsumer *BC) {
  TimeRegion Region(CodeGenOpts.TimePasses ? &CodeGenerationTime : nullptr);
  setCommandLineOpts(CodeGenOpts);

  bool RequiresCodeGen = actionRequiresCodeGen(Action);
  CreateTargetMachine(RequiresCodeGen);

  if (RequiresCodeGen && !TM)
    return;
  if (TM)
    TheModule->setDataLayout(TM->createDataLayout());

  // Before executing passes, print the final values of the LLVM options.
  cl::PrintOptionValues();

  std::unique_ptr<llvm::ToolOutputFile> ThinLinkOS, DwoOS;
  RunOptimizationPipeline(Action, OS, ThinLinkOS, BC);
  RunCodegenPipeline(Action, OS, DwoOS);

  if (ThinLinkOS)
    ThinLinkOS->keep();
  if (DwoOS)
    DwoOS->keep();
}

static void runThinLTOBackend(
    DiagnosticsEngine &Diags, ModuleSummaryIndex *CombinedIndex,
    llvm::Module *M, const HeaderSearchOptions &HeaderOpts,
    const CodeGenOptions &CGOpts, const clang::TargetOptions &TOpts,
    const LangOptions &LOpts, std::unique_ptr<raw_pwrite_stream> OS,
    std::string SampleProfile, std::string ProfileRemapping,
    BackendAction Action) {
  DenseMap<StringRef, DenseMap<GlobalValue::GUID, GlobalValueSummary *>>
      ModuleToDefinedGVSummaries;
  CombinedIndex->collectDefinedGVSummariesPerModule(ModuleToDefinedGVSummaries);

  setCommandLineOpts(CGOpts);

  // We can simply import the values mentioned in the combined index, since
  // we should only invoke this using the individual indexes written out
  // via a WriteIndexesThinBackend.
  FunctionImporter::ImportMapTy ImportList;
  if (!lto::initImportList(*M, *CombinedIndex, ImportList))
    return;

  auto AddStream = [&](size_t Task, const Twine &ModuleName) {
    return std::make_unique<CachedFileStream>(std::move(OS),
                                              CGOpts.ObjectFilenameForDebug);
  };
  lto::Config Conf;
  if (CGOpts.SaveTempsFilePrefix != "") {
    if (Error E = Conf.addSaveTemps(CGOpts.SaveTempsFilePrefix + ".",
                                    /* UseInputModulePath */ false)) {
      handleAllErrors(std::move(E), [&](ErrorInfoBase &EIB) {
        errs() << "Error setting up ThinLTO save-temps: " << EIB.message()
               << '\n';
      });
    }
  }
  Conf.CPU = TOpts.CPU;
  Conf.CodeModel = getCodeModel(CGOpts);
  Conf.MAttrs = TOpts.Features;
  Conf.RelocModel = CGOpts.RelocationModel;
  std::optional<CodeGenOptLevel> OptLevelOrNone =
      CodeGenOpt::getLevel(CGOpts.OptimizationLevel);
  assert(OptLevelOrNone && "Invalid optimization level!");
  Conf.CGOptLevel = *OptLevelOrNone;
  Conf.OptLevel = CGOpts.OptimizationLevel;
  initTargetOptions(Diags, Conf.Options, CGOpts, TOpts, LOpts, HeaderOpts);
  Conf.SampleProfile = std::move(SampleProfile);
  Conf.PTO.LoopUnrolling = CGOpts.UnrollLoops;
  // For historical reasons, loop interleaving is set to mirror setting for loop
  // unrolling.
  Conf.PTO.LoopInterleaving = CGOpts.UnrollLoops;
  Conf.PTO.LoopVectorization = CGOpts.VectorizeLoop;
  Conf.PTO.SLPVectorization = CGOpts.VectorizeSLP;
  // Only enable CGProfilePass when using integrated assembler, since
  // non-integrated assemblers don't recognize .cgprofile section.
  Conf.PTO.CallGraphProfile = !CGOpts.DisableIntegratedAS;

  // Context sensitive profile.
  if (CGOpts.hasProfileCSIRInstr()) {
    Conf.RunCSIRInstr = true;
    Conf.CSIRProfile = std::move(CGOpts.InstrProfileOutput);
  } else if (CGOpts.hasProfileCSIRUse()) {
    Conf.RunCSIRInstr = false;
    Conf.CSIRProfile = std::move(CGOpts.ProfileInstrumentUsePath);
  }

  Conf.ProfileRemapping = std::move(ProfileRemapping);
  Conf.DebugPassManager = CGOpts.DebugPassManager;
  Conf.VerifyEach = CGOpts.VerifyEach;
  Conf.RemarksWithHotness = CGOpts.DiagnosticsWithHotness;
  Conf.RemarksFilename = CGOpts.OptRecordFile;
  Conf.RemarksPasses = CGOpts.OptRecordPasses;
  Conf.RemarksFormat = CGOpts.OptRecordFormat;
  Conf.SplitDwarfFile = CGOpts.SplitDwarfFile;
  Conf.SplitDwarfOutput = CGOpts.SplitDwarfOutput;
  switch (Action) {
  case Backend_EmitNothing:
    Conf.PreCodeGenModuleHook = [](size_t Task, const llvm::Module &Mod) {
      return false;
    };
    break;
  case Backend_EmitLL:
    Conf.PreCodeGenModuleHook = [&](size_t Task, const llvm::Module &Mod) {
      M->print(*OS, nullptr, CGOpts.EmitLLVMUseLists);
      return false;
    };
    break;
  case Backend_EmitBC:
    Conf.PreCodeGenModuleHook = [&](size_t Task, const llvm::Module &Mod) {
      WriteBitcodeToFile(*M, *OS, CGOpts.EmitLLVMUseLists);
      return false;
    };
    break;
  default:
    Conf.CGFileType = getCodeGenFileType(Action);
    break;
  }
  if (Error E =
          thinBackend(Conf, -1, AddStream, *M, *CombinedIndex, ImportList,
                      ModuleToDefinedGVSummaries[M->getModuleIdentifier()],
                      /* ModuleMap */ nullptr, CGOpts.CmdArgs)) {
    handleAllErrors(std::move(E), [&](ErrorInfoBase &EIB) {
      errs() << "Error running ThinLTO backend: " << EIB.message() << '\n';
    });
  }
}

void clang::EmitBackendOutput(
    DiagnosticsEngine &Diags, const HeaderSearchOptions &HeaderOpts,
    const CodeGenOptions &CGOpts, const clang::TargetOptions &TOpts,
    const LangOptions &LOpts, StringRef TDesc, llvm::Module *M,
    BackendAction Action, IntrusiveRefCntPtr<llvm::vfs::FileSystem> VFS,
    std::unique_ptr<raw_pwrite_stream> OS, BackendConsumer *BC) {

  llvm::TimeTraceScope TimeScope("Backend");

  std::unique_ptr<llvm::Module> EmptyModule;
  if (!CGOpts.ThinLTOIndexFile.empty()) {
    // If we are performing a ThinLTO importing compile, load the function index
    // into memory and pass it into runThinLTOBackend, which will run the
    // function importer and invoke LTO passes.
    std::unique_ptr<ModuleSummaryIndex> CombinedIndex;
    if (Error E = llvm::getModuleSummaryIndexForFile(
                      CGOpts.ThinLTOIndexFile,
                      /*IgnoreEmptyThinLTOIndexFile*/ true)
                      .moveInto(CombinedIndex)) {
      logAllUnhandledErrors(std::move(E), errs(),
                            "Error loading index file '" +
                            CGOpts.ThinLTOIndexFile + "': ");
      return;
    }

    // A null CombinedIndex means we should skip ThinLTO compilation
    // (LLVM will optionally ignore empty index files, returning null instead
    // of an error).
    if (CombinedIndex) {
      if (!CombinedIndex->skipModuleByDistributedBackend()) {
        runThinLTOBackend(Diags, CombinedIndex.get(), M, HeaderOpts, CGOpts,
                          TOpts, LOpts, std::move(OS), CGOpts.SampleProfileFile,
                          CGOpts.ProfileRemappingFile, Action);
        return;
      }
      // Distributed indexing detected that nothing from the module is needed
      // for the final linking. So we can skip the compilation. We sill need to
      // output an empty object file to make sure that a linker does not fail
      // trying to read it. Also for some features, like CFI, we must skip
      // the compilation as CombinedIndex does not contain all required
      // information.
      EmptyModule = std::make_unique<llvm::Module>("empty", M->getContext());
      EmptyModule->setTargetTriple(M->getTargetTriple());
      M = EmptyModule.get();
    }
  }

  EmitAssemblyHelper AsmHelper(Diags, HeaderOpts, CGOpts, TOpts, LOpts, M, VFS);
  AsmHelper.EmitAssembly(Action, std::move(OS), BC);

  // Verify clang's TargetInfo DataLayout against the LLVM TargetMachine's
  // DataLayout.
  if (AsmHelper.TM) {
    std::string DLDesc = M->getDataLayout().getStringRepresentation();
    if (DLDesc != TDesc) {
      unsigned DiagID = Diags.getCustomDiagID(
          DiagnosticsEngine::Error, "backend data layout '%0' does not match "
                                    "expected target description '%1'");
      Diags.Report(DiagID) << DLDesc << TDesc;
    }
  }
}

// With -fembed-bitcode, save a copy of the llvm IR as data in the
// __LLVM,__bitcode section.
void clang::EmbedBitcode(llvm::Module *M, const CodeGenOptions &CGOpts,
                         llvm::MemoryBufferRef Buf) {
  if (CGOpts.getEmbedBitcode() == CodeGenOptions::Embed_Off)
    return;
  llvm::embedBitcodeInModule(
      *M, Buf, CGOpts.getEmbedBitcode() != CodeGenOptions::Embed_Marker,
      CGOpts.getEmbedBitcode() != CodeGenOptions::Embed_Bitcode,
      CGOpts.CmdArgs);
}

void clang::EmbedObject(llvm::Module *M, const CodeGenOptions &CGOpts,
                        DiagnosticsEngine &Diags) {
  if (CGOpts.OffloadObjects.empty())
    return;

  for (StringRef OffloadObject : CGOpts.OffloadObjects) {
    llvm::ErrorOr<std::unique_ptr<llvm::MemoryBuffer>> ObjectOrErr =
        llvm::MemoryBuffer::getFileOrSTDIN(OffloadObject);
    if (ObjectOrErr.getError()) {
      auto DiagID = Diags.getCustomDiagID(DiagnosticsEngine::Error,
                                          "could not open '%0' for embedding");
      Diags.Report(DiagID) << OffloadObject;
      return;
    }

    llvm::embedBufferInModule(*M, **ObjectOrErr, ".llvm.offloading",
                              Align(object::OffloadBinary::getAlignment()));
  }
}<|MERGE_RESOLUTION|>--- conflicted
+++ resolved
@@ -99,12 +99,6 @@
 namespace llvm {
 extern cl::opt<bool> PrintPipelinePasses;
 
-<<<<<<< HEAD
-static cl::opt<bool> ClRemoveTraps("clang-remove-traps", cl::Optional,
-                                   cl::desc("Insert remove-traps pass."));
-
-=======
->>>>>>> b76eb1dd
 // Experiment to move sanitizers earlier.
 static cl::opt<bool> ClSanitizeOnOptimizerEarlyEP(
     "sanitizer-early-opt-ep", cl::Optional,
