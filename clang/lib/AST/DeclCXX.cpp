--- conflicted
+++ resolved
@@ -1424,12 +1424,8 @@
       if (const RecordType *RT = dyn_cast<RecordType>(Ty))
         data().IsHLSLIntangible |= RT->getAsCXXRecordDecl()->isHLSLIntangible();
       else
-<<<<<<< HEAD
-        data().IsHLSLIntangible |= Ty->isHLSLIntangibleType();
-=======
         data().IsHLSLIntangible |= (Ty->isHLSLAttributedResourceType() ||
                                     Ty->isHLSLBuiltinIntangibleType());
->>>>>>> ce7c17d5
     }
   }
 
@@ -2038,21 +2034,19 @@
   if (auto *TD = dyn_cast<ClassTemplateSpecializationDecl>(this)) {
     auto From = TD->getInstantiatedFrom();
     if (auto *CTD = From.dyn_cast<ClassTemplateDecl *>()) {
-      while (!CTD->hasMemberSpecialization()) {
-        if (auto *NewCTD = CTD->getInstantiatedFromMemberTemplate())
-          CTD = NewCTD;
-        else
+      while (auto *NewCTD = CTD->getInstantiatedFromMemberTemplate()) {
+        if (NewCTD->isMemberSpecialization())
           break;
+        CTD = NewCTD;
       }
       return GetDefinitionOrSelf(CTD->getTemplatedDecl());
     }
     if (auto *CTPSD =
             From.dyn_cast<ClassTemplatePartialSpecializationDecl *>()) {
-      while (!CTPSD->hasMemberSpecialization()) {
-        if (auto *NewCTPSD = CTPSD->getInstantiatedFromMemberTemplate())
-          CTPSD = NewCTPSD;
-        else
+      while (auto *NewCTPSD = CTPSD->getInstantiatedFromMember()) {
+        if (NewCTPSD->isMemberSpecialization())
           break;
+        CTPSD = NewCTPSD;
       }
       return GetDefinitionOrSelf(CTPSD);
     }
