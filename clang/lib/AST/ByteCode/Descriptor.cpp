--- conflicted
+++ resolved
@@ -410,9 +410,6 @@
   QualType T = getType();
   if (T->isPointerOrReferenceType())
     return T->getPointeeType();
-<<<<<<< HEAD
-  if (const auto *AT = T->getAsArrayTypeUnsafe())
-=======
   if (const auto *AT = T->getAsArrayTypeUnsafe()) {
     // For primitive arrays, we don't save a QualType at all,
     // just a PrimType. Try to figure out the QualType here.
@@ -421,7 +418,6 @@
         T = T->getAsArrayTypeUnsafe()->getElementType();
       return T;
     }
->>>>>>> ce7c17d5
     return AT->getElementType();
   }
   if (const auto *CT = T->getAs<ComplexType>())
